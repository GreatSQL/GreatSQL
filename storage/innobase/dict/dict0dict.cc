/*****************************************************************************

Copyright (c) 1996, 2018, Oracle and/or its affiliates. All Rights Reserved.
Copyright (c) 2012, Facebook Inc.

This program is free software; you can redistribute it and/or modify it under
the terms of the GNU General Public License, version 2.0, as published by the
Free Software Foundation.

This program is also distributed with certain software (including but not
limited to OpenSSL) that is licensed under separate terms, as designated in a
particular file or component or in included license documentation. The authors
of MySQL hereby grant you an additional permission to link the program and
your derivative works with the separately licensed software that they have
included with MySQL.

This program is distributed in the hope that it will be useful, but WITHOUT
ANY WARRANTY; without even the implied warranty of MERCHANTABILITY or FITNESS
FOR A PARTICULAR PURPOSE. See the GNU General Public License, version 2.0,
for more details.

You should have received a copy of the GNU General Public License along with
this program; if not, write to the Free Software Foundation, Inc.,
51 Franklin St, Fifth Floor, Boston, MA 02110-1301  USA

*****************************************************************************/

/** @file dict/dict0dict.cc
 Data dictionary system

 Created 1/8/1996 Heikki Tuuri
 ***********************************************************************/

#include "my_config.h"

#include <stdlib.h>
#include <strfunc.h>
#include <sys/types.h>
#include <algorithm>
#include <string>

#ifndef UNIV_HOTBACKUP
#include "current_thd.h"
#endif /* !UNIV_HOTBACKUP */
#include "dict0dict.h"
#include "fil0fil.h"
#ifndef UNIV_HOTBACKUP
#include "fts0fts.h"
#endif /* !UNIV_HOTBACKUP */
#include "ha_prototypes.h"
#include "my_dbug.h"
#include "my_inttypes.h"
#ifndef UNIV_HOTBACKUP
#include "clone0api.h"
#include "mysqld.h"  // system_charset_info
#include "que0types.h"
#include "row0sel.h"
#endif /* !UNIV_HOTBACKUP */

#ifdef UNIV_HOTBACKUP
#define dict_lru_validate(x) (true)
#define dict_lru_find_table(x) (true)
#define dict_non_lru_find_table(x) (true)
#endif /* UNIV_HOTBACKUP */

/** dummy index for ROW_FORMAT=REDUNDANT supremum and infimum records */
dict_index_t *dict_ind_redundant;

#if defined UNIV_DEBUG || defined UNIV_IBUF_DEBUG
/** Flag to control insert buffer debugging. */
extern uint ibuf_debug;
#endif /* UNIV_DEBUG || UNIV_IBUF_DEBUG */

#include <algorithm>
#include <vector>

#include "btr0btr.h"
#include "btr0cur.h"
#include "btr0sea.h"
#include "buf0buf.h"
#include "data0type.h"
#include "dict0boot.h"
#include "dict0crea.h"
#ifndef UNIV_HOTBACKUP
#include "dict0dd.h"
#endif /* !UNIV_HOTBACKUP */
#include "dict0mem.h"
#include "dict0priv.h"
#ifndef UNIV_HOTBACKUP
#include "dict0stats.h"
#endif /* !UNIV_HOTBACKUP */
#include "fsp0sysspace.h"
#ifndef UNIV_HOTBACKUP
#include "fts0fts.h"
#include "fts0types.h"
#include "lock0lock.h"
#endif /* !UNIV_HOTBACKUP */
#include "mach0data.h"
#include "mem0mem.h"
#include "os0once.h"
#include "page0page.h"
#include "page0zip.h"
#ifndef UNIV_HOTBACKUP
#include "pars0pars.h"
#include "pars0sym.h"
#include "que0que.h"
#endif /* !UNIV_HOTBACKUP */
#include "rem0cmp.h"
#include "row0ins.h"
#include "row0log.h"
#ifndef UNIV_HOTBACKUP
#include "row0merge.h"
#include "row0mysql.h"
#endif /* !UNIV_HOTBACKUP */
#include "row0upd.h"
#ifndef UNIV_HOTBACKUP
#include "ha_innodb.h"
#include "srv0mon.h"
#include "srv0start.h"
#include "sync0sync.h"
#include "trx0undo.h"
#include "ut0new.h"
#endif /* !UNIV_HOTBACKUP */

/** the dictionary system */
dict_sys_t *dict_sys = NULL;

/** The set of SE private IDs of DD tables. Used to tell whether a table is
a DD table. Since the DD tables can be rebuilt with new SE private IDs,
this set replaces checks based on ranges of IDs. */
std::set<dd::Object_id> dict_sys_t::s_dd_table_ids = {};

/** The name of the data dictionary tablespace. */
const char *dict_sys_t::s_dd_space_name = "mysql";

/** The file name of the data dictionary tablespace */
const char *dict_sys_t::s_dd_space_file_name = "mysql.ibd";

/** The name of the hard-coded system tablespace. */
const char *dict_sys_t::s_sys_space_name = "innodb_system";

/** The name of the predefined temporary tablespace. */
const char *dict_sys_t::s_temp_space_name = "innodb_temporary";

/** The file name of the predefined temporary tablespace */
const char *dict_sys_t::s_temp_space_file_name = "ibtmp1";

/** The hard-coded tablespace name innodb_file_per_table. */
const char *dict_sys_t::s_file_per_table_name = "innodb_file_per_table";

/** the dictionary persisting structure */
dict_persist_t *dict_persist = NULL;

/** @brief the data dictionary rw-latch protecting dict_sys

table create, drop, etc. reserve this in X-mode; implicit or
backround operations purge, rollback, foreign key checks reserve this
in S-mode; we cannot trust that MySQL protects implicit or background
operations a table drop since MySQL does not know of them; therefore
we need this; NOTE: a transaction which reserves this must keep book
on the mode in trx_t::dict_operation_lock_mode */
rw_lock_t *dict_operation_lock;

/** Percentage of compression failures that are allowed in a single
round */
ulong zip_failure_threshold_pct = 5;

/** Maximum percentage of a page that can be allowed as a pad to avoid
compression failures */
ulong zip_pad_max = 50;

#define DICT_POOL_PER_TABLE_HASH          \
  512 /*!< buffer pool max size per table \
      hash table fixed size in bytes */

#ifndef UNIV_HOTBACKUP
/** Identifies generated InnoDB foreign key names */
static char dict_ibfk[] = "_ibfk_";

/** Array to store table_ids of INNODB_SYS_* TABLES */
static table_id_t dict_sys_table_id[SYS_NUM_SYSTEM_TABLES];

/** Tries to find column names for the index and sets the col field of the
index.
@param[in]	table	table
@param[in]	index	index
@param[in]	add_v	new virtual columns added along with an add index call
@return true if the column names were found */
static ibool dict_index_find_cols(const dict_table_t *table,
                                  dict_index_t *index,
                                  const dict_add_v_col_t *add_v);
/** Builds the internal dictionary cache representation for a clustered
 index, containing also system fields not defined by the user.
 @return own: the internal representation of the clustered index */
static dict_index_t *dict_index_build_internal_clust(
    const dict_table_t *table, /*!< in: table */
    dict_index_t *index);      /*!< in: user representation of
                               a clustered index */
/** Builds the internal dictionary cache representation for a non-clustered
 index, containing also system fields not defined by the user.
 @return own: the internal representation of the non-clustered index */
static dict_index_t *dict_index_build_internal_non_clust(
    const dict_table_t *table, /*!< in: table */
    dict_index_t *index);      /*!< in: user representation of
                               a non-clustered index */
/** Builds the internal dictionary cache representation for an FTS index.
 @return own: the internal representation of the FTS index */
static dict_index_t *dict_index_build_internal_fts(
    dict_table_t *table,  /*!< in: table */
    dict_index_t *index); /*!< in: user representation of an FTS index */

/** Removes an index from the dictionary cache. */
static void dict_index_remove_from_cache_low(
    dict_table_t *table, /*!< in/out: table */
    dict_index_t *index, /*!< in, own: index */
    ibool lru_evict);    /*!< in: TRUE if page being evicted
                         to make room in the table LRU list */

/** Calculate and update the redo log margin for current tables which
have some changed dynamic metadata in memory and have not been written
back to mysql.innodb_dynamic_metadata. Update LSN limit, which is used
to stop user threads when redo log is running out of space and they
do not hold latches (log.sn_limit_for_start). */
static void dict_persist_update_log_margin(void);

/** Removes a table object from the dictionary cache. */
static void dict_table_remove_from_cache_low(
    dict_table_t *table, /*!< in, own: table */
    ibool lru_evict);    /*!< in: TRUE if evicting from LRU */

#ifdef UNIV_DEBUG
/** Validate the dictionary table LRU list.
 @return true if validate OK */
static ibool dict_lru_validate(void);
/** Check if table is in the dictionary table LRU list.
 @return true if table found */
static ibool dict_lru_find_table(
    const dict_table_t *find_table); /*!< in: table to find */
/** Check if a table exists in the dict table non-LRU list.
 @return true if table found */
static ibool dict_non_lru_find_table(
    const dict_table_t *find_table); /*!< in: table to find */
#endif                               /* UNIV_DEBUG */

/* Stream for storing detailed information about the latest foreign key
and unique key errors. Only created if !srv_read_only_mode */
FILE *dict_foreign_err_file = NULL;
/* mutex protecting the foreign and unique error buffers */
ib_mutex_t dict_foreign_err_mutex;

/** Checks if the database name in two table names is the same.
 @return true if same db name */
ibool dict_tables_have_same_db(
    const char *name1, /*!< in: table name in the form
                       dbname '/' tablename */
    const char *name2) /*!< in: table name in the form
                       dbname '/' tablename */
{
  for (; *name1 == *name2; name1++, name2++) {
    if (*name1 == '/') {
      return (TRUE);
    }
    ut_a(*name1); /* the names must contain '/' */
  }
  return (FALSE);
}

/** Return the end of table name where we have removed dbname and '/'.
 @return table name */
const char *dict_remove_db_name(
    const char *name) /*!< in: table name in the form
                      dbname '/' tablename */
{
  const char *s = strchr(name, '/');
  ut_a(s);

  return (s + 1);
}
#endif /* !UNIV_HOTBACKUP */

/** Get the database name length in a table name.
 @return database name length */
ulint dict_get_db_name_len(const char *name) /*!< in: table name in the form
                                             dbname '/' tablename */
{
  const char *s;
  s = strchr(name, '/');
  if (s == nullptr) {
    return (0);
  }
  return (s - name);
}

#ifndef UNIV_HOTBACKUP
/** Reserves the dictionary system mutex for MySQL. */
void dict_mutex_enter_for_mysql(void) { mutex_enter(&dict_sys->mutex); }

/** Releases the dictionary system mutex for MySQL. */
void dict_mutex_exit_for_mysql(void) { mutex_exit(&dict_sys->mutex); }

/** Allocate and init a dict_table_t's stats latch.
This function must not be called concurrently on the same table object.
@param[in,out]	table_void	table whose stats latch to create */
static void dict_table_stats_latch_alloc(void *table_void) {
  dict_table_t *table = static_cast<dict_table_t *>(table_void);

  /* Note: rw_lock_create() will call the constructor */

  table->stats_latch =
      static_cast<rw_lock_t *>(ut_malloc_nokey(sizeof(rw_lock_t)));

  ut_a(table->stats_latch != NULL);

  rw_lock_create(dict_table_stats_key, table->stats_latch, SYNC_INDEX_TREE);
}

/** Deinit and free a dict_table_t's stats latch.
This function must not be called concurrently on the same table object.
@param[in,out]	table	table whose stats latch to free */
static void dict_table_stats_latch_free(dict_table_t *table) {
  rw_lock_free(table->stats_latch);
  ut_free(table->stats_latch);
}

/** Create a dict_table_t's stats latch or delay for lazy creation.
This function is only called from either single threaded environment
or from a thread that has not shared the table object with other threads.
@param[in,out]	table	table whose stats latch to create
@param[in]	enabled	if false then the latch is disabled
and dict_table_stats_lock()/unlock() become noop on this table. */
void dict_table_stats_latch_create(dict_table_t *table, bool enabled) {
  if (!enabled) {
    table->stats_latch = NULL;
    table->stats_latch_created = os_once::DONE;
    return;
  }

  /* We create this lazily the first time it is used. */
  table->stats_latch = NULL;
  table->stats_latch_created = os_once::NEVER_DONE;
}

/** Destroy a dict_table_t's stats latch.
This function is only called from either single threaded environment
or from a thread that has not shared the table object with other threads.
@param[in,out]	table	table whose stats latch to destroy */
void dict_table_stats_latch_destroy(dict_table_t *table) {
  if (table->stats_latch_created == os_once::DONE &&
      table->stats_latch != NULL) {
    dict_table_stats_latch_free(table);
  }
}

/** Lock the appropriate latch to protect a given table's statistics.
@param[in]	table		table whose stats to lock
@param[in]	latch_mode	RW_S_LATCH or RW_X_LATCH */
void dict_table_stats_lock(dict_table_t *table, ulint latch_mode) {
  ut_ad(table != NULL);
  ut_ad(table->magic_n == DICT_TABLE_MAGIC_N);

  os_once::do_or_wait_for_done(&table->stats_latch_created,
                               dict_table_stats_latch_alloc, table);

  if (table->stats_latch == NULL) {
    /* This is a dummy table object that is private in the current
    thread and is not shared between multiple threads, thus we
    skip any locking. */
    return;
  }

  switch (latch_mode) {
    case RW_S_LATCH:
      rw_lock_s_lock(table->stats_latch);
      break;
    case RW_X_LATCH:
      rw_lock_x_lock(table->stats_latch);
      break;
    case RW_NO_LATCH:
      /* fall through */
    default:
      ut_error;
  }
}

/** Unlock the latch that has been locked by dict_table_stats_lock().
@param[in]	table		table whose stats to unlock
@param[in]	latch_mode	RW_S_LATCH or RW_X_LATCH */
void dict_table_stats_unlock(dict_table_t *table, ulint latch_mode) {
  ut_ad(table != NULL);
  ut_ad(table->magic_n == DICT_TABLE_MAGIC_N);

  if (table->stats_latch == NULL) {
    /* This is a dummy table object that is private in the current
    thread and is not shared between multiple threads, thus we
    skip any locking. */
    return;
  }

  switch (latch_mode) {
    case RW_S_LATCH:
      rw_lock_s_unlock(table->stats_latch);
      break;
    case RW_X_LATCH:
      rw_lock_x_unlock(table->stats_latch);
      break;
    case RW_NO_LATCH:
      /* fall through */
    default:
      ut_error;
  }
}

/** Try to drop any indexes after an aborted index creation.
 This can also be after a server kill during DROP INDEX. */
static void dict_table_try_drop_aborted(
    dict_table_t *table, /*!< in: table, or NULL if it
                         needs to be looked up again */
    table_id_t table_id, /*!< in: table identifier */
    ulint ref_count)     /*!< in: expected table->n_ref_count */
{
  trx_t *trx;

  trx = trx_allocate_for_background();
  trx->op_info = "try to drop any indexes after an aborted index creation";
  row_mysql_lock_data_dictionary(trx);
  trx_set_dict_operation(trx, TRX_DICT_OP_INDEX);

  if (table == NULL) {
    table = dd_table_open_on_id(table_id, nullptr, nullptr, true, true);

    /* Decrement the ref count. The table is MDL locked, so should
    not be dropped */
    if (table) {
      dd_table_close(table, nullptr, nullptr, true);
    }
  } else {
    ut_ad(table->id == table_id);
  }

  if (table && table->get_ref_count() == ref_count && table->drop_aborted) {
    /* Silence a debug assertion in row_merge_drop_indexes(). */
    ut_d(table->acquire());
    row_merge_drop_indexes(trx, table, TRUE);
    ut_d(table->release());
    ut_ad(table->get_ref_count() == ref_count);
    trx_commit_for_mysql(trx);
  }

  row_mysql_unlock_data_dictionary(trx);
  trx_free_for_background(trx);
}

/** When opening a table,
 try to drop any indexes after an aborted index creation.
 Release the dict_sys->mutex. */
static void dict_table_try_drop_aborted_and_mutex_exit(
    dict_table_t *table, /*!< in: table (may be NULL) */
    ibool try_drop)      /*!< in: FALSE if should try to
                         drop indexes whose online creation
                         was aborted */
{
  if (try_drop && table != NULL && table->drop_aborted &&
      table->get_ref_count() == 1 && table->first_index()) {
    /* Attempt to drop the indexes whose online creation
    was aborted. */
    table_id_t table_id = table->id;

    mutex_exit(&dict_sys->mutex);

    dict_table_try_drop_aborted(table, table_id, 1);
  } else {
    mutex_exit(&dict_sys->mutex);
  }
}
#endif /* !UNIV_HOTBACKUP */

/** Decrements the count of open handles to a table. */
void dict_table_close(dict_table_t *table, /*!< in/out: table */
                      ibool dict_locked, /*!< in: TRUE=data dictionary locked */
                      ibool try_drop)    /*!< in: TRUE=try to drop any orphan
                                         indexes after an aborted online
                                         index creation */
{
  ibool drop_aborted;

  ut_a(table->get_ref_count() > 0);

#ifndef UNIV_HOTBACKUP
#ifdef UNIV_DEBUG
  if (!table->is_intrinsic()) {
    /* This is now only for validation in debug mode */
    if (!dict_locked) {
      mutex_enter(&dict_sys->mutex);
    }

    ut_ad(dict_lru_validate());

    if (table->can_be_evicted) {
      ut_ad(dict_lru_find_table(table));
    } else {
      ut_ad(dict_non_lru_find_table(table));
    }

    if (!dict_locked) {
      mutex_exit(&dict_sys->mutex);
    }
  }
#endif /* UNIV_DEBUG */
#endif /* !UNIV_HOTBACKUP */

  if (!table->is_intrinsic()) {
    /* Ask for mutex to prevent concurrent ha_innobase::open(),
    in case the race of n_ref_count and stat_initialized in
    dict_stats_deinit(). As long as we protect change to
    n_ref_count in ha_innobase:open() too, there should be no race.
    We don't actually need dict_sys mutex any more here. */
    table->lock();
  }

  drop_aborted = try_drop && table->drop_aborted &&
                 table->get_ref_count() == 1 && table->first_index();

  table->release();

#ifndef UNIV_HOTBACKUP
  /* Intrinsic table is not added to dictionary cache so skip other
  cache specific actions. */
  if (table->is_intrinsic()) {
    return;
  }

  /* Force persistent stats re-read upon next open of the table
  so that FLUSH TABLE can be used to forcibly fetch stats from disk
  if they have been manually modified. We reset table->stat_initialized
  only if table reference count is 0 because we do not want too frequent
  stats re-reads (e.g. in other cases than FLUSH TABLE). */
  if (strchr(table->name.m_name, '/') != NULL && table->get_ref_count() == 0 &&
      dict_stats_is_persistent_enabled(table)) {
    dict_stats_deinit(table);
  }

  MONITOR_DEC(MONITOR_TABLE_REFERENCE);

  if (!dict_locked) {
    table_id_t table_id = table->id;

    if (drop_aborted) {
      ut_ad(0);
      dict_table_try_drop_aborted(NULL, table_id, 0);
    }
  }
#endif /* !UNIV_HOTBACKUP */

  if (!table->is_intrinsic()) {
    table->unlock();
  }
}

#ifndef UNIV_HOTBACKUP
/** Closes the only open handle to a table and drops a table while assuring
 that dict_sys->mutex is held the whole time.  This assures that the table
 is not evicted after the close when the count of open handles goes to zero.
 Because dict_sys->mutex is held, we do not need to call
 dict_table_prevent_eviction().  */
void dict_table_close_and_drop(
    trx_t *trx,          /*!< in: data dictionary transaction */
    dict_table_t *table) /*!< in/out: table */
{
  ut_ad(mutex_own(&dict_sys->mutex));
  ut_ad(rw_lock_own(dict_operation_lock, RW_LOCK_X));
  ut_ad(trx_state_eq(trx, TRX_STATE_ACTIVE));

  dict_table_close(table, TRUE, FALSE);

#if defined UNIV_DEBUG || defined UNIV_DDL_DEBUG
  /* Nobody should have initialized the stats of the newly created
  table when this is called. So we know that it has not been added
  for background stats gathering. */
  ut_a(!table->stat_initialized);
#endif /* UNIV_DEBUG || UNIV_DDL_DEBUG */

  row_merge_drop_table(trx, table);
}

/** Check if the table has a given (non_virtual) column.
@param[in]	table		table object
@param[in]	col_name	column name
@param[in]	col_nr		column number guessed, 0 as default
@return column number if the table has the specified column,
otherwise table->n_def */
ulint dict_table_has_column(const dict_table_t *table, const char *col_name,
                            ulint col_nr) {
  ulint col_max = table->n_def;

  ut_ad(table);
  ut_ad(col_name);
  ut_ad(table->magic_n == DICT_TABLE_MAGIC_N);

  if (col_nr < col_max &&
      innobase_strcasecmp(col_name, table->get_col_name(col_nr)) == 0) {
    return (col_nr);
  }

  /** The order of column may changed, check it with other columns */
  for (ulint i = 0; i < col_max; i++) {
    if (i != col_nr &&
        innobase_strcasecmp(col_name, table->get_col_name(i)) == 0) {
      return (i);
    }
  }

  return (col_max);
}

/** Returns a virtual column's name.
@param[in]	table	target table
@param[in]	col_nr	virtual column number (nth virtual column)
@return column name or NULL if column number out of range. */
const char *dict_table_get_v_col_name(const dict_table_t *table, ulint col_nr) {
  const char *s;

  ut_ad(table);
  ut_ad(col_nr < table->n_v_def);
  ut_ad(table->magic_n == DICT_TABLE_MAGIC_N);

  if (col_nr >= table->n_v_def) {
    return (NULL);
  }

  s = table->v_col_names;

  if (s != NULL) {
    for (ulint i = 0; i < col_nr; i++) {
      s += strlen(s) + 1;
    }
  }

  return (s);
}

/** Search virtual column's position in InnoDB according to its position
in original table's position
@param[in]	table	target table
@param[in]	col_nr	column number (nth column in the MySQL table)
@return virtual column's position in InnoDB, ULINT_UNDEFINED if not find */
static ulint dict_table_get_v_col_pos_for_mysql(const dict_table_t *table,
                                                ulint col_nr) {
  ulint i;

  ut_ad(table);
  ut_ad(col_nr < static_cast<ulint>(table->n_t_def));
  ut_ad(table->magic_n == DICT_TABLE_MAGIC_N);

  for (i = 0; i < table->n_v_def; i++) {
    if (col_nr == dict_get_v_col_mysql_pos(table->v_cols[i].m_col.ind)) {
      break;
    }
  }

  if (i == table->n_v_def) {
    return (ULINT_UNDEFINED);
  }

  return (i);
}

/** Returns a virtual column's name according to its original
MySQL table position.
@param[in]	table	target table
@param[in]	col_nr	column number (nth column in the table)
@return column name. */
const char *dict_table_get_v_col_name_mysql(const dict_table_t *table,
                                            ulint col_nr) {
  ulint i = dict_table_get_v_col_pos_for_mysql(table, col_nr);

  if (i == ULINT_UNDEFINED) {
    return (NULL);
  }

  return (dict_table_get_v_col_name(table, i));
}

/** Get nth virtual column according to its original MySQL table position
@param[in]	table	target table
@param[in]	col_nr	column number in MySQL Table definition
@return dict_v_col_t ptr */
dict_v_col_t *dict_table_get_nth_v_col_mysql(const dict_table_t *table,
                                             ulint col_nr) {
  ulint i = dict_table_get_v_col_pos_for_mysql(table, col_nr);

  if (i == ULINT_UNDEFINED) {
    return (NULL);
  }

  return (dict_table_get_nth_v_col(table, i));
}

/** Allocate and init the autoinc latch of a given table.
This function must not be called concurrently on the same table object.
@param[in,out]	table_void	table whose autoinc latch to create */
static void dict_table_autoinc_alloc(void *table_void) {
  dict_table_t *table = static_cast<dict_table_t *>(table_void);

  table->autoinc_mutex = UT_NEW_NOKEY(ib_mutex_t());
  ut_a(table->autoinc_mutex != nullptr);
  mutex_create(LATCH_ID_AUTOINC, table->autoinc_mutex);

  table->autoinc_persisted_mutex = UT_NEW_NOKEY(ib_mutex_t());
  ut_a(table->autoinc_persisted_mutex != nullptr);
  mutex_create(LATCH_ID_PERSIST_AUTOINC, table->autoinc_persisted_mutex);
}

/** Allocate and init the zip_pad_mutex of a given index.
This function must not be called concurrently on the same index object.
@param[in,out]	index_void	index whose zip_pad_mutex to create */
static void dict_index_zip_pad_alloc(void *index_void) {
  dict_index_t *index = static_cast<dict_index_t *>(index_void);
  index->zip_pad.mutex = UT_NEW_NOKEY(SysMutex());
  ut_a(index->zip_pad.mutex != NULL);
  mutex_create(LATCH_ID_ZIP_PAD_MUTEX, index->zip_pad.mutex);
}

/** Acquire the autoinc lock. */
void dict_table_autoinc_lock(dict_table_t *table) /*!< in/out: table */
{
  os_once::do_or_wait_for_done(&table->autoinc_mutex_created,
                               dict_table_autoinc_alloc, table);

  mutex_enter(table->autoinc_mutex);
}

/** Acquire the zip_pad_mutex latch.
@param[in,out]	index	the index whose zip_pad_mutex to acquire.*/
static void dict_index_zip_pad_lock(dict_index_t *index) {
  os_once::do_or_wait_for_done(&index->zip_pad.mutex_created,
                               dict_index_zip_pad_alloc, index);

  mutex_enter(index->zip_pad.mutex);
}

/** Unconditionally set the autoinc counter. */
void dict_table_autoinc_initialize(
    dict_table_t *table, /*!< in/out: table */
    ib_uint64_t value)   /*!< in: next value to assign to a row */
{
  ut_ad(dict_table_autoinc_own(table));

  table->autoinc = value;
}

/** Write redo logs for autoinc counter that is to be inserted, or to
update some existing smaller one to bigger.
@param[in,out]	table	InnoDB table object
@param[in]	value	AUTOINC counter to log
@param[in,out]	mtr	mini-transaction */
void dict_table_autoinc_log(dict_table_t *table, uint64_t value, mtr_t *mtr) {
  bool log = false;

  mutex_enter(table->autoinc_persisted_mutex);

  if (table->autoinc_persisted < value) {
    dict_table_autoinc_persisted_update(table, value);

    /* The only concern here is some concurrent thread may
    change the dirty_status to METADATA_BUFFERED. And the
    only function is dict_table_persist_to_dd_table_buffer_low(),
    which could be called by checkpoint and will first set the
    dirty_status to METADATA_BUFFERED, and then write back
    the latest changes to DDTableBuffer, all of which are under
    protection of dict_persist->mutex.

    If that function sets the dirty_status to METADATA_BUFFERED
    first, below checking will force current thread to wait on
    dict_persist->mutex. Above update to AUTOINC would be either
    written back to DDTableBuffer or not. But the redo logs for
    current change won't be counted into current checkpoint.
    See how log_sys->dict_suggest_checkpoint_lsn is set. So
    even a crash after below redo log flushed, no change lost.

    If that function sets the dirty_status after below checking,
    which means current change would be written back to
    DDTableBuffer. It's also safe. */
    if (table->dirty_status.load() == METADATA_DIRTY) {
      ut_ad(table->in_dirty_dict_tables_list);
    } else {
      dict_table_mark_dirty(table);
    }

    log = true;
  }

  mutex_exit(table->autoinc_persisted_mutex);

  if (log) {
    PersistentTableMetadata metadata(table->id, table->version);
    metadata.set_autoinc(value);

    Persister *persister = dict_persist->persisters->get(PM_TABLE_AUTO_INC);
    persister->write_log(table->id, metadata, mtr);
    /* No need to flush due to performance reason */
  }
}

/** Get all the FTS indexes on a table.
@param[in]	table	table
@param[out]	indexes	all FTS indexes on this table
@return number of FTS indexes */
ulint dict_table_get_all_fts_indexes(dict_table_t *table,
                                     ib_vector_t *indexes) {
  dict_index_t *index;

  ut_a(ib_vector_size(indexes) == 0);

  for (index = table->first_index(); index; index = index->next()) {
    if (index->type == DICT_FTS) {
      ib_vector_push(indexes, &index);
    }
  }

  return (ib_vector_size(indexes));
}

/** Reads the next autoinc value (== autoinc counter value), 0 if not yet
 initialized.
 @return value for a new row, or 0 */
ib_uint64_t dict_table_autoinc_read(const dict_table_t *table) /*!< in: table */
{
  ut_ad(dict_table_autoinc_own(table));

  return (table->autoinc);
}

/** Updates the autoinc counter if the value supplied is greater than the
 current value. */
void dict_table_autoinc_update_if_greater(

    dict_table_t *table, /*!< in/out: table */
    ib_uint64_t value)   /*!< in: value which was assigned to a row */
{
  ut_ad(dict_table_autoinc_own(table));

  if (value > table->autoinc) {
    table->autoinc = value;
  }
}

/** Release the autoinc lock. */
void dict_table_autoinc_unlock(dict_table_t *table) /*!< in/out: table */
{
  mutex_exit(table->autoinc_mutex);
}

/** Returns TRUE if the index contains a column or a prefix of that column.
@param[in]	index		index
@param[in]	n		column number
<<<<<<< HEAD
@param[in]	is_virtual	whether it is a virtual col
@return true if contains the column or its prefix */
ibool dict_index_contains_col_or_prefix(const dict_index_t *index, ulint n,
                                        bool is_virtual) {
  const dict_field_t *field;
  const dict_col_t *col;
  ulint pos;
  ulint n_fields;
=======
@param[in]	inc_prefix	true=consider column prefixes too
@param[in]	is_virtual	true==virtual column
@param[out]	prefix_col_pos	col num if prefix
@return position in internal representation of the index;
ULINT_UNDEFINED if not contained */
ulint
dict_index_get_nth_col_or_prefix_pos(
	const dict_index_t*	index,
	ulint			n,
	bool			inc_prefix,
	bool			is_virtual,
	ulint*			prefix_col_pos)
{
	const dict_field_t*	field;
	const dict_col_t*	col;
	ulint			pos;
	ulint			n_fields;
	ulint			prefixed_pos_dummy;

	ut_ad(index);
	ut_ad(index->magic_n == DICT_INDEX_MAGIC_N);
	ut_ad((inc_prefix && !prefix_col_pos) || (!inc_prefix));

	if (!prefix_col_pos) {
		prefix_col_pos = &prefixed_pos_dummy;
	}
	*prefix_col_pos = ULINT_UNDEFINED;

	if (is_virtual) {
		col = &(dict_table_get_nth_v_col(index->table, n)->m_col);
	} else {
		col = dict_table_get_nth_col(index->table, n);
	}
>>>>>>> 333b4508

  ut_ad(index);
  ut_ad(index->magic_n == DICT_INDEX_MAGIC_N);

  if (index->is_clustered()) {
    return (TRUE);
  }

  if (is_virtual) {
    col = &dict_table_get_nth_v_col(index->table, n)->m_col;
  } else {
    col = index->table->get_col(n);
  }

  n_fields = dict_index_get_n_fields(index);

<<<<<<< HEAD
  for (pos = 0; pos < n_fields; pos++) {
    field = index->get_field(pos);

    if (col == field->col) {
      return (TRUE);
    }
  }
=======
		if (col == field->col) {
			*prefix_col_pos = pos;
			if (inc_prefix || field->prefix_len == 0) {
				return(pos);
			}
		}
	}
>>>>>>> 333b4508

  return (FALSE);
}

/** Looks for a matching field in an index. The column has to be the same. The
 column in index must be complete, or must contain a prefix longer than the
 column in index2. That is, we must be able to construct the prefix in index2
 from the prefix in index.
 @return position in internal representation of the index;
 ULINT_UNDEFINED if not contained */
ulint dict_index_get_nth_field_pos(
    const dict_index_t *index,  /*!< in: index from which to search */
    const dict_index_t *index2, /*!< in: index */
    ulint n)                    /*!< in: field number in index2 */
{
  const dict_field_t *field;
  const dict_field_t *field2;
  ulint n_fields;
  ulint pos;

  ut_ad(index);
  ut_ad(index->magic_n == DICT_INDEX_MAGIC_N);

  field2 = index2->get_field(n);

  n_fields = dict_index_get_n_fields(index);

  /* Are we looking for a MBR (Minimum Bound Box) field of
  a spatial index */
  bool is_mbr_fld = (n == 0 && dict_index_is_spatial(index2));

  for (pos = 0; pos < n_fields; pos++) {
    field = index->get_field(pos);

    /* The first field of a spatial index is a transformed
    MBR (Minimum Bound Box) field made out of original column,
    so its field->col still points to original cluster index
    col, but the actual content is different. So we cannot
    consider them equal if neither of them is MBR field */
    if (pos == 0 && dict_index_is_spatial(index) && !is_mbr_fld) {
      continue;
    }

    if (field->col == field2->col &&
        (field->prefix_len == 0 || (field->prefix_len >= field2->prefix_len &&
                                    field2->prefix_len != 0))) {
      return (pos);
    }
  }

  return (ULINT_UNDEFINED);
}

/** Looks for non-virtual column n position in the clustered index.
 @return position in internal representation of the clustered index */
ulint dict_table_get_nth_col_pos(const dict_table_t *table, /*!< in: table */
                                 ulint n) /*!< in: column number */
{
  return (table->first_index()->get_col_pos(n));
}

/** Get the innodb column position for a non-virtual column according to
its original MySQL table position n
@param[in]	table	table
@param[in]	n	MySQL column position
@return column position in InnoDB */
ulint dict_table_mysql_pos_to_innodb(const dict_table_t *table, ulint n) {
  ut_ad(n < table->n_t_cols);

  if (table->n_v_def == 0) {
    /* No virtual columns, the MySQL position is the same
    as InnoDB position */
    return (n);
  }

  /* Find out how many virtual columns are stored in front of 'n' */
  ulint v_before = 0;
  for (ulint i = 0; i < table->n_v_def; ++i) {
    if (table->v_cols[i].m_col.ind > n) {
      break;
    }

    ++v_before;
  }

  ut_ad(n >= v_before);

  return (n - v_before);
}

<<<<<<< HEAD
/** Checks if a column is in the ordering columns of the clustered index of a
 table. Column prefixes are treated like whole columns.
 @return true if the column, or its prefix, is in the clustered key */
ibool dict_table_col_in_clustered_key(
    const dict_table_t *table, /*!< in: table */
    ulint n)                   /*!< in: column number */
=======
/********************************************************************//**
Looks for column n position in the clustered index.
@return position in internal representation of the clustered index */
ulint
dict_table_get_nth_col_pos(
/*=======================*/
	const dict_table_t*	table,	/*!< in: table */
	ulint			n)	/*!< in: column number */
{
	return(dict_index_get_nth_col_pos(dict_table_get_first_index(table),
					  n, NULL));
}

/********************************************************************//**
Checks if a column is in the ordering columns of the clustered index of a
table. Column prefixes are treated like whole columns.
@return TRUE if the column, or its prefix, is in the clustered key */
ibool
dict_table_col_in_clustered_key(
/*============================*/
	const dict_table_t*	table,	/*!< in: table */
	ulint			n)	/*!< in: column number */
>>>>>>> 333b4508
{
  const dict_index_t *index;
  const dict_field_t *field;
  const dict_col_t *col;
  ulint pos;
  ulint n_fields;

  ut_ad(table);

  col = table->get_col(n);

  index = table->first_index();

  n_fields = dict_index_get_n_unique(index);

  for (pos = 0; pos < n_fields; pos++) {
    field = index->get_field(pos);

    if (col == field->col) {
      return (TRUE);
    }
  }

  return (FALSE);
}
#endif /* !UNIV_HOTBACKUP */

/** Inits the data dictionary module. */
void dict_init(void) {
  dict_operation_lock =
      static_cast<rw_lock_t *>(ut_zalloc_nokey(sizeof(*dict_operation_lock)));

  dict_sys = static_cast<dict_sys_t *>(ut_zalloc_nokey(sizeof(*dict_sys)));

  UT_LIST_INIT(dict_sys->table_LRU, &dict_table_t::table_LRU);
  UT_LIST_INIT(dict_sys->table_non_LRU, &dict_table_t::table_LRU);

  mutex_create(LATCH_ID_DICT_SYS, &dict_sys->mutex);

  dict_sys->table_hash = hash_create(
      buf_pool_get_curr_size() / (DICT_POOL_PER_TABLE_HASH * UNIV_WORD_SIZE));

<<<<<<< HEAD
  dict_sys->table_id_hash = hash_create(
      buf_pool_get_curr_size() / (DICT_POOL_PER_TABLE_HASH * UNIV_WORD_SIZE));
=======
	dict_sys->hash_size = (hash_get_n_cells(dict_sys->table_hash)
			       + hash_get_n_cells(dict_sys->table_id_hash))
		* sizeof(hash_cell_t);

	rw_lock_create(dict_operation_lock_key,
		       dict_operation_lock, SYNC_DICT_OPERATION);
>>>>>>> 333b4508

  rw_lock_create(dict_operation_lock_key, dict_operation_lock,
                 SYNC_DICT_OPERATION);

#ifndef UNIV_HOTBACKUP
  if (!srv_read_only_mode) {
    dict_foreign_err_file = os_file_create_tmpfile(NULL);
    ut_a(dict_foreign_err_file);
  }
#endif /* !UNIV_HOTBACKUP */

  mutex_create(LATCH_ID_DICT_FOREIGN_ERR, &dict_foreign_err_mutex);
}

#ifndef UNIV_HOTBACKUP
/** Move to the most recently used segment of the LRU list. */
void dict_move_to_mru(dict_table_t *table) /*!< in: table to move to MRU */
{
  ut_ad(mutex_own(&dict_sys->mutex));
  ut_ad(dict_lru_validate());
  ut_ad(dict_lru_find_table(table));

  ut_a(table->can_be_evicted);

  UT_LIST_REMOVE(dict_sys->table_LRU, table);

  UT_LIST_ADD_FIRST(dict_sys->table_LRU, table);

  ut_ad(dict_lru_validate());
}

/** Returns a table object and increment its open handle count.
 NOTE! This is a high-level function to be used mainly from outside the
 'dict' module. Inside this directory dict_table_get_low
 is usually the appropriate function.
 @return table, NULL if does not exist */
dict_table_t *dict_table_open_on_name(
    const char *table_name,       /*!< in: table name */
    ibool dict_locked,            /*!< in: TRUE=data dictionary locked */
    ibool try_drop,               /*!< in: TRUE=try to drop any orphan
                                  indexes after an aborted online
                                  index creation */
    dict_err_ignore_t ignore_err) /*!< in: error to be ignored when
                                  loading a table definition */
{
  dict_table_t *table;
  DBUG_ENTER("dict_table_open_on_name");
  DBUG_PRINT("dict_table_open_on_name", ("table: '%s'", table_name));

  if (!dict_locked) {
    mutex_enter(&dict_sys->mutex);
  }

  ut_ad(table_name);
  ut_ad(mutex_own(&dict_sys->mutex));

  table = dict_table_check_if_in_cache_low(table_name);

  if (table == NULL) {
    table = dict_load_table(table_name, true, ignore_err);
  }

  ut_ad(!table || table->cached);

  if (table != NULL) {
    if (ignore_err == DICT_ERR_IGNORE_NONE && table->is_corrupted()) {
      /* Make life easy for drop table. */
      dict_table_prevent_eviction(table);

      if (!dict_locked) {
        mutex_exit(&dict_sys->mutex);
      }

      ib::info(ER_IB_MSG_175) << "Table " << table->name
                              << " is corrupted. Please drop the table"
                                 " and recreate it";
      DBUG_RETURN(NULL);
    }

    if (table->can_be_evicted) {
      dict_move_to_mru(table);
    }

    table->acquire();

    MONITOR_INC(MONITOR_TABLE_REFERENCE);
  }

  ut_ad(dict_lru_validate());

  if (!dict_locked) {
    dict_table_try_drop_aborted_and_mutex_exit(table, try_drop);
  }

  DBUG_RETURN(table);
}
#endif /* !UNIV_HOTBACKUP */

/** Adds system columns to a table object. */
void dict_table_add_system_columns(dict_table_t *table, /*!< in/out: table */
                                   mem_heap_t *heap) /*!< in: temporary heap */
{
  ut_ad(table);
  ut_ad(table->n_def == (table->n_cols - table->get_n_sys_cols()));
  ut_ad(table->magic_n == DICT_TABLE_MAGIC_N);
  ut_ad(!table->cached);

  /* NOTE: the system columns MUST be added in the following order
  (so that they can be indexed by the numerical value of DATA_ROW_ID,
  etc.) and as the last columns of the table memory object.
  The clustered index will not always physically contain all system
  columns.
  Intrinsic table don't need DB_ROLL_PTR as UNDO logging is turned off
  for these tables. */

  dict_mem_table_add_col(table, heap, "DB_ROW_ID", DATA_SYS,
                         DATA_ROW_ID | DATA_NOT_NULL, DATA_ROW_ID_LEN);

#if (DATA_ITT_N_SYS_COLS != 2)
#error "DATA_ITT_N_SYS_COLS != 2"
#endif

#if DATA_ROW_ID != 0
#error "DATA_ROW_ID != 0"
#endif
  dict_mem_table_add_col(table, heap, "DB_TRX_ID", DATA_SYS,
                         DATA_TRX_ID | DATA_NOT_NULL, DATA_TRX_ID_LEN);
#if DATA_TRX_ID != 1
#error "DATA_TRX_ID != 1"
#endif

  if (!table->is_intrinsic()) {
    dict_mem_table_add_col(table, heap, "DB_ROLL_PTR", DATA_SYS,
                           DATA_ROLL_PTR | DATA_NOT_NULL, DATA_ROLL_PTR_LEN);
#if DATA_ROLL_PTR != 2
#error "DATA_ROLL_PTR != 2"
#endif

    /* This check reminds that if a new system column is added to
    the program, it should be dealt with here */
#if DATA_N_SYS_COLS != 3
#error "DATA_N_SYS_COLS != 3"
#endif
  }
}

#ifndef UNIV_HOTBACKUP
/** Mark if table has big rows.
@param[in,out]	table	table handler */
void dict_table_set_big_rows(dict_table_t *table) {
  ulint row_len = 0;
  for (ulint i = 0; i < table->n_def; i++) {
    ulint col_len = table->get_col(i)->get_max_size();

    row_len += col_len;

    /* If we have a single unbounded field, or several gigantic
    fields, mark the maximum row size as BIG_ROW_SIZE. */
    if (row_len >= BIG_ROW_SIZE || col_len >= BIG_ROW_SIZE) {
      row_len = BIG_ROW_SIZE;

      break;
    }
  }

  table->big_rows = (row_len >= BIG_ROW_SIZE) ? TRUE : FALSE;
}

/** Adds a table object to the dictionary cache.
@param[in,out]	table		table
@param[in]	can_be_evicted	true if can be evicted
@param[in,out]	heap		temporary heap
*/
void dict_table_add_to_cache(dict_table_t *table, ibool can_be_evicted,
                             mem_heap_t *heap) {
  ulint fold;
  ulint id_fold;

  ut_ad(dict_lru_validate());
  ut_ad(mutex_own(&dict_sys->mutex));

  table->cached = true;

  fold = ut_fold_string(table->name.m_name);
  id_fold = ut_fold_ull(table->id);

  dict_table_set_big_rows(table);

  /* Look for a table with the same name: error if such exists */
  {
    dict_table_t *table2;
    HASH_SEARCH(name_hash, dict_sys->table_hash, fold, dict_table_t *, table2,
                ut_ad(table2->cached),
                !strcmp(table2->name.m_name, table->name.m_name));
    ut_a(table2 == NULL);

#ifdef UNIV_DEBUG
    /* Look for the same table pointer with a different name */
    HASH_SEARCH_ALL(name_hash, dict_sys->table_hash, dict_table_t *, table2,
                    ut_ad(table2->cached), table2 == table);
    ut_ad(table2 == NULL);
#endif /* UNIV_DEBUG */
  }

  /* Look for a table with the same id: error if such exists */
  {
    dict_table_t *table2;
    HASH_SEARCH(id_hash, dict_sys->table_id_hash, id_fold, dict_table_t *,
                table2, ut_ad(table2->cached), table2->id == table->id);
    ut_a(table2 == NULL);

#ifdef UNIV_DEBUG
    /* Look for the same table pointer with a different id */
    HASH_SEARCH_ALL(id_hash, dict_sys->table_id_hash, dict_table_t *, table2,
                    ut_ad(table2->cached), table2 == table);
    ut_ad(table2 == NULL);
#endif /* UNIV_DEBUG */
  }

  /* Add table to hash table of tables */
  HASH_INSERT(dict_table_t, name_hash, dict_sys->table_hash, fold, table);

  /* Add table to hash table of tables based on table id */
  HASH_INSERT(dict_table_t, id_hash, dict_sys->table_id_hash, id_fold, table);

  table->can_be_evicted = can_be_evicted;

  if (table->can_be_evicted) {
    UT_LIST_ADD_FIRST(dict_sys->table_LRU, table);
  } else {
    UT_LIST_ADD_FIRST(dict_sys->table_non_LRU, table);
  }

  ut_ad(dict_lru_validate());

  table->dirty_status.store(METADATA_CLEAN);

  dict_sys->size +=
      mem_heap_get_size(table->heap) + strlen(table->name.m_name) + 1;
  DBUG_EXECUTE_IF(
      "dd_upgrade", if (srv_is_upgrade_mode && srv_upgrade_old_undo_found) {
        ib::info(ER_IB_MSG_176) << "Adding table to cache: " << table->name;
      });
}

/** Test whether a table can be evicted from the LRU cache.
 @return true if table can be evicted. */
static ibool dict_table_can_be_evicted(
    dict_table_t *table) /*!< in: table to test */
{
  ut_ad(mutex_own(&dict_sys->mutex));
  ut_ad(rw_lock_own(dict_operation_lock, RW_LOCK_X));

  ut_a(table->can_be_evicted);
  ut_a(table->foreign_set.empty());
  ut_a(table->referenced_set.empty());

  if (table->get_ref_count() == 0) {
    const dict_index_t *index;

    /* The transaction commit and rollback are called from
    outside the handler interface. This means that there is
    a window where the table->n_ref_count can be zero but
    the table instance is in "use". */

    if (lock_table_has_locks(table)) {
      return (FALSE);
    }

    for (index = table->first_index(); index != NULL; index = index->next()) {
      const btr_search_t *info = btr_search_get_info(index);

      /* We are not allowed to free the in-memory index
      struct dict_index_t until all entries in the adaptive
      hash index that point to any of the page belonging to
      his b-tree index are dropped. This is so because
      dropping of these entries require access to
      dict_index_t struct. To avoid such scenario we keep
      a count of number of such pages in the search_info and
      only free the dict_index_t struct when this count
      drops to zero.

      See also: dict_index_remove_from_cache_low() */

      if (btr_search_info_get_ref_count(info, index) > 0) {
        return (FALSE);
      }
    }

    return (TRUE);
  }

  return (FALSE);
}

/** Make room in the table cache by evicting an unused table. The unused table
 should not be part of FK relationship and currently not used in any user
 transaction. There is no guarantee that it will remove a table.
 @return number of tables evicted. If the number of tables in the dict_LRU
 is less than max_tables it will not do anything. */
ulint dict_make_room_in_cache(
    ulint max_tables, /*!< in: max tables allowed in cache */
    ulint pct_check)  /*!< in: max percent to check */
{
  ulint i;
  ulint len;
  dict_table_t *table;
  ulint check_up_to;
  ulint n_evicted = 0;

  ut_a(pct_check > 0);
  ut_a(pct_check <= 100);
  ut_ad(mutex_own(&dict_sys->mutex));
  ut_ad(rw_lock_own(dict_operation_lock, RW_LOCK_X));
  ut_ad(dict_lru_validate());

  i = len = UT_LIST_GET_LEN(dict_sys->table_LRU);

  if (len < max_tables) {
    return (0);
  }

  check_up_to = len - ((len * pct_check) / 100);

  /* Check for overflow */
  ut_a(i == 0 || check_up_to <= i);

  /* Find a suitable candidate to evict from the cache. Don't scan the
  entire LRU list. Only scan pct_check list entries. */

  for (table = UT_LIST_GET_LAST(dict_sys->table_LRU);
       table != NULL && i > check_up_to && (len - n_evicted) > max_tables;
       --i) {
    dict_table_t *prev_table;

    prev_table = UT_LIST_GET_PREV(table_LRU, table);

    table->lock();

    if (dict_table_can_be_evicted(table)) {
      table->unlock();
      DBUG_EXECUTE_IF("crash_if_fts_table_is_evicted", {
        if (table->fts && dict_table_has_fts_index(table)) {
          ut_ad(0);
        }
      };);
      dict_table_remove_from_cache_low(table, TRUE);

      ++n_evicted;
    } else {
      table->unlock();
    }

    table = prev_table;
  }

  return (n_evicted);
}

/** Move a table to the non-LRU list from the LRU list. */
void dict_table_move_from_lru_to_non_lru(
    dict_table_t *table) /*!< in: table to move from LRU to non-LRU */
{
  ut_ad(mutex_own(&dict_sys->mutex));
  ut_ad(dict_lru_find_table(table));

  ut_a(table->can_be_evicted);

  UT_LIST_REMOVE(dict_sys->table_LRU, table);

  UT_LIST_ADD_LAST(dict_sys->table_non_LRU, table);

  table->can_be_evicted = FALSE;
}
#endif /* !UNIV_HOTBACKUP */

/** Move a table to the LRU end from the non LRU list.
@param[in]	table	InnoDB table object */
void dict_table_move_from_non_lru_to_lru(dict_table_t *table) {
  ut_ad(mutex_own(&dict_sys->mutex));
  ut_ad(dict_non_lru_find_table(table));

  ut_a(!table->can_be_evicted);

  UT_LIST_REMOVE(dict_sys->table_non_LRU, table);

  UT_LIST_ADD_LAST(dict_sys->table_LRU, table);

  table->can_be_evicted = TRUE;
}

/** Look up an index in a table.
@param[in]	table	table
@param[in]	id	index identifier
@return index
@retval NULL if not found */
static const dict_index_t *dict_table_find_index_on_id(
    const dict_table_t *table, const index_id_t &id) {
  for (const dict_index_t *index = table->first_index(); index != NULL;
       index = index->next()) {
    if (index->space == id.m_space_id && index->id == id.m_index_id) {
      return (index);
    }
  }

  return (NULL);
}

#ifndef UNIV_HOTBACKUP
/** Look up an index.
@param[in]	id	index identifier
@return index or NULL if not found */
const dict_index_t *dict_index_find(const index_id_t &id) {
  const dict_table_t *table;

  ut_ad(mutex_own(&dict_sys->mutex));

  for (table = UT_LIST_GET_FIRST(dict_sys->table_LRU); table != NULL;
       table = UT_LIST_GET_NEXT(table_LRU, table)) {
    const dict_index_t *index = dict_table_find_index_on_id(table, id);
    if (index != NULL) {
      return (index);
    }
  }

  for (table = UT_LIST_GET_FIRST(dict_sys->table_non_LRU); table != NULL;
       table = UT_LIST_GET_NEXT(table_LRU, table)) {
    const dict_index_t *index = dict_table_find_index_on_id(table, id);
    if (index != NULL) {
      return (index);
    }
  }

  return (NULL);
}

/** Function object to remove a foreign key constraint from the
referenced_set of the referenced table.  The foreign key object is
also removed from the dictionary cache.  The foreign key constraint
is not removed from the foreign_set of the table containing the
constraint. */
struct dict_foreign_remove_partial {
  void operator()(dict_foreign_t *foreign) {
    dict_table_t *table = foreign->referenced_table;
    if (table != NULL) {
      table->referenced_set.erase(foreign);
    }
    dict_foreign_free(foreign);
  }
};

/** Renames a table object.
 @return true if success */
dberr_t dict_table_rename_in_cache(
    dict_table_t *table,        /*!< in/out: table */
    const char *new_name,       /*!< in: new name */
    ibool rename_also_foreigns) /*!< in: in ALTER TABLE we want
                           to preserve the original table name
                           in constraints which reference it */
{
  dberr_t err;
  dict_foreign_t *foreign;
  dict_index_t *index;
  ulint fold;
  char old_name[MAX_FULL_NAME_LEN + 1];
  os_file_type_t ftype;
  bool exists;

  ut_ad(mutex_own(&dict_sys->mutex));

  /* store the old/current name to an automatic variable */
  if (strlen(table->name.m_name) + 1 <= sizeof(old_name)) {
    strcpy(old_name, table->name.m_name);
  } else {
    ib::fatal(ER_IB_MSG_177) << "Too long table name: " << table->name
                             << ", max length is " << MAX_FULL_NAME_LEN;
  }

  fold = ut_fold_string(new_name);

  /* Look for a table with the same name: error if such exists */
  dict_table_t *table2;
  HASH_SEARCH(name_hash, dict_sys->table_hash, fold, dict_table_t *, table2,
              ut_ad(table2->cached),
              (ut_strcmp(table2->name.m_name, new_name) == 0));

  DBUG_EXECUTE_IF("dict_table_rename_in_cache_failure",
                  if (table2 == NULL) { table2 = (dict_table_t *)-1; });

  if (table2 != nullptr) {
    ib::error(ER_IB_MSG_178)
        << "Cannot rename table '" << old_name << "' to '" << new_name
        << "' since the"
           " dictionary cache already contains '"
        << new_name << "'.";

    return (DB_ERROR);
  }

  /* If the table is stored in a single-table tablespace,
  rename the tablespace file. */

  if (dict_table_is_discarded(table)) {
    char *filepath;

    ut_ad(dict_table_is_file_per_table(table));
    ut_ad(!table->is_temporary());

    /* Make sure the data_dir_path is set. */
    dd_get_and_save_data_dir_path<dd::Table>(table, NULL, true);

    std::string path = dict_table_get_datadir(table);

    filepath = Fil_path::make(path, table->name.m_name, IBD, true);

    if (filepath == NULL) {
      return (DB_OUT_OF_MEMORY);
    }

    err = fil_delete_tablespace(table->space, BUF_REMOVE_ALL_NO_WRITE);

    ut_a(err == DB_SUCCESS || err == DB_TABLESPACE_NOT_FOUND ||
         err == DB_IO_ERROR);

    if (err == DB_IO_ERROR) {
      ib::info(ER_IB_MSG_179) << "IO error while deleting: " << table->space
                              << " during rename of '" << old_name << "' to"
                              << " '" << new_name << "'";
    }

    /* Delete any temp file hanging around. */
    if (os_file_status(filepath, &exists, &ftype) && exists &&
        !os_file_delete_if_exists(innodb_temp_file_key, filepath, NULL)) {
      ib::info(ER_IB_MSG_180) << "Delete of " << filepath << " failed.";
    }

    ut_free(filepath);

  } else if (dict_table_is_file_per_table(table)) {
    char *new_path = NULL;
    char *old_path = fil_space_get_first_path(table->space);

    ut_ad(!table->is_temporary());

    if (DICT_TF_HAS_DATA_DIR(table->flags)) {
      std::string new_ibd;

      new_ibd = Fil_path::make_new_ibd(old_path, new_name);

      new_path = mem_strdup(new_ibd.c_str());

    } else {
      new_path = Fil_path::make_ibd_from_table_name(new_name);
    }

    /* New filepath must not exist. */
    err = fil_rename_tablespace_check(table->space, old_path, new_path, false);
    if (err != DB_SUCCESS) {
      ut_free(old_path);
      ut_free(new_path);
      return (err);
    }

    clone_mark_abort(true);

    std::string new_tablespace_name;
    dd_filename_to_spacename(new_name, &new_tablespace_name);

    bool success = fil_rename_tablespace(table->space, old_path,
                                         new_tablespace_name.c_str(), new_path);

    clone_mark_active();

    ut_free(old_path);
    ut_free(new_path);

    if (!success) {
      return (DB_ERROR);
    }
  }

  log_ddl->write_rename_table_log(table, new_name, table->name.m_name);

  /* Remove table from the hash tables of tables */
  HASH_DELETE(dict_table_t, name_hash, dict_sys->table_hash,
              ut_fold_string(old_name), table);

  if (strlen(new_name) > strlen(table->name.m_name)) {
    /* We allocate MAX_FULL_NAME_LEN + 1 bytes here to avoid
    memory fragmentation, we assume a repeated calls of
    ut_realloc() with the same size do not cause fragmentation */
    ut_a(strlen(new_name) <= MAX_FULL_NAME_LEN);

    table->name.m_name = static_cast<char *>(
        ut_realloc(table->name.m_name, MAX_FULL_NAME_LEN + 1));
  }
  strcpy(table->name.m_name, new_name);

  /* Add table to hash table of tables */
  HASH_INSERT(dict_table_t, name_hash, dict_sys->table_hash, fold, table);

  dict_sys->size += strlen(new_name) - strlen(old_name);
  ut_a(dict_sys->size > 0);

  /* Update the table_name field in indexes */
  for (index = table->first_index(); index != NULL; index = index->next()) {
    index->table_name = table->name.m_name;
  }

  if (!rename_also_foreigns) {
    /* In ALTER TABLE we think of the rename table operation
    in the direction table -> temporary table (#sql...)
    as dropping the table with the old name and creating
    a new with the new name. Thus we kind of drop the
    constraints from the dictionary cache here. The foreign key
    constraints will be inherited to the new table from the
    system tables through a call of dict_load_foreigns. */

    /* Remove the foreign constraints from the cache */
    std::for_each(table->foreign_set.begin(), table->foreign_set.end(),
                  dict_foreign_remove_partial());
    table->foreign_set.clear();

    /* Reset table field in referencing constraints */
    for (dict_foreign_set::iterator it = table->referenced_set.begin();
         it != table->referenced_set.end(); ++it) {
      foreign = *it;
      foreign->referenced_table = NULL;
      foreign->referenced_index = NULL;
    }

    /* Make the set of referencing constraints empty */
    table->referenced_set.clear();

    return (DB_SUCCESS);
  }

  /* Update the table name fields in foreign constraints, and update also
  the constraint id of new format >= 4.0.18 constraints. Note that at
  this point we have already changed table->name to the new name. */

  dict_foreign_set fk_set;

  for (;;) {
    dict_foreign_set::iterator it = table->foreign_set.begin();

    if (it == table->foreign_set.end()) {
      break;
    }

    foreign = *it;

    if (foreign->referenced_table) {
      foreign->referenced_table->referenced_set.erase(foreign);
    }

    if (ut_strlen(foreign->foreign_table_name) <
        ut_strlen(table->name.m_name)) {
      /* Allocate a longer name buffer;
      TODO: store buf len to save memory */

      foreign->foreign_table_name =
          mem_heap_strdup(foreign->heap, table->name.m_name);
      dict_mem_foreign_table_name_lookup_set(foreign, TRUE);
    } else {
      strcpy(foreign->foreign_table_name, table->name.m_name);
      dict_mem_foreign_table_name_lookup_set(foreign, FALSE);
    }
    if (strchr(foreign->id, '/')) {
      /* This is a >= 4.0.18 format id */

      ulint db_len;
      char *old_id;
      char old_name_cs_filename[MAX_FULL_NAME_LEN + 1];
      uint errors = 0;

      /* All table names are internally stored in charset
      my_charset_filename (except the temp tables and the
      partition identifier suffix in partition tables). The
      foreign key constraint names are internally stored
      in UTF-8 charset.  The variable fkid here is used
      to store foreign key constraint name in charset
      my_charset_filename for comparison further below. */
      char fkid[MAX_TABLE_NAME_LEN + 20];
      ibool on_tmp = FALSE;

      /* The old table name in my_charset_filename is stored
      in old_name_cs_filename */

      strncpy(old_name_cs_filename, old_name, sizeof(old_name_cs_filename));
      if (strstr(old_name, TEMP_TABLE_PATH_PREFIX) == NULL) {
        innobase_convert_to_system_charset(
            strchr(old_name_cs_filename, '/') + 1, strchr(old_name, '/') + 1,
            MAX_TABLE_NAME_LEN, &errors);

        if (errors) {
          /* There has been an error to convert
          old table into UTF-8.  This probably
          means that the old table name is
          actually in UTF-8. */
          innobase_convert_to_filename_charset(
              strchr(old_name_cs_filename, '/') + 1, strchr(old_name, '/') + 1,
              MAX_TABLE_NAME_LEN);
        } else {
          /* Old name already in
          my_charset_filename */
          strncpy(old_name_cs_filename, old_name, sizeof(old_name_cs_filename));
        }
      }

      strncpy(fkid, foreign->id, MAX_TABLE_NAME_LEN);

      if (strstr(fkid, TEMP_TABLE_PATH_PREFIX) == NULL) {
        innobase_convert_to_filename_charset(strchr(fkid, '/') + 1,
                                             strchr(foreign->id, '/') + 1,
                                             MAX_TABLE_NAME_LEN + 20);
      } else {
        on_tmp = TRUE;
      }

      old_id = mem_strdup(foreign->id);

      if (ut_strlen(fkid) >
              ut_strlen(old_name_cs_filename) + ((sizeof dict_ibfk) - 1) &&
          !memcmp(fkid, old_name_cs_filename,
                  ut_strlen(old_name_cs_filename)) &&
          !memcmp(fkid + ut_strlen(old_name_cs_filename), dict_ibfk,
                  (sizeof dict_ibfk) - 1)) {
        /* This is a generated >= 4.0.18 format id */

        char table_name[MAX_TABLE_NAME_LEN + 1] = "";
        uint errors = 0;

        if (strlen(table->name.m_name) > strlen(old_name)) {
          foreign->id = static_cast<char *>(mem_heap_alloc(
              foreign->heap, strlen(table->name.m_name) + strlen(old_id) + 1));
        }

        /* Convert the table name to UTF-8 */
        strncpy(table_name, table->name.m_name, MAX_TABLE_NAME_LEN);
        innobase_convert_to_system_charset(strchr(table_name, '/') + 1,
                                           strchr(table->name.m_name, '/') + 1,
                                           MAX_TABLE_NAME_LEN, &errors);

        if (errors) {
          /* Table name could not be converted
          from charset my_charset_filename to
          UTF-8. This means that the table name
          is already in UTF-8 (#mysql#50). */
          strncpy(table_name, table->name.m_name, MAX_TABLE_NAME_LEN);
        }

        /* Replace the prefix 'databasename/tablename'
        with the new names */
        strcpy(foreign->id, table_name);
        if (on_tmp) {
          strcat(foreign->id, old_id + ut_strlen(old_name));
        } else {
          sprintf(strchr(foreign->id, '/') + 1, "%s%s",
                  strchr(table_name, '/') + 1, strstr(old_id, "_ibfk_"));
        }

      } else {
        /* This is a >= 4.0.18 format id where the user
        gave the id name */
        db_len = dict_get_db_name_len(table->name.m_name) + 1;

        if (db_len - 1 > dict_get_db_name_len(foreign->id)) {
          foreign->id = static_cast<char *>(
              mem_heap_alloc(foreign->heap, db_len + strlen(old_id) + 1));
        }

        /* Replace the database prefix in id with the
        one from table->name */

        ut_memcpy(foreign->id, table->name.m_name, db_len);

        strcpy(foreign->id + db_len, dict_remove_db_name(old_id));
      }

      ut_free(old_id);
    }

    table->foreign_set.erase(it);
    fk_set.insert(foreign);

    if (foreign->referenced_table) {
      foreign->referenced_table->referenced_set.insert(foreign);
    }
  }

  ut_a(table->foreign_set.empty());
  table->foreign_set.swap(fk_set);

  for (dict_foreign_set::iterator it = table->referenced_set.begin();
       it != table->referenced_set.end(); ++it) {
    foreign = *it;

    if (ut_strlen(foreign->referenced_table_name) <
        ut_strlen(table->name.m_name)) {
      /* Allocate a longer name buffer;
      TODO: store buf len to save memory */

      foreign->referenced_table_name =
          mem_heap_strdup(foreign->heap, table->name.m_name);

      dict_mem_referenced_table_name_lookup_set(foreign, TRUE);
    } else {
      /* Use the same buffer */
      strcpy(foreign->referenced_table_name, table->name.m_name);

      dict_mem_referenced_table_name_lookup_set(foreign, FALSE);
    }
  }

  return (DB_SUCCESS);
}

/** Change the id of a table object in the dictionary cache. This is used in
 DISCARD TABLESPACE. */
void dict_table_change_id_in_cache(
    dict_table_t *table, /*!< in/out: table object already in cache */
    table_id_t new_id)   /*!< in: new id to set */
{
  ut_ad(table);
  ut_ad(mutex_own(&dict_sys->mutex));
  ut_ad(table->magic_n == DICT_TABLE_MAGIC_N);

  /* Remove the table from the hash table of id's */

  HASH_DELETE(dict_table_t, id_hash, dict_sys->table_id_hash,
              ut_fold_ull(table->id), table);
  table->id = new_id;

  /* Add the table back to the hash table */
  HASH_INSERT(dict_table_t, id_hash, dict_sys->table_id_hash,
              ut_fold_ull(table->id), table);
}

/** Removes a table object from the dictionary cache. */
static void dict_table_remove_from_cache_low(
    dict_table_t *table, /*!< in, own: table */
    ibool lru_evict)     /*!< in: TRUE if table being evicted
                         to make room in the table LRU list */
{
  dict_foreign_t *foreign;
  dict_index_t *index;
  lint size;

  ut_ad(table);
  ut_ad(dict_lru_validate());
  ut_a(table->get_ref_count() == 0);
  ut_a(table->n_rec_locks == 0);
  ut_ad(mutex_own(&dict_sys->mutex));
  ut_ad(table->magic_n == DICT_TABLE_MAGIC_N);

  /* We first dirty read the status which could be changed from
  METADATA_DIRTY to METADATA_BUFFERED by checkpoint, and check again
  when persistence is necessary */
  switch (table->dirty_status.load()) {
    case METADATA_DIRTY:
      /* Write back the dirty metadata to DDTableBuffer */
      dict_table_persist_to_dd_table_buffer(table);
      ut_ad(table->dirty_status.load() != METADATA_DIRTY);
      /* Fall through */
    case METADATA_BUFFERED:
      /* We have to remove it away here, since it's evicted.
      And we will add it again once it's re-loaded if possible */
      mutex_enter(&dict_persist->mutex);
      ut_ad(table->in_dirty_dict_tables_list);
      UT_LIST_REMOVE(dict_persist->dirty_dict_tables, table);
      mutex_exit(&dict_persist->mutex);
      break;
    case METADATA_CLEAN:
      break;
  }

  /* Remove the foreign constraints from the cache */
  std::for_each(table->foreign_set.begin(), table->foreign_set.end(),
                dict_foreign_remove_partial());
  table->foreign_set.clear();

  /* Reset table field in referencing constraints */
  for (dict_foreign_set::iterator it = table->referenced_set.begin();
       it != table->referenced_set.end(); ++it) {
    foreign = *it;
    foreign->referenced_table = NULL;
    foreign->referenced_index = NULL;
  }

  /* Remove the indexes from the cache */

  for (index = UT_LIST_GET_LAST(table->indexes); index != NULL;
       index = UT_LIST_GET_LAST(table->indexes)) {
    dict_index_remove_from_cache_low(table, index, lru_evict);
  }

  /* Remove table from the hash tables of tables */

  HASH_DELETE(dict_table_t, name_hash, dict_sys->table_hash,
              ut_fold_string(table->name.m_name), table);

  HASH_DELETE(dict_table_t, id_hash, dict_sys->table_id_hash,
              ut_fold_ull(table->id), table);

  /* Remove table from LRU or non-LRU list. */
  if (table->can_be_evicted) {
    ut_ad(dict_lru_find_table(table));
    UT_LIST_REMOVE(dict_sys->table_LRU, table);
  } else {
    ut_ad(dict_non_lru_find_table(table));
    UT_LIST_REMOVE(dict_sys->table_non_LRU, table);
  }

  ut_ad(dict_lru_validate());

  /* Free virtual column template if any */
  if (table->vc_templ != NULL) {
    dict_free_vc_templ(table->vc_templ);
    UT_DELETE(table->vc_templ);
  }

  size = mem_heap_get_size(table->heap) + strlen(table->name.m_name) + 1;

  ut_ad(dict_sys->size >= size);

  dict_sys->size -= size;

  dict_mem_table_free(table);
}

/** Removes a table object from the dictionary cache. */
void dict_table_remove_from_cache(dict_table_t *table) /*!< in, own: table */
{
  dict_table_remove_from_cache_low(table, FALSE);
}

/** Try to invalidate an entry from the dict cache, for a partitioned table,
if any table found.
@param[in]	name	Table name */
void dict_partitioned_table_remove_from_cache(const char *name) {
  ut_ad(mutex_own(&dict_sys->mutex));

  size_t name_len = strlen(name);

  for (uint32_t i = 0; i < hash_get_n_cells(dict_sys->table_id_hash); ++i) {
    dict_table_t *table;

    table =
        static_cast<dict_table_t *>(HASH_GET_FIRST(dict_sys->table_hash, i));

    while (table != nullptr) {
      dict_table_t *prev_table = table;

      table = static_cast<dict_table_t *>(HASH_GET_NEXT(name_hash, prev_table));
      ut_ad(prev_table->magic_n == DICT_TABLE_MAGIC_N);

      if (prev_table->is_dd_table) {
        continue;
      }

      if ((strncmp(name, prev_table->name.m_name, name_len) == 0) &&
          strncmp(prev_table->name.m_name + name_len, PART_SEPARATOR,
                  PART_SEPARATOR_LEN) == 0) {
        btr_drop_ahi_for_table(prev_table);
        dict_table_remove_from_cache(prev_table);
      }
    }
  }
}

#ifdef UNIV_DEBUG
/** Removes a table object from the dictionary cache, for debug purpose
@param[in,out]	table		table object
@param[in]	lru_evict	true if table being evicted to make room
                                in the table LRU list */
void dict_table_remove_from_cache_debug(dict_table_t *table, bool lru_evict) {
  dict_table_remove_from_cache_low(table, lru_evict);
}
#endif /* UNIV_DEBUG */

/** If the given column name is reserved for InnoDB system columns, return
 TRUE.
 @return true if name is reserved */
ibool dict_col_name_is_reserved(const char *name) /*!< in: column name */
{
/* This check reminds that if a new system column is added to
the program, it should be dealt with here. */
#if DATA_N_SYS_COLS != 3
#error "DATA_N_SYS_COLS != 3"
#endif

  static const char *reserved_names[] = {"DB_ROW_ID", "DB_TRX_ID",
                                         "DB_ROLL_PTR"};

  ulint i;

  for (i = 0; i < UT_ARR_SIZE(reserved_names); i++) {
    if (innobase_strcasecmp(name, reserved_names[i]) == 0) {
      return (TRUE);
    }
  }

  return (FALSE);
}

/** Return maximum size of the node pointer record.
 @return maximum size of the record in bytes */
ulint dict_index_node_ptr_max_size(const dict_index_t *index) /*!< in: index */
{
  ulint comp;
  ulint i;
  /* maximum possible storage size of a record */
  ulint rec_max_size;

  if (dict_index_is_ibuf(index)) {
    /* cannot estimate accurately */
    /* This is universal index for change buffer.
    The max size of the entry is about max key length * 2.
    (index key + primary key to be inserted to the index)
    (The max key length is UNIV_PAGE_SIZE / 16 * 3 at
     ha_innobase::max_supported_key_length(),
     considering MAX_KEY_LENGTH = 3072 at MySQL imposes
     the 3500 historical InnoDB value for 16K page size case.)
    For the universal index, node_ptr contains most of the entry.
    And 512 is enough to contain ibuf columns and meta-data */
    return (UNIV_PAGE_SIZE / 8 * 3 + 512);
  }

  comp = dict_table_is_comp(index->table);

  /* Each record has page_no, length of page_no and header. */
  rec_max_size = comp ? REC_NODE_PTR_SIZE + 1 + REC_N_NEW_EXTRA_BYTES
                      : REC_NODE_PTR_SIZE + 2 + REC_N_OLD_EXTRA_BYTES;

  if (comp) {
    /* Include the "null" flags in the
    maximum possible record size. */
    rec_max_size += UT_BITS_IN_BYTES(index->n_nullable);
  } else {
    /* For each column, include a 2-byte offset and a
    "null" flag. */
    rec_max_size += 2 * index->n_fields;
  }

  /* Compute the maximum possible record size. */
  for (i = 0; i < dict_index_get_n_unique_in_tree(index); i++) {
    const dict_field_t *field = index->get_field(i);
    const dict_col_t *col = field->col;
    ulint field_max_size;
    ulint field_ext_max_size;

    /* Determine the maximum length of the index field. */

    field_max_size = col->get_fixed_size(comp);
    if (field_max_size) {
      /* dict_index_add_col() should guarantee this */
      ut_ad(!field->prefix_len || field->fixed_len == field->prefix_len);
      /* Fixed lengths are not encoded
      in ROW_FORMAT=COMPACT. */
      rec_max_size += field_max_size;
      continue;
    }

    field_max_size = col->get_max_size();
    field_ext_max_size = field_max_size < 256 ? 1 : 2;

    if (field->prefix_len && field->prefix_len < field_max_size) {
      field_max_size = field->prefix_len;
    }

    if (comp) {
      /* Add the extra size for ROW_FORMAT=COMPACT.
      For ROW_FORMAT=REDUNDANT, these bytes were
      added to rec_max_size before this loop. */
      rec_max_size += field_ext_max_size;
    }

    rec_max_size += field_max_size;
  }

  return (rec_max_size);
}

/** If a record of this index might not fit on a single B-tree page,
 return TRUE.
 @return true if the index record could become too big */
static bool dict_index_too_big_for_tree(
    const dict_table_t *table,     /*!< in: table */
    const dict_index_t *new_index, /*!< in: index */
    bool strict)                   /*!< in: TRUE=report error if
                                   records could be too big to
                                   fit in an B-tree page */
{
  ulint comp;
  ulint i;
  /* maximum possible storage size of a record */
  ulint rec_max_size;
  /* maximum allowed size of a record on a leaf page */
  ulint page_rec_max;
  /* maximum allowed size of a node pointer record */
  ulint page_ptr_max;

  /* FTS index consists of auxiliary tables, they shall be excluded from
  index row size check */
  if (new_index->type & DICT_FTS) {
    return (false);
  }

  DBUG_EXECUTE_IF("ib_force_create_table", return (FALSE););

  comp = dict_table_is_comp(table);

  const page_size_t page_size(dict_table_page_size(table));

  if (page_size.is_compressed() &&
      page_size.physical() < univ_page_size.physical()) {
    /* On a compressed page, two records must fit in the
    uncompressed page modification log. On compressed pages
    with size.physical() == univ_page_size.physical(),
    this limit will never be reached. */
    ut_ad(comp);
    /* The maximum allowed record size is the size of
    an empty page, minus a byte for recoding the heap
    number in the page modification log.  The maximum
    allowed node pointer size is half that. */
    page_rec_max =
        page_zip_empty_size(new_index->n_fields, page_size.physical());
    if (page_rec_max) {
      page_rec_max--;
    }
    page_ptr_max = page_rec_max / 2;
    /* On a compressed page, there is a two-byte entry in
    the dense page directory for every record.  But there
    is no record header. */
    rec_max_size = 2;
  } else {
    /* The maximum allowed record size is half a B-tree
    page(16k for 64k page size).  No additional sparse
    page directory entry will be generated for the first
    few user records. */
    page_rec_max = srv_page_size == UNIV_PAGE_SIZE_MAX
                       ? REC_MAX_DATA_SIZE - 1
                       : page_get_free_space_of_empty(comp) / 2;
    page_ptr_max = page_rec_max;
    /* Each record has a header. */
    rec_max_size = comp ? REC_N_NEW_EXTRA_BYTES : REC_N_OLD_EXTRA_BYTES;
  }

  if (comp) {
    /* Include the "null" flags in the
    maximum possible record size. */
    rec_max_size += UT_BITS_IN_BYTES(new_index->n_nullable);
  } else {
    /* For each column, include a 2-byte offset and a
    "null" flag.  The 1-byte format is only used in short
    records that do not contain externally stored columns.
    Such records could never exceed the page limit, even
    when using the 2-byte format. */
    rec_max_size += 2 * new_index->n_fields;
  }

  /* Compute the maximum possible record size. */
  for (i = 0; i < new_index->n_fields; i++) {
    const dict_field_t *field = new_index->get_field(i);
    const dict_col_t *col = field->col;
    ulint field_max_size;
    ulint field_ext_max_size;

    /* In dtuple_convert_big_rec(), variable-length columns
    that are longer than BTR_EXTERN_LOCAL_STORED_MAX_SIZE
    may be chosen for external storage.

    Fixed-length columns, and all columns of secondary
    index records are always stored inline. */

    /* Determine the maximum length of the index field.
    The field_ext_max_size should be computed as the worst
    case in rec_get_converted_size_comp() for
    REC_STATUS_ORDINARY records. */

    field_max_size = col->get_fixed_size(comp);
    if (field_max_size && field->fixed_len != 0) {
      /* dict_index_add_col() should guarantee this */
      ut_ad(!field->prefix_len || field->fixed_len == field->prefix_len);
      /* Fixed lengths are not encoded
      in ROW_FORMAT=COMPACT. */
      field_ext_max_size = 0;
      goto add_field_size;
    }

    field_max_size = col->get_max_size();
    field_ext_max_size = field_max_size < 256 ? 1 : 2;

    if (field->prefix_len) {
      if (field->prefix_len < field_max_size) {
        field_max_size = field->prefix_len;
      }
    } else if (field_max_size > BTR_EXTERN_LOCAL_STORED_MAX_SIZE &&
               new_index->is_clustered()) {
      /* In the worst case, we have a locally stored
      column of BTR_EXTERN_LOCAL_STORED_MAX_SIZE bytes.
      The length can be stored in one byte.  If the
      column were stored externally, the lengths in
      the clustered index page would be
      BTR_EXTERN_FIELD_REF_SIZE and 2. */
      field_max_size = BTR_EXTERN_LOCAL_STORED_MAX_SIZE;
      field_ext_max_size = 1;
    }

    if (comp) {
      /* Add the extra size for ROW_FORMAT=COMPACT.
      For ROW_FORMAT=REDUNDANT, these bytes were
      added to rec_max_size before this loop. */
      rec_max_size += field_ext_max_size;
    }
  add_field_size:
    rec_max_size += field_max_size;

    /* Check the size limit on leaf pages. */
    if (rec_max_size >= page_rec_max) {
      ib::error_or_warn(strict)
          << "Cannot add field " << field->name << " in table " << table->name
          << " because after adding it, the row size is " << rec_max_size
          << " which is greater than maximum allowed"
             " size ("
          << page_rec_max << ") for a record on index leaf page.";

      return (true);
    }

    /* Check the size limit on non-leaf pages.  Records
    stored in non-leaf B-tree pages consist of the unique
    columns of the record (the key columns of the B-tree)
    and a node pointer field.  When we have processed the
    unique columns, rec_max_size equals the size of the
    node pointer record minus the node pointer column. */
    if (i + 1 == dict_index_get_n_unique_in_tree(new_index) &&
        rec_max_size + REC_NODE_PTR_SIZE >= page_ptr_max) {
      return (true);
    }
  }

  return (false);
}

/** Adds an index to the dictionary cache.
@param[in,out]	table	table on which the index is
@param[in,out]	index	index; NOTE! The index memory
                        object is freed in this function!
@param[in]	page_no	root page number of the index
@param[in]	strict	TRUE=refuse to create the index
                        if records could be too big to fit in
                        an B-tree page
@return DB_SUCCESS, DB_TOO_BIG_RECORD, or DB_CORRUPTION */
dberr_t dict_index_add_to_cache(dict_table_t *table, dict_index_t *index,
                                page_no_t page_no, ibool strict) {
  ut_ad(!mutex_own(&dict_sys->mutex));
  return (dict_index_add_to_cache_w_vcol(table, index, NULL, page_no, strict));
}

/** Clears the virtual column's index list before index is being freed.
@param[in]  index   Index being freed */
void dict_index_remove_from_v_col_list(dict_index_t *index) {
  /* Index is not completely formed */
  if (!index->cached) {
    return;
  }
  if (dict_index_has_virtual(index)) {
    const dict_col_t *col;
    const dict_v_col_t *vcol;

    for (ulint i = 0; i < dict_index_get_n_fields(index); i++) {
      col = index->get_col(i);
      if (col->is_virtual()) {
        vcol = reinterpret_cast<const dict_v_col_t *>(col);
        /* This could be NULL, when we do add
        virtual column, add index together. We do not
        need to track this virtual column's index */
        if (vcol->v_indexes == NULL) {
          continue;
        }
        dict_v_idx_list::iterator it;
        for (it = vcol->v_indexes->begin(); it != vcol->v_indexes->end();
             ++it) {
          dict_v_idx_t v_index = *it;
          if (v_index.index == index) {
            vcol->v_indexes->erase(it);
            break;
          }
        }
      }
    }
  }
}

/** Adds an index to the dictionary cache, with possible indexing newly
added column.
@param[in,out]	table	table on which the index is
@param[in,out]	index	index; NOTE! The index memory
                        object is freed in this function!
@param[in]	add_v	new virtual column that being added along with
                        an add index call
@param[in]	page_no	root page number of the index
@param[in]	strict	TRUE=refuse to create the index
                        if records could be too big to fit in
                        an B-tree page
@return DB_SUCCESS, DB_TOO_BIG_RECORD, or DB_CORRUPTION */
dberr_t dict_index_add_to_cache_w_vcol(dict_table_t *table, dict_index_t *index,
                                       const dict_add_v_col_t *add_v,
                                       page_no_t page_no, ibool strict) {
  dict_index_t *new_index;
  ulint n_ord;
  ulint i;

  ut_ad(index);
  ut_ad(!mutex_own(&dict_sys->mutex));
  ut_ad(index->n_def == index->n_fields);
  ut_ad(index->magic_n == DICT_INDEX_MAGIC_N);
  ut_ad(!dict_index_is_online_ddl(index));
  ut_ad(!dict_index_is_ibuf(index));

  ut_d(mem_heap_validate(index->heap));
  ut_a(!index->is_clustered() || UT_LIST_GET_LEN(table->indexes) == 0);

  if (!dict_index_find_cols(table, index, add_v)) {
    dict_mem_index_free(index);
    return (DB_CORRUPTION);
  }

  /* Build the cache internal representation of the index,
  containing also the added system fields */

  if (index->type == DICT_FTS) {
    new_index = dict_index_build_internal_fts(table, index);
  } else if (index->is_clustered()) {
    new_index = dict_index_build_internal_clust(table, index);
  } else {
    new_index = dict_index_build_internal_non_clust(table, index);
  }

  /* Set the n_fields value in new_index to the actual defined
  number of fields in the cache internal representation */

  new_index->n_fields = new_index->n_def;
  new_index->trx_id = index->trx_id;
  new_index->set_committed(index->is_committed());
  new_index->allow_duplicates = index->allow_duplicates;
  new_index->nulls_equal = index->nulls_equal;
  new_index->disable_ahi = index->disable_ahi;
  new_index->srid_is_valid = index->srid_is_valid;
  new_index->srid = index->srid;

  new_index->srid = index->srid;
  new_index->srid_is_valid = index->srid_is_valid;
  if (index->rtr_srs.get() != nullptr)
    new_index->rtr_srs.reset(index->rtr_srs->clone());

  if (dict_index_too_big_for_tree(table, new_index, strict)) {
    if (strict) {
      dict_mem_index_free(new_index);
      dict_mem_index_free(index);
      return (DB_TOO_BIG_RECORD);
    } else if (current_thd != NULL) {
      /* Avoid the warning to be printed
      during recovery. */
      ib_warn_row_too_big(table);
    }
  }

  n_ord = new_index->n_uniq;

  /* Flag the ordering columns and also set column max_prefix */

  for (i = 0; i < n_ord; i++) {
    const dict_field_t *field = new_index->get_field(i);

    /* Check the column being added in the index for
    the first time and flag the ordering column. */
    if (field->col->ord_part == 0) {
      field->col->max_prefix = field->prefix_len;
      field->col->ord_part = 1;
    } else if (field->prefix_len == 0) {
      /* Set the max_prefix for a column to 0 if
      its prefix length is 0 (for this index)
      even if it was a part of any other index
      with some prefix length. */
      field->col->max_prefix = 0;
    } else if (field->col->max_prefix != 0 &&
               field->prefix_len > field->col->max_prefix) {
      /* Set the max_prefix value based on the
      prefix_len. */
      field->col->max_prefix = field->prefix_len;
    }
    ut_ad(field->col->ord_part == 1);
  }

  new_index->stat_n_diff_key_vals = static_cast<ib_uint64_t *>(mem_heap_zalloc(
      new_index->heap, dict_index_get_n_unique(new_index) *
                           sizeof(*new_index->stat_n_diff_key_vals)));

  new_index->stat_n_sample_sizes = static_cast<ib_uint64_t *>(mem_heap_zalloc(
      new_index->heap, dict_index_get_n_unique(new_index) *
                           sizeof(*new_index->stat_n_sample_sizes)));

  new_index->stat_n_non_null_key_vals =
      static_cast<ib_uint64_t *>(mem_heap_zalloc(
          new_index->heap, dict_index_get_n_unique(new_index) *
                               sizeof(*new_index->stat_n_non_null_key_vals)));

  new_index->stat_index_size = 1;
  new_index->stat_n_leaf_pages = 1;

  new_index->table = table;
  new_index->table_name = table->name.m_name;
  new_index->search_info = btr_search_info_create(new_index->heap);

  new_index->page = page_no;
  rw_lock_create(index_tree_rw_lock_key, &new_index->lock, SYNC_INDEX_TREE);

  mutex_enter(&dict_sys->mutex);

  /* Add the new index as the last index for the table */
  UT_LIST_ADD_LAST(table->indexes, new_index);

  /* Intrinsic table are not added to dictionary cache instead are
  cached to session specific thread cache. */
  if (!table->is_intrinsic()) {
    dict_sys->size += mem_heap_get_size(new_index->heap);
  }

  mutex_exit(&dict_sys->mutex);

  /* Check if key part of the index is unique. */
  if (table->is_intrinsic()) {
    new_index->rec_cache.fixed_len_key = true;
    for (i = 0; i < new_index->n_uniq; i++) {
      const dict_field_t *field;
      field = new_index->get_field(i);

      if (!field->fixed_len) {
        new_index->rec_cache.fixed_len_key = false;
        break;
      }
    }

    new_index->rec_cache.key_has_null_cols = false;
    for (i = 0; i < new_index->n_uniq; i++) {
      const dict_field_t *field;
      field = new_index->get_field(i);

      if (!(field->col->prtype & DATA_NOT_NULL)) {
        new_index->rec_cache.key_has_null_cols = true;
        break;
      }
    }
  }

  if (dict_index_has_virtual(index)) {
    const dict_col_t *col;
    const dict_v_col_t *vcol;

    for (ulint i = 0; i < dict_index_get_n_fields(index); i++) {
      col = index->get_col(i);
      if (col->is_virtual()) {
        vcol = reinterpret_cast<const dict_v_col_t *>(col);

        /* This could be NULL, when we do add virtual
        column, add index together. We do not need to
        track this virtual column's index */
        if (vcol->v_indexes == NULL) {
          continue;
        }

        dict_v_idx_list::iterator it;

        for (it = vcol->v_indexes->begin(); it != vcol->v_indexes->end();) {
          dict_v_idx_t v_index = *it;
          if (v_index.index == index) {
            vcol->v_indexes->erase(it++);
          } else {
            it++;
          }
        }
      }
    }
  }

  dict_mem_index_free(index);

  return (DB_SUCCESS);
}

/** Removes an index from the dictionary cache. */
static void dict_index_remove_from_cache_low(
    dict_table_t *table, /*!< in/out: table */
    dict_index_t *index, /*!< in, own: index */
    ibool lru_evict)     /*!< in: TRUE if index being evicted
                         to make room in the table LRU list */
{
  lint size;
  ulint retries = 0;
  btr_search_t *info;

  ut_ad(table && index);
  ut_ad(table->magic_n == DICT_TABLE_MAGIC_N);
  ut_ad(index->magic_n == DICT_INDEX_MAGIC_N);
  ut_ad(mutex_own(&dict_sys->mutex));

  /* No need to acquire the dict_index_t::lock here because
  there can't be any active operations on this index (or table). */

  if (index->online_log) {
    ut_ad(index->online_status == ONLINE_INDEX_CREATION);
    row_log_free(index->online_log);
  }

  /* We always create search info whether or not adaptive
  hash index is enabled or not. */
  info = btr_search_get_info(index);
  ut_ad(info);

  /* We are not allowed to free the in-memory index struct
  dict_index_t until all entries in the adaptive hash index
  that point to any of the page belonging to his b-tree index
  are dropped. This is so because dropping of these entries
  require access to dict_index_t struct. To avoid such scenario
  We keep a count of number of such pages in the search_info and
  only free the dict_index_t struct when this count drops to
  zero. See also: dict_table_can_be_evicted() */

  do {
    ulint ref_count = btr_search_info_get_ref_count(info, index);

    if (ref_count == 0) {
      break;
    }

    /* Sleep for 10ms before trying again. */
    os_thread_sleep(10000);
    ++retries;

    if (retries % 500 == 0) {
      /* No luck after 5 seconds of wait. */
      ib::error(ER_IB_MSG_181) << "Waited for " << retries / 100
                               << " secs for hash index"
                                  " ref_count ("
                               << ref_count
                               << ") to drop to 0."
                                  " index: "
                               << index->name << " table: " << table->name;
    }

    /* To avoid a hang here we commit suicide if the
    ref_count doesn't drop to zero in 600 seconds. */
    if (retries >= 60000) {
      ut_error;
    }
  } while (srv_shutdown_state == SRV_SHUTDOWN_NONE || !lru_evict);

  rw_lock_free(&index->lock);

  /* The index is being dropped, remove any compression stats for it. */
  if (!lru_evict && DICT_TF_GET_ZIP_SSIZE(index->table->flags) &&
      !index->table->discard_after_ddl) {
    index_id_t id(index->space, index->id);
    mutex_enter(&page_zip_stat_per_index_mutex);
    page_zip_stat_per_index.erase(id);
    mutex_exit(&page_zip_stat_per_index_mutex);
  }

  /* Remove the index from the list of indexes of the table */
  UT_LIST_REMOVE(table->indexes, index);

  /* Remove the index from affected virtual column index list */
  if (dict_index_has_virtual(index)) {
    const dict_col_t *col;
    const dict_v_col_t *vcol;

    for (ulint i = 0; i < dict_index_get_n_fields(index); i++) {
      col = index->get_col(i);
      if (col->is_virtual()) {
        vcol = reinterpret_cast<const dict_v_col_t *>(col);

        /* This could be NULL, when we do add virtual
        column, add index together. We do not need to
        track this virtual column's index */
        if (vcol->v_indexes == NULL) {
          continue;
        }

        dict_v_idx_list::iterator it;

        for (it = vcol->v_indexes->begin(); it != vcol->v_indexes->end();
             ++it) {
          dict_v_idx_t v_index = *it;
          if (v_index.index == index) {
            vcol->v_indexes->erase(it);
            break;
          }
        }
      }
    }
  }

  size = mem_heap_get_size(index->heap);

  ut_ad(!table->is_intrinsic());
  ut_ad(dict_sys->size >= size);

  dict_sys->size -= size;

  dict_mem_index_free(index);
}

/** Removes an index from the dictionary cache. */
void dict_index_remove_from_cache(dict_table_t *table, /*!< in/out: table */
                                  dict_index_t *index) /*!< in, own: index */
{
  dict_index_remove_from_cache_low(table, index, FALSE);
}

/** Tries to find column names for the index and sets the col field of the
index.
@param[in]	table	table
@param[in,out]	index	index
@param[in]	add_v	new virtual columns added along with an add index call
@return true if the column names were found */
static ibool dict_index_find_cols(const dict_table_t *table,
                                  dict_index_t *index,
                                  const dict_add_v_col_t *add_v) {
  std::vector<ulint, ut_allocator<ulint>> col_added;
  std::vector<ulint, ut_allocator<ulint>> v_col_added;

  ut_ad(table != NULL && index != NULL);
  ut_ad(table->magic_n == DICT_TABLE_MAGIC_N);

  for (ulint i = 0; i < index->n_fields; i++) {
    ulint j;
    dict_field_t *field = index->get_field(i);

    for (j = 0; j < table->n_cols; j++) {
      if (!strcmp(table->get_col_name(j), field->name)) {
        /* Check if same column is being assigned again
        which suggest that column has duplicate name. */
        bool exists =
            std::find(col_added.begin(), col_added.end(), j) != col_added.end();

        if (exists) {
          /* Duplicate column found. */
          goto dup_err;
        }

        field->col = table->get_col(j);

        col_added.push_back(j);

        goto found;
      }
    }

    /* Let's check if it is a virtual column */
    for (j = 0; j < table->n_v_cols; j++) {
      if (!strcmp(dict_table_get_v_col_name(table, j), field->name)) {
        /* Check if same column is being assigned again
        which suggest that column has duplicate name. */
        bool exists = std::find(v_col_added.begin(), v_col_added.end(), j) !=
                      v_col_added.end();

        if (exists) {
          /* Duplicate column found. */
          break;
        }

        field->col =
            reinterpret_cast<dict_col_t *>(dict_table_get_nth_v_col(table, j));

        v_col_added.push_back(j);

        goto found;
      }
    }

    if (add_v) {
      for (j = 0; j < add_v->n_v_col; j++) {
        if (!strcmp(add_v->v_col_name[j], field->name)) {
          field->col = const_cast<dict_col_t *>(&add_v->v_col[j].m_col);
          goto found;
        }
      }
    }

  dup_err:
#ifdef UNIV_DEBUG
    /* It is an error not to find a matching column. */
    ib::error(ER_IB_MSG_182)
        << "No matching column for " << field->name << " in index "
        << index->name << " of table " << table->name;
#endif /* UNIV_DEBUG */
    return (FALSE);

  found:;
  }

  return (TRUE);
}

/** Copies fields contained in index2 to index1. */
static void dict_index_copy(dict_index_t *index1, /*!< in: index to copy to */
                            dict_index_t *index2, /*!< in: index to copy from */
                            const dict_table_t *table, /*!< in: table */
                            ulint start, /*!< in: first position to copy */
                            ulint end)   /*!< in: last position to copy */
{
  dict_field_t *field;
  ulint i;

  /* Copy fields contained in index2 */

  for (i = start; i < end; i++) {
    field = index2->get_field(i);

    dict_index_add_col(index1, table, field->col, field->prefix_len,
                       field->is_ascending);
  }
}

/** Copies types of fields contained in index to tuple. */
void dict_index_copy_types(dtuple_t *tuple,           /*!< in/out: data tuple */
                           const dict_index_t *index, /*!< in: index */
                           ulint n_fields)            /*!< in: number of
                                                      field types to copy */
{
  ulint i;

  if (dict_index_is_ibuf(index)) {
    dtuple_set_types_binary(tuple, n_fields);

    return;
  }

  for (i = 0; i < n_fields; i++) {
    const dict_field_t *ifield;
    dtype_t *dfield_type;

    ifield = index->get_field(i);
    dfield_type = dfield_get_type(dtuple_get_nth_field(tuple, i));
    ifield->col->copy_type(dfield_type);
    if (dict_index_is_spatial(index) &&
        DATA_GEOMETRY_MTYPE(dfield_type->mtype)) {
      dfield_type->prtype |= DATA_GIS_MBR;
    }
  }
}

/** Copies types of virtual columns contained in table to tuple and sets all
fields of the tuple to the SQL NULL value.  This function should
be called right after dtuple_create().
@param[in,out]	tuple	data tuple
@param[in]	table	table
*/
void dict_table_copy_v_types(dtuple_t *tuple, const dict_table_t *table) {
  /* tuple could have more virtual columns than existing table,
  if we are calling this for creating index along with adding
  virtual columns */
  ulint n_fields =
      ut_min(dtuple_get_n_v_fields(tuple), static_cast<ulint>(table->n_v_def));

  for (ulint i = 0; i < n_fields; i++) {
    dfield_t *dfield = dtuple_get_nth_v_field(tuple, i);
    dtype_t *dtype = dfield_get_type(dfield);

    dfield_set_null(dfield);
    dict_table_get_nth_v_col(table, i)->m_col.copy_type(dtype);
  }
}
/** Copies types of columns contained in table to tuple and sets all
 fields of the tuple to the SQL NULL value.  This function should
 be called right after dtuple_create(). */
void dict_table_copy_types(dtuple_t *tuple,           /*!< in/out: data tuple */
                           const dict_table_t *table) /*!< in: table */
{
  ulint i;

  for (i = 0; i < dtuple_get_n_fields(tuple); i++) {
    dfield_t *dfield = dtuple_get_nth_field(tuple, i);
    dtype_t *dtype = dfield_get_type(dfield);

    dfield_set_null(dfield);
    table->get_col(i)->copy_type(dtype);
  }

  dict_table_copy_v_types(tuple, table);
}

/********************************************************************
Wait until all the background threads of the given table have exited, i.e.,
bg_threads == 0. Note: bg_threads_mutex must be reserved when
calling this. */
void dict_table_wait_for_bg_threads_to_exit(
    dict_table_t *table, /*!< in: table */
    ulint delay)         /*!< in: time in microseconds to wait between
                         checks of bg_threads. */
{
  fts_t *fts = table->fts;

  ut_ad(mutex_own(&fts->bg_threads_mutex));

  while (fts->bg_threads > 0) {
    mutex_exit(&fts->bg_threads_mutex);

    os_thread_sleep(delay);

    mutex_enter(&fts->bg_threads_mutex);
  }
}

/** Builds the internal dictionary cache representation for a clustered
 index, containing also system fields not defined by the user.
 @return own: the internal representation of the clustered index */
static dict_index_t *dict_index_build_internal_clust(
    const dict_table_t *table, /*!< in: table */
    dict_index_t *index)       /*!< in: user representation of
                               a clustered index */
{
  dict_index_t *new_index;
  dict_field_t *field;
  ulint trx_id_pos;
  ulint i;
  ibool *indexed;

  ut_ad(table && index);
  ut_ad(index->is_clustered());
  ut_ad(!dict_index_is_ibuf(index));

  ut_ad(!mutex_own(&dict_sys->mutex));
  ut_ad(table->magic_n == DICT_TABLE_MAGIC_N);

  /* Create a new index object with certainly enough fields */
  new_index =
      dict_mem_index_create(table->name.m_name, index->name, table->space,
                            index->type, index->n_fields + table->n_cols);

  /* Copy other relevant data from the old index struct to the new
  struct: it inherits the values */

  new_index->n_user_defined_cols = index->n_fields;

  new_index->id = index->id;

  /* Copy the fields of index */
  dict_index_copy(new_index, index, table, 0, index->n_fields);

  if (dict_index_is_unique(index)) {
    /* Only the fields defined so far are needed to identify
    the index entry uniquely */

    new_index->n_uniq = new_index->n_def;
  } else {
    /* Also the row id is needed to identify the entry */
    new_index->n_uniq = 1 + new_index->n_def;
  }

  new_index->trx_id_offset = 0;

  /* Add system columns, trx id first */

  trx_id_pos = new_index->n_def;

#if DATA_ROW_ID != 0
#error "DATA_ROW_ID != 0"
#endif
#if DATA_TRX_ID != 1
#error "DATA_TRX_ID != 1"
#endif
#if DATA_ROLL_PTR != 2
#error "DATA_ROLL_PTR != 2"
#endif

  if (!dict_index_is_unique(index)) {
    dict_index_add_col(new_index, table, table->get_sys_col(DATA_ROW_ID), 0,
                       true);
    trx_id_pos++;
  }

  dict_index_add_col(new_index, table, table->get_sys_col(DATA_TRX_ID), 0,
                     true);

  for (i = 0; i < trx_id_pos; i++) {
    ulint fixed_size =
        new_index->get_col(i)->get_fixed_size(dict_table_is_comp(table));

    if (fixed_size == 0) {
      new_index->trx_id_offset = 0;

      break;
    }

    dict_field_t *field = new_index->get_field(i);
    if (field->prefix_len > 0) {
      new_index->trx_id_offset = 0;

      break;
    }

    /* Add fixed_size to new_index->trx_id_offset.
    Because the latter is a bit-field, an overflow
    can theoretically occur. Check for it. */
    fixed_size += new_index->trx_id_offset;

    new_index->trx_id_offset = fixed_size;

    if (new_index->trx_id_offset != fixed_size) {
      /* Overflow. Pretend that this is a
      variable-length PRIMARY KEY. */
      ut_ad(0);
      new_index->trx_id_offset = 0;
      break;
    }
  }

  /* UNDO logging is turned-off for intrinsic table and so
  DATA_ROLL_PTR system columns are not added as default system
  columns to such tables. */
  if (!table->is_intrinsic()) {
    dict_index_add_col(new_index, table, table->get_sys_col(DATA_ROLL_PTR), 0,
                       true);
  }

  /* Remember the table columns already contained in new_index */
  indexed =
      static_cast<ibool *>(ut_zalloc_nokey(table->n_cols * sizeof *indexed));

  /* Mark the table columns already contained in new_index */
  for (i = 0; i < new_index->n_def; i++) {
    field = new_index->get_field(i);

    /* If there is only a prefix of the column in the index
    field, do not mark the column as contained in the index */

    if (field->prefix_len == 0) {
      indexed[field->col->ind] = TRUE;
    }
  }

  /* Add to new_index non-system columns of table not yet included
  there */
  ulint n_sys_cols = table->get_n_sys_cols();
  for (i = 0; i + n_sys_cols < (ulint)table->n_cols; i++) {
    dict_col_t *col = table->get_col(i);
    ut_ad(col->mtype != DATA_SYS);

    if (!indexed[col->ind]) {
      dict_index_add_col(new_index, table, col, 0, true);
    }
  }

  ut_free(indexed);

  ut_ad(UT_LIST_GET_LEN(table->indexes) == 0);

  new_index->cached = TRUE;

  return (new_index);
}

/** Builds the internal dictionary cache representation for a non-clustered
 index, containing also system fields not defined by the user.
 @return own: the internal representation of the non-clustered index */
static dict_index_t *dict_index_build_internal_non_clust(
    const dict_table_t *table, /*!< in: table */
    dict_index_t *index)       /*!< in: user representation of
                               a non-clustered index */
{
  dict_field_t *field;
  dict_index_t *new_index;
  dict_index_t *clust_index;
  ulint i;
  ibool *indexed;

  ut_ad(table && index);
  ut_ad(!index->is_clustered());
  ut_ad(!dict_index_is_ibuf(index));
  ut_ad(!mutex_own(&dict_sys->mutex));
  ut_ad(table->magic_n == DICT_TABLE_MAGIC_N);

  /* The clustered index should be the first in the list of indexes */
  clust_index = UT_LIST_GET_FIRST(table->indexes);

  ut_ad(clust_index);
  ut_ad(clust_index->is_clustered());
  ut_ad(!dict_index_is_ibuf(clust_index));

  /* Create a new index */
  new_index = dict_mem_index_create(table->name.m_name, index->name,
                                    index->space, index->type,
                                    index->n_fields + 1 + clust_index->n_uniq);

  /* Copy other relevant data from the old index
  struct to the new struct: it inherits the values */

  new_index->n_user_defined_cols = index->n_fields;

  new_index->id = index->id;

  /* Copy fields from index to new_index */
  dict_index_copy(new_index, index, table, 0, index->n_fields);

  /* Remember the table columns already contained in new_index */
  indexed =
      static_cast<ibool *>(ut_zalloc_nokey(table->n_cols * sizeof *indexed));

  /* Mark the table columns already contained in new_index */
  for (i = 0; i < new_index->n_def; i++) {
    field = new_index->get_field(i);

    if (field->col->is_virtual()) {
      continue;
    }

    /* If there is only a prefix of the column in the index
    field, do not mark the column as contained in the index */

    if (field->prefix_len == 0) {
      indexed[field->col->ind] = TRUE;
    }
  }

  /* Add to new_index the columns necessary to determine the clustered
  index entry uniquely */

  for (i = 0; i < clust_index->n_uniq; i++) {
    field = clust_index->get_field(i);

    if (!indexed[field->col->ind]) {
      dict_index_add_col(new_index, table, field->col, field->prefix_len,
                         field->is_ascending);
    } else if (dict_index_is_spatial(index)) {
      /*For spatial index, we still need to add the
      field to index. */
      dict_index_add_col(new_index, table, field->col, field->prefix_len,
                         field->is_ascending);
    }
  }

  ut_free(indexed);

  if (dict_index_is_unique(index)) {
    new_index->n_uniq = index->n_fields;
  } else {
    new_index->n_uniq = new_index->n_def;
  }

  /* Set the n_fields value in new_index to the actual defined
  number of fields */

  new_index->n_fields = new_index->n_def;

  new_index->cached = TRUE;

  return (new_index);
}

/***********************************************************************
Builds the internal dictionary cache representation for an FTS index.
@return own: the internal representation of the FTS index */
static dict_index_t *dict_index_build_internal_fts(
    dict_table_t *table, /*!< in: table */
    dict_index_t *index) /*!< in: user representation of an FTS index */
{
  dict_index_t *new_index;

  ut_ad(table && index);
  ut_ad(index->type == DICT_FTS);
  ut_ad(!mutex_own(&dict_sys->mutex));
  ut_ad(table->magic_n == DICT_TABLE_MAGIC_N);

  /* Create a new index */
  new_index = dict_mem_index_create(table->name.m_name, index->name,
                                    index->space, index->type, index->n_fields);

  /* Copy other relevant data from the old index struct to the new
  struct: it inherits the values */

  new_index->n_user_defined_cols = index->n_fields;

  new_index->id = index->id;

  /* Copy fields from index to new_index */
  dict_index_copy(new_index, index, table, 0, index->n_fields);

  new_index->n_uniq = 0;
  new_index->cached = TRUE;

  if (table->fts->cache == NULL) {
    table->fts->cache = fts_cache_create(table);
  }

  rw_lock_x_lock(&table->fts->cache->init_lock);
  /* Notify the FTS cache about this index. */
  fts_cache_index_cache_create(table, new_index);
  rw_lock_x_unlock(&table->fts->cache->init_lock);

  return (new_index);
}
/*====================== FOREIGN KEY PROCESSING ========================*/

/** Checks if a table is referenced by foreign keys.
 @return true if table is referenced by a foreign key */
ibool dict_table_is_referenced_by_foreign_key(
    const dict_table_t *table) /*!< in: InnoDB table */
{
  return (!table->referenced_set.empty());
}

/** Removes a foreign constraint struct from the dictionary cache. */
void dict_foreign_remove_from_cache(
    dict_foreign_t *foreign) /*!< in, own: foreign constraint */
{
  ut_ad(mutex_own(&dict_sys->mutex));
  ut_a(foreign);

  if (foreign->referenced_table != NULL) {
    foreign->referenced_table->referenced_set.erase(foreign);
  }

  if (foreign->foreign_table != NULL) {
    foreign->foreign_table->foreign_set.erase(foreign);
  }

  dict_foreign_free(foreign);
}

/** Looks for the foreign constraint from the foreign and referenced lists
 of a table.
 @return foreign constraint */
static dict_foreign_t *dict_foreign_find(
    dict_table_t *table,     /*!< in: table object */
    dict_foreign_t *foreign) /*!< in: foreign constraint */
{
  ut_ad(mutex_own(&dict_sys->mutex));

  ut_ad(dict_foreign_set_validate(table->foreign_set));
  ut_ad(dict_foreign_set_validate(table->referenced_set));

  dict_foreign_set::iterator it = table->foreign_set.find(foreign);

  if (it != table->foreign_set.end()) {
    return (*it);
  }

  it = table->referenced_set.find(foreign);

  if (it != table->referenced_set.end()) {
    return (*it);
  }

  return (NULL);
}

/** Tries to find an index whose first fields are the columns in the array,
 in the same order and is not marked for deletion and is not the same
 as types_idx.
 @return matching index, NULL if not found */
dict_index_t *dict_foreign_find_index(
    const dict_table_t *table, /*!< in: table */
    const char **col_names,
    /*!< in: column names, or NULL
    to use table->col_names */
    const char **columns, /*!< in: array of column names */
    ulint n_cols,         /*!< in: number of columns */
    const dict_index_t *types_idx,
    /*!< in: NULL or an index
    whose types the column types
    must match */
    bool check_charsets,
    /*!< in: whether to check
    charsets.  only has an effect
    if types_idx != NULL */
    ulint check_null)
/*!< in: nonzero if none of
the columns must be declared
NOT NULL */
{
  const dict_index_t *index;

  ut_ad(mutex_own(&dict_sys->mutex));

  index = table->first_index();

  while (index != NULL) {
    if (types_idx != index && !(index->type & DICT_FTS) &&
        !dict_index_is_spatial(index) && !index->to_be_dropped &&
        (!(index->uncommitted &&
           ((index->online_status == ONLINE_INDEX_ABORTED_DROPPED) ||
            (index->online_status == ONLINE_INDEX_ABORTED)))) &&
        dict_foreign_qualify_index(table, col_names, columns, n_cols, index,
                                   types_idx, check_charsets, check_null)) {
      return const_cast<dict_index_t *>(index);
    }

    index = index->next();
  }

  return (NULL);
}

/** Report an error in a foreign key definition. */
static void dict_foreign_error_report_low(
    FILE *file,       /*!< in: output stream */
    const char *name) /*!< in: table name */
{
  rewind(file);
  ut_print_timestamp(file);
  fprintf(file, " Error in foreign key constraint of table %s:\n", name);
}

/** Report an error in a foreign key definition. */
static void dict_foreign_error_report(
    FILE *file,         /*!< in: output stream */
    dict_foreign_t *fk, /*!< in: foreign key constraint */
    const char *msg)    /*!< in: the error message */
{
  mutex_enter(&dict_foreign_err_mutex);
  dict_foreign_error_report_low(file, fk->foreign_table_name);
  fputs(msg, file);
  fputs(" Constraint:\n", file);
  dict_print_info_on_foreign_key_in_create_format(file, NULL, fk, TRUE);
  putc('\n', file);
  if (fk->foreign_index) {
    fprintf(file,
            "The index in the foreign key in table is"
            " %s\n%s\n",
            fk->foreign_index->name(), FOREIGN_KEY_CONSTRAINTS_MSG);
  }
  mutex_exit(&dict_foreign_err_mutex);
}

/** Adds a foreign key constraint object to the dictionary cache. May free
 the object if there already is an object with the same identifier in.
 At least one of the foreign table and the referenced table must already
 be in the dictionary cache!
 @return DB_SUCCESS or error code */
dberr_t dict_foreign_add_to_cache(dict_foreign_t *foreign,
                                  /*!< in, own: foreign key constraint */
                                  const char **col_names,
                                  /*!< in: column names, or NULL to use
                                  foreign->foreign_table->col_names */
                                  bool check_charsets,
                                  /*!< in: whether to check charset
                                  compatibility */
                                  bool can_free_fk,
                                  /*!< in: whether free existing FK */
                                  dict_err_ignore_t ignore_err)
/*!< in: error to be ignored */
{
  dict_table_t *for_table;
  dict_table_t *ref_table;
  dict_foreign_t *for_in_cache = NULL;
  dict_index_t *index;
  ibool added_to_referenced_list = FALSE;
  FILE *ef = dict_foreign_err_file;

  DBUG_ENTER("dict_foreign_add_to_cache");
  DBUG_PRINT("dict_foreign_add_to_cache", ("id: %s", foreign->id));

  ut_ad(mutex_own(&dict_sys->mutex));

  for_table =
      dict_table_check_if_in_cache_low(foreign->foreign_table_name_lookup);

  ref_table =
      dict_table_check_if_in_cache_low(foreign->referenced_table_name_lookup);
  ut_a(for_table || ref_table);

  if (for_table) {
    for_in_cache = dict_foreign_find(for_table, foreign);
  }

  if (!for_in_cache && ref_table) {
    for_in_cache = dict_foreign_find(ref_table, foreign);
  }

  if (for_in_cache && for_in_cache != foreign) {
    /* Free the foreign object */
    dict_foreign_free(foreign);
  } else {
    for_in_cache = foreign;
  }

  if (ref_table && !for_in_cache->referenced_table) {
    index = dict_foreign_find_index(
        ref_table, NULL, for_in_cache->referenced_col_names,
        for_in_cache->n_fields, for_in_cache->foreign_index, check_charsets,
        false);

    if (index == NULL && !(ignore_err & DICT_ERR_IGNORE_FK_NOKEY)) {
      dict_foreign_error_report(ef, for_in_cache,
                                "there is no index in referenced table"
                                " which would contain\n"
                                "the columns as the first columns,"
                                " or the data types in the\n"
                                "referenced table do not match"
                                " the ones in table.");

      if (for_in_cache == foreign && can_free_fk) {
        mem_heap_free(foreign->heap);
      }

      DBUG_RETURN(DB_CANNOT_ADD_CONSTRAINT);
    }

    for_in_cache->referenced_table = ref_table;
    for_in_cache->referenced_index = index;

    std::pair<dict_foreign_set::iterator, bool> ret =
        ref_table->referenced_set.insert(for_in_cache);

    ut_a(ret.second); /* second is true if the insertion
                      took place */
    added_to_referenced_list = TRUE;
  }

  if (for_table && !for_in_cache->foreign_table) {
    index = dict_foreign_find_index(
        for_table, col_names, for_in_cache->foreign_col_names,
        for_in_cache->n_fields, for_in_cache->referenced_index, check_charsets,
        for_in_cache->type & (DICT_FOREIGN_ON_DELETE_SET_NULL |
                              DICT_FOREIGN_ON_UPDATE_SET_NULL));

    if (index == NULL && !(ignore_err & DICT_ERR_IGNORE_FK_NOKEY)) {
      dict_foreign_error_report(ef, for_in_cache,
                                "there is no index in the table"
                                " which would contain\n"
                                "the columns as the first columns,"
                                " or the data types in the\n"
                                "table do not match"
                                " the ones in the referenced table\n"
                                "or one of the ON ... SET NULL columns"
                                " is declared NOT NULL.");

      if (for_in_cache == foreign) {
        if (added_to_referenced_list) {
          const dict_foreign_set::size_type n =
              ref_table->referenced_set.erase(for_in_cache);

          ut_a(n == 1); /* the number of
                        elements removed must
                        be one */
        }
        mem_heap_free(foreign->heap);
      }

      DBUG_RETURN(DB_CANNOT_ADD_CONSTRAINT);
    }

    for_in_cache->foreign_table = for_table;
    for_in_cache->foreign_index = index;

    std::pair<dict_foreign_set::iterator, bool> ret =
        for_table->foreign_set.insert(for_in_cache);

    ut_a(ret.second); /* second is true if the insertion
                      took place */
  }

  /* We need to move the table to the non-LRU end of the table LRU
  list. Otherwise it will be evicted from the cache. */

  if (ref_table != NULL) {
    dict_table_prevent_eviction(ref_table);
  }

  if (for_table != NULL) {
    dict_table_prevent_eviction(for_table);
  }

  ut_ad(dict_lru_validate());
  DBUG_RETURN(DB_SUCCESS);
}

/** Scans from pointer onwards. Stops if is at the start of a copy of
 'string' where characters are compared without case sensitivity, and
 only outside `` or "" quotes. Stops also at NUL.
 @return scanned up to this */
static const char *dict_scan_to(const char *ptr,    /*!< in: scan from */
                                const char *string) /*!< in: look for this */
{
  char quote = '\0';
  bool escape = false;

  for (; *ptr; ptr++) {
    if (*ptr == quote) {
      /* Closing quote character: do not look for
      starting quote or the keyword. */

      /* If the quote character is escaped by a
      backslash, ignore it. */
      if (escape) {
        escape = false;
      } else {
        quote = '\0';
      }
    } else if (quote) {
      /* Within quotes: do nothing. */
      if (escape) {
        escape = false;
      } else if (*ptr == '\\') {
        escape = true;
      }
    } else if (*ptr == '`' || *ptr == '"' || *ptr == '\'') {
      /* Starting quote: remember the quote character. */
      quote = *ptr;
    } else {
      /* Outside quotes: look for the keyword. */
      ulint i;
      for (i = 0; string[i]; i++) {
        if (toupper((int)(unsigned char)(ptr[i])) !=
            toupper((int)(unsigned char)(string[i]))) {
          goto nomatch;
        }
      }
      break;
    nomatch:;
    }
  }

  return (ptr);
}

/** Accepts a specified string. Comparisons are case-insensitive.
 @return if string was accepted, the pointer is moved after that, else
 ptr is returned */
static const char *dict_accept(
    const CHARSET_INFO *cs, /*!< in: the character set of ptr */
    const char *ptr,        /*!< in: scan from this */
    const char *string,     /*!< in: accept only this string as the next
                            non-whitespace string */
    ibool *success)         /*!< out: TRUE if accepted */
{
  const char *old_ptr = ptr;
  const char *old_ptr2;

  *success = FALSE;

  while (my_isspace(cs, *ptr)) {
    ptr++;
  }

  old_ptr2 = ptr;

  ptr = dict_scan_to(ptr, string);

  if (*ptr == '\0' || old_ptr2 != ptr) {
    return (old_ptr);
  }

  *success = TRUE;

  return (ptr + ut_strlen(string));
}

/** Scans an id. For the lexical definition of an 'id', see the code below.
 Strips backquotes or double quotes from around the id.
 @return scanned to */
static const char *dict_scan_id(
    const CHARSET_INFO *cs, /*!< in: the character set of ptr */
    const char *ptr,        /*!< in: scanned to */
    mem_heap_t *heap,       /*!< in: heap where to allocate the id
                            (NULL=id will not be allocated, but it
                            will point to string near ptr) */
    const char **id,        /*!< out,own: the id; NULL if no id was
                            scannable */
    ibool table_id,         /*!< in: TRUE=convert the allocated id
                           as a table name; FALSE=convert to UTF-8 */
    ibool accept_also_dot)
/*!< in: TRUE if also a dot can appear in a
non-quoted id; in a quoted id it can appear
always */
{
  char quote = '\0';
  ulint len = 0;
  const char *s;
  char *str;
  char *dst;

  *id = NULL;

  while (my_isspace(cs, *ptr)) {
    ptr++;
  }

  if (*ptr == '\0') {
    return (ptr);
  }

  if (*ptr == '`' || *ptr == '"') {
    quote = *ptr++;
  }

  s = ptr;

  if (quote) {
    for (;;) {
      if (!*ptr) {
        /* Syntax error */
        return (ptr);
      }
      if (*ptr == quote) {
        ptr++;
        if (*ptr != quote) {
          break;
        }
      }
      ptr++;
      len++;
    }
  } else {
    while (!my_isspace(cs, *ptr) && *ptr != '(' && *ptr != ')' &&
           (accept_also_dot || *ptr != '.') && *ptr != ',' && *ptr != '\0') {
      ptr++;
    }

    len = ptr - s;
  }

  if (heap == NULL) {
    /* no heap given: id will point to source string */
    *id = s;
    return (ptr);
  }

  if (quote) {
    char *d;

    str = d = static_cast<char *>(mem_heap_alloc(heap, len + 1));

    while (len--) {
      if ((*d++ = *s++) == quote) {
        s++;
      }
    }
    *d++ = 0;
    len = d - str;
    ut_ad(*s == quote);
    ut_ad(s + 1 == ptr);
  } else {
    str = mem_heap_strdupl(heap, s, len);
  }

  if (!table_id) {
    /* Convert the identifier from connection character set
    to UTF-8. */
    len = 3 * len + 1;
    *id = dst = static_cast<char *>(mem_heap_alloc(heap, len));

    innobase_convert_from_id(cs, dst, str, len);
  } else {
    /* Encode using filename-safe characters. */
    len = 5 * len + 1;
    *id = dst = static_cast<char *>(mem_heap_alloc(heap, len));

    innobase_convert_from_table_id(cs, dst, str, len);
  }

  return (ptr);
}

/** Tries to scan a column name.
 @return scanned to */
static const char *dict_scan_col(
    const CHARSET_INFO *cs,    /*!< in: the character set of ptr */
    const char *ptr,           /*!< in: scanned to */
    ibool *success,            /*!< out: TRUE if success */
    dict_table_t *table,       /*!< in: table in which the column is */
    const dict_col_t **column, /*!< out: pointer to column if success */
    mem_heap_t *heap,          /*!< in: heap where to allocate */
    const char **name)         /*!< out,own: the column name;
                               NULL if no name was scannable */
{
  ulint i;

  *success = FALSE;

  ptr = dict_scan_id(cs, ptr, heap, name, FALSE, TRUE);

  if (*name == NULL) {
    return (ptr); /* Syntax error */
  }

  if (table == NULL) {
    *success = TRUE;
    *column = NULL;
  } else {
    for (i = 0; i < table->get_n_cols(); i++) {
      const char *col_name = table->get_col_name(i);

      if (0 == innobase_strcasecmp(col_name, *name)) {
        /* Found */

        *success = TRUE;
        *column = table->get_col(i);
        strcpy((char *)*name, col_name);

        break;
      }
    }
  }

  return (ptr);
}

/** Open a table from its database and table name, this is currently used by
 foreign constraint parser to get the referenced table.
 @return complete table name with database and table name, allocated from
 heap memory passed in */
char *dict_get_referenced_table(
    const char *name,          /*!< in: foreign key table name */
    const char *database_name, /*!< in: table db name */
    ulint database_name_len,   /*!< in: db name length */
    const char *table_name,    /*!< in: table name */
    ulint table_name_len,      /*!< in: table name length */
    dict_table_t **table,      /*!< out: table object or NULL */
    mem_heap_t *heap)          /*!< in/out: heap memory */
{
  char *ref;
  const char *db_name;

  if (!database_name) {
    /* Use the database name of the foreign key table */

    db_name = name;
    database_name_len = dict_get_db_name_len(name);
  } else {
    db_name = database_name;
  }

  /* Copy database_name, '/', table_name, '\0' */
  ref = static_cast<char *>(
      mem_heap_alloc(heap, database_name_len + table_name_len + 2));

  memcpy(ref, db_name, database_name_len);
  ref[database_name_len] = '/';
  memcpy(ref + database_name_len + 1, table_name, table_name_len + 1);

  /* Values;  0 = Store and compare as given; case sensitive
              1 = Store and compare in lower; case insensitive
              2 = Store as given, compare in lower; case semi-sensitive */
  if (innobase_get_lower_case_table_names() == 2) {
    innobase_casedn_str(ref);
    *table = dd_table_open_on_name(current_thd, NULL, ref, true,
                                   DICT_ERR_IGNORE_NONE);
    memcpy(ref, db_name, database_name_len);
    ref[database_name_len] = '/';
    memcpy(ref + database_name_len + 1, table_name, table_name_len + 1);

  } else {
#ifndef _WIN32
    if (innobase_get_lower_case_table_names() == 1) {
      innobase_casedn_str(ref);
    }
#else
    innobase_casedn_str(ref);
#endif /* !_WIN32 */
    *table = dd_table_open_on_name(current_thd, NULL, ref, true,
                                   DICT_ERR_IGNORE_NONE);
  }

  if (*table != NULL) {
    (*table)->release();
  }

  return (ref);
}
/** Scans a table name from an SQL string.
 @return scanned to */
static const char *dict_scan_table_name(
    const CHARSET_INFO *cs, /*!< in: the character set of ptr */
    const char *ptr,        /*!< in: scanned to */
    dict_table_t **table,   /*!< out: table object or NULL */
    MDL_ticket **mdl,       /*!< out: mdl on table */
    const char *name,       /*!< in: foreign key table name */
    ibool *success,         /*!< out: TRUE if ok name found */
    mem_heap_t *heap,       /*!< in: heap where to allocate the id */
    const char **ref_name)  /*!< out,own: the table name;
                           NULL if no name was scannable */
{
  const char *database_name = NULL;
  ulint database_name_len = 0;
  const char *table_name = NULL;
  const char *scan_name;

  *success = FALSE;
  *table = NULL;

  ptr = dict_scan_id(cs, ptr, heap, &scan_name, TRUE, FALSE);

  if (scan_name == NULL) {
    return (ptr); /* Syntax error */
  }

  if (*ptr == '.') {
    /* We scanned the database name; scan also the table name */

    ptr++;

    database_name = scan_name;
    database_name_len = strlen(database_name);

    ptr = dict_scan_id(cs, ptr, heap, &table_name, TRUE, FALSE);

    if (table_name == NULL) {
      return (ptr); /* Syntax error */
    }
  } else {
    /* To be able to read table dumps made with InnoDB-4.0.17 or
    earlier, we must allow the dot separator between the database
    name and the table name also to appear within a quoted
    identifier! InnoDB used to print a constraint as:
    ... REFERENCES `databasename.tablename` ...
    starting from 4.0.18 it is
    ... REFERENCES `databasename`.`tablename` ... */
    const char *s;

    for (s = scan_name; *s; s++) {
      if (*s == '.') {
        database_name = scan_name;
        database_name_len = s - scan_name;
        scan_name = ++s;
        break; /* to do: multiple dots? */
      }
    }

    table_name = scan_name;
  }

  *ref_name =
      dd_get_referenced_table(name, database_name, database_name_len,
                              table_name, strlen(table_name), table, mdl, heap);

  *success = TRUE;
  return (ptr);
}

/** Skips one id. The id is allowed to contain also '.'.
 @return scanned to */
static const char *dict_skip_word(
    const CHARSET_INFO *cs, /*!< in: the character set of ptr */
    const char *ptr,        /*!< in: scanned to */
    ibool *success)         /*!< out: TRUE if success, FALSE if just spaces
                            left in string or a syntax error */
{
  const char *start;

  *success = FALSE;

  ptr = dict_scan_id(cs, ptr, NULL, &start, FALSE, TRUE);

  if (start) {
    *success = TRUE;
  }

  return (ptr);
}

/** Removes MySQL comments from an SQL string. A comment is either
 (a) '#' to the end of the line,
 (b) '--[space]' to the end of the line, or
 (c) '[slash][asterisk]' till the next '[asterisk][slash]' (like the familiar
 C comment syntax).
 @return own: SQL string stripped from comments; the caller must free
 this with ut_free()! */
static char *dict_strip_comments(
    const char *sql_string, /*!< in: SQL string */
    size_t sql_length)      /*!< in: length of sql_string */
{
  char *str;
  const char *sptr;
  const char *eptr = sql_string + sql_length;
  char *ptr;
  /* unclosed quote character (0 if none) */
  char quote = 0;
  bool escape = false;

  DBUG_ENTER("dict_strip_comments");

  DBUG_PRINT("dict_strip_comments", ("%s", sql_string));

  str = static_cast<char *>(ut_malloc_nokey(sql_length + 1));

  sptr = sql_string;
  ptr = str;

  for (;;) {
  scan_more:
    if (sptr >= eptr || *sptr == '\0') {
    end_of_string:
      *ptr = '\0';

      ut_a(ptr <= str + sql_length);

      DBUG_PRINT("dict_strip_comments", ("%s", str));
      DBUG_RETURN(str);
    }

    if (*sptr == quote) {
      /* Closing quote character: do not look for
      starting quote or comments. */

      /* If the quote character is escaped by a
      backslash, ignore it. */
      if (escape) {
        escape = false;
      } else {
        quote = 0;
      }
    } else if (quote) {
      /* Within quotes: do not look for
      starting quotes or comments. */
      if (escape) {
        escape = false;
      } else if (*sptr == '\\') {
        escape = true;
      }
    } else if (*sptr == '"' || *sptr == '`' || *sptr == '\'') {
      /* Starting quote: remember the quote character. */
      quote = *sptr;
    } else if (*sptr == '#' ||
               (sptr[0] == '-' && sptr[1] == '-' && sptr[2] == ' ')) {
      for (;;) {
        if (++sptr >= eptr) {
          goto end_of_string;
        }

        /* In Unix a newline is 0x0A while in Windows
        it is 0x0D followed by 0x0A */

        switch (*sptr) {
          case (char)0X0A:
          case (char)0x0D:
          case '\0':
            goto scan_more;
        }
      }
    } else if (!quote && *sptr == '/' && *(sptr + 1) == '*') {
      sptr += 2;
      for (;;) {
        if (sptr >= eptr) {
          goto end_of_string;
        }

        switch (*sptr) {
          case '\0':
            goto scan_more;
          case '*':
            if (sptr[1] == '/') {
              sptr += 2;
              goto scan_more;
            }
        }

        sptr++;
      }
    }

    *ptr = *sptr;

    ptr++;
    sptr++;
  }
}

/** Finds the highest [number] for foreign key constraints of the table. Looks
 only at the >= 4.0.18-format id's, which are of the form
 databasename/tablename_ibfk_[number].
 @return highest number, 0 if table has no new format foreign key constraints */
ulint dict_table_get_highest_foreign_id(
    dict_table_t *table) /*!< in: table in the dictionary memory cache */
{
  dict_foreign_t *foreign;
  char *endp;
  ulint biggest_id = 0;
  ulint id;
  ulint len;

  DBUG_ENTER("dict_table_get_highest_foreign_id");

  ut_a(table);

  len = ut_strlen(table->name.m_name);

  for (dict_foreign_set::iterator it = table->foreign_set.begin();
       it != table->foreign_set.end(); ++it) {
    foreign = *it;

    if (ut_strlen(foreign->id) > ((sizeof dict_ibfk) - 1) + len &&
        0 == ut_memcmp(foreign->id, table->name.m_name, len) &&
        0 == ut_memcmp(foreign->id + len, dict_ibfk, (sizeof dict_ibfk) - 1) &&
        foreign->id[len + ((sizeof dict_ibfk) - 1)] != '0') {
      /* It is of the >= 4.0.18 format */

      id = strtoul(foreign->id + len + ((sizeof dict_ibfk) - 1), &endp, 10);
      if (*endp == '\0') {
        ut_a(id != biggest_id);

        if (id > biggest_id) {
          biggest_id = id;
        }
      }
    }
  }

  ulint size = table->foreign_set.size();

  biggest_id = (size > biggest_id) ? size : biggest_id;

  DBUG_PRINT("dict_table_get_highest_foreign_id", ("id: %lu", biggest_id));

  DBUG_RETURN(biggest_id);
}

/** Reports a simple foreign key create clause syntax error. */
static void dict_foreign_report_syntax_err(
    const char *name, /*!< in: table name */
    const char *start_of_latest_foreign,
    /*!< in: start of the foreign key clause
    in the SQL string */
    const char *ptr) /*!< in: place of the syntax error */
{
  ut_ad(!srv_read_only_mode);

  FILE *ef = dict_foreign_err_file;

  mutex_enter(&dict_foreign_err_mutex);
  dict_foreign_error_report_low(ef, name);
  fprintf(ef, "%s:\nSyntax error close to:\n%s\n", start_of_latest_foreign,
          ptr);
  mutex_exit(&dict_foreign_err_mutex);
}

/** Scans a table create SQL string and adds to the data dictionary the foreign
 key constraints declared in the string. This function should be called after
 the indexes for a table have been created. Each foreign key constraint must be
 accompanied with indexes in bot participating tables. The indexes are allowed
 to contain more fields than mentioned in the constraint.

 @param[in]	trx		transaction
 @param[in]	heap		memory heap
 @param[in]	cs		the character set of sql_string
 @param[in]	sql_string	table create statement where
                                 foreign keys are declared like:
                                 FOREIGN KEY (a, b) REFERENCES table2(c, d),
                                 table2 can be written also with the database
                                 name before it: test.table2; the default
                                 database id the database of parameter name
 @param[in]	name		table full name in normalized form
 @param[in]	reject_fks	if TRUE, fail with error code
                                 DB_CANNOT_ADD_CONSTRAINT if any
                                 foreign keys are found.
 @return error code or DB_SUCCESS */
static dberr_t dict_create_foreign_constraints_low(trx_t *trx, mem_heap_t *heap,
                                                   const CHARSET_INFO *cs,
                                                   const char *sql_string,
                                                   const char *name,
                                                   ibool reject_fks) {
  dict_table_t *table = NULL;
  dict_table_t *referenced_table;
  dict_table_t *table_to_alter;
  ulint highest_id_so_far = 0;
  ulint number = 1;
  dict_index_t *index;
  dict_foreign_t *foreign;
  const char *ptr = sql_string;
  const char *start_of_latest_foreign = sql_string;
  FILE *ef = dict_foreign_err_file;
  const char *constraint_name;
  ibool success;
  dberr_t error;
  const char *ptr1;
  const char *ptr2;
  ulint i;
  ulint j;
  ibool is_on_delete;
  ulint n_on_deletes;
  ulint n_on_updates;
  const dict_col_t *columns[500];
  const char *column_names[500];
  const char *referenced_table_name;
  dict_foreign_set local_fk_set;
  dict_foreign_set_free local_fk_set_free(local_fk_set);
  MDL_ticket *mdl;

  ut_ad(!srv_read_only_mode);
  ut_ad(mutex_own(&dict_sys->mutex));

  table = dict_table_get_low(name);

  if (table == NULL) {
    mutex_enter(&dict_foreign_err_mutex);
    dict_foreign_error_report_low(ef, name);
    fprintf(ef,
            "Cannot find the table in the internal"
            " data dictionary of InnoDB.\n"
            "Create table statement:\n%s\n",
            sql_string);
    mutex_exit(&dict_foreign_err_mutex);

    return (DB_ERROR);
  }

  /* First check if we are actually doing an ALTER TABLE, and in that
  case look for the table being altered */

  ptr = dict_accept(cs, ptr, "ALTER", &success);

  if (!success) {
    goto loop;
  }

  ptr = dict_accept(cs, ptr, "TABLE", &success);

  if (!success) {
    goto loop;
  }

  /* We are doing an ALTER TABLE: scan the table name we are altering */

  ptr = dict_scan_table_name(cs, ptr, &table_to_alter, &mdl, name, &success,
                             heap, &referenced_table_name);
  if (!success) {
    ib::error(ER_IB_MSG_183)
        << "Could not find the table being ALTERED in: " << sql_string;

    return (DB_ERROR);
  }

  /* Starting from 4.0.18 and 4.1.2, we generate foreign key id's in the
  format databasename/tablename_ibfk_[number], where [number] is local
  to the table; look for the highest [number] for table_to_alter, so
  that we can assign to new constraints higher numbers. */

  /* If we are altering a temporary table, the table name after ALTER
  TABLE does not correspond to the internal table name, and
  table_to_alter is NULL. TODO: should we fix this somehow? */

  if (table_to_alter == NULL) {
    highest_id_so_far = 0;
  } else {
    highest_id_so_far = dict_table_get_highest_foreign_id(table_to_alter);
    dd_table_close(table_to_alter, current_thd, &mdl, true);
  }

  number = highest_id_so_far + 1;
  /* Scan for foreign key declarations in a loop */
loop:
  /* Scan either to "CONSTRAINT" or "FOREIGN", whichever is closer */

  ptr1 = dict_scan_to(ptr, "CONSTRAINT");
  ptr2 = dict_scan_to(ptr, "FOREIGN");

  constraint_name = NULL;

  if (ptr1 < ptr2) {
    /* The user may have specified a constraint name. Pick it so
    that we can store 'databasename/constraintname' as the id of
    of the constraint to system tables. */
    ptr = ptr1;

    ptr = dict_accept(cs, ptr, "CONSTRAINT", &success);

    ut_a(success);

    if (!my_isspace(cs, *ptr) && *ptr != '"' && *ptr != '`') {
      goto loop;
    }

    while (my_isspace(cs, *ptr)) {
      ptr++;
    }

    /* read constraint name unless got "CONSTRAINT FOREIGN" */
    if (ptr != ptr2) {
      ptr = dict_scan_id(cs, ptr, heap, &constraint_name, FALSE, FALSE);
    }
  } else {
    ptr = ptr2;
  }

  if (*ptr == '\0') {
    /* The proper way to reject foreign keys for temporary
    tables would be to split the lexing and syntactical
    analysis of foreign key clauses from the actual adding
    of them, so that ha_innodb.cc could first parse the SQL
    command, determine if there are any foreign keys, and
    if so, immediately reject the command if the table is a
    temporary one. For now, this kludge will work. */
    if (reject_fks && !local_fk_set.empty()) {
      return (DB_CANNOT_ADD_CONSTRAINT);
    }

    if (dict_foreigns_has_s_base_col(local_fk_set, table)) {
      return (DB_NO_FK_ON_S_BASE_COL);
    }

    std::for_each(local_fk_set.begin(), local_fk_set.end(), dict_foreign_free);
    local_fk_set.clear();
    return (DB_SUCCESS);
  }

  start_of_latest_foreign = ptr;

  ptr = dict_accept(cs, ptr, "FOREIGN", &success);

  if (!success) {
    goto loop;
  }

  if (!my_isspace(cs, *ptr)) {
    goto loop;
  }

  ptr = dict_accept(cs, ptr, "KEY", &success);

  if (!success) {
    goto loop;
  }

  ptr = dict_accept(cs, ptr, "(", &success);

  if (!success) {
    /* MySQL allows also an index id before the '('; we
    skip it */
    ptr = dict_skip_word(cs, ptr, &success);

    if (!success) {
      dict_foreign_report_syntax_err(name, start_of_latest_foreign, ptr);

      return (DB_CANNOT_ADD_CONSTRAINT);
    }

    ptr = dict_accept(cs, ptr, "(", &success);

    if (!success) {
      /* We do not flag a syntax error here because in an
      ALTER TABLE we may also have DROP FOREIGN KEY abc */

      goto loop;
    }
  }

  i = 0;

  /* Scan the columns in the first list */
col_loop1:
  ut_a(i < (sizeof column_names) / sizeof *column_names);
  ptr = dict_scan_col(cs, ptr, &success, table, columns + i, heap,
                      column_names + i);
  if (!success) {
    mutex_enter(&dict_foreign_err_mutex);
    dict_foreign_error_report_low(ef, name);
    fprintf(ef, "%s:\nCannot resolve column name close to:\n%s\n",
            start_of_latest_foreign, ptr);
    mutex_exit(&dict_foreign_err_mutex);

    return (DB_CANNOT_ADD_CONSTRAINT);
  }

  i++;

  ptr = dict_accept(cs, ptr, ",", &success);

  if (success) {
    goto col_loop1;
  }

  ptr = dict_accept(cs, ptr, ")", &success);

  if (!success) {
    dict_foreign_report_syntax_err(name, start_of_latest_foreign, ptr);
    return (DB_CANNOT_ADD_CONSTRAINT);
  }

  /* Try to find an index which contains the columns
  as the first fields and in the right order. There is
  no need to check column type match (on types_idx), since
  the referenced table can be NULL if foreign_key_checks is
  set to 0 */

  index =
      dict_foreign_find_index(table, NULL, column_names, i, NULL, TRUE, FALSE);

  if (!index) {
    mutex_enter(&dict_foreign_err_mutex);
    dict_foreign_error_report_low(ef, name);
    fputs("There is no index in table ", ef);
    ut_print_name(ef, NULL, name);
    fprintf(ef,
            " where the columns appear\n"
            "as the first columns. Constraint:\n%s\n%s",
            start_of_latest_foreign, FOREIGN_KEY_CONSTRAINTS_MSG);
    mutex_exit(&dict_foreign_err_mutex);

    return (DB_CHILD_NO_INDEX);
  }
  ptr = dict_accept(cs, ptr, "REFERENCES", &success);

  if (!success || !my_isspace(cs, *ptr)) {
    dict_foreign_report_syntax_err(name, start_of_latest_foreign, ptr);
    return (DB_CANNOT_ADD_CONSTRAINT);
  }

  /* Don't allow foreign keys on partitioned tables yet. */
  ptr1 = dict_scan_to(ptr, "PARTITION");
  if (ptr1) {
    ptr1 = dict_accept(cs, ptr1, "PARTITION", &success);
    if (success && my_isspace(cs, *ptr1)) {
      ptr2 = dict_accept(cs, ptr1, "BY", &success);
      if (success) {
        my_error(ER_FOREIGN_KEY_ON_PARTITIONED, MYF(0));
        return (DB_CANNOT_ADD_CONSTRAINT);
      }
    }
  }
  if (dict_table_is_partition(table)) {
    my_error(ER_FOREIGN_KEY_ON_PARTITIONED, MYF(0));
    return (DB_CANNOT_ADD_CONSTRAINT);
  }

  /* Let us create a constraint struct */

  foreign = dict_mem_foreign_create();

  if (constraint_name) {
    ulint db_len;

    /* Catenate 'databasename/' to the constraint name specified
    by the user: we conceive the constraint as belonging to the
    same MySQL 'database' as the table itself. We store the name
    to foreign->id. */

    db_len = dict_get_db_name_len(table->name.m_name);

    foreign->id = static_cast<char *>(
        mem_heap_alloc(foreign->heap, db_len + strlen(constraint_name) + 2));

    ut_memcpy(foreign->id, table->name.m_name, db_len);
    foreign->id[db_len] = '/';
    strcpy(foreign->id + db_len + 1, constraint_name);
  }

  if (foreign->id == NULL) {
    error = dict_create_add_foreign_id(&number, table->name.m_name, foreign);
    if (error != DB_SUCCESS) {
      dict_foreign_free(foreign);
      return (error);
    }
  }

  std::pair<dict_foreign_set::iterator, bool> ret =
      local_fk_set.insert(foreign);

  if (!ret.second) {
    /* A duplicate foreign key name has been found */
    dict_foreign_free(foreign);
    return (DB_CANNOT_ADD_CONSTRAINT);
  }

  foreign->foreign_table = table;
  foreign->foreign_table_name =
      mem_heap_strdup(foreign->heap, table->name.m_name);
  dict_mem_foreign_table_name_lookup_set(foreign, TRUE);

  foreign->foreign_index = index;
  foreign->n_fields = (unsigned int)i;

  foreign->foreign_col_names = static_cast<const char **>(
      mem_heap_alloc(foreign->heap, i * sizeof(void *)));

  for (i = 0; i < foreign->n_fields; i++) {
    foreign->foreign_col_names[i] = mem_heap_strdup(
        foreign->heap, table->get_col_name(dict_col_get_no(columns[i])));
  }

  ptr = dict_scan_table_name(cs, ptr, &referenced_table, &mdl, name, &success,
                             heap, &referenced_table_name);

  /* Note that referenced_table can be NULL if the user has suppressed
  checking of foreign key constraints! */

  if (!success || (!referenced_table && trx->check_foreigns)) {
    if (referenced_table) {
      dd_table_close(referenced_table, current_thd, &mdl, true);
    }
    mutex_enter(&dict_foreign_err_mutex);
    dict_foreign_error_report_low(ef, name);
    fprintf(ef,
            "%s:\nCannot resolve table name close to:\n"
            "%s\n",
            start_of_latest_foreign, ptr);
    mutex_exit(&dict_foreign_err_mutex);

    return (DB_CANNOT_ADD_CONSTRAINT);
  }

  /* Don't allow foreign keys on partitioned tables yet. */
  if (referenced_table && dict_table_is_partition(referenced_table)) {
    /* How could one make a referenced table to be a partition? */
    ut_ad(0);
    my_error(ER_FOREIGN_KEY_ON_PARTITIONED, MYF(0));
    return (DB_CANNOT_ADD_CONSTRAINT);
  }

  ptr = dict_accept(cs, ptr, "(", &success);

  if (!success) {
    if (referenced_table) {
      dd_table_close(referenced_table, current_thd, &mdl, true);
    }
    dict_foreign_report_syntax_err(name, start_of_latest_foreign, ptr);
    return (DB_CANNOT_ADD_CONSTRAINT);
  }

  /* Scan the columns in the second list */
  i = 0;

col_loop2:
  ptr = dict_scan_col(cs, ptr, &success, referenced_table, columns + i, heap,
                      column_names + i);
  i++;

  if (!success) {
    if (referenced_table) {
      dd_table_close(referenced_table, current_thd, &mdl, true);
    }
    mutex_enter(&dict_foreign_err_mutex);
    dict_foreign_error_report_low(ef, name);
    fprintf(ef,
            "%s:\nCannot resolve column name close to:\n"
            "%s\n",
            start_of_latest_foreign, ptr);
    mutex_exit(&dict_foreign_err_mutex);

    return (DB_CANNOT_ADD_CONSTRAINT);
  }

  ptr = dict_accept(cs, ptr, ",", &success);

  if (success) {
    goto col_loop2;
  }

  ptr = dict_accept(cs, ptr, ")", &success);

  if (!success || foreign->n_fields != i) {
    if (referenced_table) {
      dd_table_close(referenced_table, current_thd, &mdl, true);
    }

    dict_foreign_report_syntax_err(name, start_of_latest_foreign, ptr);
    return (DB_CANNOT_ADD_CONSTRAINT);
  }

  n_on_deletes = 0;
  n_on_updates = 0;

scan_on_conditions:
  /* Loop here as long as we can find ON ... conditions */

  ptr = dict_accept(cs, ptr, "ON", &success);

  if (!success) {
    goto try_find_index;
  }

  ptr = dict_accept(cs, ptr, "DELETE", &success);

  if (!success) {
    ptr = dict_accept(cs, ptr, "UPDATE", &success);

    if (!success) {
      if (referenced_table) {
        dd_table_close(referenced_table, current_thd, &mdl, true);
      }

      dict_foreign_report_syntax_err(name, start_of_latest_foreign, ptr);
      return (DB_CANNOT_ADD_CONSTRAINT);
    }

    is_on_delete = FALSE;
    n_on_updates++;
  } else {
    is_on_delete = TRUE;
    n_on_deletes++;
  }

  ptr = dict_accept(cs, ptr, "RESTRICT", &success);

  if (success) {
    goto scan_on_conditions;
  }

  ptr = dict_accept(cs, ptr, "CASCADE", &success);

  if (success) {
    if (is_on_delete) {
      foreign->type |= DICT_FOREIGN_ON_DELETE_CASCADE;
    } else {
      foreign->type |= DICT_FOREIGN_ON_UPDATE_CASCADE;
    }

    goto scan_on_conditions;
  }

  ptr = dict_accept(cs, ptr, "NO", &success);

  if (success) {
    ptr = dict_accept(cs, ptr, "ACTION", &success);

    if (!success) {
      if (referenced_table) {
        dd_table_close(referenced_table, current_thd, &mdl, true);
      }
      dict_foreign_report_syntax_err(name, start_of_latest_foreign, ptr);

      return (DB_CANNOT_ADD_CONSTRAINT);
    }

    if (is_on_delete) {
      foreign->type |= DICT_FOREIGN_ON_DELETE_NO_ACTION;
    } else {
      foreign->type |= DICT_FOREIGN_ON_UPDATE_NO_ACTION;
    }

    goto scan_on_conditions;
  }

  ptr = dict_accept(cs, ptr, "SET", &success);

  if (!success) {
    if (referenced_table) {
      dd_table_close(referenced_table, current_thd, &mdl, true);
    }
    dict_foreign_report_syntax_err(name, start_of_latest_foreign, ptr);
    return (DB_CANNOT_ADD_CONSTRAINT);
  }

  ptr = dict_accept(cs, ptr, "NULL", &success);

  if (!success) {
    if (referenced_table) {
      dd_table_close(referenced_table, current_thd, &mdl, true);
    }
    dict_foreign_report_syntax_err(name, start_of_latest_foreign, ptr);
    return (DB_CANNOT_ADD_CONSTRAINT);
  }

  for (j = 0; j < foreign->n_fields; j++) {
    if ((foreign->foreign_index->get_col(j)->prtype) & DATA_NOT_NULL) {
      /* It is not sensible to define SET NULL
      if the column is not allowed to be NULL! */
      if (referenced_table) {
        dd_table_close(referenced_table, current_thd, &mdl, true);
      }

      mutex_enter(&dict_foreign_err_mutex);
      dict_foreign_error_report_low(ef, name);
      fprintf(ef,
              "%s:\n"
              "You have defined a SET NULL condition"
              " though some of the\n"
              "columns are defined as NOT NULL.\n",
              start_of_latest_foreign);
      mutex_exit(&dict_foreign_err_mutex);

      return (DB_CANNOT_ADD_CONSTRAINT);
    }
  }

  if (is_on_delete) {
    foreign->type |= DICT_FOREIGN_ON_DELETE_SET_NULL;
  } else {
    foreign->type |= DICT_FOREIGN_ON_UPDATE_SET_NULL;
  }

  goto scan_on_conditions;

try_find_index:
  if (n_on_deletes > 1 || n_on_updates > 1) {
    /* It is an error to define more than 1 action */
    if (referenced_table) {
      dd_table_close(referenced_table, current_thd, &mdl, true);
    }

    mutex_enter(&dict_foreign_err_mutex);
    dict_foreign_error_report_low(ef, name);
    fprintf(ef,
            "%s:\n"
            "You have twice an ON DELETE clause"
            " or twice an ON UPDATE clause.\n",
            start_of_latest_foreign);
    mutex_exit(&dict_foreign_err_mutex);

    return (DB_CANNOT_ADD_CONSTRAINT);
  }

  /* Try to find an index which contains the columns as the first fields
  and in the right order, and the types are the same as in
  foreign->foreign_index */

  if (referenced_table) {
    index = dict_foreign_find_index(referenced_table, NULL, column_names, i,
                                    foreign->foreign_index, TRUE, FALSE);
    if (!index) {
      dd_table_close(referenced_table, current_thd, &mdl, true);
      mutex_enter(&dict_foreign_err_mutex);
      dict_foreign_error_report_low(ef, name);
      fprintf(ef,
              "%s:\n"
              "Cannot find an index in the"
              " referenced table where the\n"
              "referenced columns appear as the"
              " first columns, or column types\n"
              "in the table and the referenced table"
              " do not match for constraint.\n"
              "Note that the internal storage type of"
              " ENUM and SET changed in\n"
              "tables created with >= InnoDB-4.1.12,"
              " and such columns in old tables\n"
              "cannot be referenced by such columns"
              " in new tables.\n%s\n",
              start_of_latest_foreign, FOREIGN_KEY_CONSTRAINTS_MSG);
      mutex_exit(&dict_foreign_err_mutex);

      return (DB_PARENT_NO_INDEX);
    }
  } else {
    ut_a(trx->check_foreigns == FALSE);
    index = NULL;
  }

  foreign->referenced_index = index;
  foreign->referenced_table = referenced_table;

  foreign->referenced_table_name =
      mem_heap_strdup(foreign->heap, referenced_table_name);
  dict_mem_referenced_table_name_lookup_set(foreign, TRUE);

  foreign->referenced_col_names = static_cast<const char **>(
      mem_heap_alloc(foreign->heap, i * sizeof(void *)));

  for (i = 0; i < foreign->n_fields; i++) {
    foreign->referenced_col_names[i] =
        mem_heap_strdup(foreign->heap, column_names[i]);
  }

  if (referenced_table) {
    dd_table_close(referenced_table, current_thd, &mdl, true);
  }

  goto loop;
}

/** Scans a table create SQL string and adds to the data dictionary
the foreign key constraints declared in the string. This function
should be called after the indexes for a table have been created.
Each foreign key constraint must be accompanied with indexes in
bot participating tables. The indexes are allowed to contain more
fields than mentioned in the constraint.

@param[in]	trx		transaction
@param[in]	sql_string	table create statement where
                                foreign keys are declared like:
                                FOREIGN KEY (a, b) REFERENCES table2(c, d),
                                table2 can be written also with the database
                                name before it: test.table2; the default
                                database id the database of parameter name
@param[in]	sql_length	length of sql_string
@param[in]	name		table full name in normalized form
@param[in]	reject_fks	if TRUE, fail with error code
                                DB_CANNOT_ADD_CONSTRAINT if any
                                foreign keys are found.
@return error code or DB_SUCCESS */
dberr_t dict_create_foreign_constraints(trx_t *trx, const char *sql_string,
                                        size_t sql_length, const char *name,
                                        ibool reject_fks) {
  char *str;
  dberr_t err;
  mem_heap_t *heap;

  ut_a(trx);
  ut_a(trx->mysql_thd);

  str = dict_strip_comments(sql_string, sql_length);
  heap = mem_heap_create(10000);

  err = dict_create_foreign_constraints_low(
      trx, heap, innobase_get_charset(trx->mysql_thd), str, name, reject_fks);

  mem_heap_free(heap);
  ut_free(str);

  return (err);
}

/** Parses the CONSTRAINT id's to be dropped in an ALTER TABLE statement.
 @return DB_SUCCESS or DB_CANNOT_DROP_CONSTRAINT if syntax error or the
 constraint id does not match */
dberr_t dict_foreign_parse_drop_constraints(
    mem_heap_t *heap,                  /*!< in: heap from which we can
                                       allocate memory */
    trx_t *trx,                        /*!< in: transaction */
    dict_table_t *table,               /*!< in: table */
    ulint *n,                          /*!< out: number of constraints
                                       to drop */
    const char ***constraints_to_drop) /*!< out: id's of the
                                       constraints to drop */
{
  ibool success;
  char *str;
  size_t len;
  const char *ptr;
  const char *id;
  const CHARSET_INFO *cs;

  ut_a(trx);
  ut_a(trx->mysql_thd);

  cs = innobase_get_charset(trx->mysql_thd);

  *n = 0;

  *constraints_to_drop =
      static_cast<const char **>(mem_heap_alloc(heap, 1000 * sizeof(char *)));

  ptr = innobase_get_stmt_unsafe(trx->mysql_thd, &len);

  str = dict_strip_comments(ptr, len);

  ptr = str;

  ut_ad(mutex_own(&dict_sys->mutex));
loop:
  ptr = dict_scan_to(ptr, "DROP");

  if (*ptr == '\0') {
    ut_free(str);

    return (DB_SUCCESS);
  }

  ptr = dict_accept(cs, ptr, "DROP", &success);

  if (!my_isspace(cs, *ptr)) {
    goto loop;
  }

  ptr = dict_accept(cs, ptr, "FOREIGN", &success);

  if (!success || !my_isspace(cs, *ptr)) {
    goto loop;
  }

  ptr = dict_accept(cs, ptr, "KEY", &success);

  if (!success) {
    goto syntax_error;
  }

  ptr = dict_scan_id(cs, ptr, heap, &id, FALSE, TRUE);

  if (id == NULL) {
    goto syntax_error;
  }

  ut_a(*n < 1000);
  (*constraints_to_drop)[*n] = id;
  (*n)++;

  if (std::find_if(table->foreign_set.begin(), table->foreign_set.end(),
                   dict_foreign_matches_id(id)) == table->foreign_set.end()) {
    if (!srv_read_only_mode) {
      FILE *ef = dict_foreign_err_file;

      mutex_enter(&dict_foreign_err_mutex);
      rewind(ef);
      ut_print_timestamp(ef);
      fputs(
          " Error in dropping of a foreign key"
          " constraint of table ",
          ef);
      ut_print_name(ef, NULL, table->name.m_name);
      fprintf(ef,
              ",\nin SQL command\n%s"
              "\nCannot find a constraint with the"
              " given id %s.\n",
              str, id);
      mutex_exit(&dict_foreign_err_mutex);
    }

    ut_free(str);

    return (DB_CANNOT_DROP_CONSTRAINT);
  }

  goto loop;

syntax_error:
  if (!srv_read_only_mode) {
    FILE *ef = dict_foreign_err_file;

    mutex_enter(&dict_foreign_err_mutex);
    rewind(ef);
    ut_print_timestamp(ef);
    fputs(
        " Syntax error in dropping of a"
        " foreign key constraint of table ",
        ef);
    ut_print_name(ef, NULL, table->name.m_name);
    fprintf(ef,
            ",\n"
            "close to:\n%s\n in SQL command\n%s\n",
            ptr, str);
    mutex_exit(&dict_foreign_err_mutex);
  }

  ut_free(str);

  return (DB_CANNOT_DROP_CONSTRAINT);
}

  /*==================== END OF FOREIGN KEY PROCESSING ====================*/

#ifdef UNIV_DEBUG
/** Checks that a tuple has n_fields_cmp value in a sensible range, so that
 no comparison can occur with the page number field in a node pointer.
 @return true if ok */
ibool dict_index_check_search_tuple(
    const dict_index_t *index, /*!< in: index tree */
    const dtuple_t *tuple)     /*!< in: tuple used in a search */
{
  ut_a(index);
  ut_a(dtuple_get_n_fields_cmp(tuple) <=
       dict_index_get_n_unique_in_tree(index));
  ut_ad(index->page != FIL_NULL);
  ut_ad(index->page >= FSP_FIRST_INODE_PAGE_NO);
  ut_ad(dtuple_check_typed(tuple));
  ut_ad(!(index->type & DICT_FTS));
  return (TRUE);
}
#endif /* UNIV_DEBUG */

/** Builds a node pointer out of a physical record and a page number.
 @return own: node pointer */
dtuple_t *dict_index_build_node_ptr(
    const dict_index_t *index, /*!< in: index */
    const rec_t *rec,          /*!< in: record for which to build node
                               pointer */
    page_no_t page_no,         /*!< in: page number to put in node
                               pointer */
    mem_heap_t *heap,          /*!< in: memory heap where pointer
                               created */
    ulint level)               /*!< in: level of rec in tree:
                               0 means leaf level */
{
  dtuple_t *tuple;
  dfield_t *field;
  byte *buf;
  ulint n_unique;

  if (dict_index_is_ibuf(index)) {
    /* In a universal index tree, we take the whole record as
    the node pointer if the record is on the leaf level,
    on non-leaf levels we remove the last field, which
    contains the page number of the child page */

    ut_a(!dict_table_is_comp(index->table));
    n_unique = rec_get_n_fields_old(rec);

    if (level > 0) {
      ut_a(n_unique > 1);
      n_unique--;
    }
  } else {
    n_unique = dict_index_get_n_unique_in_tree_nonleaf(index);
  }

  tuple = dtuple_create(heap, n_unique + 1);

  /* When searching in the tree for the node pointer, we must not do
  comparison on the last field, the page number field, as on upper
  levels in the tree there may be identical node pointers with a
  different page number; therefore, we set the n_fields_cmp to one
  less: */

  dtuple_set_n_fields_cmp(tuple, n_unique);

  dict_index_copy_types(tuple, index, n_unique);

  buf = static_cast<byte *>(mem_heap_alloc(heap, 4));

  mach_write_to_4(buf, page_no);

  field = dtuple_get_nth_field(tuple, n_unique);
  dfield_set_data(field, buf, 4);

  dtype_set(dfield_get_type(field), DATA_SYS_CHILD, DATA_NOT_NULL, 4);

  rec_copy_prefix_to_dtuple(tuple, rec, index, n_unique, heap);
  dtuple_set_info_bits(tuple,
                       dtuple_get_info_bits(tuple) | REC_STATUS_NODE_PTR);

  ut_ad(dtuple_check_typed(tuple));

  return (tuple);
}

/** Copies an initial segment of a physical record, long enough to specify an
 index entry uniquely.
 @return pointer to the prefix record */
rec_t *dict_index_copy_rec_order_prefix(
    const dict_index_t *index, /*!< in: index */
    const rec_t *rec,          /*!< in: record for which to
                               copy prefix */
    ulint *n_fields,           /*!< out: number of fields copied */
    byte **buf,                /*!< in/out: memory buffer for the
                               copied prefix, or NULL */
    ulint *buf_size)           /*!< in/out: buffer size */
{
  ulint n;

  UNIV_PREFETCH_R(rec);

  if (dict_index_is_ibuf(index)) {
    ut_a(!dict_table_is_comp(index->table));
    n = rec_get_n_fields_old(rec);
  } else {
    if (page_is_leaf(page_align(rec))) {
      n = dict_index_get_n_unique_in_tree(index);
    } else {
      n = dict_index_get_n_unique_in_tree_nonleaf(index);
      /* For internal node of R-tree, since we need to
      compare the page no field, so, we need to copy this
      field as well. */
      if (dict_index_is_spatial(index)) {
        n++;
      }
    }
  }

  *n_fields = n;
  return (rec_copy_prefix_to_buf(rec, index, n, buf, buf_size));
}

/** Builds a typed data tuple out of a physical record.
 @return own: data tuple */
dtuple_t *dict_index_build_data_tuple(
    dict_index_t *index, /*!< in: index tree */
    rec_t *rec,          /*!< in: record for which to build data tuple */
    ulint n_fields,      /*!< in: number of data fields */
    mem_heap_t *heap)    /*!< in: memory heap where tuple created */
{
  dtuple_t *tuple;

  ut_ad(dict_table_is_comp(index->table) ||
        n_fields <= rec_get_n_fields_old(rec));

  tuple = dtuple_create(heap, n_fields);

  dict_index_copy_types(tuple, index, n_fields);

  rec_copy_prefix_to_dtuple(tuple, rec, index, n_fields, heap);

  ut_ad(dtuple_check_typed(tuple));

  return (tuple);
}

/** Calculates the minimum record length in an index. */
ulint dict_index_calc_min_rec_len(const dict_index_t *index) /*!< in: index */
{
  ulint sum = 0;
  ulint i;
  ulint comp = dict_table_is_comp(index->table);

  if (comp) {
    ulint nullable = 0;
    sum = REC_N_NEW_EXTRA_BYTES;
    for (i = 0; i < dict_index_get_n_fields(index); i++) {
      const dict_col_t *col = index->get_col(i);
      ulint size = col->get_fixed_size(comp);
      sum += size;
      if (!size) {
        size = col->len;
        sum += size < 128 ? 1 : 2;
      }
      if (!(col->prtype & DATA_NOT_NULL)) {
        nullable++;
      }
    }

    /* round the NULL flags up to full bytes */
    sum += UT_BITS_IN_BYTES(nullable);

    return (sum);
  }

  for (i = 0; i < dict_index_get_n_fields(index); i++) {
    sum += index->get_col(i)->get_fixed_size(comp);
  }

  if (sum > 127) {
    sum += 2 * dict_index_get_n_fields(index);
  } else {
    sum += dict_index_get_n_fields(index);
  }

  sum += REC_N_OLD_EXTRA_BYTES;

  return (sum);
}

/** Outputs info on a foreign key of a table in a format suitable for
 CREATE TABLE. */
void dict_print_info_on_foreign_key_in_create_format(
    FILE *file,              /*!< in: file where to print */
    trx_t *trx,              /*!< in: transaction */
    dict_foreign_t *foreign, /*!< in: foreign key constraint */
    ibool add_newline)       /*!< in: whether to add a newline */
{
  const char *stripped_id;
  ulint i;

  if (strchr(foreign->id, '/')) {
    /* Strip the preceding database name from the constraint id */
    stripped_id = foreign->id + 1 + dict_get_db_name_len(foreign->id);
  } else {
    stripped_id = foreign->id;
  }

  putc(',', file);

  if (add_newline) {
    /* SHOW CREATE TABLE wants constraints each printed nicely
    on its own line, while error messages want no newlines
    inserted. */
    fputs("\n ", file);
  }

  fputs(" CONSTRAINT ", file);
  innobase_quote_identifier(file, trx, stripped_id);
  fputs(" FOREIGN KEY (", file);

  for (i = 0;;) {
    innobase_quote_identifier(file, trx, foreign->foreign_col_names[i]);
    if (++i < foreign->n_fields) {
      fputs(", ", file);
    } else {
      break;
    }
  }

  fputs(") REFERENCES ", file);

  if (dict_tables_have_same_db(foreign->foreign_table_name_lookup,
                               foreign->referenced_table_name_lookup)) {
    /* Do not print the database name of the referenced table */
    ut_print_name(file, trx,
                  dict_remove_db_name(foreign->referenced_table_name));
  } else {
    ut_print_name(file, trx, foreign->referenced_table_name);
  }

  putc(' ', file);
  putc('(', file);

  for (i = 0;;) {
    innobase_quote_identifier(file, trx, foreign->referenced_col_names[i]);
    if (++i < foreign->n_fields) {
      fputs(", ", file);
    } else {
      break;
    }
  }

  putc(')', file);

  if (foreign->type & DICT_FOREIGN_ON_DELETE_CASCADE) {
    fputs(" ON DELETE CASCADE", file);
  }

  if (foreign->type & DICT_FOREIGN_ON_DELETE_SET_NULL) {
    fputs(" ON DELETE SET NULL", file);
  }

#ifdef HAS_RUNTIME_WL6049
  if (foreign->type & DICT_FOREIGN_ON_DELETE_NO_ACTION) {
    fputs(" ON DELETE NO ACTION", file);
  }
#endif /* HAS_RUNTIME_WL6049 */

  if (foreign->type & DICT_FOREIGN_ON_UPDATE_CASCADE) {
    fputs(" ON UPDATE CASCADE", file);
  }

  if (foreign->type & DICT_FOREIGN_ON_UPDATE_SET_NULL) {
    fputs(" ON UPDATE SET NULL", file);
  }

#ifdef HAS_RUNTIME_WL6049
  if (foreign->type & DICT_FOREIGN_ON_UPDATE_NO_ACTION) {
    fputs(" ON UPDATE NO ACTION", file);
  }
#endif /* HAS_RUNTIME_WL6049 */
}

/** Outputs info on foreign keys of a table. */
void dict_print_info_on_foreign_keys(
    ibool create_table_format, /*!< in: if TRUE then print in
                  a format suitable to be inserted into
                  a CREATE TABLE, otherwise in the format
                  of SHOW TABLE STATUS */
    FILE *file,                /*!< in: file where to print */
    trx_t *trx,                /*!< in: transaction */
    dict_table_t *table)       /*!< in: table */
{
  dict_foreign_t *foreign;

  mutex_enter(&dict_sys->mutex);

  for (dict_foreign_set::iterator it = table->foreign_set.begin();
       it != table->foreign_set.end(); ++it) {
    foreign = *it;

    if (create_table_format) {
      dict_print_info_on_foreign_key_in_create_format(file, trx, foreign, TRUE);
    } else {
      ulint i;
      fputs("; (", file);

      for (i = 0; i < foreign->n_fields; i++) {
        if (i) {
          putc(' ', file);
        }

        innobase_quote_identifier(file, trx, foreign->foreign_col_names[i]);
      }

      fputs(") REFER ", file);
      ut_print_name(file, trx, foreign->referenced_table_name);
      putc('(', file);

      for (i = 0; i < foreign->n_fields; i++) {
        if (i) {
          putc(' ', file);
        }
        innobase_quote_identifier(file, trx, foreign->referenced_col_names[i]);
      }

      putc(')', file);

      if (foreign->type == DICT_FOREIGN_ON_DELETE_CASCADE) {
        fputs(" ON DELETE CASCADE", file);
      }

      if (foreign->type == DICT_FOREIGN_ON_DELETE_SET_NULL) {
        fputs(" ON DELETE SET NULL", file);
      }

      if (foreign->type & DICT_FOREIGN_ON_DELETE_NO_ACTION) {
        fputs(" ON DELETE NO ACTION", file);
      }

      if (foreign->type & DICT_FOREIGN_ON_UPDATE_CASCADE) {
        fputs(" ON UPDATE CASCADE", file);
      }

      if (foreign->type & DICT_FOREIGN_ON_UPDATE_SET_NULL) {
        fputs(" ON UPDATE SET NULL", file);
      }

      if (foreign->type & DICT_FOREIGN_ON_UPDATE_NO_ACTION) {
        fputs(" ON UPDATE NO ACTION", file);
      }
    }
  }

  mutex_exit(&dict_sys->mutex);
}
#endif /* !UNIV_HOTBACKUP */

/** Inits the structure for persisting dynamic metadata */
void dict_persist_init(void) {
  dict_persist =
      static_cast<dict_persist_t *>(ut_zalloc_nokey(sizeof(*dict_persist)));

  mutex_create(LATCH_ID_DICT_PERSIST_DIRTY_TABLES, &dict_persist->mutex);

#ifndef UNIV_HOTBACKUP
  UT_LIST_INIT(dict_persist->dirty_dict_tables,
               &dict_table_t::dirty_dict_tables);
#endif /* !UNIV_HOTBACKUP */

  dict_persist->num_dirty_tables = 0;

  dict_persist->persisters = UT_NEW_NOKEY(Persisters());
  dict_persist->persisters->add(PM_INDEX_CORRUPTED);
  dict_persist->persisters->add(PM_TABLE_AUTO_INC);

#ifndef UNIV_HOTBACKUP
  dict_persist_update_log_margin();
#endif /* !UNIV_HOTBACKUP */
}

/** Clear the structure */
void dict_persist_close(void) {
  UT_DELETE(dict_persist->persisters);

#ifndef UNIV_HOTBACKUP
  UT_DELETE(dict_persist->table_buffer);
#endif /* !UNIV_HOTBACKUP */

  mutex_free(&dict_persist->mutex);

  ut_free(dict_persist);
}

#ifndef UNIV_HOTBACKUP
/** Initialize the dynamic metadata according to the table object
@param[in]	table		table object
@param[in,out]	metadata	metadata to be initialized */
static void dict_init_dynamic_metadata(dict_table_t *table,
                                       PersistentTableMetadata *metadata) {
  ut_ad(mutex_own(&dict_persist->mutex));

  ut_ad(metadata->get_table_id() == table->id);

  for (const dict_index_t *index = table->first_index(); index != NULL;
       index = index->next()) {
    if (index->is_corrupted()) {
      metadata->add_corrupted_index(index_id_t(index->space, index->id));
    }
  }

  if (table->autoinc_persisted != 0) {
    metadata->set_autoinc(table->autoinc_persisted);
  }

  /* Will initialize other metadata here */
}
#endif /* !UNIV_HOTBACKUP */

/** Apply the persistent dynamic metadata read from redo logs or
DDTableBuffer to corresponding table during recovery.
@param[in,out]	table		table
@param[in]	metadata	structure of persistent metadata
@return true if we do apply something to the in-memory table object,
otherwise false */
bool dict_table_apply_dynamic_metadata(
    dict_table_t *table, const PersistentTableMetadata *metadata) {
  bool get_dirty = false;

  ut_ad(mutex_own(&dict_sys->mutex));

  /* Apply corrupted index ids first */
  const corrupted_ids_t corrupted_ids = metadata->get_corrupted_indexes();

  for (corrupted_ids_t::const_iterator iter = corrupted_ids.begin();
       iter != corrupted_ids.end(); ++iter) {
    const index_id_t index_id = *iter;
    dict_index_t *index;

    index = const_cast<dict_index_t *>(
        dict_table_find_index_on_id(table, index_id));

    if (index != NULL) {
      ut_ad(index->space == index_id.m_space_id);

      if (!index->is_corrupted()) {
        index->type |= DICT_CORRUPT;
        get_dirty = true;
      }

    } else {
      /* In some cases, we could only load some indexes
      of a table but not all(See dict_load_indexes()).
      So we might not find it here */
      ib::info(ER_IB_MSG_184)
          << "Failed to find the index: " << index_id.m_index_id
          << " in space: " << index_id.m_space_id
          << " of table: " << table->name << "(table id: " << table->id
          << "). The index should have been dropped"
          << " or couldn't be loaded.";
    }
  }

  /* FIXME: Move this to the beginning of this function once corrupted
  index IDs are also written back to dd::Table::se_private_data. */
  /* Here is how version play role. Basically, version would be increased
  by one during every DDL. So applying metadata here should only be
  done when the versions match. One reason for this version is that
  autoinc counter may not be applied if it's bigger if the version is
  older.
  If the version of metadata is older than current table,
  then table already has the latest metadata, the old one should be
  discarded.
  If the metadata version is bigger than the one in table.
  it could be that an ALTER TABLE has been rolled back, so metadata
  in new version should be ignored too. */
  if (table->version != metadata->get_version()) {
    return (get_dirty);
  }

  ib_uint64_t autoinc = metadata->get_autoinc();

  /* This happens during recovery, so no locks are needed. */
  if (autoinc > table->autoinc_persisted) {
    table->autoinc = autoinc;
    table->autoinc_persisted = autoinc;

    get_dirty = true;
  }

  /* Will apply other persistent metadata here */

  return (get_dirty);
}

#ifndef UNIV_HOTBACKUP
/** Read persistent dynamic metadata stored in a buffer
@param[in]	buffer		buffer to read
@param[in]	size		size of data in buffer
@param[in]	metadata	where we store the metadata from buffer */
void dict_table_read_dynamic_metadata(const byte *buffer, ulint size,
                                      PersistentTableMetadata *metadata) {
  const byte *pos = buffer;
  persistent_type_t type;
  Persister *persister;
  ulint consumed;
  bool corrupt;

  while (size > 0) {
    type = static_cast<persistent_type_t>(pos[0]);
    ut_ad(type > PM_SMALLEST_TYPE && type < PM_BIGGEST_TYPE);

    persister = dict_persist->persisters->get(type);
    ut_ad(persister != NULL);

    consumed = persister->read(*metadata, pos, size, &corrupt);
    ut_ad(consumed != 0);
    ut_ad(size >= consumed);
    ut_ad(!corrupt);

    size -= consumed;
    pos += consumed;
  }

  ut_ad(size == 0);
}

/** Check if there is any latest persistent dynamic metadata recorded
in DDTableBuffer table of the specific table. If so, read the metadata and
update the table object accordingly. It's used when loading table.
@param[in]	table		table object */
void dict_table_load_dynamic_metadata(dict_table_t *table) {
  DDTableBuffer *table_buffer;

  ut_ad(dict_sys != NULL);
  ut_ad(mutex_own(&dict_sys->mutex));
  ut_ad(!table->is_temporary());

  table_buffer = dict_persist->table_buffer;

  mutex_enter(&dict_persist->mutex);

  std::string *readmeta;
  uint64 version;
  readmeta = table_buffer->get(table->id, &version);

  if (readmeta->length() != 0) {
    /* Persistent dynamic metadata of this table have changed
    recently, we need to update them to in-memory table */
    PersistentTableMetadata metadata(table->id, version);

    dict_table_read_dynamic_metadata(
        reinterpret_cast<const byte *>(readmeta->data()), readmeta->length(),
        &metadata);

    bool is_dirty = dict_table_apply_dynamic_metadata(table, &metadata);

    /* If !is_dirty, it could be either:
    1. It's first time to load this table, and the corrupted
    index marked has been dropped. Current dirty_status should
    be METADATA_CLEAN.
    2. It's the second time to apply dynamic metadata to this
    table, current in-memory dynamic metadata is up-to-date.
    Current dirty_status should be METADATA_BUFFERED.
    In both cases, we don't have to change the dirty_status */
    if (is_dirty) {
      UT_LIST_ADD_LAST(dict_persist->dirty_dict_tables, table);
      table->dirty_status.store(METADATA_BUFFERED);
      ut_d(table->in_dirty_dict_tables_list = true);
    }
  }

  mutex_exit(&dict_persist->mutex);

  UT_DELETE(readmeta);
}
#endif /* !UNIV_HOTBACKUP */

/** Mark the dirty_status of a table as METADATA_DIRTY, and add it to the
dirty_dict_tables list if necessary.
@param[in,out]	table		table */
void dict_table_mark_dirty(dict_table_t *table) {
  ut_ad(!table->is_temporary());

  mutex_enter(&dict_persist->mutex);

  switch (table->dirty_status.load()) {
    case METADATA_DIRTY:
      break;
    case METADATA_CLEAN:
      /* Not in dirty_tables list, add it now */
      UT_LIST_ADD_LAST(dict_persist->dirty_dict_tables, table);
      ut_d(table->in_dirty_dict_tables_list = true);
      /* Fall through */
    case METADATA_BUFFERED:
      table->dirty_status.store(METADATA_DIRTY);
      ++dict_persist->num_dirty_tables;
#ifndef UNIV_HOTBACKUP
      dict_persist_update_log_margin();
#endif /* !UNIV_HOTBACKUP */
  }

  ut_ad(table->in_dirty_dict_tables_list);

  mutex_exit(&dict_persist->mutex);
}

/** Flags an index corrupted in the data dictionary cache only. This
is used to mark a corrupted index when index's own dictionary
is corrupted, and we would force to load such index for repair purpose.
Besides, we have to write a redo log.
We don't want to hold dict_sys->mutex here, so that we can set index as
corrupted in some low-level functions. We would only set the flags from
not corrupted to corrupted when server is running, so it should be safe
to set it directly.
@param[in,out]	index		index, must not be NULL */
void dict_set_corrupted(dict_index_t *index) {
  dict_table_t *table = index->table;

  if (index->type & DICT_CORRUPT) {
    return;
  }

  index->type |= DICT_CORRUPT;

  if (!srv_read_only_mode && !table->is_temporary()) {
    PersistentTableMetadata metadata(table->id, table->version);
    metadata.add_corrupted_index(index_id_t(index->space, index->id));

    Persister *persister = dict_persist->persisters->get(PM_INDEX_CORRUPTED);
    ut_ad(persister != NULL);

#ifndef UNIV_HOTBACKUP
    mtr_t mtr;

    mtr.start();
    persister->write_log(table->id, metadata, &mtr);
    mtr.commit();

    /* Make sure the corruption bit won't be lost */
    log_write_up_to(*log_sys, mtr.commit_lsn(), true);
#endif /* !UNIV_HOTBACKUP */

    dict_table_mark_dirty(table);
  }
}

#ifndef UNIV_HOTBACKUP
/** Write the dirty persistent dynamic metadata for a table to
DD TABLE BUFFER table. This is the low level function to write back.
@param[in,out]	table	table to write */
static void dict_table_persist_to_dd_table_buffer_low(dict_table_t *table) {
  ut_ad(dict_sys != NULL);
  ut_ad(mutex_own(&dict_persist->mutex));
  ut_ad(table->dirty_status.load() == METADATA_DIRTY);
  ut_ad(table->in_dirty_dict_tables_list);
  ut_ad(!table->is_temporary());

  DDTableBuffer *table_buffer = dict_persist->table_buffer;
  PersistentTableMetadata metadata(table->id, table->version);
  byte buffer[REC_MAX_DATA_SIZE];
  ulint size;

  /* Here the status gets changed first, to make concurrent
  update to this table to wait on dict_persist_t::mutex.
  See dict_table_autoinc_log(), etc. */
  table->dirty_status.store(METADATA_BUFFERED);

  dict_init_dynamic_metadata(table, &metadata);

  size = dict_persist->persisters->write(metadata, buffer);

  dberr_t error =
      table_buffer->replace(table->id, table->version, buffer, size);
  ut_a(error == DB_SUCCESS);

  ut_ad(dict_persist->num_dirty_tables > 0);
  --dict_persist->num_dirty_tables;
#ifndef UNIV_HOTBACKUP
  dict_persist_update_log_margin();
#endif /* !UNIV_HOTBACKUP */
}

/** Write back the dirty persistent dynamic metadata of the table
to DDTableBuffer
@param[in,out]	table	table object */
void dict_table_persist_to_dd_table_buffer(dict_table_t *table) {
  ut_ad(dict_sys != NULL);
  ut_ad(mutex_own(&dict_sys->mutex));

  mutex_enter(&dict_persist->mutex);

  if (table->dirty_status.load() != METADATA_DIRTY) {
    /* Double check the status, since a concurrent checkpoint
    may have already changed the status to not dirty */
    mutex_exit(&dict_persist->mutex);
    return;
  }

  ut_ad(table->in_dirty_dict_tables_list);

  dict_table_persist_to_dd_table_buffer_low(table);

  mutex_exit(&dict_persist->mutex);
}

/** Check if any table has any dirty persistent data, if so
write dirty persistent data of table to mysql.innodb_dynamic_metadata
accordingly. */
void dict_persist_to_dd_table_buffer() {
  bool persisted = false;

  if (dict_sys == nullptr) {
    log_sys->dict_suggest_checkpoint_lsn = 0;
    return;
  }

  mutex_enter(&dict_persist->mutex);

  if (UT_LIST_GET_LEN(dict_persist->dirty_dict_tables) == 0) {
    mutex_exit(&dict_persist->mutex);
    log_sys->dict_suggest_checkpoint_lsn = 0;
    return;
  }

  for (dict_table_t *table = UT_LIST_GET_FIRST(dict_persist->dirty_dict_tables);
       table != NULL;) {
    dict_table_t *next = UT_LIST_GET_NEXT(dirty_dict_tables, table);

    ut_ad(table->dirty_status.load() == METADATA_DIRTY ||
          table->dirty_status.load() == METADATA_BUFFERED);
    ut_ad(next == NULL || next->magic_n == DICT_TABLE_MAGIC_N);

    if (table->dirty_status.load() == METADATA_DIRTY) {
      dict_table_persist_to_dd_table_buffer_low(table);
      persisted = true;
    }

    table = next;
  }

  ut_ad(dict_persist->num_dirty_tables == 0);

  if (persisted) {
    /* Get this lsn with dict_persist->mutex held,
    so no other concurrent dynamic metadata change logs
    would be before this lsn. */
    log_sys->dict_suggest_checkpoint_lsn = log_get_lsn(*log_sys);
  }

  mutex_exit(&dict_persist->mutex);

  if (persisted) {
    log_buffer_flush_to_disk();
  }
}

#ifndef UNIV_HOTBACKUP

/** Calculate and update the redo log margin for current tables which
have some changed dynamic metadata in memory and have not been written
back to mysql.innodb_dynamic_metadata. Update LSN limit, which is used
to stop user threads when redo log is running out of space and they
do not hold latches (log.sn_limit_for_start). */
static void dict_persist_update_log_margin() {
  /* Below variables basically considers only the AUTO_INCREMENT counter
  and a small margin for corrupted indexes. */

  /* Every table will generate less than 80 bytes without
  considering page split */
  static constexpr uint32_t log_margin_per_table_no_split = 80;

  /* Every table metadata log may roughly consume such many bytes. */
  static constexpr uint32_t record_size_per_table = 50;

  /* How many tables may generate one page split */
  static const uint32_t tables_per_split =
      (univ_page_size.physical() - PAGE_NEW_SUPREMUM_END) /
      record_size_per_table / 2;

  /* Every page split needs at most this log margin, if not root split. */
  static const uint32_t log_margin_per_split_no_root = 500;

  /* Extra marge for root split, we always leave this margin,
  since we don't know exactly it will split root or not */
  static const uint32_t log_margin_per_split_root =
      univ_page_size.physical() / 2 * 3; /* Add 50% margin. */

  /* Read without holding the dict_persist_t::mutex */
  uint32_t num_dirty_tables = dict_persist->num_dirty_tables;
  uint32_t total_splits = 0;
  uint32_t num_tables = num_dirty_tables;

  while (num_tables > 0) {
    total_splits += num_tables / tables_per_split + 1;
    num_tables = num_tables / tables_per_split;
  }

  const auto margin = (num_dirty_tables * log_margin_per_table_no_split +
                       total_splits * log_margin_per_split_no_root +
                       (num_dirty_tables == 0 ? 0 : log_margin_per_split_root));

  if (log_sys != nullptr) {
    /* Update margin for redo log */
    log_sys->dict_persist_margin.store(margin);

    /* Update log.sn_limit_for_start. */
    log_update_limits(*log_sys);
  }
}
#endif /* !UNIV_HOTBACKUP */

#ifdef UNIV_DEBUG
/** Sets merge_threshold for all indexes in the list of tables
@param[in]	list			pointer to the list of tables
@param[in]	merge_threshold_all	value to set for all indexes */
inline void dict_set_merge_threshold_list_debug(
    UT_LIST_BASE_NODE_T(dict_table_t) * list, uint merge_threshold_all) {
  for (dict_table_t *table = UT_LIST_GET_FIRST(*list); table != NULL;
       table = UT_LIST_GET_NEXT(table_LRU, table)) {
    for (dict_index_t *index = UT_LIST_GET_FIRST(table->indexes); index != NULL;
         index = UT_LIST_GET_NEXT(indexes, index)) {
      rw_lock_x_lock(dict_index_get_lock(index));
      index->merge_threshold = merge_threshold_all;
      rw_lock_x_unlock(dict_index_get_lock(index));
    }
  }
}

/** Sets merge_threshold for all indexes in dictionary cache for debug.
@param[in]	merge_threshold_all	value to set for all indexes */
void dict_set_merge_threshold_all_debug(uint merge_threshold_all) {
  mutex_enter(&dict_sys->mutex);

  dict_set_merge_threshold_list_debug(&dict_sys->table_LRU,
                                      merge_threshold_all);
  dict_set_merge_threshold_list_debug(&dict_sys->table_non_LRU,
                                      merge_threshold_all);

  mutex_exit(&dict_sys->mutex);
}
#endif /* UNIV_DEBUG */

/** Inits dict_ind_redundant. */
void dict_ind_init(void) {
  dict_table_t *table;

  /* create dummy table and index for REDUNDANT infimum and supremum */
  table = dict_mem_table_create("SYS_DUMMY1", DICT_HDR_SPACE, 1, 0, 0, 0);
  dict_mem_table_add_col(table, NULL, NULL, DATA_CHAR,
                         DATA_ENGLISH | DATA_NOT_NULL, 8);

  dict_ind_redundant =
      dict_mem_index_create("SYS_DUMMY1", "SYS_DUMMY1", DICT_HDR_SPACE, 0, 1);
  dict_index_add_col(dict_ind_redundant, table, table->get_col(0), 0, true);
  dict_ind_redundant->table = table;
  /* avoid ut_ad(index->cached) in dict_index_get_n_unique_in_tree */
  dict_ind_redundant->cached = TRUE;
}

/** Frees dict_ind_redundant. */
void dict_ind_free(void) {
  dict_table_t *table;

  table = dict_ind_redundant->table;
  dict_mem_index_free(dict_ind_redundant);
  dict_ind_redundant = NULL;
  dict_mem_table_free(table);
}

/** Get an index by name.
@param[in]	table		the table where to look for the index
@param[in]	name		the index name to look for
@param[in]	committed	true=search for committed,
false=search for uncommitted
@return index, NULL if does not exist */
dict_index_t *dict_table_get_index_on_name(dict_table_t *table,
                                           const char *name, bool committed) {
  dict_index_t *index;

  index = table->first_index();

  while (index != NULL) {
    if (index->is_committed() == committed &&
        innobase_strcasecmp(index->name, name) == 0) {
      return (index);
    }

    index = index->next();
  }

  return (NULL);
}

/** Replace the index passed in with another equivalent index in the
 foreign key lists of the table.
 @return whether all replacements were found */
bool dict_foreign_replace_index(
    dict_table_t *table, /*!< in/out: table */
    const char **col_names,
    /*!< in: column names, or NULL
    to use table->col_names */
    const dict_index_t *index) /*!< in: index to be replaced */
{
  bool found = true;
  dict_foreign_t *foreign;

  ut_ad(index->to_be_dropped);
  ut_ad(index->table == table);

  for (dict_foreign_set::iterator it = table->foreign_set.begin();
       it != table->foreign_set.end(); ++it) {
    foreign = *it;
    if (foreign->foreign_index == index) {
      ut_ad(foreign->foreign_table == index->table);

      dict_index_t *new_index = dict_foreign_find_index(
          foreign->foreign_table, col_names, foreign->foreign_col_names,
          foreign->n_fields, index,
          /*check_charsets=*/TRUE, /*check_null=*/FALSE);
      if (new_index) {
        ut_ad(new_index->table == index->table);
        ut_ad(!new_index->to_be_dropped);
      } else {
        found = false;
      }

      foreign->foreign_index = new_index;
    }
  }

  for (dict_foreign_set::iterator it = table->referenced_set.begin();
       it != table->referenced_set.end(); ++it) {
    foreign = *it;
    if (foreign->referenced_index == index) {
      ut_ad(foreign->referenced_table == index->table);

      dict_index_t *new_index = dict_foreign_find_index(
          foreign->referenced_table, NULL, foreign->referenced_col_names,
          foreign->n_fields, index,
          /*check_charsets=*/TRUE, /*check_null=*/FALSE);
      /* There must exist an alternative index,
      since this must have been checked earlier. */
      if (new_index) {
        ut_ad(new_index->table == index->table);
        ut_ad(!new_index->to_be_dropped);
      } else {
        found = false;
      }

      foreign->referenced_index = new_index;
    }
  }

  return (found);
}

#ifdef UNIV_DEBUG
/** Check for duplicate index entries in a table [using the index name] */
void dict_table_check_for_dup_indexes(
    const dict_table_t *table, /*!< in: Check for dup indexes
                               in this table */
    enum check_name check)     /*!< in: whether and when to allow
                               temporary index names */
{
  /* Check for duplicates, ignoring indexes that are marked
  as to be dropped */

  const dict_index_t *index1;
  const dict_index_t *index2;

  ut_ad(mutex_own(&dict_sys->mutex));

  /* The primary index _must_ exist */
  ut_a(UT_LIST_GET_LEN(table->indexes) > 0);

  index1 = UT_LIST_GET_FIRST(table->indexes);

  do {
    if (!index1->is_committed()) {
      ut_a(!index1->is_clustered());

      switch (check) {
        case CHECK_ALL_COMPLETE:
          ut_error;
        case CHECK_ABORTED_OK:
          switch (dict_index_get_online_status(index1)) {
            case ONLINE_INDEX_COMPLETE:
            case ONLINE_INDEX_CREATION:
              ut_error;
              break;
            case ONLINE_INDEX_ABORTED:
            case ONLINE_INDEX_ABORTED_DROPPED:
              break;
          }
          /* fall through */
        case CHECK_PARTIAL_OK:
          break;
      }
    }

    for (index2 = UT_LIST_GET_NEXT(indexes, index1); index2 != NULL;
         index2 = UT_LIST_GET_NEXT(indexes, index2)) {
      ut_ad(index1->is_committed() != index2->is_committed() ||
            strcmp(index1->name, index2->name) != 0);
    }

    index1 = UT_LIST_GET_NEXT(indexes, index1);
  } while (index1);
}
#endif /* UNIV_DEBUG */

/** Converts a database and table name from filesystem encoding (e.g.
"@code d@i1b/a@q1b@1Kc @endcode", same format as used in  dict_table_t::name)
in two strings in UTF8 encoding (e.g. dцb and aюbØc). The output buffers must
be at least MAX_DB_UTF8_LEN and MAX_TABLE_UTF8_LEN bytes.
@param[in]	db_and_table	database and table names,
                                e.g. "@code d@i1b/a@q1b@1Kc @endcode"
@param[out]	db_utf8		database name, e.g. dцb
@param[in]	db_utf8_size	dbname_utf8 size
@param[out]	table_utf8	table name, e.g. aюbØc
@param[in]	table_utf8_size	table_utf8 size */
void dict_fs2utf8(const char *db_and_table, char *db_utf8, size_t db_utf8_size,
                  char *table_utf8, size_t table_utf8_size) {
  char db[MAX_DATABASE_NAME_LEN + 1];
  ulint db_len;
  uint errors;

  db_len = dict_get_db_name_len(db_and_table);

  ut_a(db_len <= sizeof(db));

  memcpy(db, db_and_table, db_len);
  db[db_len] = '\0';

  strconvert(&my_charset_filename, db, system_charset_info, db_utf8,
             db_utf8_size, &errors);

  /* convert each # to @0023 in table name and store the result in buf */
  const char *table = dict_remove_db_name(db_and_table);
  const char *table_p;
  char buf[MAX_TABLE_NAME_LEN * 5 + 1];
  char *buf_p;
  for (table_p = table, buf_p = buf; table_p[0] != '\0'; table_p++) {
    if (table_p[0] != '#') {
      buf_p[0] = table_p[0];
      buf_p++;
    } else {
      buf_p[0] = '@';
      buf_p[1] = '0';
      buf_p[2] = '0';
      buf_p[3] = '2';
      buf_p[4] = '3';
      buf_p += 5;
    }
    ut_a((size_t)(buf_p - buf) < sizeof(buf));
  }
  buf_p[0] = '\0';

  errors = 0;
  strconvert(&my_charset_filename, buf, system_charset_info, table_utf8,
             table_utf8_size, &errors);

  if (errors != 0) {
    snprintf(table_utf8, table_utf8_size, "%s", table);
  }
}

/** Resize the hash tables besed on the current buffer pool size. */
void dict_resize() {
  dict_table_t *table;

  mutex_enter(&dict_sys->mutex);

  /* all table entries are in table_LRU and table_non_LRU lists */
  hash_table_free(dict_sys->table_hash);
  hash_table_free(dict_sys->table_id_hash);

  dict_sys->table_hash = hash_create(
      buf_pool_get_curr_size() / (DICT_POOL_PER_TABLE_HASH * UNIV_WORD_SIZE));

  dict_sys->table_id_hash = hash_create(
      buf_pool_get_curr_size() / (DICT_POOL_PER_TABLE_HASH * UNIV_WORD_SIZE));

  for (table = UT_LIST_GET_FIRST(dict_sys->table_LRU); table;
       table = UT_LIST_GET_NEXT(table_LRU, table)) {
    ulint fold = ut_fold_string(table->name.m_name);
    ulint id_fold = ut_fold_ull(table->id);

    HASH_INSERT(dict_table_t, name_hash, dict_sys->table_hash, fold, table);

    HASH_INSERT(dict_table_t, id_hash, dict_sys->table_id_hash, id_fold, table);
  }

  for (table = UT_LIST_GET_FIRST(dict_sys->table_non_LRU); table;
       table = UT_LIST_GET_NEXT(table_LRU, table)) {
    ulint fold = ut_fold_string(table->name.m_name);
    ulint id_fold = ut_fold_ull(table->id);

    HASH_INSERT(dict_table_t, name_hash, dict_sys->table_hash, fold, table);

    HASH_INSERT(dict_table_t, id_hash, dict_sys->table_id_hash, id_fold, table);
  }

  mutex_exit(&dict_sys->mutex);
}

/** Closes the data dictionary module. */
void dict_close(void) {
  if (dict_sys == NULL) {
    /* This should only happen if a failure occurred
    during redo log processing. */
    return;
  }

  /* Acquire only because it's a pre-condition. */
  mutex_enter(&dict_sys->mutex);

  if (dict_sys->table_stats != NULL) {
    dict_table_close(dict_sys->table_stats, true, false);
  }
  if (dict_sys->index_stats != NULL) {
    dict_table_close(dict_sys->index_stats, true, false);
  }
  if (dict_sys->dynamic_metadata != NULL) {
    dict_table_close(dict_sys->dynamic_metadata, true, false);
  }
  if (dict_sys->ddl_log) {
    dict_table_close(dict_sys->ddl_log, true, false);
  }

  /* Free the hash elements. We don't remove them from the table
  because we are going to destroy the table anyway. */
  for (ulint i = 0; i < hash_get_n_cells(dict_sys->table_id_hash); i++) {
    dict_table_t *table;

    table =
        static_cast<dict_table_t *>(HASH_GET_FIRST(dict_sys->table_hash, i));

    while (table) {
      dict_table_t *prev_table = table;

      table = static_cast<dict_table_t *>(HASH_GET_NEXT(name_hash, prev_table));
      ut_ad(prev_table->magic_n == DICT_TABLE_MAGIC_N);
      dict_table_remove_from_cache(prev_table);
    }
  }

  hash_table_free(dict_sys->table_hash);

  /* The elements are the same instance as in dict_sys->table_hash,
  therefore we don't delete the individual elements. */
  hash_table_free(dict_sys->table_id_hash);

  dict_ind_free();

  mutex_exit(&dict_sys->mutex);
  mutex_free(&dict_sys->mutex);

  rw_lock_free(dict_operation_lock);

  ut_free(dict_operation_lock);
  dict_operation_lock = NULL;

  mutex_free(&dict_foreign_err_mutex);

  if (dict_foreign_err_file != NULL) {
    fclose(dict_foreign_err_file);
    dict_foreign_err_file = NULL;
  }

  ut_ad(dict_sys->size == 0);

  ut_free(dict_sys);
  dict_sys = NULL;
}

#ifdef UNIV_DEBUG
/** Validate the dictionary table LRU list.
 @return true if valid */
static ibool dict_lru_validate(void) {
  dict_table_t *table;

  ut_ad(mutex_own(&dict_sys->mutex));

  for (table = UT_LIST_GET_FIRST(dict_sys->table_LRU); table != NULL;
       table = UT_LIST_GET_NEXT(table_LRU, table)) {
    ut_a(table->can_be_evicted);
  }

  for (table = UT_LIST_GET_FIRST(dict_sys->table_non_LRU); table != NULL;
       table = UT_LIST_GET_NEXT(table_LRU, table)) {
    ut_a(!table->can_be_evicted);
  }

  return (TRUE);
}

/** Check if a table exists in the dict table LRU list.
 @return true if table found in LRU list */
static ibool dict_lru_find_table(
    const dict_table_t *find_table) /*!< in: table to find */
{
  dict_table_t *table;

  ut_ad(find_table != NULL);
  ut_ad(mutex_own(&dict_sys->mutex));

  for (table = UT_LIST_GET_FIRST(dict_sys->table_LRU); table != NULL;
       table = UT_LIST_GET_NEXT(table_LRU, table)) {
    ut_a(table->can_be_evicted);

    if (table == find_table) {
      return (TRUE);
    }
  }

  return (FALSE);
}

/** Check if a table exists in the dict table non-LRU list.
 @return true if table found in non-LRU list */
static ibool dict_non_lru_find_table(
    const dict_table_t *find_table) /*!< in: table to find */
{
  dict_table_t *table;

  ut_ad(find_table != NULL);
  ut_ad(mutex_own(&dict_sys->mutex));

  for (table = UT_LIST_GET_FIRST(dict_sys->table_non_LRU); table != NULL;
       table = UT_LIST_GET_NEXT(table_LRU, table)) {
    ut_a(!table->can_be_evicted);

    if (table == find_table) {
      return (TRUE);
    }
  }

  return (FALSE);
}
#endif /* UNIV_DEBUG */
/** Check an index to see whether its first fields are the columns in the array,
 in the same order and is not marked for deletion and is not the same
 as types_idx.
 @return true if the index qualifies, otherwise false */
bool dict_foreign_qualify_index(
    const dict_table_t *table, /*!< in: table */
    const char **col_names,
    /*!< in: column names, or NULL
    to use table->col_names */
    const char **columns,      /*!< in: array of column names */
    ulint n_cols,              /*!< in: number of columns */
    const dict_index_t *index, /*!< in: index to check */
    const dict_index_t *types_idx,
    /*!< in: NULL or an index
    whose types the column types
    must match */
    bool check_charsets,
    /*!< in: whether to check
    charsets.  only has an effect
    if types_idx != NULL */
    ulint check_null)
/*!< in: nonzero if none of
the columns must be declared
NOT NULL */
{
  if (dict_index_get_n_fields(index) < n_cols) {
    return (false);
  }

  for (ulint i = 0; i < n_cols; i++) {
    dict_field_t *field;
    const char *col_name;
    ulint col_no;

    field = index->get_field(i);
    col_no = dict_col_get_no(field->col);

    if (field->prefix_len != 0) {
      /* We do not accept column prefix
      indexes here */
      return (false);
    }

    if (check_null && (field->col->prtype & DATA_NOT_NULL)) {
      return (false);
    }

    col_name = col_names ? col_names[col_no]
                         : (field->col->is_virtual()
                                ? dict_table_get_v_col_name_mysql(table, col_no)
                                : table->get_col_name(col_no));

    if (0 != innobase_strcasecmp(columns[i], col_name)) {
      return (false);
    }

    if (types_idx &&
        !cmp_cols_are_equal(index->get_col(i), types_idx->get_col(i),
                            check_charsets)) {
      return (false);
    }
  }

  return (true);
}

/** Update the state of compression failure padding heuristics. This is
 called whenever a compression operation succeeds or fails.
 The caller must be holding info->mutex */
static void dict_index_zip_pad_update(
    zip_pad_info_t *info, /*!< in/out: info to be updated */
    ulint zip_threshold)  /*!< in: zip threshold value */
{
  ulint total;
  ulint fail_pct;

  ut_ad(info);

  total = info->success + info->failure;

  ut_ad(total > 0);

  if (zip_threshold == 0) {
    /* User has just disabled the padding. */
    return;
  }

  if (total < ZIP_PAD_ROUND_LEN) {
    /* We are in middle of a round. Do nothing. */
    return;
  }

  /* We are at a 'round' boundary. Reset the values but first
  calculate fail rate for our heuristic. */
  fail_pct = (info->failure * 100) / total;
  info->failure = 0;
  info->success = 0;

  if (fail_pct > zip_threshold) {
    /* Compression failures are more then user defined
    threshold. Increase the pad size to reduce chances of
    compression failures. */
    ut_ad(info->pad % ZIP_PAD_INCR == 0);

    /* Only do increment if it won't increase padding
    beyond max pad size. */
    if (info->pad + ZIP_PAD_INCR < (UNIV_PAGE_SIZE * zip_pad_max) / 100) {
      /* Use atomics even though we have the mutex.
      This is to ensure that we are able to read
      info->pad atomically. */
      os_atomic_increment_ulint(&info->pad, ZIP_PAD_INCR);

      MONITOR_INC(MONITOR_PAD_INCREMENTS);
    }

    info->n_rounds = 0;

  } else {
    /* Failure rate was OK. Another successful round
    completed. */
    ++info->n_rounds;

    /* If enough successful rounds are completed with
    compression failure rate in control, decrease the
    padding. */
    if (info->n_rounds >= ZIP_PAD_SUCCESSFUL_ROUND_LIMIT && info->pad > 0) {
      ut_ad(info->pad % ZIP_PAD_INCR == 0);
      /* Use atomics even though we have the mutex.
      This is to ensure that we are able to read
      info->pad atomically. */
      os_atomic_decrement_ulint(&info->pad, ZIP_PAD_INCR);

      info->n_rounds = 0;

      MONITOR_INC(MONITOR_PAD_DECREMENTS);
    }
  }
}

/** This function should be called whenever a page is successfully
 compressed. Updates the compression padding information. */
void dict_index_zip_success(
    dict_index_t *index) /*!< in/out: index to be updated. */
{
  ut_ad(index);

  ulint zip_threshold = zip_failure_threshold_pct;
  if (!zip_threshold) {
    /* Disabled by user. */
    return;
  }

  dict_index_zip_pad_lock(index);
  ++index->zip_pad.success;
  dict_index_zip_pad_update(&index->zip_pad, zip_threshold);
  dict_index_zip_pad_unlock(index);
}

/** This function should be called whenever a page compression attempt
 fails. Updates the compression padding information. */
void dict_index_zip_failure(
    dict_index_t *index) /*!< in/out: index to be updated. */
{
  ut_ad(index);

  ulint zip_threshold = zip_failure_threshold_pct;
  if (!zip_threshold) {
    /* Disabled by user. */
    return;
  }

  dict_index_zip_pad_lock(index);
  ++index->zip_pad.failure;
  dict_index_zip_pad_update(&index->zip_pad, zip_threshold);
  dict_index_zip_pad_unlock(index);
}

/** Return the optimal page size, for which page will likely compress.
 @return page size beyond which page might not compress */
ulint dict_index_zip_pad_optimal_page_size(
    dict_index_t *index) /*!< in: index for which page size
                         is requested */
{
  ulint pad;
  ulint min_sz;
  ulint sz;

  ut_ad(index);

  if (!zip_failure_threshold_pct) {
    /* Disabled by user. */
    return (UNIV_PAGE_SIZE);
  }

  /* We use atomics to read index->zip_pad.pad. Here we use zero
  as increment as are not changing the value of the 'pad'. */

  pad = os_atomic_increment_ulint(&index->zip_pad.pad, 0);

  ut_ad(pad < UNIV_PAGE_SIZE);
  sz = UNIV_PAGE_SIZE - pad;

  /* Min size allowed by user. */
  ut_ad(zip_pad_max < 100);
  min_sz = (UNIV_PAGE_SIZE * (100 - zip_pad_max)) / 100;

  return (ut_max(sz, min_sz));
}

/** Convert a 32 bit integer table flags to the 32 bit FSP Flags.
Fsp Flags are written into the tablespace header at the offset
FSP_SPACE_FLAGS and are also stored in the fil_space_t::flags field.
The following chart shows the translation of the low order bit.
Other bits are the same.
                        Low order bit
                    | REDUNDANT | COMPACT | COMPRESSED | DYNAMIC
dict_table_t::flags |     0     |    1    |     1      |    1
fil_space_t::flags  |     0     |    0    |     1      |    1
@param[in]	table_flags	dict_table_t::flags
@param[in]	is_encrypted	if it's an encrypted table
@return tablespace flags (fil_space_t::flags) */
ulint dict_tf_to_fsp_flags(ulint table_flags, bool is_encrypted) {
  DBUG_EXECUTE_IF("dict_tf_to_fsp_flags_failure", return (ULINT_UNDEFINED););

  bool has_atomic_blobs = DICT_TF_HAS_ATOMIC_BLOBS(table_flags);
  page_size_t page_size = dict_tf_get_page_size(table_flags);
  bool has_data_dir = DICT_TF_HAS_DATA_DIR(table_flags);
  bool is_shared = DICT_TF_HAS_SHARED_SPACE(table_flags);

  ut_ad(!page_size.is_compressed() || has_atomic_blobs);

  /* General tablespaces that are not compressed do not get the
  flags for dynamic row format (ATOMIC_BLOBS) */
  if (is_shared && !page_size.is_compressed()) {
    has_atomic_blobs = false;
  }

  ulint fsp_flags = fsp_flags_init(page_size, has_atomic_blobs, has_data_dir,
                                   is_shared, false, is_encrypted);

  return (fsp_flags);
}

/** Convert table flag to row format string.
 @return row format name. */
const char *dict_tf_to_row_format_string(
    ulint table_flag) /*!< in: row format setting */
{
  switch (dict_tf_get_rec_format(table_flag)) {
    case REC_FORMAT_REDUNDANT:
      return ("ROW_TYPE_REDUNDANT");
    case REC_FORMAT_COMPACT:
      return ("ROW_TYPE_COMPACT");
    case REC_FORMAT_COMPRESSED:
      return ("ROW_TYPE_COMPRESSED");
    case REC_FORMAT_DYNAMIC:
      return ("ROW_TYPE_DYNAMIC");
  }

  ut_error;
  return (0);
}

/** Determine the extent size (in pages) for the given table
@param[in]	table	the table whose extent size is being
                        calculated.
@return extent size in pages (256, 128 or 64) */
page_no_t dict_table_extent_size(const dict_table_t *table) {
  const ulint mb_1 = 1024 * 1024;
  const ulint mb_2 = 2 * mb_1;
  const ulint mb_4 = 4 * mb_1;

  page_size_t page_size = dict_table_page_size(table);
  page_no_t pages_in_extent = FSP_EXTENT_SIZE;

  if (page_size.is_compressed()) {
    ulint disk_page_size = page_size.physical();

    switch (disk_page_size) {
      case 1024:
        pages_in_extent = mb_1 / 1024;
        break;
      case 2048:
        pages_in_extent = mb_1 / 2048;
        break;
      case 4096:
        pages_in_extent = mb_1 / 4096;
        break;
      case 8192:
        pages_in_extent = mb_1 / 8192;
        break;
      case 16384:
        pages_in_extent = mb_1 / 16384;
        break;
      case 32768:
        pages_in_extent = mb_2 / 32768;
        break;
      case 65536:
        pages_in_extent = mb_4 / 65536;
        break;
      default:
        ut_ad(0);
    }
  }

  return (pages_in_extent);
}

/** Default constructor */
DDTableBuffer::DDTableBuffer() {
  init();

  /* Check if we need to recover it, in case of crash */
  btr_truncate_recover(m_index);
}

/** Destructor */
DDTableBuffer::~DDTableBuffer() { close(); }

/* Create the search and replace tuples */
void DDTableBuffer::create_tuples() {
  const dict_col_t *col;
  dfield_t *dfield;
  byte *sys_buf;
  byte *id_buf;

  id_buf = static_cast<byte *>(mem_heap_alloc(m_heap, 8));
  memset(id_buf, 0, sizeof *id_buf);

  m_search_tuple = dtuple_create(m_heap, 1);
  dict_index_copy_types(m_search_tuple, m_index, 1);

  dfield = dtuple_get_nth_field(m_search_tuple, 0);
  dfield_set_data(dfield, id_buf, 8);

  /* Allocate another memory for this tuple */
  id_buf = static_cast<byte *>(mem_heap_alloc(m_heap, 8));
  memset(id_buf, 0, sizeof *id_buf);

  m_replace_tuple = dtuple_create(m_heap, N_COLS);
  dict_table_copy_types(m_replace_tuple, m_index->table);

  dfield = dtuple_get_nth_field(m_replace_tuple, TABLE_ID_FIELD_NO);
  dfield_set_data(dfield, id_buf, 8);

  /* Initialize system fields, we always write fake value. */
  sys_buf = static_cast<byte *>(mem_heap_alloc(m_heap, 8));
  memset(sys_buf, 0xFF, 8);

  col = m_index->table->get_sys_col(DATA_ROW_ID);
  dfield = dtuple_get_nth_field(m_replace_tuple, dict_col_get_no(col));
  dfield_set_data(dfield, sys_buf, DATA_ROW_ID_LEN);

  col = m_index->table->get_sys_col(DATA_TRX_ID);
  dfield = dtuple_get_nth_field(m_replace_tuple, dict_col_get_no(col));
  dfield_set_data(dfield, sys_buf, DATA_TRX_ID_LEN);

  col = m_index->table->get_sys_col(DATA_ROLL_PTR);
  dfield = dtuple_get_nth_field(m_replace_tuple, dict_col_get_no(col));
  dfield_set_data(dfield, sys_buf, DATA_ROLL_PTR_LEN);
}
<<<<<<< HEAD
=======
#endif /* UNIV_DEBUG */

/*************************************************************************
set is_corrupt flag by space_id*/

void
dict_table_set_corrupt_by_space(
/*============================*/
	ulint	space_id,
	bool	need_mutex)
{
	dict_table_t*	table;
	bool		found = false;

	ut_a(space_id != 0 && space_id < SRV_LOG_SPACE_FIRST_ID);

	if (need_mutex)
		mutex_enter(&(dict_sys->mutex));

	table = UT_LIST_GET_FIRST(dict_sys->table_LRU);

	while (table) {
		if (table->space == space_id) {
			table->is_corrupt = true;
			found = true;
		}

		table = UT_LIST_GET_NEXT(table_LRU, table);
	}

	if (need_mutex)
		mutex_exit(&(dict_sys->mutex));

	if (!found) {
		ib::warn() << "Space to be marked as crashed was not found "
			"for id " << space_id << ".";
	}
}

#endif /* !UNIV_HOTBACKUP */
>>>>>>> 333b4508

/** Initialize the in-memory index */
void DDTableBuffer::init() {
  if (dict_sys->dynamic_metadata != nullptr) {
    ut_ad(dict_table_is_comp(dict_sys->dynamic_metadata));
    m_index = dict_sys->dynamic_metadata->first_index();
  } else {
    open();
    dict_sys->dynamic_metadata = m_index->table;
  }

  ut_ad(m_index->next() == NULL);
  ut_ad(m_index->n_uniq == 1);
  ut_ad(N_FIELDS == m_index->n_fields);
  ut_ad(m_index->table->n_cols == N_COLS);

  /* We don't need AHI for this table */
  m_index->disable_ahi = true;
  m_index->cached = true;

  m_heap = mem_heap_create(500);
  m_dynamic_heap = mem_heap_create(1000);

  create_tuples();
}

/** Open the mysql.innodb_dynamic_metadata when DD is not fully up */
void DDTableBuffer::open() {
  ut_ad(dict_sys->dynamic_metadata == nullptr);

  dict_table_t *table = nullptr;
  /* Keep it the same with definition of mysql/innodb_dynamic_metadata */
  const char *table_name = "mysql/innodb_dynamic_metadata";
  const char *table_id_name = "table_id";
  const char *version_name = "version";
  const char *metadata_name = "metadata";
  ulint prtype = 0;
  mem_heap_t *heap = mem_heap_create(256);

  /* Get the root page number according to index id, this is
  same with what we do in ha_innobsae::get_se_private_data() */
  page_no_t root = 4;
  space_index_t index_id = 0;
  while (true) {
    if (fsp_is_inode_page(root)) {
      ++root;
      ut_ad(!fsp_is_inode_page(root));
    }

    if (++index_id == dict_sys_t::s_dynamic_meta_index_id) {
      break;
    }

    ++root;
  }

  table = dict_mem_table_create(table_name, dict_sys_t::s_space_id, N_USER_COLS,
                                0, 0, 0);

  table->id = dict_sys_t::s_dynamic_meta_table_id;
  table->is_dd_table = true;
  table->dd_space_id = dict_sys_t::s_dd_space_id;
  table->flags |= DICT_TF_COMPACT | (1 << DICT_TF_POS_SHARED_SPACE) |
                  (1 << DICT_TF_POS_ATOMIC_BLOBS);

  prtype = dtype_form_prtype(
      MYSQL_TYPE_LONGLONG | DATA_NOT_NULL | DATA_UNSIGNED | DATA_BINARY_TYPE,
      0);

  dict_mem_table_add_col(table, heap, table_id_name, DATA_INT, prtype, 8);
  dict_mem_table_add_col(table, heap, version_name, DATA_INT, prtype, 8);

  prtype =
      dtype_form_prtype(MYSQL_TYPE_BLOB | DATA_NOT_NULL | DATA_BINARY_TYPE, 63);

  dict_mem_table_add_col(table, heap, metadata_name, DATA_BLOB, prtype, 10);

  dict_table_add_system_columns(table, heap);

  m_index = dict_mem_index_create(table_name, "PRIMARY", dict_sys_t::s_space_id,
                                  DICT_CLUSTERED | DICT_UNIQUE, 1);

  dict_index_add_col(m_index, table, &table->cols[0], 0, true);

  m_index->id = dict_sys_t::s_dynamic_meta_index_id;
  m_index->n_uniq = 1;

  dberr_t err = dict_index_add_to_cache(table, m_index, root, false);
  if (err != DB_SUCCESS) {
    ut_ad(0);
  }

  m_index = table->first_index();

  mutex_enter(&dict_sys->mutex);

  dict_table_add_to_cache(table, true, heap);

  table->acquire();

  mutex_exit(&dict_sys->mutex);

  mem_heap_free(heap);
}

/** Initialize the id field of tuple
@param[out]	tuple	the tuple to be initialized
@param[in]	id	table id */
void DDTableBuffer::init_tuple_with_id(dtuple_t *tuple, table_id_t id) {
  dfield_t *dfield = dtuple_get_nth_field(tuple, TABLE_ID_FIELD_NO);
  void *data = dfield->data;

<<<<<<< HEAD
  mach_write_to_8(data, id);
  dfield_set_data(dfield, data, 8);
=======
	if (table == NULL) {
		/* no such table */

		ut_snprintf(errstr, errstr_sz,
			    "Table %s not found.",
			    ut_format_name(req_schema->table_name,
					   buf, sizeof(buf)));

		return(DB_TABLE_NOT_FOUND);
	}

	if (table->ibd_file_missing) {
		/* missing tablespace */

		ut_snprintf(errstr, errstr_sz,
			    "Tablespace for table %s is missing.",
			    ut_format_name(req_schema->table_name,
					   buf, sizeof(buf)));

		return(DB_TABLE_NOT_FOUND);
	}

	ulint n_sys_cols = dict_table_get_n_sys_cols(table);
	if ((ulint) table->n_def - n_sys_cols != req_schema->n_cols) {
		/* the table has a different number of columns than required */
		ut_snprintf(errstr, errstr_sz,
			    "%s has %lu columns but should have %lu.",
			    ut_format_name(req_schema->table_name,
					   buf, sizeof(buf)),
			    table->n_def - n_sys_cols,
			    req_schema->n_cols);

		return(DB_ERROR);
	}

	/* For each column from req_schema->columns[] search
	whether it is present in table->cols[].
	The following algorithm is O(n_cols^2), but is optimized to
	be O(n_cols) if the columns are in the same order in both arrays. */

	for (i = 0; i < req_schema->n_cols; i++) {
		ulint	j = dict_table_has_column(
			table, req_schema->columns[i].name, i);

		if (j == table->n_def) {

			ut_snprintf(errstr, errstr_sz,
				    "required column %s"
				    " not found in table %s.",
				    req_schema->columns[i].name,
				    ut_format_name(
					    req_schema->table_name,
					    buf, sizeof(buf)));

			return(DB_ERROR);
		}

		/* we found a column with the same name on j'th position,
		compare column types and flags */

		/* check length for exact match */
		if (req_schema->columns[i].len != table->cols[j].len) {

			CREATE_TYPES_NAMES();

			ut_snprintf(errstr, errstr_sz,
				    "Column %s in table %s is %s"
				    " but should be %s (length mismatch).",
				    req_schema->columns[i].name,
				    ut_format_name(req_schema->table_name,
						   buf, sizeof(buf)),
				    actual_type, req_type);

			return(DB_ERROR);
		}

		/* check mtype for exact match */
		if (req_schema->columns[i].mtype != table->cols[j].mtype) {

			CREATE_TYPES_NAMES();

			ut_snprintf(errstr, errstr_sz,
				    "Column %s in table %s is %s"
				    " but should be %s (type mismatch).",
				    req_schema->columns[i].name,
				    ut_format_name(req_schema->table_name,
						   buf, sizeof(buf)),
				    actual_type, req_type);

			return(DB_ERROR);
		}

		/* check whether required prtype mask is set */
		if (req_schema->columns[i].prtype_mask != 0
		    && (table->cols[j].prtype
			& req_schema->columns[i].prtype_mask)
		       != req_schema->columns[i].prtype_mask) {

			CREATE_TYPES_NAMES();

			ut_snprintf(errstr, errstr_sz,
				    "Column %s in table %s is %s"
				    " but should be %s (flags mismatch).",
				    req_schema->columns[i].name,
				    ut_format_name(req_schema->table_name,
						   buf, sizeof(buf)),
				    actual_type, req_type);

			return(DB_ERROR);
		}

		/* check whether column has the same COMPRESSED attriute */
		if ((req_schema->columns[i].prtype_mask & DATA_COMPRESSED) !=
			(table->cols[j].prtype & DATA_COMPRESSED)) {

			ut_snprintf(errstr, errstr_sz,
				"Column %s in table %s has "
				"unexpected COMPRESSED attribute.",
				req_schema->columns[i].name,
				ut_format_name(req_schema->table_name,
					buf, sizeof(buf)));

			return(DB_ERROR);
		}
	}

	if (req_schema->n_foreign != table->foreign_set.size()) {
		ut_snprintf(
			errstr, errstr_sz,
			"Table %s has " ULINTPF " foreign key(s) pointing"
			" to other tables, but it must have %lu.",
			ut_format_name(req_schema->table_name,
				       buf, sizeof(buf)),
			static_cast<ulint>(table->foreign_set.size()),
			req_schema->n_foreign);
		return(DB_ERROR);
	}

	if (req_schema->n_referenced != table->referenced_set.size()) {
		ut_snprintf(
			errstr, errstr_sz,
			"There are " ULINTPF " foreign key(s) pointing to %s, "
			"but there must be %lu.",
			static_cast<ulint>(table->referenced_set.size()),
			ut_format_name(req_schema->table_name,
				       buf, sizeof(buf)),
			req_schema->n_referenced);
		return(DB_ERROR);
	}

	return(DB_SUCCESS);
}
/* @} */

/*********************************************************************//**
Converts a database and table name from filesystem encoding
(e.g. d@i1b/a@q1b@1Kc, same format as used in dict_table_t::name) in two
strings in UTF8 encoding (e.g. dцb and aюbØc). The output buffers must be
at least MAX_DB_UTF8_LEN and MAX_TABLE_UTF8_LEN bytes. */
void
dict_fs2utf8(
/*=========*/
	const char*	db_and_table,	/*!< in: database and table names,
					e.g. d@i1b/a@q1b@1Kc */
	char*		db_utf8,	/*!< out: database name, e.g. dцb */
	size_t		db_utf8_size,	/*!< in: dbname_utf8 size */
	char*		table_utf8,	/*!< out: table name, e.g. aюbØc */
	size_t		table_utf8_size)/*!< in: table_utf8 size */
{
	char	db[MAX_DATABASE_NAME_LEN + 1];
	ulint	db_len;
	uint	errors;

	db_len = dict_get_db_name_len(db_and_table);

	ut_a(db_len <= sizeof(db));

	memcpy(db, db_and_table, db_len);
	db[db_len] = '\0';

	strconvert(
		&my_charset_filename, db, system_charset_info,
		db_utf8, db_utf8_size, &errors);

	/* convert each # to @0023 in table name and store the result in buf */
	const char*	table = dict_remove_db_name(db_and_table);
	const char*	table_p;
	char		buf[MAX_TABLE_NAME_LEN * 5 + 1];
	char*		buf_p;
	for (table_p = table, buf_p = buf; table_p[0] != '\0'; table_p++) {
		if (table_p[0] != '#') {
			buf_p[0] = table_p[0];
			buf_p++;
		} else {
			buf_p[0] = '@';
			buf_p[1] = '0';
			buf_p[2] = '0';
			buf_p[3] = '2';
			buf_p[4] = '3';
			buf_p += 5;
		}
		ut_a((size_t) (buf_p - buf) < sizeof(buf));
	}
	buf_p[0] = '\0';

	errors = 0;
	strconvert(
		&my_charset_filename, buf, system_charset_info,
		table_utf8, table_utf8_size,
		&errors);

	if (errors != 0) {
		ut_snprintf(table_utf8, table_utf8_size, "%s%s",
			    srv_mysql50_table_name_prefix, table);
	}
>>>>>>> 333b4508
}

/** Free the things initialized in init() */
void DDTableBuffer::close() {
  mem_heap_free(m_heap);
  mem_heap_free(m_dynamic_heap);

  m_search_tuple = NULL;
  m_replace_tuple = NULL;
}

/** Prepare for a update on METADATA field
@param[in]	entry	clustered index entry to replace rec
@param[in]	rec	clustered index record
@return update vector of differing fields without system columns,
or NULL if there isn't any different field */
upd_t *DDTableBuffer::update_set_metadata(const dtuple_t *entry,
                                          const rec_t *rec) {
  ulint offsets[N_FIELDS + 1 + REC_OFFS_HEADER_SIZE];
  upd_field_t *upd_field;
  const dfield_t *version_field;
  const dfield_t *metadata_dfield;
  const byte *metadata;
  const byte *version;
  ulint len;
  upd_t *update;

  rec_offs_init(offsets);
  rec_offs_set_n_fields(offsets, N_FIELDS);
  rec_init_offsets_comp_ordinary(rec, false, m_index, offsets);
  ut_ad(!rec_get_deleted_flag(rec, 1));

  version = rec_get_nth_field(rec, offsets, VERSION_FIELD_NO, &len);
  ut_ad(len == 8);
  version_field = dtuple_get_nth_field(entry, VERSION_FIELD_NO);

<<<<<<< HEAD
  metadata = rec_get_nth_field(rec, offsets, METADATA_FIELD_NO, &len);
  metadata_dfield = dtuple_get_nth_field(entry, METADATA_FIELD_NO);
=======
	dict_sys->hash_size = (hash_get_n_cells(dict_sys->table_hash)
			       + hash_get_n_cells(dict_sys->table_id_hash))
		* sizeof(hash_cell_t);

	for (table = UT_LIST_GET_FIRST(dict_sys->table_LRU); table;
	     table = UT_LIST_GET_NEXT(table_LRU, table)) {
		ulint	fold = ut_fold_string(table->name.m_name);
		ulint	id_fold = ut_fold_ull(table->id);
>>>>>>> 333b4508

  if (dfield_data_is_binary_equal(version_field, 8, version) &&
      dfield_data_is_binary_equal(metadata_dfield, len, metadata)) {
    return (nullptr);
  }

  update = upd_create(2, m_dynamic_heap);

  upd_field = upd_get_nth_field(update, 0);
  dfield_copy(&upd_field->new_val, version_field);
  upd_field_set_field_no(upd_field, VERSION_FIELD_NO, m_index, nullptr);

  upd_field = upd_get_nth_field(update, 1);
  dfield_copy(&upd_field->new_val, metadata_dfield);
  upd_field_set_field_no(upd_field, METADATA_FIELD_NO, m_index, nullptr);

  ut_ad(update->validate());

  return (update);
}

/** Replace the dynamic metadata for a specific table
@param[in]	id		table id
@param[in]	version		table dynamic metadata version
@param[in]	metadata	the metadata we want to replace
@param[in]	len		the metadata length
@return DB_SUCCESS or error code */
dberr_t DDTableBuffer::replace(table_id_t id, uint64_t version,
                               const byte *metadata, size_t len) {
  dtuple_t *entry;
  dfield_t *dfield;
  btr_pcur_t pcur;
  mtr_t mtr;
  byte ver[8];
  dberr_t error;

  ut_ad(mutex_own(&dict_persist->mutex));

  init_tuple_with_id(m_search_tuple, id);

  init_tuple_with_id(m_replace_tuple, id);
  mach_write_to_8(ver, version);
  dfield = dtuple_get_nth_field(m_replace_tuple, VERSION_COL_NO);
  dfield_set_data(dfield, ver, sizeof ver);
  dfield = dtuple_get_nth_field(m_replace_tuple, METADATA_COL_NO);
  dfield_set_data(dfield, metadata, len);
  /* Other system fields have been initialized */

  entry = row_build_index_entry(m_replace_tuple, NULL, m_index, m_dynamic_heap);

  /* Start to search for the to-be-replaced tuple */
  mtr.start();

  btr_pcur_open(m_index, m_search_tuple, PAGE_CUR_LE, BTR_MODIFY_TREE, &pcur,
                &mtr);

  if (page_rec_is_infimum(btr_pcur_get_rec(&pcur)) ||
      btr_pcur_get_low_match(&pcur) < m_index->n_uniq) {
    /* The record was not found, so it's the first time we
    add the row for this table of id, we need to insert it */
    static const ulint flags = (BTR_CREATE_FLAG | BTR_NO_LOCKING_FLAG |
                                BTR_NO_UNDO_LOG_FLAG | BTR_KEEP_SYS_FLAG);

    mtr.commit();

    error =
        row_ins_clust_index_entry_low(flags, BTR_MODIFY_TREE, m_index,
                                      m_index->n_uniq, entry, 0, NULL, false);
    ut_a(error == DB_SUCCESS);

    mem_heap_empty(m_dynamic_heap);

    return (DB_SUCCESS);
  }

  ut_ad(!rec_get_deleted_flag(btr_pcur_get_rec(&pcur), true));

  /* Prepare to update the record. */
  upd_t *update = update_set_metadata(entry, btr_pcur_get_rec(&pcur));

  if (update != NULL) {
    ulint *cur_offsets = nullptr;
    big_rec_t *big_rec;
    static const ulint flags =
        (BTR_CREATE_FLAG | BTR_NO_LOCKING_FLAG | BTR_NO_UNDO_LOG_FLAG |
         BTR_KEEP_POS_FLAG | BTR_KEEP_SYS_FLAG);

    error = btr_cur_pessimistic_update(
        flags, btr_pcur_get_btr_cur(&pcur), &cur_offsets, &m_dynamic_heap,
        m_dynamic_heap, &big_rec, update, 0, NULL, 0, 0, &mtr);
    ut_a(error == DB_SUCCESS);
    /* We don't have big rec in this table */
    ut_ad(!big_rec);
  }

  mtr.commit();
  mem_heap_empty(m_dynamic_heap);

  return (DB_SUCCESS);
}

/** Remove the whole row for a specific table
@param[in]	id	table id
@return DB_SUCCESS or error code */
dberr_t DDTableBuffer::remove(table_id_t id) {
  btr_pcur_t pcur;
  mtr_t mtr;
  dberr_t error;

  ut_ad(mutex_own(&dict_persist->mutex));

  init_tuple_with_id(m_search_tuple, id);

  mtr.start();

  btr_pcur_open(m_index, m_search_tuple, PAGE_CUR_LE,
                BTR_MODIFY_TREE | BTR_LATCH_FOR_DELETE, &pcur, &mtr);

  if (!page_rec_is_infimum(btr_pcur_get_rec(&pcur)) &&
      btr_pcur_get_low_match(&pcur) == m_index->n_uniq) {
    DEBUG_SYNC_C("delete_metadata_before");

    btr_cur_pessimistic_delete(&error, false, btr_pcur_get_btr_cur(&pcur),
                               BTR_CREATE_FLAG, false, 0, 0, 0, &mtr);
    ut_ad(error == DB_SUCCESS);
  }

  mtr.commit();

  return (DB_SUCCESS);
}

/** Truncate the table. We can call it after all the dynamic metadata
has been written back to DD table */
void DDTableBuffer::truncate() {
  ut_ad(mutex_own(&dict_persist->mutex));

  btr_truncate(m_index);
}

/** Get the buffered metadata for a specific table, the caller
has to delete the returned std::string object by UT_DELETE
@param[in]	id	table id
@param[out]	version	table dynamic metadata version
@return the metadata got in a string object, if nothing, the
string would be of length 0 */
std::string *DDTableBuffer::get(table_id_t id, uint64 *version) {
  btr_cur_t cursor;
  mtr_t mtr;
  ulint len;
  byte *field = NULL;

  ut_ad(mutex_own(&dict_persist->mutex));

  init_tuple_with_id(m_search_tuple, id);

  mtr.start();

  btr_cur_search_to_nth_level(m_index, 0, m_search_tuple, PAGE_CUR_LE,
                              BTR_SEARCH_LEAF, &cursor, 0, __FILE__, __LINE__,
                              &mtr);

  if (cursor.low_match == dtuple_get_n_fields(m_search_tuple)) {
    ulint offsets[N_FIELDS + 1 + REC_OFFS_HEADER_SIZE];
    rec_offs_init(offsets);
    rec_offs_set_n_fields(offsets, N_FIELDS);
    rec_t *rec = btr_cur_get_rec(&cursor);
    rec_init_offsets_comp_ordinary(rec, false, m_index, offsets);
    ut_ad(!rec_get_deleted_flag(rec, true));

    const byte *rec_version =
        rec_get_nth_field(rec, offsets, VERSION_FIELD_NO, &len);
    ut_ad(len == 8);
    *version = mach_read_from_8(rec_version);

    field = rec_get_nth_field(rec, offsets, METADATA_FIELD_NO, &len);

    ut_ad(len != UNIV_SQL_NULL);
  } else {
    len = 0;
    *version = 0;
  }

  std::string *metadata =
      UT_NEW_NOKEY(std::string(reinterpret_cast<const char *>(field), len));

  mtr.commit();

  return (metadata);
}
#endif /* !UNIV_HOTBACKUP */

/** Write MLOG_TABLE_DYNAMIC_META for persistent dynamic metadata of table
@param[in]	id		table id
@param[in]	metadata	metadata used to write the log
@param[in,out]	mtr		mini-transaction */
void Persister::write_log(table_id_t id,
                          const PersistentTableMetadata &metadata,
                          mtr_t *mtr) const {
  byte *log_ptr;
  ulint size = get_write_size(metadata);

  ut_ad(size > 0);

  /* We will write the id in a much compressed format, which costs
  1..11 bytes, and the MLOG_TABLE_DYNAMIC_META costs 1 byte,
  refer to mlog_write_initial_dict_log_record() as well */
  log_ptr = mlog_open_metadata(mtr, 12 + size);
  ut_ad(log_ptr != NULL);

  log_ptr = mlog_write_initial_dict_log_record(
      MLOG_TABLE_DYNAMIC_META, id, metadata.get_version(), log_ptr, mtr);

  ulint consumed = write(metadata, log_ptr, size);
  log_ptr += consumed;

  mlog_close(mtr, log_ptr);
}

/** Write the corrupted indexes of a table, we can pre-calculate the size
by calling get_write_size()
@param[in]	metadata	persistent data
@param[out]	buffer		write buffer
@param[in]	size		size of write buffer, should be at least
                                get_write_size()
@return the length of bytes written */
ulint CorruptedIndexPersister::write(const PersistentTableMetadata &metadata,
                                     byte *buffer, ulint size) const {
  ulint length = 0;
  corrupted_ids_t corrupted_ids = metadata.get_corrupted_indexes();
  ulint num = corrupted_ids.size();

  ut_ad(num < MAX_INDEXES);

  if (corrupted_ids.empty()) {
    return (0);
  }

  /* Write the PM_INDEX_CORRUPTED mark first */
  mach_write_to_1(buffer, static_cast<byte>(PM_INDEX_CORRUPTED));
  ++length;
  ++buffer;

  mach_write_to_1(buffer, num);
  ++length;
  ++buffer;

  for (ulint i = 0; i < num; ++i) {
    mach_write_to_4(buffer, corrupted_ids[i].m_space_id);
    mach_write_to_8(buffer + 4, corrupted_ids[i].m_index_id);
    length += INDEX_ID_LENGTH;
    buffer += INDEX_ID_LENGTH;
    ut_ad(length <= size);
  }

  return (length);
}

/** Pre-calculate the size of metadata to be written
@param[in]	metadata	metadata to be written
@return the size of metadata */
ulint CorruptedIndexPersister::get_write_size(
    const PersistentTableMetadata &metadata) const {
  ulint length = 0;
  corrupted_ids_t corrupted_ids = metadata.get_corrupted_indexes();

  ut_ad(corrupted_ids.size() < MAX_INDEXES);

  if (corrupted_ids.empty()) {
    return (0);
  }

  /* PM_INDEX_CORRUPTED mark and number of corrupted indexes' ids */
  length += 1 + 1;
  length += corrupted_ids.size() * INDEX_ID_LENGTH;

  return (length);
}

/** Read the corrupted indexes from buffer, and store them to
metadata object
@param[out]	metadata	metadata where we store the read data
@param[in]	buffer		buffer to read
@param[in]	size		size of buffer
@param[out]	corrupt		true if we found something wrong in
                                the buffer except incomplete buffer,
                                otherwise false
@return the bytes we read from the buffer if the buffer data
is complete and we get everything, 0 if the buffer is incompleted */
ulint CorruptedIndexPersister::read(PersistentTableMetadata &metadata,
                                    const byte *buffer, ulint size,
                                    bool *corrupt) const {
  const byte *end = buffer + size;
  ulint consumed = 0;
  byte type;
  ulint num;

  *corrupt = false;

  /* It should contain PM_INDEX_CORRUPTED and number at least */
  if (size <= 2) {
    return (0);
  }

  type = *buffer++;
  ++consumed;

  if (type != PM_INDEX_CORRUPTED) {
    *corrupt = true;
    return (consumed);
  }

  num = mach_read_from_1(buffer);
  ++consumed;
  ++buffer;

  if (num == 0 || num > MAX_INDEXES) {
    *corrupt = true;
    return (consumed);
  }

  if (buffer + num * INDEX_ID_LENGTH > end) {
    return (0);
  }

  for (ulint i = 0; i < num; ++i) {
    space_id_t space_id = mach_read_from_4(buffer);
    space_index_t index_id = mach_read_from_8(buffer + 4);
    metadata.add_corrupted_index(index_id_t(space_id, index_id));

    buffer += INDEX_ID_LENGTH;
    consumed += INDEX_ID_LENGTH;
  }

  return (consumed);
}

/** Write the autoinc counter of a table, we can pre-calculate
the size by calling get_write_size()
@param[in]	metadata	persistent metadata
@param[out]	buffer		write buffer
@param[in]	size		size of write buffer, should be
                                at least get_write_size()
@return the length of bytes written */
ulint AutoIncPersister::write(const PersistentTableMetadata &metadata,
                              byte *buffer, ulint size) const {
  ulint length = 0;
  ib_uint64_t autoinc = metadata.get_autoinc();

  mach_write_to_1(buffer, static_cast<byte>(PM_TABLE_AUTO_INC));
  ++length;
  ++buffer;

  ulint len = mach_u64_write_much_compressed(buffer, autoinc);
  length += len;
  buffer += len;

  ut_ad(length <= size);
  return (length);
}

/** Read the autoinc counter from buffer, and store them to
metadata object
@param[out]	metadata	metadata where we store the read data
@param[in]	buffer		buffer to read
@param[in]	size		size of buffer
@param[out]	corrupt		true if we found something wrong in
                                the buffer except incomplete buffer,
                                otherwise false
@return the bytes we read from the buffer if the buffer data
is complete and we get everything, 0 if the buffer is incomplete */
ulint AutoIncPersister::read(PersistentTableMetadata &metadata,
                             const byte *buffer, ulint size,
                             bool *corrupt) const {
  const byte *end = buffer + size;
  ulint consumed = 0;
  byte type;
  ib_uint64_t autoinc;

  *corrupt = false;

  /* It should contain PM_TABLE_AUTO_INC and the counter at least */
  if (size < 2) {
    return (0);
  }

  type = *buffer++;
  ++consumed;

  if (type != PM_TABLE_AUTO_INC) {
    *corrupt = true;
    return (consumed);
  }

  const byte *start = buffer;
  autoinc = mach_parse_u64_much_compressed(&start, end);

  if (start == NULL) {
    /* Just incomplete data, not corrupted */
    return (0);
  }

  if (autoinc == 0) {
    metadata.set_autoinc(autoinc);
  } else {
    metadata.set_autoinc_if_bigger(autoinc);
  }

  consumed += start - buffer;
  ut_ad(consumed <= size);
  return (consumed);
}

/** Destructor */
Persisters::~Persisters() {
  persisters_t::iterator iter;
  for (iter = m_persisters.begin(); iter != m_persisters.end(); ++iter) {
    UT_DELETE(iter->second);
  }
}

/** Get the persister object with specified type
@param[in]	type	persister type
@return Persister object required or NULL if not found */
Persister *Persisters::get(persistent_type_t type) const {
  ut_ad(type > PM_SMALLEST_TYPE);
  ut_ad(type < PM_BIGGEST_TYPE);

  persisters_t::const_iterator iter = m_persisters.find(type);

  return (iter == m_persisters.end() ? NULL : iter->second);
}

/** Add a specified persister of type, we will allocate the Persister
if there is no such persister exist, otherwise do nothing and return
the existing one
@param[in]	type	persister type
@return the persister of type */
Persister *Persisters::add(persistent_type_t type) {
  ut_ad(type > PM_SMALLEST_TYPE);
  ut_ad(type < PM_BIGGEST_TYPE);

  Persister *persister = get(type);

  if (persister != NULL) {
    return (persister);
  }

  switch (type) {
    case PM_INDEX_CORRUPTED:
      persister = UT_NEW_NOKEY(CorruptedIndexPersister());
      break;
    case PM_TABLE_AUTO_INC:
      persister = UT_NEW_NOKEY(AutoIncPersister());
      break;
    default:
      ut_ad(0);
      break;
  }

  m_persisters.insert(std::make_pair(type, persister));

  return (persister);
}

/** Remove a specified persister of type, we will free the Persister
@param[in]	type	persister type */
void Persisters::remove(persistent_type_t type) {
  persisters_t::iterator iter = m_persisters.find(type);

  if (iter != m_persisters.end()) {
    UT_DELETE(iter->second);
    m_persisters.erase(iter);
  }
}

#ifndef UNIV_HOTBACKUP
/** Serialize the metadata to a buffer
@param[in]	metadata	metadata to serialize
@param[out]	buffer		buffer to store the serialized metadata
@return the length of serialized metadata */
size_t Persisters::write(PersistentTableMetadata &metadata, byte *buffer) {
  size_t size = 0;
  byte *pos = buffer;
  persistent_type_t type;

  for (type = static_cast<persistent_type_t>(PM_SMALLEST_TYPE + 1);
       type < PM_BIGGEST_TYPE;
       type = static_cast<persistent_type_t>(type + 1)) {
    ut_ad(size <= REC_MAX_DATA_SIZE);

    Persister *persister = get(type);
    ulint consumed = persister->write(metadata, pos, REC_MAX_DATA_SIZE - size);

    pos += consumed;
    size += consumed;
  }

  return (size);
}

/** Close SDI table.
@param[in]	table		the in-meory SDI table object */
void dict_sdi_close_table(dict_table_t *table) {
  ut_ad(dict_table_is_sdi(table->id));
  dict_table_close(table, true, false);
}

/** Retrieve in-memory index for SDI table.
@param[in]	tablespace_id	innodb tablespace id
@return dict_index_t structure or NULL*/
dict_index_t *dict_sdi_get_index(space_id_t tablespace_id) {
  dict_table_t *table = dd_table_open_on_id(
      dict_sdi_get_table_id(tablespace_id), nullptr, nullptr, true, true);

  if (table != NULL) {
    dict_sdi_close_table(table);
    return (table->first_index());
  }
  return (NULL);
}

/** Retrieve in-memory table object for SDI table.
@param[in]	tablespace_id	innodb tablespace id
@param[in]	dict_locked	true if dict_sys mutex is acquired
@param[in]	is_create	true if we are creating index
@return dict_table_t structure */
dict_table_t *dict_sdi_get_table(space_id_t tablespace_id, bool dict_locked,
                                 bool is_create) {
  if (is_create) {
    if (!dict_locked) {
      mutex_enter(&dict_sys->mutex);
    }

    dict_sdi_create_idx_in_mem(tablespace_id, false, 0, true);

    if (!dict_locked) {
      mutex_exit(&dict_sys->mutex);
    }
  }
  dict_table_t *table = dd_table_open_on_id(
      dict_sdi_get_table_id(tablespace_id), NULL, NULL, dict_locked, true);

  return (table);
}

/** Remove the SDI table from table cache.
@param[in]	space_id	InnoDB tablespace ID
@param[in]	sdi_table	sdi table
@param[in]	dict_locked	true if dict_sys mutex acquired */
void dict_sdi_remove_from_cache(space_id_t space_id, dict_table_t *sdi_table,
                                bool dict_locked) {
  if (sdi_table == NULL) {
    /* Remove SDI table from table cache */
    /* We already have MDL protection on tablespace as well
    as MDL on SDI table */
    sdi_table = dd_table_open_on_id_in_mem(dict_sdi_get_table_id(space_id),
                                           dict_locked);
    if (sdi_table) {
      dd_table_close(sdi_table, nullptr, nullptr, dict_locked);
    }
  } else {
    dd_table_close(sdi_table, nullptr, nullptr, dict_locked);
  }

  if (sdi_table) {
    if (!dict_locked) {
      mutex_enter(&dict_sys->mutex);
    }

    dict_table_remove_from_cache(sdi_table);

    if (!dict_locked) {
      mutex_exit(&dict_sys->mutex);
    }
  }
}

/** Change the table_id of SYS_* tables if they have been created after
an earlier upgrade. This will update the table_id by adding DICT_MAX_DD_TABLES
*/
void dict_table_change_id_sys_tables() {
  ut_ad(mutex_own(&dict_sys->mutex));

  for (uint32_t i = 0; i < SYS_NUM_SYSTEM_TABLES; i++) {
    dict_table_t *system_table = dict_table_get_low(SYSTEM_TABLE_NAME[i]);

    ut_a(system_table != nullptr);
    ut_ad(dict_sys_table_id[i] == system_table->id);

    /* During upgrade, table_id of user tables is also
    moved by DICT_MAX_DD_TABLES. See dict_load_table_one()*/
    table_id_t new_table_id = system_table->id + DICT_MAX_DD_TABLES;

    dict_table_change_id_in_cache(system_table, new_table_id);

    dict_sys_table_id[i] = system_table->id;

    dict_table_prevent_eviction(system_table);
  }
}

/** Evict all tables that are loaded for applying purge.
Since we move the offset of all table ids during upgrade,
these tables cannot exist in cache. Also change table_ids
of SYS_* tables if they are upgraded from earlier versions */
void dict_upgrade_evict_tables_cache() {
  dict_table_t *table;

  rw_lock_x_lock(dict_operation_lock);
  mutex_enter(&dict_sys->mutex);

  ut_ad(dict_lru_validate());
  ut_ad(srv_is_upgrade_mode);

  /* Move all tables from non-LRU to LRU */
  for (table = UT_LIST_GET_LAST(dict_sys->table_non_LRU); table != NULL;) {
    dict_table_t *prev_table;

    prev_table = UT_LIST_GET_PREV(table_LRU, table);

    if (!dict_table_is_system(table->id)) {
      DBUG_EXECUTE_IF("dd_upgrade", ib::info(ER_IB_MSG_185)
                                        << "Moving table " << table->name
                                        << " from non-LRU to LRU";);

      dict_table_move_from_non_lru_to_lru(table);
    }

    table = prev_table;
  }

  for (table = UT_LIST_GET_LAST(dict_sys->table_LRU); table != NULL;) {
    dict_table_t *prev_table;

    prev_table = UT_LIST_GET_PREV(table_LRU, table);

    ut_ad(dict_table_can_be_evicted(table));

    DBUG_EXECUTE_IF("dd_upgrade", ib::info(ER_IB_MSG_186)
                                      << "Evicting table: LRU: "
                                      << table->name;);

    dict_table_remove_from_cache_low(table, TRUE);

    table = prev_table;
  }

  dict_table_change_id_sys_tables();

  mutex_exit(&dict_sys->mutex);
  rw_lock_x_unlock(dict_operation_lock);
}

/** Build the table_id array of SYS_* tables. This
array is used to determine if a table is InnoDB SYSTEM
table or not.
@return true if successful, false otherwise */
bool dict_sys_table_id_build() {
  mutex_enter(&dict_sys->mutex);
  for (uint32_t i = 0; i < SYS_NUM_SYSTEM_TABLES; i++) {
    dict_table_t *system_table = dict_table_get_low(SYSTEM_TABLE_NAME[i]);

    if (system_table == nullptr) {
      /* Cannot find a system table, this happens only if user trying
      to boot server earlier than 5.7 */
      mutex_exit(&dict_sys->mutex);
      LogErr(ERROR_LEVEL, ER_IB_MSG_1271);
      return (false);
    }
    dict_sys_table_id[i] = system_table->id;
  }
  mutex_exit(&dict_sys->mutex);
  return (true);
}

<<<<<<< HEAD
/** @return true if table is InnoDB SYS_* table
@param[in]	table_id	table id  */
bool dict_table_is_system(table_id_t table_id) {
  for (uint32_t i = 0; i < SYS_NUM_SYSTEM_TABLES; i++) {
    if (table_id == dict_sys_table_id[i]) {
      return (true);
    }
  }
  return (false);
}

/** Acquire exclusive MDL on SDI tables. This is acquired to
prevent concurrent DROP table/tablespace when there is purge
happening on SDI table records. Purge will acquired shared
MDL on SDI table.

Exclusive MDL is transactional(released on trx commit). So
for successful acquistion, there should be valid thd with
trx associated.

Acquistion order of SDI MDL and SDI table has to be in same
order:

1. dd_sdi_acquire_exclusive_mdl
2. row_drop_table_from_cache()/innobase_drop_tablespace()
   ->dict_sdi_remove_from_cache()->dd_table_open_on_id()

In purge:

1. dd_sdi_acquire_shared_mdl
2. dd_table_open_on_id()

@param[in]	thd		server thread instance
@param[in]	space_id	InnoDB tablespace id
@param[in,out]	sdi_mdl		MDL ticket on SDI table
@retval	DB_SUCESS		on success
@retval	DB_LOCK_WAIT_TIMEOUT	on error */
dberr_t dd_sdi_acquire_exclusive_mdl(THD *thd, space_id_t space_id,
                                     MDL_ticket **sdi_mdl) {
  /* Exclusive MDL always need trx context and is
  released on trx commit. So check if thd & trx
  exists */
  ut_ad(thd != nullptr);
  ut_ad(check_trx_exists(current_thd) != NULL);
  ut_ad(sdi_mdl != nullptr);
  ut_ad(!mutex_own(&dict_sys->mutex));

  char tbl_buf[NAME_LEN + 1];
  const char *db_buf = "dummy_sdi_db";

  snprintf(tbl_buf, sizeof(tbl_buf), "SDI_" SPACE_ID_PF, space_id);

  /* Submit a higher than default lock wait timeout */
  unsigned long int lock_wait_timeout = thd_lock_wait_timeout(thd);
  if (lock_wait_timeout < 100000) {
    lock_wait_timeout += 100000;
  }
  if (dd::acquire_exclusive_table_mdl(thd, db_buf, tbl_buf, lock_wait_timeout,
                                      sdi_mdl)) {
    /* MDL failure can happen with lower timeout
    values chosen by user */
    return (DB_LOCK_WAIT_TIMEOUT);
  }

  /* MDL creation failed */
  if (*sdi_mdl == nullptr) {
    ut_ad(0);
    return (DB_LOCK_WAIT_TIMEOUT);
  }

  return (DB_SUCCESS);
}

/** Acquire shared MDL on SDI tables. This is acquired by purge to
prevent concurrent DROP table/tablespace.
DROP table/tablespace will acquire exclusive MDL on SDI table

Acquistion order of SDI MDL and SDI table has to be in same
order:

1. dd_sdi_acquire_exclusive_mdl
2. row_drop_table_from_cache()/innobase_drop_tablespace()
   ->dict_sdi_remove_from_cache()->dd_table_open_on_id()

In purge:

1. dd_sdi_acquire_shared_mdl
2. dd_table_open_on_id()

MDL should be released by caller
@param[in]	thd		server thread instance
@param[in]	space_id	InnoDB tablespace id
@param[in,out]	sdi_mdl		MDL ticket on SDI table
@retval	DB_SUCESS		on success
@retval	DB_LOCK_WAIT_TIMEOUT	on error */
dberr_t dd_sdi_acquire_shared_mdl(THD *thd, space_id_t space_id,
                                  MDL_ticket **sdi_mdl) {
  ut_ad(sdi_mdl != nullptr);
  ut_ad(!mutex_own(&dict_sys->mutex));

  char tbl_buf[NAME_LEN + 1];
  const char *db_buf = "dummy_sdi_db";

  snprintf(tbl_buf, sizeof(tbl_buf), "SDI_" SPACE_ID_PF, space_id);

  if (dd::acquire_shared_table_mdl(thd, db_buf, tbl_buf, false, sdi_mdl)) {
    /* MDL failure can happen with lower timeout
    values chosen by user */
    return (DB_LOCK_WAIT_TIMEOUT);
  }

  /* MDL creation failed */
  if (*sdi_mdl == nullptr) {
    ut_ad(0);
    return (DB_LOCK_WAIT_TIMEOUT);
  }

  return (DB_SUCCESS);
}

/** Get the tablespace data directory if set, otherwise empty string.
@return the data directory */
std::string dict_table_get_datadir(const dict_table_t *table) {
  std::string path;

  if (DICT_TF_HAS_DATA_DIR(table->flags) && table->data_dir_path != nullptr) {
    path.assign(table->data_dir_path);
  }

  return (path);
}
#endif /* !UNIV_HOTBACKUP */
=======
/** Determine the extent size (in pages) for the given table
@param[in]	table	the table whose extent size is being
			calculated.
@return extent size in pages (256, 128 or 64) */
ulint
dict_table_extent_size(
	const dict_table_t*	table)
{
	const ulint	mb_1 = 1024 * 1024;
	const ulint	mb_2 = 2 * mb_1;
	const ulint	mb_4 = 4 * mb_1;

	page_size_t	page_size = dict_table_page_size(table);
	ulint	pages_in_extent = FSP_EXTENT_SIZE;

	if (page_size.is_compressed()) {

		ulint	disk_page_size	= page_size.physical();

		switch (disk_page_size) {
		case 1024:
			pages_in_extent = mb_1/1024;
			break;
		case 2048:
			pages_in_extent = mb_1/2048;
			break;
		case 4096:
			pages_in_extent = mb_1/4096;
			break;
		case 8192:
			pages_in_extent = mb_1/8192;
			break;
		case 16384:
			pages_in_extent = mb_1/16384;
			break;
		case 32768:
			pages_in_extent = mb_2/32768;
			break;
		case 65536:
			pages_in_extent = mb_4/65536;
			break;
		default:
			ut_ad(0);
		}
	}

	return(pages_in_extent);
}

/** Insert a records into SYS_ZIP_DICT.
@retval	DB_SUCCESS	if OK
@retval	dberr_t		if the insert failed */
dberr_t
dict_create_zip_dict(
	const char*	name,		/*!< in: zip_dict name */
	ulint		name_len,	/*!< in: zip_dict name length*/
	const char*	data,		/*!< in: zip_dict data */
	ulint		data_len)	/*!< in: zip_dict data length */
{
	dberr_t		err = DB_SUCCESS;
	trx_t*		trx;

	ut_ad(name);
	ut_ad(data);

	rw_lock_x_lock(dict_operation_lock);
	dict_mutex_enter_for_mysql();

	trx = trx_allocate_for_background();
	trx->op_info = "insert zip_dict";
	trx->dict_operation_lock_mode = RW_X_LATCH;
	trx_start_if_not_started(trx, true);

	err = dict_create_add_zip_dict(name, name_len, data, data_len, trx);

	if (err == DB_SUCCESS) {
		trx_commit_for_mysql(trx);
	}
	else {
		trx->op_info = "rollback of internal trx on zip_dict table";
		trx_rollback_to_savepoint(trx, NULL);
		ut_a(trx->error_state == DB_SUCCESS);
	}
	trx->op_info = "";
	trx->dict_operation_lock_mode = 0;
	trx_free_for_background(trx);

	dict_mutex_exit_for_mysql();
	rw_lock_x_unlock(dict_operation_lock);

	return err;
}
/** Get single compression dictionary id for the given
(table id, column pos) pair.
@retval	DB_SUCCESS		if OK
@retval	DB_RECORD_NOT_FOUND	if not found */
dberr_t
dict_get_dictionary_id_by_key(
	ulint	table_id,	/*!< in: table id */
	ulint	column_pos,	/*!< in: column position */
	ulint*	dict_id,	/*!< out: zip_dict id */
	bool	dict_locked)	/*!< in: true if data dictionary locked */
{
	dberr_t		err = DB_SUCCESS;
	trx_t*		trx;
	bool		dict_operation_locked = dict_locked;
	DBUG_EXECUTE_IF("ib_purge_virtual_index_callback",
		dict_operation_locked = true; );

	if (!dict_operation_locked) {
		rw_lock_s_lock(dict_operation_lock);
	}
	if (!dict_locked) {
		dict_mutex_enter_for_mysql();
	}

	trx = trx_allocate_for_background();
	trx->op_info = "get zip dict id by composite key";
	trx->dict_operation_lock_mode = RW_S_LATCH;
	trx_start_if_not_started(trx, false);

	err = dict_create_get_zip_dict_id_by_reference(table_id, column_pos,
		dict_id, trx);

	trx_commit_for_mysql(trx);
	trx->dict_operation_lock_mode = 0;
	trx_free_for_background(trx);

	if (!dict_locked) {
		dict_mutex_exit_for_mysql();
	}
	if (!dict_operation_locked) {
		rw_lock_s_unlock(dict_operation_lock);
	}

	return err;
}
/** Get compression dictionary info (name and data) for the given id.
Allocates memory in name->str and data->str on success.
Must be freed with mem_free().
@retval	DB_SUCCESS		if OK
@retval	DB_RECORD_NOT_FOUND	if not found */
dberr_t
dict_get_dictionary_info_by_id(
	ulint	dict_id,	/*!< in: table name */
	char**	name,		/*!< out: dictionary name */
	ulint*	name_len,	/*!< out: dictionary name length*/
	char**	data,		/*!< out: dictionary data */
	ulint*	data_len,	/*!< out: dictionary data length*/
	bool	dict_locked)	/*!< in: true if data dictionary locked */
{
	dberr_t		err = DB_SUCCESS;
	trx_t*		trx;
	bool		dict_operation_locked = dict_locked;
	DBUG_EXECUTE_IF("ib_purge_virtual_index_callback",
		dict_operation_locked = true; );

	if (!dict_operation_locked) {
		rw_lock_s_lock(dict_operation_lock);
	}
	if (!dict_locked) {
		dict_mutex_enter_for_mysql();
	}

	trx = trx_allocate_for_background();
	trx->op_info = "get zip dict name and data by id";
	trx->dict_operation_lock_mode = RW_S_LATCH;
	trx_start_if_not_started(trx, false);

	err = dict_create_get_zip_dict_info_by_id(dict_id, name, name_len,
		data, data_len, trx);

	trx_commit_for_mysql(trx);
	trx->dict_operation_lock_mode = 0;
	trx_free_for_background(trx);

	if (!dict_locked) {
		dict_mutex_exit_for_mysql();
	}
	if (!dict_operation_locked) {
		rw_lock_s_unlock(dict_operation_lock);
	}

	return err;
}
/** Delete a record in SYS_ZIP_DICT with the given name.
@retval	DB_SUCCESS		if OK
@retval	DB_RECORD_NOT_FOUND	if not found
@retval	DB_ROW_IS_REFERENCED	if in use */
dberr_t
dict_drop_zip_dict(
	const char*	name,		/*!< in: zip_dict name */
	ulint		name_len)	/*!< in: zip_dict name length*/
{
	dberr_t		err = DB_SUCCESS;
	trx_t*		trx;

	ut_ad(name);

	rw_lock_x_lock(dict_operation_lock);
	dict_mutex_enter_for_mysql();

	trx = trx_allocate_for_background();
	trx->op_info = "delete zip_dict";
	trx->dict_operation_lock_mode = RW_X_LATCH;
	trx_start_if_not_started(trx, true);

	err = dict_create_remove_zip_dict(name, name_len, trx);

	if (err == DB_SUCCESS) {
		trx_commit_for_mysql(trx);
	}
	else {
		trx->op_info = "rollback of internal trx on zip_dict table";
		trx_rollback_to_savepoint(trx, NULL);
		ut_a(trx->error_state == DB_SUCCESS);
	}
	trx->op_info = "";
	trx->dict_operation_lock_mode = 0;
	trx_free_for_background(trx);

	dict_mutex_exit_for_mysql();
	rw_lock_x_unlock(dict_operation_lock);

	return err;
}
>>>>>>> 333b4508
<|MERGE_RESOLUTION|>--- conflicted
+++ resolved
@@ -853,7 +853,6 @@
 /** Returns TRUE if the index contains a column or a prefix of that column.
 @param[in]	index		index
 @param[in]	n		column number
-<<<<<<< HEAD
 @param[in]	is_virtual	whether it is a virtual col
 @return true if contains the column or its prefix */
 ibool dict_index_contains_col_or_prefix(const dict_index_t *index, ulint n,
@@ -862,41 +861,6 @@
   const dict_col_t *col;
   ulint pos;
   ulint n_fields;
-=======
-@param[in]	inc_prefix	true=consider column prefixes too
-@param[in]	is_virtual	true==virtual column
-@param[out]	prefix_col_pos	col num if prefix
-@return position in internal representation of the index;
-ULINT_UNDEFINED if not contained */
-ulint
-dict_index_get_nth_col_or_prefix_pos(
-	const dict_index_t*	index,
-	ulint			n,
-	bool			inc_prefix,
-	bool			is_virtual,
-	ulint*			prefix_col_pos)
-{
-	const dict_field_t*	field;
-	const dict_col_t*	col;
-	ulint			pos;
-	ulint			n_fields;
-	ulint			prefixed_pos_dummy;
-
-	ut_ad(index);
-	ut_ad(index->magic_n == DICT_INDEX_MAGIC_N);
-	ut_ad((inc_prefix && !prefix_col_pos) || (!inc_prefix));
-
-	if (!prefix_col_pos) {
-		prefix_col_pos = &prefixed_pos_dummy;
-	}
-	*prefix_col_pos = ULINT_UNDEFINED;
-
-	if (is_virtual) {
-		col = &(dict_table_get_nth_v_col(index->table, n)->m_col);
-	} else {
-		col = dict_table_get_nth_col(index->table, n);
-	}
->>>>>>> 333b4508
 
   ut_ad(index);
   ut_ad(index->magic_n == DICT_INDEX_MAGIC_N);
@@ -913,7 +877,6 @@
 
   n_fields = dict_index_get_n_fields(index);
 
-<<<<<<< HEAD
   for (pos = 0; pos < n_fields; pos++) {
     field = index->get_field(pos);
 
@@ -921,15 +884,6 @@
       return (TRUE);
     }
   }
-=======
-		if (col == field->col) {
-			*prefix_col_pos = pos;
-			if (inc_prefix || field->prefix_len == 0) {
-				return(pos);
-			}
-		}
-	}
->>>>>>> 333b4508
 
   return (FALSE);
 }
@@ -1020,37 +974,12 @@
   return (n - v_before);
 }
 
-<<<<<<< HEAD
 /** Checks if a column is in the ordering columns of the clustered index of a
  table. Column prefixes are treated like whole columns.
  @return true if the column, or its prefix, is in the clustered key */
 ibool dict_table_col_in_clustered_key(
     const dict_table_t *table, /*!< in: table */
     ulint n)                   /*!< in: column number */
-=======
-/********************************************************************//**
-Looks for column n position in the clustered index.
-@return position in internal representation of the clustered index */
-ulint
-dict_table_get_nth_col_pos(
-/*=======================*/
-	const dict_table_t*	table,	/*!< in: table */
-	ulint			n)	/*!< in: column number */
-{
-	return(dict_index_get_nth_col_pos(dict_table_get_first_index(table),
-					  n, NULL));
-}
-
-/********************************************************************//**
-Checks if a column is in the ordering columns of the clustered index of a
-table. Column prefixes are treated like whole columns.
-@return TRUE if the column, or its prefix, is in the clustered key */
-ibool
-dict_table_col_in_clustered_key(
-/*============================*/
-	const dict_table_t*	table,	/*!< in: table */
-	ulint			n)	/*!< in: column number */
->>>>>>> 333b4508
 {
   const dict_index_t *index;
   const dict_field_t *field;
@@ -1093,17 +1022,8 @@
   dict_sys->table_hash = hash_create(
       buf_pool_get_curr_size() / (DICT_POOL_PER_TABLE_HASH * UNIV_WORD_SIZE));
 
-<<<<<<< HEAD
   dict_sys->table_id_hash = hash_create(
       buf_pool_get_curr_size() / (DICT_POOL_PER_TABLE_HASH * UNIV_WORD_SIZE));
-=======
-	dict_sys->hash_size = (hash_get_n_cells(dict_sys->table_hash)
-			       + hash_get_n_cells(dict_sys->table_id_hash))
-		* sizeof(hash_cell_t);
-
-	rw_lock_create(dict_operation_lock_key,
-		       dict_operation_lock, SYNC_DICT_OPERATION);
->>>>>>> 333b4508
 
   rw_lock_create(dict_operation_lock_key, dict_operation_lock,
                  SYNC_DICT_OPERATION);
@@ -5679,6 +5599,38 @@
 }
 #endif /* UNIV_DEBUG */
 
+/** Set is_corrupt flag by space_id
+@param	space_id	space id
+@param	need_mutex	whether dict_sys->mutex needs to be locked
+*/
+void dict_table_set_corrupt_by_space(space_id_t space_id,
+                                     bool need_mutex) noexcept {
+  ut_a(space_id != 0);
+  ut_a(space_id < dict_sys_t::s_log_space_first_id);
+
+  if (need_mutex) mutex_enter(&(dict_sys->mutex));
+
+  dict_table_t *table = UT_LIST_GET_FIRST(dict_sys->table_LRU);
+  bool found = false;
+
+  while (table) {
+    if (table->space == space_id) {
+      table->is_corrupt = true;
+      found = true;
+    }
+
+    table = UT_LIST_GET_NEXT(table_LRU, table);
+  }
+
+  if (need_mutex) mutex_exit(&(dict_sys->mutex));
+
+  if (!found) {
+    ib::warn() << "Space to be marked as crashed was not found "
+                  "for id "
+               << space_id << ".";
+  }
+}
+
 /** Inits dict_ind_redundant. */
 void dict_ind_init(void) {
   dict_table_t *table;
@@ -6439,49 +6391,6 @@
   dfield = dtuple_get_nth_field(m_replace_tuple, dict_col_get_no(col));
   dfield_set_data(dfield, sys_buf, DATA_ROLL_PTR_LEN);
 }
-<<<<<<< HEAD
-=======
-#endif /* UNIV_DEBUG */
-
-/*************************************************************************
-set is_corrupt flag by space_id*/
-
-void
-dict_table_set_corrupt_by_space(
-/*============================*/
-	ulint	space_id,
-	bool	need_mutex)
-{
-	dict_table_t*	table;
-	bool		found = false;
-
-	ut_a(space_id != 0 && space_id < SRV_LOG_SPACE_FIRST_ID);
-
-	if (need_mutex)
-		mutex_enter(&(dict_sys->mutex));
-
-	table = UT_LIST_GET_FIRST(dict_sys->table_LRU);
-
-	while (table) {
-		if (table->space == space_id) {
-			table->is_corrupt = true;
-			found = true;
-		}
-
-		table = UT_LIST_GET_NEXT(table_LRU, table);
-	}
-
-	if (need_mutex)
-		mutex_exit(&(dict_sys->mutex));
-
-	if (!found) {
-		ib::warn() << "Space to be marked as crashed was not found "
-			"for id " << space_id << ".";
-	}
-}
-
-#endif /* !UNIV_HOTBACKUP */
->>>>>>> 333b4508
 
 /** Initialize the in-memory index */
 void DDTableBuffer::init() {
@@ -6594,226 +6503,8 @@
   dfield_t *dfield = dtuple_get_nth_field(tuple, TABLE_ID_FIELD_NO);
   void *data = dfield->data;
 
-<<<<<<< HEAD
   mach_write_to_8(data, id);
   dfield_set_data(dfield, data, 8);
-=======
-	if (table == NULL) {
-		/* no such table */
-
-		ut_snprintf(errstr, errstr_sz,
-			    "Table %s not found.",
-			    ut_format_name(req_schema->table_name,
-					   buf, sizeof(buf)));
-
-		return(DB_TABLE_NOT_FOUND);
-	}
-
-	if (table->ibd_file_missing) {
-		/* missing tablespace */
-
-		ut_snprintf(errstr, errstr_sz,
-			    "Tablespace for table %s is missing.",
-			    ut_format_name(req_schema->table_name,
-					   buf, sizeof(buf)));
-
-		return(DB_TABLE_NOT_FOUND);
-	}
-
-	ulint n_sys_cols = dict_table_get_n_sys_cols(table);
-	if ((ulint) table->n_def - n_sys_cols != req_schema->n_cols) {
-		/* the table has a different number of columns than required */
-		ut_snprintf(errstr, errstr_sz,
-			    "%s has %lu columns but should have %lu.",
-			    ut_format_name(req_schema->table_name,
-					   buf, sizeof(buf)),
-			    table->n_def - n_sys_cols,
-			    req_schema->n_cols);
-
-		return(DB_ERROR);
-	}
-
-	/* For each column from req_schema->columns[] search
-	whether it is present in table->cols[].
-	The following algorithm is O(n_cols^2), but is optimized to
-	be O(n_cols) if the columns are in the same order in both arrays. */
-
-	for (i = 0; i < req_schema->n_cols; i++) {
-		ulint	j = dict_table_has_column(
-			table, req_schema->columns[i].name, i);
-
-		if (j == table->n_def) {
-
-			ut_snprintf(errstr, errstr_sz,
-				    "required column %s"
-				    " not found in table %s.",
-				    req_schema->columns[i].name,
-				    ut_format_name(
-					    req_schema->table_name,
-					    buf, sizeof(buf)));
-
-			return(DB_ERROR);
-		}
-
-		/* we found a column with the same name on j'th position,
-		compare column types and flags */
-
-		/* check length for exact match */
-		if (req_schema->columns[i].len != table->cols[j].len) {
-
-			CREATE_TYPES_NAMES();
-
-			ut_snprintf(errstr, errstr_sz,
-				    "Column %s in table %s is %s"
-				    " but should be %s (length mismatch).",
-				    req_schema->columns[i].name,
-				    ut_format_name(req_schema->table_name,
-						   buf, sizeof(buf)),
-				    actual_type, req_type);
-
-			return(DB_ERROR);
-		}
-
-		/* check mtype for exact match */
-		if (req_schema->columns[i].mtype != table->cols[j].mtype) {
-
-			CREATE_TYPES_NAMES();
-
-			ut_snprintf(errstr, errstr_sz,
-				    "Column %s in table %s is %s"
-				    " but should be %s (type mismatch).",
-				    req_schema->columns[i].name,
-				    ut_format_name(req_schema->table_name,
-						   buf, sizeof(buf)),
-				    actual_type, req_type);
-
-			return(DB_ERROR);
-		}
-
-		/* check whether required prtype mask is set */
-		if (req_schema->columns[i].prtype_mask != 0
-		    && (table->cols[j].prtype
-			& req_schema->columns[i].prtype_mask)
-		       != req_schema->columns[i].prtype_mask) {
-
-			CREATE_TYPES_NAMES();
-
-			ut_snprintf(errstr, errstr_sz,
-				    "Column %s in table %s is %s"
-				    " but should be %s (flags mismatch).",
-				    req_schema->columns[i].name,
-				    ut_format_name(req_schema->table_name,
-						   buf, sizeof(buf)),
-				    actual_type, req_type);
-
-			return(DB_ERROR);
-		}
-
-		/* check whether column has the same COMPRESSED attriute */
-		if ((req_schema->columns[i].prtype_mask & DATA_COMPRESSED) !=
-			(table->cols[j].prtype & DATA_COMPRESSED)) {
-
-			ut_snprintf(errstr, errstr_sz,
-				"Column %s in table %s has "
-				"unexpected COMPRESSED attribute.",
-				req_schema->columns[i].name,
-				ut_format_name(req_schema->table_name,
-					buf, sizeof(buf)));
-
-			return(DB_ERROR);
-		}
-	}
-
-	if (req_schema->n_foreign != table->foreign_set.size()) {
-		ut_snprintf(
-			errstr, errstr_sz,
-			"Table %s has " ULINTPF " foreign key(s) pointing"
-			" to other tables, but it must have %lu.",
-			ut_format_name(req_schema->table_name,
-				       buf, sizeof(buf)),
-			static_cast<ulint>(table->foreign_set.size()),
-			req_schema->n_foreign);
-		return(DB_ERROR);
-	}
-
-	if (req_schema->n_referenced != table->referenced_set.size()) {
-		ut_snprintf(
-			errstr, errstr_sz,
-			"There are " ULINTPF " foreign key(s) pointing to %s, "
-			"but there must be %lu.",
-			static_cast<ulint>(table->referenced_set.size()),
-			ut_format_name(req_schema->table_name,
-				       buf, sizeof(buf)),
-			req_schema->n_referenced);
-		return(DB_ERROR);
-	}
-
-	return(DB_SUCCESS);
-}
-/* @} */
-
-/*********************************************************************//**
-Converts a database and table name from filesystem encoding
-(e.g. d@i1b/a@q1b@1Kc, same format as used in dict_table_t::name) in two
-strings in UTF8 encoding (e.g. dцb and aюbØc). The output buffers must be
-at least MAX_DB_UTF8_LEN and MAX_TABLE_UTF8_LEN bytes. */
-void
-dict_fs2utf8(
-/*=========*/
-	const char*	db_and_table,	/*!< in: database and table names,
-					e.g. d@i1b/a@q1b@1Kc */
-	char*		db_utf8,	/*!< out: database name, e.g. dцb */
-	size_t		db_utf8_size,	/*!< in: dbname_utf8 size */
-	char*		table_utf8,	/*!< out: table name, e.g. aюbØc */
-	size_t		table_utf8_size)/*!< in: table_utf8 size */
-{
-	char	db[MAX_DATABASE_NAME_LEN + 1];
-	ulint	db_len;
-	uint	errors;
-
-	db_len = dict_get_db_name_len(db_and_table);
-
-	ut_a(db_len <= sizeof(db));
-
-	memcpy(db, db_and_table, db_len);
-	db[db_len] = '\0';
-
-	strconvert(
-		&my_charset_filename, db, system_charset_info,
-		db_utf8, db_utf8_size, &errors);
-
-	/* convert each # to @0023 in table name and store the result in buf */
-	const char*	table = dict_remove_db_name(db_and_table);
-	const char*	table_p;
-	char		buf[MAX_TABLE_NAME_LEN * 5 + 1];
-	char*		buf_p;
-	for (table_p = table, buf_p = buf; table_p[0] != '\0'; table_p++) {
-		if (table_p[0] != '#') {
-			buf_p[0] = table_p[0];
-			buf_p++;
-		} else {
-			buf_p[0] = '@';
-			buf_p[1] = '0';
-			buf_p[2] = '0';
-			buf_p[3] = '2';
-			buf_p[4] = '3';
-			buf_p += 5;
-		}
-		ut_a((size_t) (buf_p - buf) < sizeof(buf));
-	}
-	buf_p[0] = '\0';
-
-	errors = 0;
-	strconvert(
-		&my_charset_filename, buf, system_charset_info,
-		table_utf8, table_utf8_size,
-		&errors);
-
-	if (errors != 0) {
-		ut_snprintf(table_utf8, table_utf8_size, "%s%s",
-			    srv_mysql50_table_name_prefix, table);
-	}
->>>>>>> 333b4508
 }
 
 /** Free the things initialized in init() */
@@ -6850,19 +6541,8 @@
   ut_ad(len == 8);
   version_field = dtuple_get_nth_field(entry, VERSION_FIELD_NO);
 
-<<<<<<< HEAD
   metadata = rec_get_nth_field(rec, offsets, METADATA_FIELD_NO, &len);
   metadata_dfield = dtuple_get_nth_field(entry, METADATA_FIELD_NO);
-=======
-	dict_sys->hash_size = (hash_get_n_cells(dict_sys->table_hash)
-			       + hash_get_n_cells(dict_sys->table_id_hash))
-		* sizeof(hash_cell_t);
-
-	for (table = UT_LIST_GET_FIRST(dict_sys->table_LRU); table;
-	     table = UT_LIST_GET_NEXT(table_LRU, table)) {
-		ulint	fold = ut_fold_string(table->name.m_name);
-		ulint	id_fold = ut_fold_ull(table->id);
->>>>>>> 333b4508
 
   if (dfield_data_is_binary_equal(version_field, 8, version) &&
       dfield_data_is_binary_equal(metadata_dfield, len, metadata)) {
@@ -7539,7 +7219,6 @@
   return (true);
 }
 
-<<<<<<< HEAD
 /** @return true if table is InnoDB SYS_* table
 @param[in]	table_id	table id  */
 bool dict_table_is_system(table_id_t table_id) {
@@ -7672,81 +7351,167 @@
   return (path);
 }
 #endif /* !UNIV_HOTBACKUP */
-=======
-/** Determine the extent size (in pages) for the given table
-@param[in]	table	the table whose extent size is being
-			calculated.
-@return extent size in pages (256, 128 or 64) */
-ulint
-dict_table_extent_size(
-	const dict_table_t*	table)
-{
-	const ulint	mb_1 = 1024 * 1024;
-	const ulint	mb_2 = 2 * mb_1;
-	const ulint	mb_4 = 4 * mb_1;
-
-	page_size_t	page_size = dict_table_page_size(table);
-	ulint	pages_in_extent = FSP_EXTENT_SIZE;
-
-	if (page_size.is_compressed()) {
-
-		ulint	disk_page_size	= page_size.physical();
-
-		switch (disk_page_size) {
-		case 1024:
-			pages_in_extent = mb_1/1024;
-			break;
-		case 2048:
-			pages_in_extent = mb_1/2048;
-			break;
-		case 4096:
-			pages_in_extent = mb_1/4096;
-			break;
-		case 8192:
-			pages_in_extent = mb_1/8192;
-			break;
-		case 16384:
-			pages_in_extent = mb_1/16384;
-			break;
-		case 32768:
-			pages_in_extent = mb_2/32768;
-			break;
-		case 65536:
-			pages_in_extent = mb_4/65536;
-			break;
-		default:
-			ut_ad(0);
-		}
-	}
-
-	return(pages_in_extent);
-}
-
-/** Insert a records into SYS_ZIP_DICT.
+
+// Percona commented out until zip dictionary implementation in the new DD
+#if 0
+/** Insert a record into SYS_ZIP_DICT.
+@param[in]	name		zip_dict name
+@param[in]	name_len	zip_dict name length
+@param[in]	data		zip_dict data
+@param[in]	data_len	zip_dict data length
 @retval	DB_SUCCESS	if OK
 @retval	dberr_t		if the insert failed */
 dberr_t
-dict_create_zip_dict(
-	const char*	name,		/*!< in: zip_dict name */
-	ulint		name_len,	/*!< in: zip_dict name length*/
-	const char*	data,		/*!< in: zip_dict data */
-	ulint		data_len)	/*!< in: zip_dict data length */
+dict_create_zip_dict(const char *name, ulint name_len, const char *data,
+		     ulint data_len)
 {
-	dberr_t		err = DB_SUCCESS;
-	trx_t*		trx;
-
-	ut_ad(name);
-	ut_ad(data);
+  ut_ad(name);
+  ut_ad(data);
 
 	rw_lock_x_lock(dict_operation_lock);
 	dict_mutex_enter_for_mysql();
 
-	trx = trx_allocate_for_background();
+  trx_t * const trx = trx_allocate_for_background();
 	trx->op_info = "insert zip_dict";
 	trx->dict_operation_lock_mode = RW_X_LATCH;
 	trx_start_if_not_started(trx, true);
 
-	err = dict_create_add_zip_dict(name, name_len, data, data_len, trx);
+  dberr_t err = dict_create_add_zip_dict(name, name_len, data, data_len, trx);
+
+	if (err == DB_SUCCESS) {
+		trx_commit_for_mysql(trx);
+	}
+	else {
+		trx->op_info = "rollback of internal trx on zip_dict table";
+		trx_rollback_to_savepoint(trx, nullptr);
+		ut_a(trx->error_state == DB_SUCCESS);
+	}
+	trx->op_info = "";
+	trx->dict_operation_lock_mode = 0;
+	trx_free_for_background(trx);
+
+	dict_mutex_exit_for_mysql();
+	rw_lock_x_unlock(dict_operation_lock);
+
+	return err;
+}
+
+/** Get single compression dictionary id for the given
+(table id, column pos) pair.
+@param[in]	table_id	table id
+@param[in]	column_pos	column position
+@param[out]	dict_id		zip_dict id
+@param[in]	dict_locked	true if data dictionary locked
+@retval	DB_SUCCESS		if OK
+@retval	DB_RECORD_NOT_FOUND	if not found */
+dberr_t dict_get_dictionary_id_by_key(ulint table_id, ulint column_pos,
+				      ulint *dict_id, bool dict_locked) {
+	bool		dict_operation_locked = dict_locked;
+	DBUG_EXECUTE_IF("ib_purge_virtual_index_callback",
+		dict_operation_locked = true; );
+
+	if (!dict_operation_locked) {
+		rw_lock_s_lock(dict_operation_lock);
+	}
+	if (!dict_locked) {
+		dict_mutex_enter_for_mysql();
+	}
+
+	trx_t * const trx = trx_allocate_for_background();
+	trx->op_info = "get zip dict id by composite key";
+	trx->dict_operation_lock_mode = RW_S_LATCH;
+	trx_start_if_not_started(trx, false);
+
+	const dberr_t err = dict_create_get_zip_dict_id_by_reference(table_id, column_pos,
+		dict_id, trx);
+
+	trx_commit_for_mysql(trx);
+	trx->dict_operation_lock_mode = 0;
+	trx_free_for_background(trx);
+
+	if (!dict_locked) {
+		dict_mutex_exit_for_mysql();
+	}
+	if (!dict_operation_locked) {
+		rw_lock_s_unlock(dict_operation_lock);
+	}
+
+	return err;
+}
+
+/** Get compression dictionary info (name and data) for the given id.
+Allocates memory in name->str and data->str on success.
+Must be freed with mem_free().
+@param[in]	dict_id		dictionary id
+@param[out]	name		dictionary name
+@param[out]	name_len	dictionary name length
+@param[out]	data		dictionary data
+@param[out]	data_len	dictionary data lenght
+@param[in]	dict_locked	true if data dictionary locked
+@retval	DB_SUCCESS		if OK
+@retval	DB_RECORD_NOT_FOUND	if not found */
+dberr_t
+dict_get_dictionary_info_by_id(ulint	dict_id,
+	char**	name,
+	ulint*	name_len,
+	char**	data,
+	ulint*	data_len,
+	bool	dict_locked)
+{
+	bool		dict_operation_locked = dict_locked;
+	DBUG_EXECUTE_IF("ib_purge_virtual_index_callback",
+		dict_operation_locked = true; );
+
+	if (!dict_operation_locked) {
+		rw_lock_s_lock(dict_operation_lock);
+	}
+	if (!dict_locked) {
+		dict_mutex_enter_for_mysql();
+	}
+
+	trx_t * const trx = trx_allocate_for_background();
+	trx->op_info = "get zip dict name and data by id";
+	trx->dict_operation_lock_mode = RW_S_LATCH;
+	trx_start_if_not_started(trx, false);
+
+	const dberr_t err = dict_create_get_zip_dict_info_by_id(dict_id, name, name_len,
+		data, data_len, trx);
+
+	trx_commit_for_mysql(trx);
+	trx->dict_operation_lock_mode = 0;
+	trx_free_for_background(trx);
+
+	if (!dict_locked) {
+		dict_mutex_exit_for_mysql();
+	}
+	if (!dict_operation_locked) {
+		rw_lock_s_unlock(dict_operation_lock);
+	}
+
+	return err;
+}
+
+/** Delete a record in SYS_ZIP_DICT with the given name.
+@param[in]	name		zip_dict name
+@param[in]	name_len	zip_dict name length
+@retval	DB_SUCCESS		if OK
+@retval	DB_RECORD_NOT_FOUND	if not found
+@retval	DB_ROW_IS_REFERENCED	if in use */
+dberr_t
+dict_drop_zip_dict(const char*	name,
+	ulint		name_len)
+{
+	ut_ad(name);
+
+	rw_lock_x_lock(dict_operation_lock);
+	dict_mutex_enter_for_mysql();
+
+	const trx_t *trx = trx_allocate_for_background();
+	trx->op_info = "delete zip_dict";
+	trx->dict_operation_lock_mode = RW_X_LATCH;
+	trx_start_if_not_started(trx, true);
+
+	const dberr_t err = dict_create_remove_zip_dict(name, name_len, trx);
 
 	if (err == DB_SUCCESS) {
 		trx_commit_for_mysql(trx);
@@ -7765,138 +7530,4 @@
 
 	return err;
 }
-/** Get single compression dictionary id for the given
-(table id, column pos) pair.
-@retval	DB_SUCCESS		if OK
-@retval	DB_RECORD_NOT_FOUND	if not found */
-dberr_t
-dict_get_dictionary_id_by_key(
-	ulint	table_id,	/*!< in: table id */
-	ulint	column_pos,	/*!< in: column position */
-	ulint*	dict_id,	/*!< out: zip_dict id */
-	bool	dict_locked)	/*!< in: true if data dictionary locked */
-{
-	dberr_t		err = DB_SUCCESS;
-	trx_t*		trx;
-	bool		dict_operation_locked = dict_locked;
-	DBUG_EXECUTE_IF("ib_purge_virtual_index_callback",
-		dict_operation_locked = true; );
-
-	if (!dict_operation_locked) {
-		rw_lock_s_lock(dict_operation_lock);
-	}
-	if (!dict_locked) {
-		dict_mutex_enter_for_mysql();
-	}
-
-	trx = trx_allocate_for_background();
-	trx->op_info = "get zip dict id by composite key";
-	trx->dict_operation_lock_mode = RW_S_LATCH;
-	trx_start_if_not_started(trx, false);
-
-	err = dict_create_get_zip_dict_id_by_reference(table_id, column_pos,
-		dict_id, trx);
-
-	trx_commit_for_mysql(trx);
-	trx->dict_operation_lock_mode = 0;
-	trx_free_for_background(trx);
-
-	if (!dict_locked) {
-		dict_mutex_exit_for_mysql();
-	}
-	if (!dict_operation_locked) {
-		rw_lock_s_unlock(dict_operation_lock);
-	}
-
-	return err;
-}
-/** Get compression dictionary info (name and data) for the given id.
-Allocates memory in name->str and data->str on success.
-Must be freed with mem_free().
-@retval	DB_SUCCESS		if OK
-@retval	DB_RECORD_NOT_FOUND	if not found */
-dberr_t
-dict_get_dictionary_info_by_id(
-	ulint	dict_id,	/*!< in: table name */
-	char**	name,		/*!< out: dictionary name */
-	ulint*	name_len,	/*!< out: dictionary name length*/
-	char**	data,		/*!< out: dictionary data */
-	ulint*	data_len,	/*!< out: dictionary data length*/
-	bool	dict_locked)	/*!< in: true if data dictionary locked */
-{
-	dberr_t		err = DB_SUCCESS;
-	trx_t*		trx;
-	bool		dict_operation_locked = dict_locked;
-	DBUG_EXECUTE_IF("ib_purge_virtual_index_callback",
-		dict_operation_locked = true; );
-
-	if (!dict_operation_locked) {
-		rw_lock_s_lock(dict_operation_lock);
-	}
-	if (!dict_locked) {
-		dict_mutex_enter_for_mysql();
-	}
-
-	trx = trx_allocate_for_background();
-	trx->op_info = "get zip dict name and data by id";
-	trx->dict_operation_lock_mode = RW_S_LATCH;
-	trx_start_if_not_started(trx, false);
-
-	err = dict_create_get_zip_dict_info_by_id(dict_id, name, name_len,
-		data, data_len, trx);
-
-	trx_commit_for_mysql(trx);
-	trx->dict_operation_lock_mode = 0;
-	trx_free_for_background(trx);
-
-	if (!dict_locked) {
-		dict_mutex_exit_for_mysql();
-	}
-	if (!dict_operation_locked) {
-		rw_lock_s_unlock(dict_operation_lock);
-	}
-
-	return err;
-}
-/** Delete a record in SYS_ZIP_DICT with the given name.
-@retval	DB_SUCCESS		if OK
-@retval	DB_RECORD_NOT_FOUND	if not found
-@retval	DB_ROW_IS_REFERENCED	if in use */
-dberr_t
-dict_drop_zip_dict(
-	const char*	name,		/*!< in: zip_dict name */
-	ulint		name_len)	/*!< in: zip_dict name length*/
-{
-	dberr_t		err = DB_SUCCESS;
-	trx_t*		trx;
-
-	ut_ad(name);
-
-	rw_lock_x_lock(dict_operation_lock);
-	dict_mutex_enter_for_mysql();
-
-	trx = trx_allocate_for_background();
-	trx->op_info = "delete zip_dict";
-	trx->dict_operation_lock_mode = RW_X_LATCH;
-	trx_start_if_not_started(trx, true);
-
-	err = dict_create_remove_zip_dict(name, name_len, trx);
-
-	if (err == DB_SUCCESS) {
-		trx_commit_for_mysql(trx);
-	}
-	else {
-		trx->op_info = "rollback of internal trx on zip_dict table";
-		trx_rollback_to_savepoint(trx, NULL);
-		ut_a(trx->error_state == DB_SUCCESS);
-	}
-	trx->op_info = "";
-	trx->dict_operation_lock_mode = 0;
-	trx_free_for_background(trx);
-
-	dict_mutex_exit_for_mysql();
-	rw_lock_x_unlock(dict_operation_lock);
-
-	return err;
-}
->>>>>>> 333b4508
+#endif