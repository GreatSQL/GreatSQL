/*****************************************************************************

<<<<<<< HEAD
Copyright (c) 2012, 2018, Oracle and/or its affiliates. All Rights Reserved.
=======
Copyright (c) 2012, 2019, Oracle and/or its affiliates. All Rights Reserved.
>>>>>>> 4869291f

This program is free software; you can redistribute it and/or modify it under
the terms of the GNU General Public License, version 2.0, as published by the
Free Software Foundation.

This program is also distributed with certain software (including but not
limited to OpenSSL) that is licensed under separate terms, as designated in a
particular file or component or in included license documentation. The authors
of MySQL hereby grant you an additional permission to link the program and
your derivative works with the separately licensed software that they have
included with MySQL.

This program is distributed in the hope that it will be useful, but WITHOUT
ANY WARRANTY; without even the implied warranty of MERCHANTABILITY or FITNESS
FOR A PARTICULAR PURPOSE. See the GNU General Public License, version 2.0,
for more details.

You should have received a copy of the GNU General Public License along with
this program; if not, write to the Free Software Foundation, Inc.,
51 Franklin St, Fifth Floor, Boston, MA 02110-1301  USA

*****************************************************************************/

/** @file dict/dict0stats_bg.cc
 Code used for background table and index stats gathering.

 Created Apr 25, 2012 Vasil Dimov
 *******************************************************/

#include "sql_thd_internal_api.h"
<<<<<<< HEAD

#include <stddef.h>
#include <sys/types.h>
#include <vector>

=======

#include <stddef.h>
#include <sys/types.h>
#include <vector>

>>>>>>> 4869291f
#include "dict0dd.h"
#include "dict0dict.h"
#include "dict0stats.h"
#include "dict0stats_bg.h"

#include "os0thread-create.h"
#include "row0mysql.h"
#include "srv0start.h"
#include "ut0new.h"

/** Minimum time interval between stats recalc for a given table */
#define MIN_RECALC_INTERVAL 10 /* seconds */

<<<<<<< HEAD
#define SHUTTING_DOWN() (srv_shutdown_state != SRV_SHUTDOWN_NONE)
=======
#define SHUTTING_DOWN() (srv_shutdown_state.load() != SRV_SHUTDOWN_NONE)
>>>>>>> 4869291f

/** Event to wake up the stats thread */
os_event_t dict_stats_event = NULL;

#ifdef UNIV_DEBUG
/** Used by SET GLOBAL innodb_dict_stats_disabled_debug = 1; */
bool innodb_dict_stats_disabled_debug;

static os_event_t dict_stats_disabled_event;
#endif /* UNIV_DEBUG */

/** This mutex protects the "recalc_pool" variable. */
static ib_mutex_t recalc_pool_mutex;

/** The number of tables that can be added to "recalc_pool" before
it is enlarged */
static const ulint RECALC_POOL_INITIAL_SLOTS = 128;

/** Allocator type, used by std::vector */
typedef ut_allocator<table_id_t> recalc_pool_allocator_t;

/** The multitude of tables whose stats are to be automatically
recalculated - an STL vector */
typedef std::vector<table_id_t, recalc_pool_allocator_t> recalc_pool_t;

/** Iterator type for iterating over the elements of objects of type
recalc_pool_t. */
typedef recalc_pool_t::iterator recalc_pool_iterator_t;

/** Pool where we store information on which tables are to be processed
by background statistics gathering. */
static recalc_pool_t *recalc_pool;

/** Variable to initiate shutdown the dict stats thread. Note we don't
use 'srv_shutdown_state' because we want to shutdown dict stats thread
before purge thread. */
static bool dict_stats_start_shutdown;

<<<<<<< HEAD
/** Event to wait for shutdown of the dict stats thread */
static os_event_t dict_stats_shutdown_event;

=======
>>>>>>> 4869291f
/** Initialize the recalc pool, called once during thread initialization. */
static void dict_stats_recalc_pool_init() {
  ut_ad(!srv_read_only_mode);

  const PSI_memory_key key = mem_key_dict_stats_bg_recalc_pool_t;

  recalc_pool = UT_NEW(recalc_pool_t(recalc_pool_allocator_t(key)), key);

  recalc_pool->reserve(RECALC_POOL_INITIAL_SLOTS);
}

/** Free the resources occupied by the recalc pool, called once during
 thread de-initialization. */
static void dict_stats_recalc_pool_deinit() {
  ut_ad(!srv_read_only_mode);

  recalc_pool->clear();

  UT_DELETE(recalc_pool);
  recalc_pool = NULL;
}

/** Add a table to the recalc pool, which is processed by the
 background stats gathering thread. Only the table id is added to the
 list, so the table can be closed after being enqueued and it will be
 opened when needed. If the table does not exist later (has been DROPped),
 then it will be removed from the pool and skipped. */
void dict_stats_recalc_pool_add(
    const dict_table_t *table) /*!< in: table to add */
{
  ut_ad(!srv_read_only_mode);
<<<<<<< HEAD

  mutex_enter(&recalc_pool_mutex);

  /* quit if already in the list */
  for (recalc_pool_iterator_t iter = recalc_pool->begin();
       iter != recalc_pool->end(); ++iter) {
    if (*iter == table->id) {
      mutex_exit(&recalc_pool_mutex);
      return;
    }
  }

  recalc_pool->push_back(table->id);

  mutex_exit(&recalc_pool_mutex);

=======

  mutex_enter(&recalc_pool_mutex);

  /* quit if already in the list */
  for (recalc_pool_iterator_t iter = recalc_pool->begin();
       iter != recalc_pool->end(); ++iter) {
    if (*iter == table->id) {
      mutex_exit(&recalc_pool_mutex);
      return;
    }
  }

  recalc_pool->push_back(table->id);

  mutex_exit(&recalc_pool_mutex);

>>>>>>> 4869291f
  os_event_set(dict_stats_event);
}

/** Get a table from the auto recalc pool. The returned table id is removed
 from the pool.
 @return true if the pool was non-empty and "id" was set, false otherwise */
static bool dict_stats_recalc_pool_get(
    table_id_t *id) /*!< out: table id, or unmodified if list is
                    empty */
{
  ut_ad(!srv_read_only_mode);

  mutex_enter(&recalc_pool_mutex);

  if (recalc_pool->empty()) {
    mutex_exit(&recalc_pool_mutex);
    return (false);
  }

  *id = recalc_pool->at(0);

  recalc_pool->erase(recalc_pool->begin());

  mutex_exit(&recalc_pool_mutex);

  return (true);
}

/** Delete a given table from the auto recalc pool.
 dict_stats_recalc_pool_del() */
void dict_stats_recalc_pool_del(
    const dict_table_t *table) /*!< in: table to remove */
{
  ut_ad(!srv_read_only_mode);
  ut_ad(mutex_own(&dict_sys->mutex));

  mutex_enter(&recalc_pool_mutex);

  ut_ad(table->id > 0);

  for (recalc_pool_iterator_t iter = recalc_pool->begin();
       iter != recalc_pool->end(); ++iter) {
    if (*iter == table->id) {
      /* erase() invalidates the iterator */
      recalc_pool->erase(iter);
      break;
    }
  }

  mutex_exit(&recalc_pool_mutex);
}

/** Wait until background stats thread has stopped using the specified table.
 The caller must have locked the data dictionary using
 row_mysql_lock_data_dictionary() and this function may unlock it temporarily
 and restore the lock before it exits.
 The background stats thread is guaranteed not to start using the specified
 table after this function returns and before the caller unlocks the data
 dictionary because it sets the BG_STAT_IN_PROGRESS bit in table->stats_bg_flag
 under dict_sys->mutex. */
void dict_stats_wait_bg_to_stop_using_table(
    dict_table_t *table, /*!< in/out: table */
    trx_t *trx)          /*!< in/out: transaction to use for
                         unlocking/locking the data dict */
{
  while (!dict_stats_stop_bg(table)) {
    DICT_STATS_BG_YIELD(trx);
  }
}

/** Initialize global variables needed for the operation of dict_stats_thread()
 Must be called before dict_stats_thread() is started. */
void dict_stats_thread_init() {
  ut_a(!srv_read_only_mode);
<<<<<<< HEAD

  dict_stats_event = os_event_create(0);
  dict_stats_shutdown_event = os_event_create(0);

  ut_d(dict_stats_disabled_event = os_event_create(0));

  /* The recalc_pool_mutex is acquired from:
  1) the background stats gathering thread before any other latch
     and released without latching anything else in between (thus
     any level would do here)
  2) from row_update_statistics_if_needed()
     and released without latching anything else in between. We know
     that dict_sys->mutex (SYNC_DICT) is not acquired when
     row_update_statistics_if_needed() is called and it may be acquired
     inside that function (thus a level <=SYNC_DICT would do).
  3) from row_drop_table_for_mysql() after dict_sys->mutex (SYNC_DICT)
     and dict_operation_lock (SYNC_DICT_OPERATION) have been locked
     (thus a level <SYNC_DICT && <SYNC_DICT_OPERATION would do)
  So we choose SYNC_STATS_AUTO_RECALC to be about below SYNC_DICT. */

  mutex_create(LATCH_ID_RECALC_POOL, &recalc_pool_mutex);

  dict_stats_recalc_pool_init();
}

/** Free resources allocated by dict_stats_thread_init(), must be called
 after dict_stats_thread() has exited. */
void dict_stats_thread_deinit() {
  ut_a(!srv_read_only_mode);
  ut_ad(!srv_threads.m_dict_stats_thread_active);

  if (recalc_pool == NULL) {
    return;
  }

  dict_stats_recalc_pool_deinit();

  mutex_free(&recalc_pool_mutex);

#ifdef UNIV_DEBUG
  os_event_destroy(dict_stats_disabled_event);
  dict_stats_disabled_event = NULL;
#endif /* UNIV_DEBUG */

  os_event_destroy(dict_stats_event);
  os_event_destroy(dict_stats_shutdown_event);
  dict_stats_event = NULL;
  dict_stats_shutdown_event = NULL;
  dict_stats_start_shutdown = false;
}

/** Get the first table that has been added for auto recalc and eventually
update its stats.
@param[in,out]	thd	current thread */
static void dict_stats_process_entry_from_recalc_pool(THD *thd) {
  table_id_t table_id;

  ut_ad(!srv_read_only_mode);

  DBUG_EXECUTE_IF("do_not_meta_lock_in_background", return;);

  /* pop the first table from the auto recalc pool */
  if (!dict_stats_recalc_pool_get(&table_id)) {
    /* no tables for auto recalc */
    return;
  }

  dict_table_t *table;
  MDL_ticket *mdl = nullptr;

  /* We need to enter dict_sys->mutex for setting
  table->stats_bg_flag. This is for blocking other DDL, like drop
  table. */
  mutex_enter(&dict_sys->mutex);
  table = dd_table_open_on_id(table_id, thd, &mdl, true, true);

  if (table == NULL) {
    /* table does not exist, must have been DROPped
    after its id was enqueued */
    mutex_exit(&dict_sys->mutex);
    return;
  }

  /* Check whether table is corrupted */
  if (table->is_corrupted()) {
    dd_table_close(table, thd, &mdl, true);
    mutex_exit(&dict_sys->mutex);
    return;
  }

  /* Set bg flag. */
  table->stats_bg_flag = BG_STAT_IN_PROGRESS;

  mutex_exit(&dict_sys->mutex);

  /* ut_time() could be expensive, the current function
  is called once every time a table has been changed more than 10% and
  on a system with lots of small tables, this could become hot. If we
  find out that this is a problem, then the check below could eventually
  be replaced with something else, though a time interval is the natural
  approach. */

  if (ut_difftime(ut_time(), table->stats_last_recalc) < MIN_RECALC_INTERVAL) {
    /* Stats were (re)calculated not long ago. To avoid
    too frequent stats updates we put back the table on
    the auto recalc list and do nothing. */

    dict_stats_recalc_pool_add(table);

  } else {
    dict_stats_update(table, DICT_STATS_RECALC_PERSISTENT);
  }

  mutex_enter(&dict_sys->mutex);

  /* Set back bg flag */
  table->stats_bg_flag = BG_STAT_NONE;

  mutex_exit(&dict_sys->mutex);

=======

  dict_stats_event = os_event_create(0);

  ut_d(dict_stats_disabled_event = os_event_create(0));

  /* The recalc_pool_mutex is acquired from:
  1) the background stats gathering thread before any other latch
     and released without latching anything else in between (thus
     any level would do here)
  2) from row_update_statistics_if_needed()
     and released without latching anything else in between. We know
     that dict_sys->mutex (SYNC_DICT) is not acquired when
     row_update_statistics_if_needed() is called and it may be acquired
     inside that function (thus a level <=SYNC_DICT would do).
  3) from row_drop_table_for_mysql() after dict_sys->mutex (SYNC_DICT)
     and dict_operation_lock (SYNC_DICT_OPERATION) have been locked
     (thus a level <SYNC_DICT && <SYNC_DICT_OPERATION would do)
  So we choose SYNC_STATS_AUTO_RECALC to be about below SYNC_DICT. */

  mutex_create(LATCH_ID_RECALC_POOL, &recalc_pool_mutex);

  dict_stats_recalc_pool_init();
}

/** Free resources allocated by dict_stats_thread_init(), must be called
 after dict_stats_thread() has exited. */
void dict_stats_thread_deinit() {
  ut_a(!srv_read_only_mode);
  ut_ad(!srv_thread_is_active(srv_threads.m_dict_stats));

  if (recalc_pool == NULL) {
    return;
  }

  dict_stats_recalc_pool_deinit();

  mutex_free(&recalc_pool_mutex);

#ifdef UNIV_DEBUG
  os_event_destroy(dict_stats_disabled_event);
  dict_stats_disabled_event = NULL;
#endif /* UNIV_DEBUG */

  os_event_destroy(dict_stats_event);
  dict_stats_event = NULL;
  dict_stats_start_shutdown = false;
}

/** Get the first table that has been added for auto recalc and eventually
update its stats.
@param[in,out]	thd	current thread */
static void dict_stats_process_entry_from_recalc_pool(THD *thd) {
  table_id_t table_id;

  ut_ad(!srv_read_only_mode);

  DBUG_EXECUTE_IF("do_not_meta_lock_in_background", return;);

  /* pop the first table from the auto recalc pool */
  if (!dict_stats_recalc_pool_get(&table_id)) {
    /* no tables for auto recalc */
    return;
  }

  dict_table_t *table;
  MDL_ticket *mdl = nullptr;

  /* We need to enter dict_sys->mutex for setting
  table->stats_bg_flag. This is for blocking other DDL, like drop
  table. */
  mutex_enter(&dict_sys->mutex);
  table = dd_table_open_on_id(table_id, thd, &mdl, true, true);

  if (table == NULL) {
    /* table does not exist, must have been DROPped
    after its id was enqueued */
    mutex_exit(&dict_sys->mutex);
    return;
  }

  /* Check whether table is corrupted */
  if (table->is_corrupted()) {
    dd_table_close(table, thd, &mdl, true);
    mutex_exit(&dict_sys->mutex);
    return;
  }

  /* Set bg flag. */
  table->stats_bg_flag = BG_STAT_IN_PROGRESS;

  mutex_exit(&dict_sys->mutex);

  /* ut_time_monotonic() could be expensive, the current function
  is called once every time a table has been changed more than 10% and
  on a system with lots of small tables, this could become hot. If we
  find out that this is a problem, then the check below could eventually
  be replaced with something else, though a time interval is the natural
  approach. */

  if (ut_time_monotonic() - table->stats_last_recalc < MIN_RECALC_INTERVAL) {
    /* Stats were (re)calculated not long ago. To avoid
    too frequent stats updates we put back the table on
    the auto recalc list and do nothing. */

    dict_stats_recalc_pool_add(table);

  } else {
    dict_stats_update(table, DICT_STATS_RECALC_PERSISTENT);
  }

  mutex_enter(&dict_sys->mutex);

  /* Set back bg flag */
  table->stats_bg_flag = BG_STAT_NONE;

  mutex_exit(&dict_sys->mutex);

>>>>>>> 4869291f
  /* This call can't be moved into dict_sys->mutex protection,
  since it'll cause deadlock while release mdl lock. */
  dd_table_close(table, thd, &mdl, false);
}

#ifdef UNIV_DEBUG
/** Disables dict stats thread. It's used by:
        SET GLOBAL innodb_dict_stats_disabled_debug = 1 (0).
@param[in]	thd		thread handle
@param[in]	var		pointer to system variable
@param[out]	var_ptr		where the formal string goes
@param[in]	save		immediate result from check function */
void dict_stats_disabled_debug_update(THD *thd, SYS_VAR *var, void *var_ptr,
                                      const void *save) {
  /* This method is protected by mutex, as every SET GLOBAL .. */
  ut_ad(dict_stats_disabled_event != NULL);

  const bool disable = *static_cast<const bool *>(save);

  const int64_t sig_count = os_event_reset(dict_stats_disabled_event);

  innodb_dict_stats_disabled_debug = disable;

  if (disable) {
    os_event_set(dict_stats_event);
    os_event_wait_low(dict_stats_disabled_event, sig_count);
  }
}
#endif /* UNIV_DEBUG */

/** This is the thread for background stats gathering. It pops tables, from
the auto recalc list and proceeds them, eventually recalculating their
statistics. */
void dict_stats_thread() {
<<<<<<< HEAD
  my_thread_init();

=======
>>>>>>> 4869291f
  ut_a(!srv_read_only_mode);
  THD *thd = create_thd(false, true, true, 0);

  while (!dict_stats_start_shutdown) {
    /* Wake up periodically even if not signaled. This is
    because we may lose an event - if the below call to
    dict_stats_process_entry_from_recalc_pool() puts the entry back
    in the list, the os_event_set() will be lost by the subsequent
    os_event_reset(). */
    os_event_wait_time(dict_stats_event, MIN_RECALC_INTERVAL * 1000000);

#ifdef UNIV_DEBUG
    while (innodb_dict_stats_disabled_debug) {
      os_event_set(dict_stats_disabled_event);
      if (dict_stats_start_shutdown) {
        break;
      }
      os_event_wait_time(dict_stats_event, 100000);
    }
#endif /* UNIV_DEBUG */

    if (dict_stats_start_shutdown) {
      break;
    }

    dict_stats_process_entry_from_recalc_pool(thd);

    os_event_reset(dict_stats_event);
  }

<<<<<<< HEAD
  std::atomic_thread_fence(std::memory_order_seq_cst);
  srv_threads.m_dict_stats_thread_active = false;

  os_event_set(dict_stats_shutdown_event);

  destroy_thd(thd);
  my_thread_end();
=======
  destroy_thd(thd);
>>>>>>> 4869291f
}

/** Shutdown the dict stats thread. */
void dict_stats_shutdown() {
  dict_stats_start_shutdown = true;
  os_event_set(dict_stats_event);
<<<<<<< HEAD
  os_event_wait(dict_stats_shutdown_event);
=======

  srv_threads.m_dict_stats.join();
>>>>>>> 4869291f
}<|MERGE_RESOLUTION|>--- conflicted
+++ resolved
@@ -1,10 +1,6 @@
 /*****************************************************************************
 
-<<<<<<< HEAD
-Copyright (c) 2012, 2018, Oracle and/or its affiliates. All Rights Reserved.
-=======
 Copyright (c) 2012, 2019, Oracle and/or its affiliates. All Rights Reserved.
->>>>>>> 4869291f
 
 This program is free software; you can redistribute it and/or modify it under
 the terms of the GNU General Public License, version 2.0, as published by the
@@ -35,19 +31,11 @@
  *******************************************************/
 
 #include "sql_thd_internal_api.h"
-<<<<<<< HEAD
 
 #include <stddef.h>
 #include <sys/types.h>
 #include <vector>
 
-=======
-
-#include <stddef.h>
-#include <sys/types.h>
-#include <vector>
-
->>>>>>> 4869291f
 #include "dict0dd.h"
 #include "dict0dict.h"
 #include "dict0stats.h"
@@ -61,11 +49,7 @@
 /** Minimum time interval between stats recalc for a given table */
 #define MIN_RECALC_INTERVAL 10 /* seconds */
 
-<<<<<<< HEAD
-#define SHUTTING_DOWN() (srv_shutdown_state != SRV_SHUTDOWN_NONE)
-=======
 #define SHUTTING_DOWN() (srv_shutdown_state.load() != SRV_SHUTDOWN_NONE)
->>>>>>> 4869291f
 
 /** Event to wake up the stats thread */
 os_event_t dict_stats_event = NULL;
@@ -78,7 +62,7 @@
 #endif /* UNIV_DEBUG */
 
 /** This mutex protects the "recalc_pool" variable. */
-static ib_mutex_t recalc_pool_mutex;
+static ib_uninitialized_mutex_t recalc_pool_mutex;
 
 /** The number of tables that can be added to "recalc_pool" before
 it is enlarged */
@@ -104,12 +88,6 @@
 before purge thread. */
 static bool dict_stats_start_shutdown;
 
-<<<<<<< HEAD
-/** Event to wait for shutdown of the dict stats thread */
-static os_event_t dict_stats_shutdown_event;
-
-=======
->>>>>>> 4869291f
 /** Initialize the recalc pool, called once during thread initialization. */
 static void dict_stats_recalc_pool_init() {
   ut_ad(!srv_read_only_mode);
@@ -141,7 +119,6 @@
     const dict_table_t *table) /*!< in: table to add */
 {
   ut_ad(!srv_read_only_mode);
-<<<<<<< HEAD
 
   mutex_enter(&recalc_pool_mutex);
 
@@ -158,24 +135,6 @@
 
   mutex_exit(&recalc_pool_mutex);
 
-=======
-
-  mutex_enter(&recalc_pool_mutex);
-
-  /* quit if already in the list */
-  for (recalc_pool_iterator_t iter = recalc_pool->begin();
-       iter != recalc_pool->end(); ++iter) {
-    if (*iter == table->id) {
-      mutex_exit(&recalc_pool_mutex);
-      return;
-    }
-  }
-
-  recalc_pool->push_back(table->id);
-
-  mutex_exit(&recalc_pool_mutex);
-
->>>>>>> 4869291f
   os_event_set(dict_stats_event);
 }
 
@@ -250,10 +209,8 @@
  Must be called before dict_stats_thread() is started. */
 void dict_stats_thread_init() {
   ut_a(!srv_read_only_mode);
-<<<<<<< HEAD
 
   dict_stats_event = os_event_create(0);
-  dict_stats_shutdown_event = os_event_create(0);
 
   ut_d(dict_stats_disabled_event = os_event_create(0));
 
@@ -280,126 +237,6 @@
  after dict_stats_thread() has exited. */
 void dict_stats_thread_deinit() {
   ut_a(!srv_read_only_mode);
-  ut_ad(!srv_threads.m_dict_stats_thread_active);
-
-  if (recalc_pool == NULL) {
-    return;
-  }
-
-  dict_stats_recalc_pool_deinit();
-
-  mutex_free(&recalc_pool_mutex);
-
-#ifdef UNIV_DEBUG
-  os_event_destroy(dict_stats_disabled_event);
-  dict_stats_disabled_event = NULL;
-#endif /* UNIV_DEBUG */
-
-  os_event_destroy(dict_stats_event);
-  os_event_destroy(dict_stats_shutdown_event);
-  dict_stats_event = NULL;
-  dict_stats_shutdown_event = NULL;
-  dict_stats_start_shutdown = false;
-}
-
-/** Get the first table that has been added for auto recalc and eventually
-update its stats.
-@param[in,out]	thd	current thread */
-static void dict_stats_process_entry_from_recalc_pool(THD *thd) {
-  table_id_t table_id;
-
-  ut_ad(!srv_read_only_mode);
-
-  DBUG_EXECUTE_IF("do_not_meta_lock_in_background", return;);
-
-  /* pop the first table from the auto recalc pool */
-  if (!dict_stats_recalc_pool_get(&table_id)) {
-    /* no tables for auto recalc */
-    return;
-  }
-
-  dict_table_t *table;
-  MDL_ticket *mdl = nullptr;
-
-  /* We need to enter dict_sys->mutex for setting
-  table->stats_bg_flag. This is for blocking other DDL, like drop
-  table. */
-  mutex_enter(&dict_sys->mutex);
-  table = dd_table_open_on_id(table_id, thd, &mdl, true, true);
-
-  if (table == NULL) {
-    /* table does not exist, must have been DROPped
-    after its id was enqueued */
-    mutex_exit(&dict_sys->mutex);
-    return;
-  }
-
-  /* Check whether table is corrupted */
-  if (table->is_corrupted()) {
-    dd_table_close(table, thd, &mdl, true);
-    mutex_exit(&dict_sys->mutex);
-    return;
-  }
-
-  /* Set bg flag. */
-  table->stats_bg_flag = BG_STAT_IN_PROGRESS;
-
-  mutex_exit(&dict_sys->mutex);
-
-  /* ut_time() could be expensive, the current function
-  is called once every time a table has been changed more than 10% and
-  on a system with lots of small tables, this could become hot. If we
-  find out that this is a problem, then the check below could eventually
-  be replaced with something else, though a time interval is the natural
-  approach. */
-
-  if (ut_difftime(ut_time(), table->stats_last_recalc) < MIN_RECALC_INTERVAL) {
-    /* Stats were (re)calculated not long ago. To avoid
-    too frequent stats updates we put back the table on
-    the auto recalc list and do nothing. */
-
-    dict_stats_recalc_pool_add(table);
-
-  } else {
-    dict_stats_update(table, DICT_STATS_RECALC_PERSISTENT);
-  }
-
-  mutex_enter(&dict_sys->mutex);
-
-  /* Set back bg flag */
-  table->stats_bg_flag = BG_STAT_NONE;
-
-  mutex_exit(&dict_sys->mutex);
-
-=======
-
-  dict_stats_event = os_event_create(0);
-
-  ut_d(dict_stats_disabled_event = os_event_create(0));
-
-  /* The recalc_pool_mutex is acquired from:
-  1) the background stats gathering thread before any other latch
-     and released without latching anything else in between (thus
-     any level would do here)
-  2) from row_update_statistics_if_needed()
-     and released without latching anything else in between. We know
-     that dict_sys->mutex (SYNC_DICT) is not acquired when
-     row_update_statistics_if_needed() is called and it may be acquired
-     inside that function (thus a level <=SYNC_DICT would do).
-  3) from row_drop_table_for_mysql() after dict_sys->mutex (SYNC_DICT)
-     and dict_operation_lock (SYNC_DICT_OPERATION) have been locked
-     (thus a level <SYNC_DICT && <SYNC_DICT_OPERATION would do)
-  So we choose SYNC_STATS_AUTO_RECALC to be about below SYNC_DICT. */
-
-  mutex_create(LATCH_ID_RECALC_POOL, &recalc_pool_mutex);
-
-  dict_stats_recalc_pool_init();
-}
-
-/** Free resources allocated by dict_stats_thread_init(), must be called
- after dict_stats_thread() has exited. */
-void dict_stats_thread_deinit() {
-  ut_a(!srv_read_only_mode);
   ut_ad(!srv_thread_is_active(srv_threads.m_dict_stats));
 
   if (recalc_pool == NULL) {
@@ -489,7 +326,6 @@
 
   mutex_exit(&dict_sys->mutex);
 
->>>>>>> 4869291f
   /* This call can't be moved into dict_sys->mutex protection,
   since it'll cause deadlock while release mdl lock. */
   dd_table_close(table, thd, &mdl, false);
@@ -524,11 +360,6 @@
 the auto recalc list and proceeds them, eventually recalculating their
 statistics. */
 void dict_stats_thread() {
-<<<<<<< HEAD
-  my_thread_init();
-
-=======
->>>>>>> 4869291f
   ut_a(!srv_read_only_mode);
   THD *thd = create_thd(false, true, true, 0);
 
@@ -559,27 +390,13 @@
     os_event_reset(dict_stats_event);
   }
 
-<<<<<<< HEAD
-  std::atomic_thread_fence(std::memory_order_seq_cst);
-  srv_threads.m_dict_stats_thread_active = false;
-
-  os_event_set(dict_stats_shutdown_event);
-
   destroy_thd(thd);
-  my_thread_end();
-=======
-  destroy_thd(thd);
->>>>>>> 4869291f
 }
 
 /** Shutdown the dict stats thread. */
 void dict_stats_shutdown() {
   dict_stats_start_shutdown = true;
   os_event_set(dict_stats_event);
-<<<<<<< HEAD
-  os_event_wait(dict_stats_shutdown_event);
-=======
 
   srv_threads.m_dict_stats.join();
->>>>>>> 4869291f
 }