--- conflicted
+++ resolved
@@ -2600,21 +2600,10 @@
 	} else {
 
 		sum_sizes = ibuf_get_merge_pages(
-<<<<<<< HEAD
 			&pcur, space, IBUF_MAX_N_PAGES_MERGED,
 			&pages[0], &spaces[0], &n_pages,
 			&mtr);
-#ifdef UNIV_DEBUG
 		ib::info() << "Size of pages merged " << sum_sizes;
-#endif
-=======
-				&pcur, space, IBUF_MAX_N_PAGES_MERGED,
-				&pages[0], &spaces[0], &versions[0], &n_pages,
-				&mtr);
-		ib_logf(IB_LOG_LEVEL_INFO,"\n Size of pages merged %lu"
-                        ,sum_sizes);
-
->>>>>>> 8c6c412c
 	}
 
 	ibuf_mtr_commit(&mtr);
