/*****************************************************************************

Copyright (c) 1997, 2013, Oracle and/or its affiliates. All Rights Reserved.

This program is free software; you can redistribute it and/or modify it under
the terms of the GNU General Public License as published by the Free Software
Foundation; version 2 of the License.

This program is distributed in the hope that it will be useful, but WITHOUT
ANY WARRANTY; without even the implied warranty of MERCHANTABILITY or FITNESS
FOR A PARTICULAR PURPOSE. See the GNU General Public License for more details.

You should have received a copy of the GNU General Public License along with
this program; if not, write to the Free Software Foundation, Inc.,
51 Franklin Street, Suite 500, Boston, MA 02110-1335 USA

*****************************************************************************/

/**************************************************//**
@file ibuf/ibuf0ibuf.cc
Insert buffer

Created 7/19/1997 Heikki Tuuri
*******************************************************/

#include "ibuf0ibuf.h"

#if defined UNIV_DEBUG || defined UNIV_IBUF_DEBUG
UNIV_INTERN my_bool	srv_ibuf_disable_background_merge;
#endif /* UNIV_DEBUG || UNIV_IBUF_DEBUG */

/** Number of bits describing a single page */
#define IBUF_BITS_PER_PAGE	4
#if IBUF_BITS_PER_PAGE % 2
# error "IBUF_BITS_PER_PAGE must be an even number!"
#endif
/** The start address for an insert buffer bitmap page bitmap */
#define IBUF_BITMAP		PAGE_DATA

#ifdef UNIV_NONINL
#include "ibuf0ibuf.ic"
#endif

#ifndef UNIV_HOTBACKUP

#include "ha_prototypes.h"

#include "buf0buf.h"
#include "buf0rea.h"
#include "fsp0fsp.h"
#include "trx0sys.h"
#include "fil0fil.h"
#include "rem0rec.h"
#include "btr0cur.h"
#include "btr0pcur.h"
#include "btr0btr.h"
#include "row0upd.h"
#include "sync0sync.h"
#include "dict0boot.h"
#include "fut0lst.h"
#include "lock0lock.h"
#include "log0recv.h"
#include "que0que.h"
#include "srv0start.h" /* srv_shutdown_state */
<<<<<<< HEAD
#include "srv0space.h"
=======
#include "ha_prototypes.h"
#include "rem0cmp.h"
>>>>>>> f57bcddb

/*	STRUCTURE OF AN INSERT BUFFER RECORD

In versions < 4.1.x:

1. The first field is the page number.
2. The second field is an array which stores type info for each subsequent
   field. We store the information which affects the ordering of records, and
   also the physical storage size of an SQL NULL value. E.g., for CHAR(10) it
   is 10 bytes.
3. Next we have the fields of the actual index record.

In versions >= 4.1.x:

Note that contary to what we planned in the 1990's, there will only be one
insert buffer tree, and that is in the system tablespace of InnoDB.

1. The first field is the space id.
2. The second field is a one-byte marker (0) which differentiates records from
   the < 4.1.x storage format.
3. The third field is the page number.
4. The fourth field contains the type info, where we have also added 2 bytes to
   store the charset. In the compressed table format of 5.0.x we must add more
   information here so that we can build a dummy 'index' struct which 5.0.x
   can use in the binary search on the index page in the ibuf merge phase.
5. The rest of the fields contain the fields of the actual index record.

In versions >= 5.0.3:

The first byte of the fourth field is an additional marker (0) if the record
is in the compact format.  The presence of this marker can be detected by
looking at the length of the field modulo DATA_NEW_ORDER_NULL_TYPE_BUF_SIZE.

The high-order bit of the character set field in the type info is the
"nullable" flag for the field.

In versions >= 5.5:

The optional marker byte at the start of the fourth field is replaced by
mandatory 3 fields, totaling 4 bytes:

 1. 2 bytes: Counter field, used to sort records within a (space id, page
    no) in the order they were added. This is needed so that for example the
    sequence of operations "INSERT x, DEL MARK x, INSERT x" is handled
    correctly.

 2. 1 byte: Operation type (see ibuf_op_t).

 3. 1 byte: Flags. Currently only one flag exists, IBUF_REC_COMPACT.

To ensure older records, which do not have counters to enforce correct
sorting, are merged before any new records, ibuf_insert checks if we're
trying to insert to a position that contains old-style records, and if so,
refuses the insert. Thus, ibuf pages are gradually converted to the new
format as their corresponding buffer pool pages are read into memory.
*/


/*	PREVENTING DEADLOCKS IN THE INSERT BUFFER SYSTEM

If an OS thread performs any operation that brings in disk pages from
non-system tablespaces into the buffer pool, or creates such a page there,
then the operation may have as a side effect an insert buffer index tree
compression. Thus, the tree latch of the insert buffer tree may be acquired
in the x-mode, and also the file space latch of the system tablespace may
be acquired in the x-mode.

Also, an insert to an index in a non-system tablespace can have the same
effect. How do we know this cannot lead to a deadlock of OS threads? There
is a problem with the i\o-handler threads: they break the latching order
because they own x-latches to pages which are on a lower level than the
insert buffer tree latch, its page latches, and the tablespace latch an
insert buffer operation can reserve.

The solution is the following: Let all the tree and page latches connected
with the insert buffer be later in the latching order than the fsp latch and
fsp page latches.

Insert buffer pages must be such that the insert buffer is never invoked
when these pages are accessed as this would result in a recursion violating
the latching order. We let a special i/o-handler thread take care of i/o to
the insert buffer pages and the ibuf bitmap pages, as well as the fsp bitmap
pages and the first inode page, which contains the inode of the ibuf tree: let
us call all these ibuf pages. To prevent deadlocks, we do not let a read-ahead
access both non-ibuf and ibuf pages.

Then an i/o-handler for the insert buffer never needs to access recursively the
insert buffer tree and thus obeys the latching order. On the other hand, other
i/o-handlers for other tablespaces may require access to the insert buffer,
but because all kinds of latches they need to access there are later in the
latching order, no violation of the latching order occurs in this case,
either.

A problem is how to grow and contract an insert buffer tree. As it is later
in the latching order than the fsp management, we have to reserve the fsp
latch first, before adding or removing pages from the insert buffer tree.
We let the insert buffer tree have its own file space management: a free
list of pages linked to the tree root. To prevent recursive using of the
insert buffer when adding pages to the tree, we must first load these pages
to memory, obtaining a latch on them, and only after that add them to the
free list of the insert buffer tree. More difficult is removing of pages
from the free list. If there is an excess of pages in the free list of the
ibuf tree, they might be needed if some thread reserves the fsp latch,
intending to allocate more file space. So we do the following: if a thread
reserves the fsp latch, we check the writer count field of the latch. If
this field has value 1, it means that the thread did not own the latch
before entering the fsp system, and the mtr of the thread contains no
modifications to the fsp pages. Now we are free to reserve the ibuf latch,
and check if there is an excess of pages in the free list. We can then, in a
separate mini-transaction, take them out of the free list and free them to
the fsp system.

To avoid deadlocks in the ibuf system, we divide file pages into three levels:

(1) non-ibuf pages,
(2) ibuf tree pages and the pages in the ibuf tree free list, and
(3) ibuf bitmap pages.

No OS thread is allowed to access higher level pages if it has latches to
lower level pages; even if the thread owns a B-tree latch it must not access
the B-tree non-leaf pages if it has latches on lower level pages. Read-ahead
is only allowed for level 1 and 2 pages. Dedicated i/o-handler threads handle
exclusively level 1 i/o. A dedicated i/o handler thread handles exclusively
level 2 i/o. However, if an OS thread does the i/o handling for itself, i.e.,
it uses synchronous aio, it can access any pages, as long as it obeys the
access order rules. */

/** Table name for the insert buffer. */
#define IBUF_TABLE_NAME		"SYS_IBUF_TABLE"

/** Operations that can currently be buffered. */
UNIV_INTERN ibuf_use_t	ibuf_use		= IBUF_USE_ALL;

#if defined UNIV_DEBUG || defined UNIV_IBUF_DEBUG
/** Flag to control insert buffer debugging. */
UNIV_INTERN uint	ibuf_debug;
#endif /* UNIV_DEBUG || UNIV_IBUF_DEBUG */

/** The insert buffer control structure */
UNIV_INTERN ibuf_t*	ibuf			= NULL;

#ifdef UNIV_PFS_MUTEX
UNIV_INTERN mysql_pfs_key_t	ibuf_pessimistic_insert_mutex_key;
UNIV_INTERN mysql_pfs_key_t	ibuf_mutex_key;
UNIV_INTERN mysql_pfs_key_t	ibuf_bitmap_mutex_key;
#endif /* UNIV_PFS_MUTEX */

#ifdef UNIV_IBUF_COUNT_DEBUG
/** Number of tablespaces in the ibuf_counts array */
#define IBUF_COUNT_N_SPACES	4
/** Number of pages within each tablespace in the ibuf_counts array */
#define IBUF_COUNT_N_PAGES	130000

/** Buffered entry counts for file pages, used in debugging */
static ulint	ibuf_counts[IBUF_COUNT_N_SPACES][IBUF_COUNT_N_PAGES];

/******************************************************************//**
Checks that the indexes to ibuf_counts[][] are within limits. */
UNIV_INLINE
void
ibuf_count_check(
/*=============*/
	ulint	space_id,	/*!< in: space identifier */
	ulint	page_no)	/*!< in: page number */
{
	if (space_id < IBUF_COUNT_N_SPACES && page_no < IBUF_COUNT_N_PAGES) {
		return;
	}

	ib_logf(IB_LOG_LEVEL_FATAL,
		"UNIV_IBUF_COUNT_DEBUG limits space_id and page_no"
		" and breaks crash recovery."
		"\nInnoDB: space_id=%lu, should be 0<=space_id<%lu"
		"\nInnoDB: page_no=%lu, should be 0<=page_no<%lu",
		(ulint) space_id, (ulint) IBUF_COUNT_N_SPACES,
		(ulint) page_no, (ulint) IBUF_COUNT_N_PAGES);
}
#endif

/** @name Offsets to the per-page bits in the insert buffer bitmap */
/* @{ */
#define	IBUF_BITMAP_FREE	0	/*!< Bits indicating the
					amount of free space */
#define IBUF_BITMAP_BUFFERED	2	/*!< TRUE if there are buffered
					changes for the page */
#define IBUF_BITMAP_IBUF	3	/*!< TRUE if page is a part of
					the ibuf tree, excluding the
					root page, or is in the free
					list of the ibuf */
/* @} */

#define IBUF_REC_FIELD_SPACE	0	/*!< in the pre-4.1 format,
					the page number. later, the space_id */
#define IBUF_REC_FIELD_MARKER	1	/*!< starting with 4.1, a marker
					consisting of 1 byte that is 0 */
#define IBUF_REC_FIELD_PAGE	2	/*!< starting with 4.1, the
					page number */
#define IBUF_REC_FIELD_METADATA	3	/* the metadata field */
#define IBUF_REC_FIELD_USER	4	/* first user field */

/* Various constants for checking the type of an ibuf record and extracting
data from it. For details, see the description of the record format at the
top of this file. */

/** @name Format of the IBUF_REC_FIELD_METADATA of an insert buffer record
The fourth column in the MySQL 5.5 format contains an operation
type, counter, and some flags. */
/* @{ */
#define IBUF_REC_INFO_SIZE	4	/*!< Combined size of info fields at
					the beginning of the fourth field */
#if IBUF_REC_INFO_SIZE >= DATA_NEW_ORDER_NULL_TYPE_BUF_SIZE
# error "IBUF_REC_INFO_SIZE >= DATA_NEW_ORDER_NULL_TYPE_BUF_SIZE"
#endif

/* Offsets for the fields at the beginning of the fourth field */
#define IBUF_REC_OFFSET_COUNTER	0	/*!< Operation counter */
#define IBUF_REC_OFFSET_TYPE	2	/*!< Type of operation */
#define IBUF_REC_OFFSET_FLAGS	3	/*!< Additional flags */

/* Record flag masks */
#define IBUF_REC_COMPACT	0x1	/*!< Set in
					IBUF_REC_OFFSET_FLAGS if the
					user index is in COMPACT
					format or later */


/** The mutex used to block pessimistic inserts to ibuf trees */
static ib_mutex_t	ibuf_pessimistic_insert_mutex;

/** The mutex protecting the insert buffer structs */
static ib_mutex_t	ibuf_mutex;

/** The mutex protecting the insert buffer bitmaps */
static ib_mutex_t	ibuf_bitmap_mutex;

/** The area in pages from which contract looks for page numbers for merge */
#define	IBUF_MERGE_AREA			8UL

/** Inside the merge area, pages which have at most 1 per this number less
buffered entries compared to maximum volume that can buffered for a single
page are merged along with the page whose buffer became full */
#define IBUF_MERGE_THRESHOLD		4

/** In ibuf_contract at most this number of pages is read to memory in one
batch, in order to merge the entries for them in the insert buffer */
#define	IBUF_MAX_N_PAGES_MERGED		IBUF_MERGE_AREA

/** If the combined size of the ibuf trees exceeds ibuf->max_size by this
many pages, we start to contract it in connection to inserts there, using
non-synchronous contract */
#define IBUF_CONTRACT_ON_INSERT_NON_SYNC	0

/** If the combined size of the ibuf trees exceeds ibuf->max_size by this
many pages, we start to contract it in connection to inserts there, using
synchronous contract */
#define IBUF_CONTRACT_ON_INSERT_SYNC		5

/** If the combined size of the ibuf trees exceeds ibuf->max_size by
this many pages, we start to contract it synchronous contract, but do
not insert */
#define IBUF_CONTRACT_DO_NOT_INSERT		10

/* TODO: how to cope with drop table if there are records in the insert
buffer for the indexes of the table? Is there actually any problem,
because ibuf merge is done to a page when it is read in, and it is
still physically like the index page even if the index would have been
dropped! So, there seems to be no problem. */

/******************************************************************//**
Sets the flag in the current mini-transaction record indicating we're
inside an insert buffer routine. */
UNIV_INLINE
void
ibuf_enter(
/*=======*/
	mtr_t*	mtr)	/*!< in/out: mini-transaction */
{
	ut_ad(!mtr->inside_ibuf);
	mtr->inside_ibuf = TRUE;
}

/******************************************************************//**
Sets the flag in the current mini-transaction record indicating we're
exiting an insert buffer routine. */
UNIV_INLINE
void
ibuf_exit(
/*======*/
	mtr_t*	mtr)	/*!< in/out: mini-transaction */
{
	ut_ad(mtr->inside_ibuf);
	mtr->inside_ibuf = FALSE;
}

/**************************************************************//**
Commits an insert buffer mini-transaction and sets the persistent
cursor latch mode to BTR_NO_LATCHES, that is, detaches the cursor. */
UNIV_INLINE
void
ibuf_btr_pcur_commit_specify_mtr(
/*=============================*/
	btr_pcur_t*	pcur,	/*!< in/out: persistent cursor */
	mtr_t*		mtr)	/*!< in/out: mini-transaction */
{
	ut_d(ibuf_exit(mtr));
	btr_pcur_commit_specify_mtr(pcur, mtr);
}

/******************************************************************//**
Gets the ibuf header page and x-latches it.
@return	insert buffer header page */
static
page_t*
ibuf_header_page_get(
/*=================*/
	mtr_t*	mtr)	/*!< in/out: mini-transaction */
{
	buf_block_t*	block;

	ut_ad(!ibuf_inside(mtr));

	block = buf_page_get(
		IBUF_SPACE_ID, 0, FSP_IBUF_HEADER_PAGE_NO, RW_X_LATCH, mtr);
	buf_block_dbg_add_level(block, SYNC_IBUF_HEADER);

	return(buf_block_get_frame(block));
}

/******************************************************************//**
Gets the root page and x-latches it.
@return	insert buffer tree root page */
static
page_t*
ibuf_tree_root_get(
/*===============*/
	mtr_t*		mtr)	/*!< in: mtr */
{
	buf_block_t*	block;
	page_t*		root;

	ut_ad(ibuf_inside(mtr));
	ut_ad(mutex_own(&ibuf_mutex));

	mtr_x_lock(dict_index_get_lock(ibuf->index), mtr);

	block = buf_page_get(
		IBUF_SPACE_ID, 0, FSP_IBUF_TREE_ROOT_PAGE_NO, RW_X_LATCH, mtr);

	buf_block_dbg_add_level(block, SYNC_IBUF_TREE_NODE_NEW);

	root = buf_block_get_frame(block);

	ut_ad(page_get_space_id(root) == IBUF_SPACE_ID);
	ut_ad(page_get_page_no(root) == FSP_IBUF_TREE_ROOT_PAGE_NO);
	ut_ad(ibuf->empty == page_is_empty(root));

	return(root);
}

#ifdef UNIV_IBUF_COUNT_DEBUG
/******************************************************************//**
Gets the ibuf count for a given page.
@return number of entries in the insert buffer currently buffered for
this page */
UNIV_INTERN
ulint
ibuf_count_get(
/*===========*/
	ulint	space,	/*!< in: space id */
	ulint	page_no)/*!< in: page number */
{
	ibuf_count_check(space, page_no);

	return(ibuf_counts[space][page_no]);
}

/******************************************************************//**
Sets the ibuf count for a given page. */
static
void
ibuf_count_set(
/*===========*/
	ulint	space,	/*!< in: space id */
	ulint	page_no,/*!< in: page number */
	ulint	val)	/*!< in: value to set */
{
	ibuf_count_check(space, page_no);
	ut_a(val < UNIV_PAGE_SIZE);

	ibuf_counts[space][page_no] = val;
}
#endif

/******************************************************************//**
Closes insert buffer and frees the data structures. */
UNIV_INTERN
void
ibuf_close(void)
/*============*/
{
	mutex_free(&ibuf_pessimistic_insert_mutex);
	memset(&ibuf_pessimistic_insert_mutex,
	       0x0, sizeof(ibuf_pessimistic_insert_mutex));

	mutex_free(&ibuf_mutex);
	memset(&ibuf_mutex, 0x0, sizeof(ibuf_mutex));

	mutex_free(&ibuf_bitmap_mutex);
	memset(&ibuf_bitmap_mutex, 0x0, sizeof(ibuf_mutex));

	mem_free(ibuf);
	ibuf = NULL;
}

/******************************************************************//**
Updates the size information of the ibuf, assuming the segment size has not
changed. */
static
void
ibuf_size_update(
/*=============*/
	const page_t*	root,	/*!< in: ibuf tree root */
	mtr_t*		mtr)	/*!< in: mtr */
{
	ut_ad(mutex_own(&ibuf_mutex));

	ibuf->free_list_len = flst_get_len(root + PAGE_HEADER
					   + PAGE_BTR_IBUF_FREE_LIST, mtr);

	ibuf->height = 1 + btr_page_get_level(root, mtr);

	/* the '1 +' is the ibuf header page */
	ibuf->size = ibuf->seg_size - (1 + ibuf->free_list_len);
}

/******************************************************************//**
Creates the insert buffer data structure at a database startup and initializes
the data structures for the insert buffer. */
UNIV_INTERN
void
ibuf_init_at_db_start(void)
/*=======================*/
{
	page_t*		root;
	mtr_t		mtr;
	dict_table_t*	table;
	mem_heap_t*	heap;
	dict_index_t*	index;
	ulint		n_used;
	page_t*		header_page;
	dberr_t		error;

	ibuf = static_cast<ibuf_t*>(mem_zalloc(sizeof(ibuf_t)));

	/* At startup we intialize ibuf to have a maximum of
	CHANGE_BUFFER_DEFAULT_SIZE in terms of percentage of the
	buffer pool size. Once ibuf struct is initialized this
	value is updated with the user supplied size by calling
	ibuf_max_size_update(). */
	ibuf->max_size = ((buf_pool_get_curr_size() / UNIV_PAGE_SIZE)
			  * CHANGE_BUFFER_DEFAULT_SIZE) / 100;

	mutex_create(ibuf_pessimistic_insert_mutex_key,
		     &ibuf_pessimistic_insert_mutex,
		     SYNC_IBUF_PESS_INSERT_MUTEX);

	mutex_create(ibuf_mutex_key,
		     &ibuf_mutex, SYNC_IBUF_MUTEX);

	mutex_create(ibuf_bitmap_mutex_key,
		     &ibuf_bitmap_mutex, SYNC_IBUF_BITMAP_MUTEX);

	mtr_start(&mtr);

	mutex_enter(&ibuf_mutex);

	mtr_x_lock(fil_space_get_latch(IBUF_SPACE_ID, NULL), &mtr);

	header_page = ibuf_header_page_get(&mtr);

	fseg_n_reserved_pages(header_page + IBUF_HEADER + IBUF_TREE_SEG_HEADER,
			      &n_used, &mtr);
	ibuf_enter(&mtr);

	ut_ad(n_used >= 2);

	ibuf->seg_size = n_used;

	{
		buf_block_t*	block;

		block = buf_page_get(
			IBUF_SPACE_ID, 0, FSP_IBUF_TREE_ROOT_PAGE_NO,
			RW_X_LATCH, &mtr);
		buf_block_dbg_add_level(block, SYNC_IBUF_TREE_NODE);

		root = buf_block_get_frame(block);
	}

	ibuf_size_update(root, &mtr);
	mutex_exit(&ibuf_mutex);

	ibuf->empty = page_is_empty(root);
	ibuf_mtr_commit(&mtr);

	heap = mem_heap_create(450);

	/* Use old-style record format for the insert buffer. */
	table = dict_mem_table_create(IBUF_TABLE_NAME, IBUF_SPACE_ID, 1, 0, 0);

	dict_mem_table_add_col(table, heap, "DUMMY_COLUMN", DATA_BINARY, 0, 0);

	table->id = DICT_IBUF_ID_MIN + IBUF_SPACE_ID;

	dict_table_add_to_cache(table, FALSE, heap);
	mem_heap_free(heap);

	index = dict_mem_index_create(
		IBUF_TABLE_NAME, "CLUST_IND",
		IBUF_SPACE_ID, DICT_CLUSTERED | DICT_UNIVERSAL | DICT_IBUF, 1);

	dict_mem_index_add_field(index, "DUMMY_COLUMN", 0);

	index->id = DICT_IBUF_ID_MIN + IBUF_SPACE_ID;

	error = dict_index_add_to_cache(table, index,
					FSP_IBUF_TREE_ROOT_PAGE_NO, FALSE);
	ut_a(error == DB_SUCCESS);

	ibuf->index = dict_table_get_first_index(table);
}

/*********************************************************************//**
Updates the max_size value for ibuf. */
UNIV_INTERN
void
ibuf_max_size_update(
/*=================*/
	ulint	new_val)	/*!< in: new value in terms of
				percentage of the buffer pool size */
{
	ulint	new_size = ((buf_pool_get_curr_size() / UNIV_PAGE_SIZE)
			    * new_val) / 100;
	mutex_enter(&ibuf_mutex);
	ibuf->max_size = new_size;
	mutex_exit(&ibuf_mutex);
}


#endif /* !UNIV_HOTBACKUP */
/*********************************************************************//**
Initializes an ibuf bitmap page. */
UNIV_INTERN
void
ibuf_bitmap_page_init(
/*==================*/
	buf_block_t*	block,	/*!< in: bitmap page */
	mtr_t*		mtr)	/*!< in: mtr */
{
	page_t*	page;
	ulint	byte_offset;
	ulint	zip_size = buf_block_get_zip_size(block);

	ut_a(ut_is_2pow(zip_size));

	page = buf_block_get_frame(block);
	fil_page_set_type(page, FIL_PAGE_IBUF_BITMAP);

	/* Write all zeros to the bitmap */

	if (!zip_size) {
		byte_offset = UT_BITS_IN_BYTES(UNIV_PAGE_SIZE
					       * IBUF_BITS_PER_PAGE);
	} else {
		byte_offset = UT_BITS_IN_BYTES(zip_size * IBUF_BITS_PER_PAGE);
	}

	memset(page + IBUF_BITMAP, 0, byte_offset);

	/* The remaining area (up to the page trailer) is uninitialized. */

#ifndef UNIV_HOTBACKUP
	mlog_write_initial_log_record(page, MLOG_IBUF_BITMAP_INIT, mtr);
#endif /* !UNIV_HOTBACKUP */
}

/*********************************************************************//**
Parses a redo log record of an ibuf bitmap page init.
@return	end of log record or NULL */
UNIV_INTERN
byte*
ibuf_parse_bitmap_init(
/*===================*/
	byte*		ptr,	/*!< in: buffer */
	byte*		end_ptr __attribute__((unused)), /*!< in: buffer end */
	buf_block_t*	block,	/*!< in: block or NULL */
	mtr_t*		mtr)	/*!< in: mtr or NULL */
{
	ut_ad(ptr && end_ptr);

	if (block) {
		ibuf_bitmap_page_init(block, mtr);
	}

	return(ptr);
}
#ifndef UNIV_HOTBACKUP
# ifdef UNIV_DEBUG
/** Gets the desired bits for a given page from a bitmap page.
@param page	in: bitmap page
@param offset	in: page whose bits to get
@param zs	in: compressed page size in bytes; 0 for uncompressed pages
@param bit	in: IBUF_BITMAP_FREE, IBUF_BITMAP_BUFFERED, ...
@param mtr	in: mini-transaction holding an x-latch on the bitmap page
@return	value of bits */
#  define ibuf_bitmap_page_get_bits(page, offset, zs, bit, mtr)	\
	ibuf_bitmap_page_get_bits_low(page, offset, zs,	\
				      MTR_MEMO_PAGE_X_FIX, mtr, bit)
# else /* UNIV_DEBUG */
/** Gets the desired bits for a given page from a bitmap page.
@param page	in: bitmap page
@param offset	in: page whose bits to get
@param zs	in: compressed page size in bytes; 0 for uncompressed pages
@param bit	in: IBUF_BITMAP_FREE, IBUF_BITMAP_BUFFERED, ...
@param mtr	in: mini-transaction holding an x-latch on the bitmap page
@return	value of bits */
#  define ibuf_bitmap_page_get_bits(page, offset, zs, bit, mtr)		\
	ibuf_bitmap_page_get_bits_low(page, offset, zs, bit)
# endif /* UNIV_DEBUG */

/********************************************************************//**
Gets the desired bits for a given page from a bitmap page.
@return	value of bits */
UNIV_INLINE
ulint
ibuf_bitmap_page_get_bits_low(
/*==========================*/
	const page_t*	page,	/*!< in: bitmap page */
	ulint		page_no,/*!< in: page whose bits to get */
	ulint		zip_size,/*!< in: compressed page size in bytes;
				0 for uncompressed pages */
#ifdef UNIV_DEBUG
	ulint		latch_type,
				/*!< in: MTR_MEMO_PAGE_X_FIX,
				MTR_MEMO_BUF_FIX, ... */
	mtr_t*		mtr,	/*!< in: mini-transaction holding latch_type
				on the bitmap page */
#endif /* UNIV_DEBUG */
	ulint		bit)	/*!< in: IBUF_BITMAP_FREE,
				IBUF_BITMAP_BUFFERED, ... */
{
	ulint	byte_offset;
	ulint	bit_offset;
	ulint	map_byte;
	ulint	value;

	ut_ad(bit < IBUF_BITS_PER_PAGE);
#if IBUF_BITS_PER_PAGE % 2
# error "IBUF_BITS_PER_PAGE % 2 != 0"
#endif
	ut_ad(ut_is_2pow(zip_size));
	ut_ad(mtr_memo_contains_page(mtr, page, latch_type));

	if (!zip_size) {
		bit_offset = (page_no % UNIV_PAGE_SIZE) * IBUF_BITS_PER_PAGE
			+ bit;
	} else {
		bit_offset = (page_no & (zip_size - 1)) * IBUF_BITS_PER_PAGE
			+ bit;
	}

	byte_offset = bit_offset / 8;
	bit_offset = bit_offset % 8;

	ut_ad(byte_offset + IBUF_BITMAP < UNIV_PAGE_SIZE);

	map_byte = mach_read_from_1(page + IBUF_BITMAP + byte_offset);

	value = ut_bit_get_nth(map_byte, bit_offset);

	if (bit == IBUF_BITMAP_FREE) {
		ut_ad(bit_offset + 1 < 8);

		value = value * 2 + ut_bit_get_nth(map_byte, bit_offset + 1);
	}

	return(value);
}

/********************************************************************//**
Sets the desired bit for a given page in a bitmap page. */
static
void
ibuf_bitmap_page_set_bits(
/*======================*/
	page_t*	page,	/*!< in: bitmap page */
	ulint	page_no,/*!< in: page whose bits to set */
	ulint	zip_size,/*!< in: compressed page size in bytes;
			0 for uncompressed pages */
	ulint	bit,	/*!< in: IBUF_BITMAP_FREE, IBUF_BITMAP_BUFFERED, ... */
	ulint	val,	/*!< in: value to set */
	mtr_t*	mtr)	/*!< in: mtr containing an x-latch to the bitmap page */
{
	ulint	byte_offset;
	ulint	bit_offset;
	ulint	map_byte;

	ut_ad(bit < IBUF_BITS_PER_PAGE);
#if IBUF_BITS_PER_PAGE % 2
# error "IBUF_BITS_PER_PAGE % 2 != 0"
#endif
	ut_ad(ut_is_2pow(zip_size));
	ut_ad(mtr_memo_contains_page(mtr, page, MTR_MEMO_PAGE_X_FIX));
#ifdef UNIV_IBUF_COUNT_DEBUG
	ut_a((bit != IBUF_BITMAP_BUFFERED) || (val != FALSE)
	     || (0 == ibuf_count_get(page_get_space_id(page),
				     page_no)));
#endif
	if (!zip_size) {
		bit_offset = (page_no % UNIV_PAGE_SIZE) * IBUF_BITS_PER_PAGE
			+ bit;
	} else {
		bit_offset = (page_no & (zip_size - 1)) * IBUF_BITS_PER_PAGE
			+ bit;
	}

	byte_offset = bit_offset / 8;
	bit_offset = bit_offset % 8;

	ut_ad(byte_offset + IBUF_BITMAP < UNIV_PAGE_SIZE);

	map_byte = mach_read_from_1(page + IBUF_BITMAP + byte_offset);

	if (bit == IBUF_BITMAP_FREE) {
		ut_ad(bit_offset + 1 < 8);
		ut_ad(val <= 3);

		map_byte = ut_bit_set_nth(map_byte, bit_offset, val / 2);
		map_byte = ut_bit_set_nth(map_byte, bit_offset + 1, val % 2);
	} else {
		ut_ad(val <= 1);
		map_byte = ut_bit_set_nth(map_byte, bit_offset, val);
	}

	mlog_write_ulint(page + IBUF_BITMAP + byte_offset, map_byte,
			 MLOG_1BYTE, mtr);
}

/********************************************************************//**
Calculates the bitmap page number for a given page number.
@return	the bitmap page number where the file page is mapped */
UNIV_INLINE
ulint
ibuf_bitmap_page_no_calc(
/*=====================*/
	ulint	zip_size,	/*!< in: compressed page size in bytes;
				0 for uncompressed pages */
	ulint	page_no)	/*!< in: tablespace page number */
{
	ut_ad(ut_is_2pow(zip_size));

	if (!zip_size) {
		return(FSP_IBUF_BITMAP_OFFSET
		       + (page_no & ~(UNIV_PAGE_SIZE - 1)));
	} else {
		return(FSP_IBUF_BITMAP_OFFSET
		       + (page_no & ~(zip_size - 1)));
	}
}

/********************************************************************//**
Gets the ibuf bitmap page where the bits describing a given file page are
stored.
@return bitmap page where the file page is mapped, that is, the bitmap
page containing the descriptor bits for the file page; the bitmap page
is x-latched */
static
page_t*
ibuf_bitmap_get_map_page_func(
/*==========================*/
	ulint		space,	/*!< in: space id of the file page */
	ulint		page_no,/*!< in: page number of the file page */
	ulint		zip_size,/*!< in: compressed page size in bytes;
				0 for uncompressed pages */
	const char*	file,	/*!< in: file name */
	ulint		line,	/*!< in: line where called */
	mtr_t*		mtr)	/*!< in: mtr */
{
	buf_block_t*	block;

	block = buf_page_get_gen(space, zip_size,
				 ibuf_bitmap_page_no_calc(zip_size, page_no),
				 RW_X_LATCH, NULL, BUF_GET,
				 file, line, mtr);
	buf_block_dbg_add_level(block, SYNC_IBUF_BITMAP);

	return(buf_block_get_frame(block));
}

/********************************************************************//**
Gets the ibuf bitmap page where the bits describing a given file page are
stored.
@return bitmap page where the file page is mapped, that is, the bitmap
page containing the descriptor bits for the file page; the bitmap page
is x-latched
@param space	in: space id of the file page
@param page_no	in: page number of the file page
@param zip_size	in: compressed page size in bytes; 0 for uncompressed pages
@param mtr	in: mini-transaction */
#define ibuf_bitmap_get_map_page(space, page_no, zip_size, mtr)		\
	ibuf_bitmap_get_map_page_func(space, page_no, zip_size,		\
				      __FILE__, __LINE__, mtr)

/************************************************************************//**
Sets the free bits of the page in the ibuf bitmap. This is done in a separate
mini-transaction, hence this operation does not restrict further work to only
ibuf bitmap operations, which would result if the latch to the bitmap page
were kept. */
UNIV_INLINE
void
ibuf_set_free_bits_low(
/*===================*/
	ulint			zip_size,/*!< in: compressed page size in bytes;
					0 for uncompressed pages */
	const buf_block_t*	block,	/*!< in: index page; free bits are set if
					the index is non-clustered and page
					level is 0 */
	ulint			val,	/*!< in: value to set: < 4 */
	mtr_t*			mtr)	/*!< in/out: mtr */
{
	page_t*	bitmap_page;
	ulint	space;
	ulint	page_no;

	if (!page_is_leaf(buf_block_get_frame(block))) {

		return;
	}

	space = buf_block_get_space(block);
	page_no = buf_block_get_page_no(block);
	bitmap_page = ibuf_bitmap_get_map_page(space, page_no, zip_size, mtr);
#ifdef UNIV_IBUF_DEBUG
# if 0
	fprintf(stderr,
		"Setting space %lu page %lu free bits to %lu should be %lu\n",
		space, page_no, val,
		ibuf_index_page_calc_free(zip_size, block));
# endif

	ut_a(val <= ibuf_index_page_calc_free(zip_size, block));
#endif /* UNIV_IBUF_DEBUG */
	ibuf_bitmap_page_set_bits(bitmap_page, page_no, zip_size,
				  IBUF_BITMAP_FREE, val, mtr);
}

/************************************************************************//**
Sets the free bit of the page in the ibuf bitmap. This is done in a separate
mini-transaction, hence this operation does not restrict further work to only
ibuf bitmap operations, which would result if the latch to the bitmap page
were kept. */
UNIV_INTERN
void
ibuf_set_free_bits_func(
/*====================*/
	buf_block_t*	block,	/*!< in: index page of a non-clustered index;
				free bit is reset if page level is 0 */
#ifdef UNIV_IBUF_DEBUG
	ulint		max_val,/*!< in: ULINT_UNDEFINED or a maximum
				value which the bits must have before
				setting; this is for debugging */
#endif /* UNIV_IBUF_DEBUG */
	ulint		val)	/*!< in: value to set: < 4 */
{
	mtr_t	mtr;
	page_t*	page;
	page_t*	bitmap_page;
	ulint	space;
	ulint	page_no;
	ulint	zip_size;

	page = buf_block_get_frame(block);

	if (!page_is_leaf(page)) {

		return;
	}

	mtr_start(&mtr);

	space = buf_block_get_space(block);
	page_no = buf_block_get_page_no(block);
	zip_size = buf_block_get_zip_size(block);
	bitmap_page = ibuf_bitmap_get_map_page(space, page_no, zip_size, &mtr);

#ifdef UNIV_IBUF_DEBUG
	if (max_val != ULINT_UNDEFINED) {
		ulint	old_val;

		old_val = ibuf_bitmap_page_get_bits(
			bitmap_page, page_no, zip_size,
			IBUF_BITMAP_FREE, &mtr);
# if 0
		if (old_val != max_val) {
			fprintf(stderr,
				"Ibuf: page %lu old val %lu max val %lu\n",
				page_get_page_no(page),
				old_val, max_val);
		}
# endif

		ut_a(old_val <= max_val);
	}
# if 0
	fprintf(stderr, "Setting page no %lu free bits to %lu should be %lu\n",
		page_get_page_no(page), val,
		ibuf_index_page_calc_free(zip_size, block));
# endif

	ut_a(val <= ibuf_index_page_calc_free(zip_size, block));
#endif /* UNIV_IBUF_DEBUG */
	ibuf_bitmap_page_set_bits(bitmap_page, page_no, zip_size,
				  IBUF_BITMAP_FREE, val, &mtr);
	mtr_commit(&mtr);
}

/************************************************************************//**
Resets the free bits of the page in the ibuf bitmap. This is done in a
separate mini-transaction, hence this operation does not restrict
further work to only ibuf bitmap operations, which would result if the
latch to the bitmap page were kept.  NOTE: The free bits in the insert
buffer bitmap must never exceed the free space on a page.  It is safe
to decrement or reset the bits in the bitmap in a mini-transaction
that is committed before the mini-transaction that affects the free
space. */
UNIV_INTERN
void
ibuf_reset_free_bits(
/*=================*/
	buf_block_t*	block)	/*!< in: index page; free bits are set to 0
				if the index is a non-clustered
				non-unique, and page level is 0 */
{
	ibuf_set_free_bits(block, 0, ULINT_UNDEFINED);
}

/**********************************************************************//**
Updates the free bits for an uncompressed page to reflect the present
state.  Does this in the mtr given, which means that the latching
order rules virtually prevent any further operations for this OS
thread until mtr is committed.  NOTE: The free bits in the insert
buffer bitmap must never exceed the free space on a page.  It is safe
to set the free bits in the same mini-transaction that updated the
page. */
UNIV_INTERN
void
ibuf_update_free_bits_low(
/*======================*/
	const buf_block_t*	block,		/*!< in: index page */
	ulint			max_ins_size,	/*!< in: value of
						maximum insert size
						with reorganize before
						the latest operation
						performed to the page */
	mtr_t*			mtr)		/*!< in/out: mtr */
{
	ulint	before;
	ulint	after;

	ut_a(!buf_block_get_page_zip(block));

	before = ibuf_index_page_calc_free_bits(0, max_ins_size);

	after = ibuf_index_page_calc_free(0, block);

	/* This approach cannot be used on compressed pages, since the
	computed value of "before" often does not match the current
	state of the bitmap.  This is because the free space may
	increase or decrease when a compressed page is reorganized. */
	if (before != after) {
		ibuf_set_free_bits_low(0, block, after, mtr);
	}
}

/**********************************************************************//**
Updates the free bits for a compressed page to reflect the present
state.  Does this in the mtr given, which means that the latching
order rules virtually prevent any further operations for this OS
thread until mtr is committed.  NOTE: The free bits in the insert
buffer bitmap must never exceed the free space on a page.  It is safe
to set the free bits in the same mini-transaction that updated the
page. */
UNIV_INTERN
void
ibuf_update_free_bits_zip(
/*======================*/
	buf_block_t*	block,	/*!< in/out: index page */
	mtr_t*		mtr)	/*!< in/out: mtr */
{
	page_t*	bitmap_page;
	ulint	space;
	ulint	page_no;
	ulint	zip_size;
	ulint	after;

	space = buf_block_get_space(block);
	page_no = buf_block_get_page_no(block);
	zip_size = buf_block_get_zip_size(block);

	ut_a(page_is_leaf(buf_block_get_frame(block)));
	ut_a(zip_size);

	bitmap_page = ibuf_bitmap_get_map_page(space, page_no, zip_size, mtr);

	after = ibuf_index_page_calc_free_zip(zip_size, block);

	if (after == 0) {
		/* We move the page to the front of the buffer pool LRU list:
		the purpose of this is to prevent those pages to which we
		cannot make inserts using the insert buffer from slipping
		out of the buffer pool */

		buf_page_make_young(&block->page);
	}

	ibuf_bitmap_page_set_bits(bitmap_page, page_no, zip_size,
				  IBUF_BITMAP_FREE, after, mtr);
}

/**********************************************************************//**
Updates the free bits for the two pages to reflect the present state.
Does this in the mtr given, which means that the latching order rules
virtually prevent any further operations until mtr is committed.
NOTE: The free bits in the insert buffer bitmap must never exceed the
free space on a page.  It is safe to set the free bits in the same
mini-transaction that updated the pages. */
UNIV_INTERN
void
ibuf_update_free_bits_for_two_pages_low(
/*====================================*/
	ulint		zip_size,/*!< in: compressed page size in bytes;
				0 for uncompressed pages */
	buf_block_t*	block1,	/*!< in: index page */
	buf_block_t*	block2,	/*!< in: index page */
	mtr_t*		mtr)	/*!< in: mtr */
{
	ulint	state;

	/* As we have to x-latch two random bitmap pages, we have to acquire
	the bitmap mutex to prevent a deadlock with a similar operation
	performed by another OS thread. */

	mutex_enter(&ibuf_bitmap_mutex);

	state = ibuf_index_page_calc_free(zip_size, block1);

	ibuf_set_free_bits_low(zip_size, block1, state, mtr);

	state = ibuf_index_page_calc_free(zip_size, block2);

	ibuf_set_free_bits_low(zip_size, block2, state, mtr);

	mutex_exit(&ibuf_bitmap_mutex);
}

/**********************************************************************//**
Returns TRUE if the page is one of the fixed address ibuf pages.
@return	TRUE if a fixed address ibuf i/o page */
UNIV_INLINE
ibool
ibuf_fixed_addr_page(
/*=================*/
	ulint	space,	/*!< in: space id */
	ulint	zip_size,/*!< in: compressed page size in bytes;
			0 for uncompressed pages */
	ulint	page_no)/*!< in: page number */
{
	return((space == IBUF_SPACE_ID && page_no == IBUF_TREE_ROOT_PAGE_NO)
	       || ibuf_bitmap_page(zip_size, page_no));
}

/***********************************************************************//**
Checks if a page is a level 2 or 3 page in the ibuf hierarchy of pages.
Must not be called when recv_no_ibuf_operations==TRUE.
@return	TRUE if level 2 or level 3 page */
UNIV_INTERN
ibool
ibuf_page_low(
/*==========*/
	ulint		space,	/*!< in: space id */
	ulint		zip_size,/*!< in: compressed page size in bytes, or 0 */
	ulint		page_no,/*!< in: page number */
#ifdef UNIV_DEBUG
	ibool		x_latch,/*!< in: FALSE if relaxed check
				(avoid latching the bitmap page) */
#endif /* UNIV_DEBUG */
	const char*	file,	/*!< in: file name */
	ulint		line,	/*!< in: line where called */
	mtr_t*		mtr)	/*!< in: mtr which will contain an
				x-latch to the bitmap page if the page
				is not one of the fixed address ibuf
				pages, or NULL, in which case a new
				transaction is created. */
{
	ibool	ret;
	mtr_t	local_mtr;
	page_t*	bitmap_page;

	ut_ad(!recv_no_ibuf_operations);
	ut_ad(x_latch || mtr == NULL);

	if (ibuf_fixed_addr_page(space, zip_size, page_no)) {

		return(TRUE);
	} else if (space != IBUF_SPACE_ID) {

		return(FALSE);
	}

	ut_ad(fil_space_get_type(IBUF_SPACE_ID) == FIL_TABLESPACE);

#ifdef UNIV_DEBUG
	if (!x_latch) {
		mtr_start(&local_mtr);

		/* Get the bitmap page without a page latch, so that
		we will not be violating the latching order when
		another bitmap page has already been latched by this
		thread. The page will be buffer-fixed, and thus it
		cannot be removed or relocated while we are looking at
		it. The contents of the page could change, but the
		IBUF_BITMAP_IBUF bit that we are interested in should
		not be modified by any other thread. Nobody should be
		calling ibuf_add_free_page() or ibuf_remove_free_page()
		while the page is linked to the insert buffer b-tree. */

		bitmap_page = buf_block_get_frame(
			buf_page_get_gen(
				space, zip_size,
				ibuf_bitmap_page_no_calc(zip_size, page_no),
				RW_NO_LATCH, NULL, BUF_GET_NO_LATCH,
				file, line, &local_mtr));

		ret = ibuf_bitmap_page_get_bits_low(
			bitmap_page, page_no, zip_size,
			MTR_MEMO_BUF_FIX, &local_mtr, IBUF_BITMAP_IBUF);

		mtr_commit(&local_mtr);
		return(ret);
	}
#endif /* UNIV_DEBUG */

	if (mtr == NULL) {
		mtr = &local_mtr;
		mtr_start(mtr);
	}

	bitmap_page = ibuf_bitmap_get_map_page_func(space, page_no, zip_size,
						    file, line, mtr);

	ret = ibuf_bitmap_page_get_bits(bitmap_page, page_no, zip_size,
					IBUF_BITMAP_IBUF, mtr);

	if (mtr == &local_mtr) {
		mtr_commit(mtr);
	}

	return(ret);
}

#ifdef UNIV_DEBUG
# define ibuf_rec_get_page_no(mtr,rec) ibuf_rec_get_page_no_func(mtr,rec)
#else /* UNIV_DEBUG */
# define ibuf_rec_get_page_no(mtr,rec) ibuf_rec_get_page_no_func(rec)
#endif /* UNIV_DEBUG */

/********************************************************************//**
Returns the page number field of an ibuf record.
@return	page number */
static
ulint
ibuf_rec_get_page_no_func(
/*======================*/
#ifdef UNIV_DEBUG
	mtr_t*		mtr,	/*!< in: mini-transaction owning rec */
#endif /* UNIV_DEBUG */
	const rec_t*	rec)	/*!< in: ibuf record */
{
	const byte*	field;
	ulint		len;

	ut_ad(mtr_memo_contains_page(mtr, rec, MTR_MEMO_PAGE_X_FIX)
	      || mtr_memo_contains_page(mtr, rec, MTR_MEMO_PAGE_S_FIX));
	ut_ad(ibuf_inside(mtr));
	ut_ad(rec_get_n_fields_old(rec) > 2);

	field = rec_get_nth_field_old(rec, IBUF_REC_FIELD_MARKER, &len);

	ut_a(len == 1);

	field = rec_get_nth_field_old(rec, IBUF_REC_FIELD_PAGE, &len);

	ut_a(len == 4);

	return(mach_read_from_4(field));
}

#ifdef UNIV_DEBUG
# define ibuf_rec_get_space(mtr,rec) ibuf_rec_get_space_func(mtr,rec)
#else /* UNIV_DEBUG */
# define ibuf_rec_get_space(mtr,rec) ibuf_rec_get_space_func(rec)
#endif /* UNIV_DEBUG */

/********************************************************************//**
Returns the space id field of an ibuf record. For < 4.1.x format records
returns 0.
@return	space id */
static
ulint
ibuf_rec_get_space_func(
/*====================*/
#ifdef UNIV_DEBUG
	mtr_t*		mtr,	/*!< in: mini-transaction owning rec */
#endif /* UNIV_DEBUG */
	const rec_t*	rec)	/*!< in: ibuf record */
{
	const byte*	field;
	ulint		len;

	ut_ad(mtr_memo_contains_page(mtr, rec, MTR_MEMO_PAGE_X_FIX)
	      || mtr_memo_contains_page(mtr, rec, MTR_MEMO_PAGE_S_FIX));
	ut_ad(ibuf_inside(mtr));
	ut_ad(rec_get_n_fields_old(rec) > 2);

	field = rec_get_nth_field_old(rec, IBUF_REC_FIELD_MARKER, &len);

	ut_a(len == 1);

	field = rec_get_nth_field_old(rec, IBUF_REC_FIELD_SPACE, &len);

	ut_a(len == 4);

	return(mach_read_from_4(field));
}

#ifdef UNIV_DEBUG
# define ibuf_rec_get_info(mtr,rec,op,comp,info_len,counter)	\
	ibuf_rec_get_info_func(mtr,rec,op,comp,info_len,counter)
#else /* UNIV_DEBUG */
# define ibuf_rec_get_info(mtr,rec,op,comp,info_len,counter)	\
	ibuf_rec_get_info_func(rec,op,comp,info_len,counter)
#endif
/****************************************************************//**
Get various information about an ibuf record in >= 4.1.x format. */
static
void
ibuf_rec_get_info_func(
/*===================*/
#ifdef UNIV_DEBUG
	mtr_t*		mtr,	/*!< in: mini-transaction owning rec */
#endif /* UNIV_DEBUG */
	const rec_t*	rec,		/*!< in: ibuf record */
	ibuf_op_t*	op,		/*!< out: operation type, or NULL */
	ibool*		comp,		/*!< out: compact flag, or NULL */
	ulint*		info_len,	/*!< out: length of info fields at the
					start of the fourth field, or
					NULL */
	ulint*		counter)	/*!< in: counter value, or NULL */
{
	const byte*	types;
	ulint		fields;
	ulint		len;

	/* Local variables to shadow arguments. */
	ibuf_op_t	op_local;
	ibool		comp_local;
	ulint		info_len_local;
	ulint		counter_local;

	ut_ad(mtr_memo_contains_page(mtr, rec, MTR_MEMO_PAGE_X_FIX)
	      || mtr_memo_contains_page(mtr, rec, MTR_MEMO_PAGE_S_FIX));
	ut_ad(ibuf_inside(mtr));
	fields = rec_get_n_fields_old(rec);
	ut_a(fields > IBUF_REC_FIELD_USER);

	types = rec_get_nth_field_old(rec, IBUF_REC_FIELD_METADATA, &len);

	info_len_local = len % DATA_NEW_ORDER_NULL_TYPE_BUF_SIZE;

	switch (info_len_local) {
	case 0:
	case 1:
		op_local = IBUF_OP_INSERT;
		comp_local = info_len_local;
		ut_ad(!counter);
		counter_local = ULINT_UNDEFINED;
		break;

	case IBUF_REC_INFO_SIZE:
		op_local = (ibuf_op_t) types[IBUF_REC_OFFSET_TYPE];
		comp_local = types[IBUF_REC_OFFSET_FLAGS] & IBUF_REC_COMPACT;
		counter_local = mach_read_from_2(
			types + IBUF_REC_OFFSET_COUNTER);
		break;

	default:
		ut_error;
	}

	ut_a(op_local < IBUF_OP_COUNT);
	ut_a((len - info_len_local) ==
	     (fields - IBUF_REC_FIELD_USER)
	     * DATA_NEW_ORDER_NULL_TYPE_BUF_SIZE);

	if (op) {
		*op = op_local;
	}

	if (comp) {
		*comp = comp_local;
	}

	if (info_len) {
		*info_len = info_len_local;
	}

	if (counter) {
		*counter = counter_local;
	}
}

#ifdef UNIV_DEBUG
# define ibuf_rec_get_op_type(mtr,rec) ibuf_rec_get_op_type_func(mtr,rec)
#else /* UNIV_DEBUG */
# define ibuf_rec_get_op_type(mtr,rec) ibuf_rec_get_op_type_func(rec)
#endif

/****************************************************************//**
Returns the operation type field of an ibuf record.
@return	operation type */
static
ibuf_op_t
ibuf_rec_get_op_type_func(
/*======================*/
#ifdef UNIV_DEBUG
	mtr_t*		mtr,	/*!< in: mini-transaction owning rec */
#endif /* UNIV_DEBUG */
	const rec_t*	rec)	/*!< in: ibuf record */
{
	ulint		len;

	ut_ad(mtr_memo_contains_page(mtr, rec, MTR_MEMO_PAGE_X_FIX)
	      || mtr_memo_contains_page(mtr, rec, MTR_MEMO_PAGE_S_FIX));
	ut_ad(ibuf_inside(mtr));
	ut_ad(rec_get_n_fields_old(rec) > 2);

	(void) rec_get_nth_field_old(rec, IBUF_REC_FIELD_MARKER, &len);

	if (len > 1) {
		/* This is a < 4.1.x format record */

		return(IBUF_OP_INSERT);
	} else {
		ibuf_op_t	op;

		ibuf_rec_get_info(mtr, rec, &op, NULL, NULL, NULL);

		return(op);
	}
}

/****************************************************************//**
Read the first two bytes from a record's fourth field (counter field in new
records; something else in older records).
@return "counter" field, or ULINT_UNDEFINED if for some reason it
can't be read */
UNIV_INTERN
ulint
ibuf_rec_get_counter(
/*=================*/
	const rec_t*	rec)	/*!< in: ibuf record */
{
	const byte*	ptr;
	ulint		len;

	if (rec_get_n_fields_old(rec) <= IBUF_REC_FIELD_METADATA) {

		return(ULINT_UNDEFINED);
	}

	ptr = rec_get_nth_field_old(rec, IBUF_REC_FIELD_METADATA, &len);

	if (len >= 2) {

		return(mach_read_from_2(ptr));
	} else {

		return(ULINT_UNDEFINED);
	}
}

/****************************************************************//**
Add accumulated operation counts to a permanent array. Both arrays must be
of size IBUF_OP_COUNT. */
static
void
ibuf_add_ops(
/*=========*/
	ulint*		arr,	/*!< in/out: array to modify */
	const ulint*	ops)	/*!< in: operation counts */

{
	ulint	i;

#ifndef HAVE_ATOMIC_BUILTINS
	ut_ad(mutex_own(&ibuf_mutex));
#endif /* !HAVE_ATOMIC_BUILTINS */

	for (i = 0; i < IBUF_OP_COUNT; i++) {
#ifdef HAVE_ATOMIC_BUILTINS
		os_atomic_increment_ulint(&arr[i], ops[i]);
#else /* HAVE_ATOMIC_BUILTINS */
		arr[i] += ops[i];
#endif /* HAVE_ATOMIC_BUILTINS */
	}
}

/****************************************************************//**
Print operation counts. The array must be of size IBUF_OP_COUNT. */
static
void
ibuf_print_ops(
/*===========*/
	const ulint*	ops,	/*!< in: operation counts */
	FILE*		file)	/*!< in: file where to print */
{
	static const char* op_names[] = {
		"insert",
		"delete mark",
		"delete"
	};
	ulint	i;

	ut_a(UT_ARR_SIZE(op_names) == IBUF_OP_COUNT);

	for (i = 0; i < IBUF_OP_COUNT; i++) {
		fprintf(file, "%s %lu%s", op_names[i],
			(ulong) ops[i], (i < (IBUF_OP_COUNT - 1)) ? ", " : "");
	}

	putc('\n', file);
}

/********************************************************************//**
Creates a dummy index for inserting a record to a non-clustered index.
@return	dummy index */
static
dict_index_t*
ibuf_dummy_index_create(
/*====================*/
	ulint		n,	/*!< in: number of fields */
	ibool		comp)	/*!< in: TRUE=use compact record format */
{
	dict_table_t*	table;
	dict_index_t*	index;

	table = dict_mem_table_create("IBUF_DUMMY",
				      DICT_HDR_SPACE, n,
				      comp ? DICT_TF_COMPACT : 0, 0);

	index = dict_mem_index_create("IBUF_DUMMY", "IBUF_DUMMY",
				      DICT_HDR_SPACE, 0, n);

	index->table = table;

	/* avoid ut_ad(index->cached) in dict_index_get_n_unique_in_tree */
	index->cached = TRUE;

	return(index);
}
/********************************************************************//**
Add a column to the dummy index */
static
void
ibuf_dummy_index_add_col(
/*=====================*/
	dict_index_t*	index,	/*!< in: dummy index */
	const dtype_t*	type,	/*!< in: the data type of the column */
	ulint		len)	/*!< in: length of the column */
{
	ulint	i	= index->table->n_def;
	dict_mem_table_add_col(index->table, NULL, NULL,
			       dtype_get_mtype(type),
			       dtype_get_prtype(type),
			       dtype_get_len(type));
	dict_index_add_col(index, index->table,
			   dict_table_get_nth_col(index->table, i), len);
}
/********************************************************************//**
Deallocates a dummy index for inserting a record to a non-clustered index. */
static
void
ibuf_dummy_index_free(
/*==================*/
	dict_index_t*	index)	/*!< in, own: dummy index */
{
	dict_table_t*	table = index->table;

	dict_mem_index_free(index);
	dict_mem_table_free(table);
}

#ifdef UNIV_DEBUG
# define ibuf_build_entry_from_ibuf_rec(mtr,ibuf_rec,heap,pindex)	\
	ibuf_build_entry_from_ibuf_rec_func(mtr,ibuf_rec,heap,pindex)
#else /* UNIV_DEBUG */
# define ibuf_build_entry_from_ibuf_rec(mtr,ibuf_rec,heap,pindex)	\
	ibuf_build_entry_from_ibuf_rec_func(ibuf_rec,heap,pindex)
#endif

/*********************************************************************//**
Builds the entry used to

1) IBUF_OP_INSERT: insert into a non-clustered index

2) IBUF_OP_DELETE_MARK: find the record whose delete-mark flag we need to
   activate

3) IBUF_OP_DELETE: find the record we need to delete

when we have the corresponding record in an ibuf index.

NOTE that as we copy pointers to fields in ibuf_rec, the caller must
hold a latch to the ibuf_rec page as long as the entry is used!

@return own: entry to insert to a non-clustered index */
static
dtuple_t*
ibuf_build_entry_from_ibuf_rec_func(
/*================================*/
#ifdef UNIV_DEBUG
	mtr_t*		mtr,	/*!< in: mini-transaction owning rec */
#endif /* UNIV_DEBUG */
	const rec_t*	ibuf_rec,	/*!< in: record in an insert buffer */
	mem_heap_t*	heap,		/*!< in: heap where built */
	dict_index_t**	pindex)		/*!< out, own: dummy index that
					describes the entry */
{
	dtuple_t*	tuple;
	dfield_t*	field;
	ulint		n_fields;
	const byte*	types;
	const byte*	data;
	ulint		len;
	ulint		info_len;
	ulint		i;
	ulint		comp;
	dict_index_t*	index;

	ut_ad(mtr_memo_contains_page(mtr, ibuf_rec, MTR_MEMO_PAGE_X_FIX)
	      || mtr_memo_contains_page(mtr, ibuf_rec, MTR_MEMO_PAGE_S_FIX));
	ut_ad(ibuf_inside(mtr));

	data = rec_get_nth_field_old(ibuf_rec, IBUF_REC_FIELD_MARKER, &len);

	ut_a(len == 1);
	ut_a(*data == 0);
	ut_a(rec_get_n_fields_old(ibuf_rec) > IBUF_REC_FIELD_USER);

	n_fields = rec_get_n_fields_old(ibuf_rec) - IBUF_REC_FIELD_USER;

	tuple = dtuple_create(heap, n_fields);

	types = rec_get_nth_field_old(ibuf_rec, IBUF_REC_FIELD_METADATA, &len);

	ibuf_rec_get_info(mtr, ibuf_rec, NULL, &comp, &info_len, NULL);

	index = ibuf_dummy_index_create(n_fields, comp);

	len -= info_len;
	types += info_len;

	ut_a(len == n_fields * DATA_NEW_ORDER_NULL_TYPE_BUF_SIZE);

	for (i = 0; i < n_fields; i++) {
		field = dtuple_get_nth_field(tuple, i);

		data = rec_get_nth_field_old(
			ibuf_rec, i + IBUF_REC_FIELD_USER, &len);

		dfield_set_data(field, data, len);

		dtype_new_read_for_order_and_null_size(
			dfield_get_type(field),
			types + i * DATA_NEW_ORDER_NULL_TYPE_BUF_SIZE);

		ibuf_dummy_index_add_col(index, dfield_get_type(field), len);
	}

	/* Prevent an ut_ad() failure in page_zip_write_rec() by
	adding system columns to the dummy table pointed to by the
	dummy secondary index.  The insert buffer is only used for
	secondary indexes, whose records never contain any system
	columns, such as DB_TRX_ID. */
	ut_d(dict_table_add_system_columns(index->table, index->table->heap));

	*pindex = index;

	return(tuple);
}

/******************************************************************//**
Get the data size.
@return	size of fields */
UNIV_INLINE
ulint
ibuf_rec_get_size(
/*==============*/
	const rec_t*	rec,			/*!< in: ibuf record */
	const byte*	types,			/*!< in: fields */
	ulint		n_fields,		/*!< in: number of fields */
	ulint		comp)			/*!< in: 0=ROW_FORMAT=REDUNDANT,
						nonzero=ROW_FORMAT=COMPACT */
{
	ulint	i;
	ulint	field_offset;
	ulint	types_offset;
	ulint	size = 0;

	field_offset = IBUF_REC_FIELD_USER;
	types_offset = DATA_NEW_ORDER_NULL_TYPE_BUF_SIZE;

	for (i = 0; i < n_fields; i++) {
		ulint		len;
		dtype_t		dtype;

		rec_get_nth_field_offs_old(rec, i + field_offset, &len);

		if (len != UNIV_SQL_NULL) {
			size += len;
		} else {
			dtype_new_read_for_order_and_null_size(&dtype, types);

			size += dtype_get_sql_null_size(&dtype, comp);
		}

		types += types_offset;
	}

	return(size);
}

#ifdef UNIV_DEBUG
# define ibuf_rec_get_volume(mtr,rec) ibuf_rec_get_volume_func(mtr,rec)
#else /* UNIV_DEBUG */
# define ibuf_rec_get_volume(mtr,rec) ibuf_rec_get_volume_func(rec)
#endif

/********************************************************************//**
Returns the space taken by a stored non-clustered index entry if converted to
an index record.
@return size of index record in bytes + an upper limit of the space
taken in the page directory */
static
ulint
ibuf_rec_get_volume_func(
/*=====================*/
#ifdef UNIV_DEBUG
	mtr_t*		mtr,	/*!< in: mini-transaction owning rec */
#endif /* UNIV_DEBUG */
	const rec_t*	ibuf_rec)/*!< in: ibuf record */
{
	ulint		len;
	const byte*	data;
	const byte*	types;
	ulint		n_fields;
	ulint		data_size;
	ulint		comp;
	ibuf_op_t	op;
	ulint		info_len;

	ut_ad(mtr_memo_contains_page(mtr, ibuf_rec, MTR_MEMO_PAGE_X_FIX)
	      || mtr_memo_contains_page(mtr, ibuf_rec, MTR_MEMO_PAGE_S_FIX));
	ut_ad(ibuf_inside(mtr));
	ut_ad(rec_get_n_fields_old(ibuf_rec) > 2);

	data = rec_get_nth_field_old(ibuf_rec, IBUF_REC_FIELD_MARKER, &len);
	ut_a(len == 1);
	ut_a(*data == 0);

	types = rec_get_nth_field_old(
		ibuf_rec, IBUF_REC_FIELD_METADATA, &len);

	ibuf_rec_get_info(mtr, ibuf_rec, &op, &comp, &info_len, NULL);

	if (op == IBUF_OP_DELETE_MARK || op == IBUF_OP_DELETE) {
		/* Delete-marking a record doesn't take any
		additional space, and while deleting a record
		actually frees up space, we have to play it safe and
		pretend it takes no additional space (the record
		might not exist, etc.).  */

		return(0);
	} else if (comp) {
		dtuple_t*	entry;
		ulint		volume;
		dict_index_t*	dummy_index;
		mem_heap_t*	heap = mem_heap_create(500);

		entry = ibuf_build_entry_from_ibuf_rec(mtr, ibuf_rec,
			heap, &dummy_index);

		volume = rec_get_converted_size(dummy_index, entry, 0);

		ibuf_dummy_index_free(dummy_index);
		mem_heap_free(heap);

		return(volume + page_dir_calc_reserved_space(1));
	}

	types += info_len;
	n_fields = rec_get_n_fields_old(ibuf_rec)
		- IBUF_REC_FIELD_USER;

	data_size = ibuf_rec_get_size(ibuf_rec, types, n_fields, comp);

	return(data_size + rec_get_converted_extra_size(data_size, n_fields, 0)
	       + page_dir_calc_reserved_space(1));
}

/*********************************************************************//**
Builds the tuple to insert to an ibuf tree when we have an entry for a
non-clustered index.

NOTE that the original entry must be kept because we copy pointers to
its fields.

@return	own: entry to insert into an ibuf index tree */
static
dtuple_t*
ibuf_entry_build(
/*=============*/
	ibuf_op_t	op,	/*!< in: operation type */
	dict_index_t*	index,	/*!< in: non-clustered index */
	const dtuple_t*	entry,	/*!< in: entry for a non-clustered index */
	ulint		space,	/*!< in: space id */
	ulint		page_no,/*!< in: index page number where entry should
				be inserted */
	ulint		counter,/*!< in: counter value;
				ULINT_UNDEFINED=not used */
	mem_heap_t*	heap)	/*!< in: heap into which to build */
{
	dtuple_t*	tuple;
	dfield_t*	field;
	const dfield_t*	entry_field;
	ulint		n_fields;
	byte*		buf;
	byte*		ti;
	byte*		type_info;
	ulint		i;

	ut_ad(counter != ULINT_UNDEFINED || op == IBUF_OP_INSERT);
	ut_ad(counter == ULINT_UNDEFINED || counter <= 0xFFFF);
	ut_ad(op < IBUF_OP_COUNT);

	/* We have to build a tuple with the following fields:

	1-4) These are described at the top of this file.

	5) The rest of the fields are copied from the entry.

	All fields in the tuple are ordered like the type binary in our
	insert buffer tree. */

	n_fields = dtuple_get_n_fields(entry);

	tuple = dtuple_create(heap, n_fields + IBUF_REC_FIELD_USER);

	/* 1) Space Id */

	field = dtuple_get_nth_field(tuple, IBUF_REC_FIELD_SPACE);

	buf = static_cast<byte*>(mem_heap_alloc(heap, 4));

	mach_write_to_4(buf, space);

	dfield_set_data(field, buf, 4);

	/* 2) Marker byte */

	field = dtuple_get_nth_field(tuple, IBUF_REC_FIELD_MARKER);

	buf = static_cast<byte*>(mem_heap_alloc(heap, 1));

	/* We set the marker byte zero */

	mach_write_to_1(buf, 0);

	dfield_set_data(field, buf, 1);

	/* 3) Page number */

	field = dtuple_get_nth_field(tuple, IBUF_REC_FIELD_PAGE);

	buf = static_cast<byte*>(mem_heap_alloc(heap, 4));

	mach_write_to_4(buf, page_no);

	dfield_set_data(field, buf, 4);

	/* 4) Type info, part #1 */

	if (counter == ULINT_UNDEFINED) {
		i = dict_table_is_comp(index->table) ? 1 : 0;
	} else {
		ut_ad(counter <= 0xFFFF);
		i = IBUF_REC_INFO_SIZE;
	}

	ti = type_info = static_cast<byte*>(
		mem_heap_alloc(
			heap,
			i + n_fields * DATA_NEW_ORDER_NULL_TYPE_BUF_SIZE));

	switch (i) {
	default:
		ut_error;
		break;
	case 1:
		/* set the flag for ROW_FORMAT=COMPACT */
		*ti++ = 0;
		/* fall through */
	case 0:
		/* the old format does not allow delete buffering */
		ut_ad(op == IBUF_OP_INSERT);
		break;
	case IBUF_REC_INFO_SIZE:
		mach_write_to_2(ti + IBUF_REC_OFFSET_COUNTER, counter);

		ti[IBUF_REC_OFFSET_TYPE] = (byte) op;
		ti[IBUF_REC_OFFSET_FLAGS] = dict_table_is_comp(index->table)
			? IBUF_REC_COMPACT : 0;
		ti += IBUF_REC_INFO_SIZE;
		break;
	}

	/* 5+) Fields from the entry */

	for (i = 0; i < n_fields; i++) {
		ulint			fixed_len;
		const dict_field_t*	ifield;

		field = dtuple_get_nth_field(tuple, i + IBUF_REC_FIELD_USER);
		entry_field = dtuple_get_nth_field(entry, i);
		dfield_copy(field, entry_field);

		ifield = dict_index_get_nth_field(index, i);
		/* Prefix index columns of fixed-length columns are of
		fixed length.  However, in the function call below,
		dfield_get_type(entry_field) contains the fixed length
		of the column in the clustered index.  Replace it with
		the fixed length of the secondary index column. */
		fixed_len = ifield->fixed_len;

#ifdef UNIV_DEBUG
		if (fixed_len) {
			/* dict_index_add_col() should guarantee these */
			ut_ad(fixed_len <= (ulint)
			      dfield_get_type(entry_field)->len);
			if (ifield->prefix_len) {
				ut_ad(ifield->prefix_len == fixed_len);
			} else {
				ut_ad(fixed_len == (ulint)
				      dfield_get_type(entry_field)->len);
			}
		}
#endif /* UNIV_DEBUG */

		dtype_new_store_for_order_and_null_size(
			ti, dfield_get_type(entry_field), fixed_len);
		ti += DATA_NEW_ORDER_NULL_TYPE_BUF_SIZE;
	}

	/* 4) Type info, part #2 */

	field = dtuple_get_nth_field(tuple, IBUF_REC_FIELD_METADATA);

	dfield_set_data(field, type_info, ti - type_info);

	/* Set all the types in the new tuple binary */

	dtuple_set_types_binary(tuple, n_fields + IBUF_REC_FIELD_USER);

	return(tuple);
}

/*********************************************************************//**
Builds a search tuple used to search buffered inserts for an index page.
This is for >= 4.1.x format records.
@return	own: search tuple */
static
dtuple_t*
ibuf_search_tuple_build(
/*====================*/
	ulint		space,	/*!< in: space id */
	ulint		page_no,/*!< in: index page number */
	mem_heap_t*	heap)	/*!< in: heap into which to build */
{
	dtuple_t*	tuple;
	dfield_t*	field;
	byte*		buf;

	tuple = dtuple_create(heap, IBUF_REC_FIELD_METADATA);

	/* Store the space id in tuple */

	field = dtuple_get_nth_field(tuple, IBUF_REC_FIELD_SPACE);

	buf = static_cast<byte*>(mem_heap_alloc(heap, 4));

	mach_write_to_4(buf, space);

	dfield_set_data(field, buf, 4);

	/* Store the new format record marker byte */

	field = dtuple_get_nth_field(tuple, IBUF_REC_FIELD_MARKER);

	buf = static_cast<byte*>(mem_heap_alloc(heap, 1));

	mach_write_to_1(buf, 0);

	dfield_set_data(field, buf, 1);

	/* Store the page number in tuple */

	field = dtuple_get_nth_field(tuple, IBUF_REC_FIELD_PAGE);

	buf = static_cast<byte*>(mem_heap_alloc(heap, 4));

	mach_write_to_4(buf, page_no);

	dfield_set_data(field, buf, 4);

	dtuple_set_types_binary(tuple, IBUF_REC_FIELD_METADATA);

	return(tuple);
}

/*********************************************************************//**
Checks if there are enough pages in the free list of the ibuf tree that we
dare to start a pessimistic insert to the insert buffer.
@return	TRUE if enough free pages in list */
UNIV_INLINE
ibool
ibuf_data_enough_free_for_insert(void)
/*==================================*/
{
	ut_ad(mutex_own(&ibuf_mutex));

	/* We want a big margin of free pages, because a B-tree can sometimes
	grow in size also if records are deleted from it, as the node pointers
	can change, and we must make sure that we are able to delete the
	inserts buffered for pages that we read to the buffer pool, without
	any risk of running out of free space in the insert buffer. */

	return(ibuf->free_list_len >= (ibuf->size / 2) + 3 * ibuf->height);
}

/*********************************************************************//**
Checks if there are enough pages in the free list of the ibuf tree that we
should remove them and free to the file space management.
@return	TRUE if enough free pages in list */
UNIV_INLINE
ibool
ibuf_data_too_much_free(void)
/*=========================*/
{
	ut_ad(mutex_own(&ibuf_mutex));

	return(ibuf->free_list_len >= 3 + (ibuf->size / 2) + 3 * ibuf->height);
}

/*********************************************************************//**
Allocates a new page from the ibuf file segment and adds it to the free
list.
@return	TRUE on success, FALSE if no space left */
static
ibool
ibuf_add_free_page(void)
/*====================*/
{
	mtr_t		mtr;
	page_t*		header_page;
	ulint		flags;
	ulint		zip_size;
	buf_block_t*	block;
	page_t*		page;
	page_t*		root;
	page_t*		bitmap_page;

	mtr_start(&mtr);

	/* Acquire the fsp latch before the ibuf header, obeying the latching
	order */
	mtr_x_lock(fil_space_get_latch(IBUF_SPACE_ID, &flags), &mtr);
	zip_size = fsp_flags_get_zip_size(flags);

	header_page = ibuf_header_page_get(&mtr);

	/* Allocate a new page: NOTE that if the page has been a part of a
	non-clustered index which has subsequently been dropped, then the
	page may have buffered inserts in the insert buffer, and these
	should be deleted from there. These get deleted when the page
	allocation creates the page in buffer. Thus the call below may end
	up calling the insert buffer routines and, as we yet have no latches
	to insert buffer tree pages, these routines can run without a risk
	of a deadlock. This is the reason why we created a special ibuf
	header page apart from the ibuf tree. */

	block = fseg_alloc_free_page(
		header_page + IBUF_HEADER + IBUF_TREE_SEG_HEADER, 0, FSP_UP,
		&mtr);

	if (block == NULL) {
		mtr_commit(&mtr);

		return(FALSE);
	}

	ut_ad(rw_lock_get_x_lock_count(&block->lock) == 1);
	ibuf_enter(&mtr);
	mutex_enter(&ibuf_mutex);
	root = ibuf_tree_root_get(&mtr);

	buf_block_dbg_add_level(block, SYNC_IBUF_TREE_NODE_NEW);
	page = buf_block_get_frame(block);

	/* Add the page to the free list and update the ibuf size data */

	flst_add_last(root + PAGE_HEADER + PAGE_BTR_IBUF_FREE_LIST,
		      page + PAGE_HEADER + PAGE_BTR_IBUF_FREE_LIST_NODE, &mtr);

	mlog_write_ulint(page + FIL_PAGE_TYPE, FIL_PAGE_IBUF_FREE_LIST,
			 MLOG_2BYTES, &mtr);

	ibuf->seg_size++;
	ibuf->free_list_len++;

	/* Set the bit indicating that this page is now an ibuf tree page
	(level 2 page) */

	bitmap_page = ibuf_bitmap_get_map_page(
		IBUF_SPACE_ID, buf_block_get_page_no(block), zip_size, &mtr);

	mutex_exit(&ibuf_mutex);

	ibuf_bitmap_page_set_bits(
		bitmap_page, buf_block_get_page_no(block), zip_size,
		IBUF_BITMAP_IBUF, TRUE, &mtr);

	ibuf_mtr_commit(&mtr);

	return(TRUE);
}

/*********************************************************************//**
Removes a page from the free list and frees it to the fsp system. */
static
void
ibuf_remove_free_page(void)
/*=======================*/
{
	mtr_t	mtr;
	mtr_t	mtr2;
	page_t*	header_page;
	ulint	flags;
	ulint	zip_size;
	ulint	page_no;
	page_t*	page;
	page_t*	root;
	page_t*	bitmap_page;

	mtr_start(&mtr);

	/* Acquire the fsp latch before the ibuf header, obeying the latching
	order */
	mtr_x_lock(fil_space_get_latch(IBUF_SPACE_ID, &flags), &mtr);
	zip_size = fsp_flags_get_zip_size(flags);

	header_page = ibuf_header_page_get(&mtr);

	/* Prevent pessimistic inserts to insert buffer trees for a while */
	ibuf_enter(&mtr);
	mutex_enter(&ibuf_pessimistic_insert_mutex);
	mutex_enter(&ibuf_mutex);

	if (!ibuf_data_too_much_free()) {

		mutex_exit(&ibuf_mutex);
		mutex_exit(&ibuf_pessimistic_insert_mutex);

		ibuf_mtr_commit(&mtr);

		return;
	}

	ibuf_mtr_start(&mtr2);

	root = ibuf_tree_root_get(&mtr2);

	mutex_exit(&ibuf_mutex);

	page_no = flst_get_last(root + PAGE_HEADER + PAGE_BTR_IBUF_FREE_LIST,
				&mtr2).page;

	/* NOTE that we must release the latch on the ibuf tree root
	because in fseg_free_page we access level 1 pages, and the root
	is a level 2 page. */

	ibuf_mtr_commit(&mtr2);
	ibuf_exit(&mtr);

	/* Since pessimistic inserts were prevented, we know that the
	page is still in the free list. NOTE that also deletes may take
	pages from the free list, but they take them from the start, and
	the free list was so long that they cannot have taken the last
	page from it. */

	fseg_free_page(header_page + IBUF_HEADER + IBUF_TREE_SEG_HEADER,
		       IBUF_SPACE_ID, page_no, false, &mtr);

#if defined UNIV_DEBUG_FILE_ACCESSES || defined UNIV_DEBUG
	buf_page_reset_file_page_was_freed(IBUF_SPACE_ID, page_no);
#endif /* UNIV_DEBUG_FILE_ACCESSES || UNIV_DEBUG */

	ibuf_enter(&mtr);

	mutex_enter(&ibuf_mutex);

	root = ibuf_tree_root_get(&mtr);

	ut_ad(page_no == flst_get_last(root + PAGE_HEADER
				       + PAGE_BTR_IBUF_FREE_LIST, &mtr).page);

	{
		buf_block_t*	block;

		block = buf_page_get(
			IBUF_SPACE_ID, 0, page_no, RW_X_LATCH, &mtr);

		buf_block_dbg_add_level(block, SYNC_IBUF_TREE_NODE);

		page = buf_block_get_frame(block);
	}

	/* Remove the page from the free list and update the ibuf size data */

	flst_remove(root + PAGE_HEADER + PAGE_BTR_IBUF_FREE_LIST,
		    page + PAGE_HEADER + PAGE_BTR_IBUF_FREE_LIST_NODE, &mtr);

	mutex_exit(&ibuf_pessimistic_insert_mutex);

	ibuf->seg_size--;
	ibuf->free_list_len--;

	/* Set the bit indicating that this page is no more an ibuf tree page
	(level 2 page) */

	bitmap_page = ibuf_bitmap_get_map_page(
		IBUF_SPACE_ID, page_no, zip_size, &mtr);

	mutex_exit(&ibuf_mutex);

	ibuf_bitmap_page_set_bits(
		bitmap_page, page_no, zip_size, IBUF_BITMAP_IBUF, FALSE, &mtr);

#if defined UNIV_DEBUG_FILE_ACCESSES || defined UNIV_DEBUG
	buf_page_set_file_page_was_freed(IBUF_SPACE_ID, page_no);
#endif /* UNIV_DEBUG_FILE_ACCESSES || UNIV_DEBUG */
	ibuf_mtr_commit(&mtr);
}

/***********************************************************************//**
Frees excess pages from the ibuf free list. This function is called when an OS
thread calls fsp services to allocate a new file segment, or a new page to a
file segment, and the thread did not own the fsp latch before this call. */
UNIV_INTERN
void
ibuf_free_excess_pages(void)
/*========================*/
{
	ulint		i;

#ifdef UNIV_SYNC_DEBUG
	ut_ad(rw_lock_own(fil_space_get_latch(IBUF_SPACE_ID, NULL),
			  RW_LOCK_EX));
#endif /* UNIV_SYNC_DEBUG */

	ut_ad(rw_lock_get_x_lock_count(
		fil_space_get_latch(IBUF_SPACE_ID, NULL)) == 1);

	/* NOTE: We require that the thread did not own the latch before,
	because then we know that we can obey the correct latching order
	for ibuf latches */

	if (!ibuf) {
		/* Not yet initialized; not sure if this is possible, but
		does no harm to check for it. */

		return;
	}

	/* Free at most a few pages at a time, so that we do not delay the
	requested service too much */

	for (i = 0; i < 4; i++) {

		ibool	too_much_free;

		mutex_enter(&ibuf_mutex);
		too_much_free = ibuf_data_too_much_free();
		mutex_exit(&ibuf_mutex);

		if (!too_much_free) {
			return;
		}

		ibuf_remove_free_page();
	}
}

#ifdef UNIV_DEBUG
# define ibuf_get_merge_page_nos(contract,rec,mtr,ids,vers,pages,n_stored) \
	ibuf_get_merge_page_nos_func(contract,rec,mtr,ids,vers,pages,n_stored)
#else /* UNIV_DEBUG */
# define ibuf_get_merge_page_nos(contract,rec,mtr,ids,vers,pages,n_stored) \
	ibuf_get_merge_page_nos_func(contract,rec,ids,vers,pages,n_stored)
#endif /* UNIV_DEBUG */

/*********************************************************************//**
Reads page numbers from a leaf in an ibuf tree.
@return a lower limit for the combined volume of records which will be
merged */
static
ulint
ibuf_get_merge_page_nos_func(
/*=========================*/
	ibool		contract,/*!< in: TRUE if this function is called to
				contract the tree, FALSE if this is called
				when a single page becomes full and we look
				if it pays to read also nearby pages */
	const rec_t*	rec,	/*!< in: insert buffer record */
#ifdef UNIV_DEBUG
	mtr_t*		mtr,	/*!< in: mini-transaction holding rec */
#endif /* UNIV_DEBUG */
	ulint*		space_ids,/*!< in/out: space id's of the pages */
	ib_int64_t*	space_versions,/*!< in/out: tablespace version
				timestamps; used to prevent reading in old
				pages after DISCARD + IMPORT tablespace */
	ulint*		page_nos,/*!< in/out: buffer for at least
				IBUF_MAX_N_PAGES_MERGED many page numbers;
				the page numbers are in an ascending order */
	ulint*		n_stored)/*!< out: number of page numbers stored to
				page_nos in this function */
{
	ulint	prev_page_no;
	ulint	prev_space_id;
	ulint	first_page_no;
	ulint	first_space_id;
	ulint	rec_page_no;
	ulint	rec_space_id;
	ulint	sum_volumes;
	ulint	volume_for_page;
	ulint	rec_volume;
	ulint	limit;
	ulint	n_pages;

	ut_ad(mtr_memo_contains_page(mtr, rec, MTR_MEMO_PAGE_X_FIX)
	      || mtr_memo_contains_page(mtr, rec, MTR_MEMO_PAGE_S_FIX));
	ut_ad(ibuf_inside(mtr));

	*n_stored = 0;

	limit = ut_min(IBUF_MAX_N_PAGES_MERGED, buf_pool_get_curr_size() / 4);

	if (page_rec_is_supremum(rec)) {

		rec = page_rec_get_prev_const(rec);
	}

	if (page_rec_is_infimum(rec)) {

		rec = page_rec_get_next_const(rec);
	}

	if (page_rec_is_supremum(rec)) {

		return(0);
	}

	first_page_no = ibuf_rec_get_page_no(mtr, rec);
	first_space_id = ibuf_rec_get_space(mtr, rec);
	n_pages = 0;
	prev_page_no = 0;
	prev_space_id = 0;

	/* Go backwards from the first rec until we reach the border of the
	'merge area', or the page start or the limit of storeable pages is
	reached */

	while (!page_rec_is_infimum(rec) && UNIV_LIKELY(n_pages < limit)) {

		rec_page_no = ibuf_rec_get_page_no(mtr, rec);
		rec_space_id = ibuf_rec_get_space(mtr, rec);

		if (rec_space_id != first_space_id
		    || (rec_page_no / IBUF_MERGE_AREA)
		    != (first_page_no / IBUF_MERGE_AREA)) {

			break;
		}

		if (rec_page_no != prev_page_no
		    || rec_space_id != prev_space_id) {
			n_pages++;
		}

		prev_page_no = rec_page_no;
		prev_space_id = rec_space_id;

		rec = page_rec_get_prev_const(rec);
	}

	rec = page_rec_get_next_const(rec);

	/* At the loop start there is no prev page; we mark this with a pair
	of space id, page no (0, 0) for which there can never be entries in
	the insert buffer */

	prev_page_no = 0;
	prev_space_id = 0;
	sum_volumes = 0;
	volume_for_page = 0;

	while (*n_stored < limit) {
		if (page_rec_is_supremum(rec)) {
			/* When no more records available, mark this with
			another 'impossible' pair of space id, page no */
			rec_page_no = 1;
			rec_space_id = 0;
		} else {
			rec_page_no = ibuf_rec_get_page_no(mtr, rec);
			rec_space_id = ibuf_rec_get_space(mtr, rec);
			/* In the system tablespace, the smallest
			possible secondary index leaf page number is
			bigger than IBUF_TREE_ROOT_PAGE_NO (4). In
			other tablespaces, the clustered index tree is
			created at page 3, which makes page 4 the
			smallest possible secondary index leaf page
			(and that only after DROP INDEX). */
			ut_ad(rec_page_no
			      > (ulint) IBUF_TREE_ROOT_PAGE_NO
			      - (rec_space_id != 0));
		}

#ifdef UNIV_IBUF_DEBUG
		ut_a(*n_stored < IBUF_MAX_N_PAGES_MERGED);
#endif
		if ((rec_space_id != prev_space_id
		     || rec_page_no != prev_page_no)
		    && (prev_space_id != 0 || prev_page_no != 0)) {

			if (contract
			    || (prev_page_no == first_page_no
				&& prev_space_id == first_space_id)
			    || (volume_for_page
				> ((IBUF_MERGE_THRESHOLD - 1)
				   * 4 * UNIV_PAGE_SIZE
				   / IBUF_PAGE_SIZE_PER_FREE_SPACE)
				/ IBUF_MERGE_THRESHOLD)) {

				space_ids[*n_stored] = prev_space_id;
				space_versions[*n_stored]
					= fil_space_get_version(prev_space_id);
				page_nos[*n_stored] = prev_page_no;

				(*n_stored)++;

				sum_volumes += volume_for_page;
			}

			if (rec_space_id != first_space_id
			    || rec_page_no / IBUF_MERGE_AREA
			    != first_page_no / IBUF_MERGE_AREA) {

				break;
			}

			volume_for_page = 0;
		}

		if (rec_page_no == 1 && rec_space_id == 0) {
			/* Supremum record */

			break;
		}

		rec_volume = ibuf_rec_get_volume(mtr, rec);

		volume_for_page += rec_volume;

		prev_page_no = rec_page_no;
		prev_space_id = rec_space_id;

		rec = page_rec_get_next_const(rec);
	}

#ifdef UNIV_IBUF_DEBUG
	ut_a(*n_stored <= IBUF_MAX_N_PAGES_MERGED);
#endif
#if 0
	fprintf(stderr, "Ibuf merge batch %lu pages %lu volume\n",
		*n_stored, sum_volumes);
#endif
	return(sum_volumes);
}

/*******************************************************************//**
Get the matching records for space id.
@return	current rec or NULL */
static	__attribute__((nonnull, warn_unused_result))
const rec_t*
ibuf_get_user_rec(
/*===============*/
	btr_pcur_t*	pcur,		/*!< in: the current cursor */
	mtr_t*		mtr)		/*!< in: mini transaction */
{
	do {
		const rec_t* rec = btr_pcur_get_rec(pcur);

		if (page_rec_is_user_rec(rec)) {
			return(rec);
		}
	} while (btr_pcur_move_to_next(pcur, mtr));

	return(NULL);
}

/*********************************************************************//**
Reads page numbers for a space id from an ibuf tree.
@return a lower limit for the combined volume of records which will be
merged */
static	__attribute__((nonnull, warn_unused_result))
ulint
ibuf_get_merge_pages(
/*=================*/
	btr_pcur_t*	pcur,	/*!< in/out: cursor */
	ulint		space,	/*!< in: space for which to merge */
	ulint		limit,	/*!< in: max page numbers to read */
	ulint*		pages,	/*!< out: pages read */
	ulint*		spaces,	/*!< out: spaces read */
	ib_int64_t*	versions,/*!< out: space versions read */
	ulint*		n_pages,/*!< out: number of pages read */
	mtr_t*		mtr)	/*!< in: mini transaction */
{
	const rec_t*	rec;
	ulint		volume = 0;
	ib_int64_t	version = fil_space_get_version(space);

	ut_a(space != ULINT_UNDEFINED);

	*n_pages = 0;

	while ((rec = ibuf_get_user_rec(pcur, mtr)) != 0
	       && ibuf_rec_get_space(mtr, rec) == space
	       && *n_pages < limit) {

		ulint	page_no = ibuf_rec_get_page_no(mtr, rec);

		if (*n_pages == 0 || pages[*n_pages - 1] != page_no) {
			spaces[*n_pages] = space;
			pages[*n_pages] = page_no;
			versions[*n_pages] = version;
			++*n_pages;
		}

		volume += ibuf_rec_get_volume(mtr, rec);

		btr_pcur_move_to_next(pcur, mtr);
	}

	return(volume);
}

/*********************************************************************//**
Contracts insert buffer trees by reading pages to the buffer pool.
@return a lower limit for the combined size in bytes of entries which
will be merged from ibuf trees to the pages read, 0 if ibuf is
empty */
static
ulint
ibuf_merge_pages(
/*=============*/
	ulint*	n_pages,	/*!< out: number of pages to which merged */
	bool	sync)		/*!< in: true if the caller wants to wait for
				the issued read with the highest tablespace
				address to complete */
{
	mtr_t		mtr;
	btr_pcur_t	pcur;
	ulint		sum_sizes;
	ulint		page_nos[IBUF_MAX_N_PAGES_MERGED];
	ulint		space_ids[IBUF_MAX_N_PAGES_MERGED];
	ib_int64_t	space_versions[IBUF_MAX_N_PAGES_MERGED];

	*n_pages = 0;

	ibuf_mtr_start(&mtr);

	/* Open a cursor to a randomly chosen leaf of the tree, at a random
	position within the leaf */

	btr_pcur_open_at_rnd_pos(ibuf->index, BTR_SEARCH_LEAF, &pcur, &mtr);

	ut_ad(page_validate(btr_pcur_get_page(&pcur), ibuf->index));

	if (page_is_empty(btr_pcur_get_page(&pcur))) {
		/* If a B-tree page is empty, it must be the root page
		and the whole B-tree must be empty. InnoDB does not
		allow empty B-tree pages other than the root. */
		ut_ad(ibuf->empty);
		ut_ad(page_get_space_id(btr_pcur_get_page(&pcur))
		      == IBUF_SPACE_ID);
		ut_ad(page_get_page_no(btr_pcur_get_page(&pcur))
		      == FSP_IBUF_TREE_ROOT_PAGE_NO);

		ibuf_mtr_commit(&mtr);
		btr_pcur_close(&pcur);

		return(0);
	}

	sum_sizes = ibuf_get_merge_page_nos(TRUE,
					    btr_pcur_get_rec(&pcur), &mtr,
					    space_ids, space_versions,
					    page_nos, n_pages);
#if 0 /* defined UNIV_IBUF_DEBUG */
	fprintf(stderr, "Ibuf contract sync %lu pages %lu volume %lu\n",
		sync, *n_pages, sum_sizes);
#endif
	ibuf_mtr_commit(&mtr);
	btr_pcur_close(&pcur);

	buf_read_ibuf_merge_pages(
		sync, space_ids, space_versions, page_nos, *n_pages);

	return(sum_sizes + 1);
}

/*********************************************************************//**
Get the table instance from the table id.
@return table instance */
static __attribute__((warn_unused_result))
dict_table_t*
ibuf_get_table(
/*===========*/
	table_id_t	table_id)	/*!< in: valid table id */
{
	rw_lock_s_lock_func(&dict_operation_lock, 0, __FILE__, __LINE__);

	dict_table_t*	table = dict_table_open_on_id(
		table_id, FALSE, DICT_TABLE_OP_NORMAL);

	rw_lock_s_unlock_gen(&dict_operation_lock, 0);

	return(table);
}

/*********************************************************************//**
Contracts insert buffer trees by reading pages to the buffer pool.
@return a lower limit for the combined size in bytes of entries which
will be merged from ibuf trees to the pages read, 0 if ibuf is
empty */
static
ulint
ibuf_merge_space(
/*=============*/
	ulint		space,	/*!< in: tablespace id to merge */
	ulint*		n_pages)/*!< out: number of pages to which merged */
{
	mtr_t		mtr;
	btr_pcur_t	pcur;
	mem_heap_t*	heap = mem_heap_create(512);
	dtuple_t*	tuple = ibuf_search_tuple_build(space, 0, heap);

	ibuf_mtr_start(&mtr);

	/* Position the cursor on the first matching record. */

	btr_pcur_open(
		ibuf->index, tuple, PAGE_CUR_GE, BTR_SEARCH_LEAF, &pcur,
		&mtr);

	mem_heap_free(heap);

	ut_ad(page_validate(btr_pcur_get_page(&pcur), ibuf->index));

	ulint		sum_sizes = 0;
	ulint		pages[IBUF_MAX_N_PAGES_MERGED];
	ulint		spaces[IBUF_MAX_N_PAGES_MERGED];
	ib_int64_t	versions[IBUF_MAX_N_PAGES_MERGED];

	if (page_is_empty(btr_pcur_get_page(&pcur))) {
		/* If a B-tree page is empty, it must be the root page
		and the whole B-tree must be empty. InnoDB does not
		allow empty B-tree pages other than the root. */
		ut_ad(ibuf->empty);
		ut_ad(page_get_space_id(btr_pcur_get_page(&pcur))
		      == IBUF_SPACE_ID);
		ut_ad(page_get_page_no(btr_pcur_get_page(&pcur))
		      == FSP_IBUF_TREE_ROOT_PAGE_NO);

	} else {

		sum_sizes = ibuf_get_merge_pages(
			&pcur, space, IBUF_MAX_N_PAGES_MERGED,
			&pages[0], &spaces[0], &versions[0], n_pages,
			&mtr);

		++sum_sizes;
	}

	ibuf_mtr_commit(&mtr);

	btr_pcur_close(&pcur);

	if (sum_sizes > 0) {

		ut_a(*n_pages > 0 || sum_sizes == 1);

#ifdef UNIV_DEBUG
		ut_ad(*n_pages <= UT_ARR_SIZE(pages));

		for (ulint i = 0; i < *n_pages; ++i) {
			ut_ad(spaces[i] == space);
			ut_ad(i == 0 || versions[i] == versions[i - 1]);
		}
#endif /* UNIV_DEBUG */

		buf_read_ibuf_merge_pages(
			true, spaces, versions, pages, *n_pages);
	}

	return(sum_sizes);
}

/*********************************************************************//**
Contracts insert buffer trees by reading pages to the buffer pool.
@return a lower limit for the combined size in bytes of entries which
will be merged from ibuf trees to the pages read, 0 if ibuf is
empty */
static __attribute__((nonnull, warn_unused_result))
ulint
ibuf_merge(
/*=======*/
	table_id_t	table_id,	/*!< in: if merge should be
					done only for a specific
					table, for all tables this
					should be 0 */
	ulint*		n_pages,	/*!< out: number of pages to
					which merged */
	bool		sync)		/*!< in: TRUE if the caller
					wants to wait for the issued
					read with the highest
					tablespace address to complete */
{
	dict_table_t*	table;

	*n_pages = 0;

	/* We perform a dirty read of ibuf->empty, without latching
	the insert buffer root page. We trust this dirty read except
	when a slow shutdown is being executed. During a slow
	shutdown, the insert buffer merge must be completed. */

	if (ibuf->empty && !srv_shutdown_state) {
		return(0);
	} else if (table_id == 0) {
		return(ibuf_merge_pages(n_pages, sync));
	} else if ((table = ibuf_get_table(table_id)) == 0) {
		/* Table has been dropped. */
		return(0);
	}

	ulint	volume = ibuf_merge_space(table->space, n_pages);

	dict_table_close(table, FALSE, FALSE);

	return(volume);
}

/*********************************************************************//**
Contracts insert buffer trees by reading pages to the buffer pool.
@return a lower limit for the combined size in bytes of entries which
will be merged from ibuf trees to the pages read, 0 if ibuf is
empty */
static
ulint
ibuf_contract(
/*==========*/
	ibool	sync)	/*!< in: TRUE if the caller wants to wait for the
			issued read with the highest tablespace address
			to complete */
{
	ulint	n_pages;

	return(ibuf_merge(0, &n_pages, sync));
}

/*********************************************************************//**
Contracts insert buffer trees by reading pages to the buffer pool.
@return a lower limit for the combined size in bytes of entries which
will be merged from ibuf trees to the pages read, 0 if ibuf is
empty */
UNIV_INTERN
ulint
ibuf_contract_in_background(
/*========================*/
	table_id_t	table_id,	/*!< in: if merge should be done only
					for a specific table, for all tables
					this should be 0 */
	ibool		full)		/*!< in: TRUE if the caller wants to
					do a full contract based on PCT_IO(100).
					If FALSE then the size of contract
					batch is determined based on the
					current size of the ibuf tree. */
{
	ulint	sum_bytes	= 0;
	ulint	sum_pages	= 0;
	ulint	n_pag2;
	ulint	n_pages;

#if defined UNIV_DEBUG || defined UNIV_IBUF_DEBUG
	if (srv_ibuf_disable_background_merge && table_id == 0) {
		return(0);
	}
#endif /* UNIV_DEBUG || UNIV_IBUF_DEBUG */

	if (full) {
		/* Caller has requested a full batch */
		n_pages = PCT_IO(100);
	} else {
		/* By default we do a batch of 5% of the io_capacity */
		n_pages = PCT_IO(5);

		mutex_enter(&ibuf_mutex);

		/* If the ibuf->size is more than half the max_size
		then we make more agreesive contraction.
		+1 is to avoid division by zero. */
		if (ibuf->size > ibuf->max_size / 2) {
			ulint diff = ibuf->size - ibuf->max_size / 2;
			n_pages += PCT_IO((diff * 100)
					   / (ibuf->max_size + 1));
		}

		mutex_exit(&ibuf_mutex);
	}

	while (sum_pages < n_pages) {
		ulint	n_bytes;

		n_bytes = ibuf_merge(table_id, &n_pag2, FALSE);

		if (n_bytes == 0) {
			return(sum_bytes);
		}

		sum_bytes += n_bytes;
		sum_pages += n_pag2;
	}

	return(sum_bytes);
}

/*********************************************************************//**
Contract insert buffer trees after insert if they are too big. */
UNIV_INLINE
void
ibuf_contract_after_insert(
/*=======================*/
	ulint	entry_size)	/*!< in: size of a record which was inserted
				into an ibuf tree */
{
	ibool	sync;
	ulint	sum_sizes;
	ulint	size;
	ulint	max_size;

	/* Perform dirty reads of ibuf->size and ibuf->max_size, to
	reduce ibuf_mutex contention. ibuf->max_size remains constant
	after ibuf_init_at_db_start(), but ibuf->size should be
	protected by ibuf_mutex. Given that ibuf->size fits in a
	machine word, this should be OK; at worst we are doing some
	excessive ibuf_contract() or occasionally skipping a
	ibuf_contract(). */
	size = ibuf->size;
	max_size = ibuf->max_size;

	if (size < max_size + IBUF_CONTRACT_ON_INSERT_NON_SYNC) {
		return;
	}

	sync = (size >= max_size + IBUF_CONTRACT_ON_INSERT_SYNC);

	/* Contract at least entry_size many bytes */
	sum_sizes = 0;
	size = 1;

	do {

		size = ibuf_contract(sync);
		sum_sizes += size;
	} while (size > 0 && sum_sizes < entry_size);
}

/*********************************************************************//**
Determine if an insert buffer record has been encountered already.
@return	TRUE if a new record, FALSE if possible duplicate */
static
ibool
ibuf_get_volume_buffered_hash(
/*==========================*/
	const rec_t*	rec,	/*!< in: ibuf record in post-4.1 format */
	const byte*	types,	/*!< in: fields */
	const byte*	data,	/*!< in: start of user record data */
	ulint		comp,	/*!< in: 0=ROW_FORMAT=REDUNDANT,
				nonzero=ROW_FORMAT=COMPACT */
	ulint*		hash,	/*!< in/out: hash array */
	ulint		size)	/*!< in: number of elements in hash array */
{
	ulint		len;
	ulint		fold;
	ulint		bitmask;

	len = ibuf_rec_get_size(
		rec, types,
		rec_get_n_fields_old(rec) - IBUF_REC_FIELD_USER, comp);
	fold = ut_fold_binary(data, len);

	hash += (fold / (CHAR_BIT * sizeof *hash)) % size;
	bitmask = 1 << (fold % (CHAR_BIT * sizeof *hash));

	if (*hash & bitmask) {

		return(FALSE);
	}

	/* We have not seen this record yet.  Insert it. */
	*hash |= bitmask;

	return(TRUE);
}

#ifdef UNIV_DEBUG
# define ibuf_get_volume_buffered_count(mtr,rec,hash,size,n_recs)	\
	ibuf_get_volume_buffered_count_func(mtr,rec,hash,size,n_recs)
#else /* UNIV_DEBUG */
# define ibuf_get_volume_buffered_count(mtr,rec,hash,size,n_recs)	\
	ibuf_get_volume_buffered_count_func(rec,hash,size,n_recs)
#endif
/*********************************************************************//**
Update the estimate of the number of records on a page, and
get the space taken by merging the buffered record to the index page.
@return size of index record in bytes + an upper limit of the space
taken in the page directory */
static
ulint
ibuf_get_volume_buffered_count_func(
/*================================*/
#ifdef UNIV_DEBUG
	mtr_t*		mtr,	/*!< in: mini-transaction owning rec */
#endif /* UNIV_DEBUG */
	const rec_t*	rec,	/*!< in: insert buffer record */
	ulint*		hash,	/*!< in/out: hash array */
	ulint		size,	/*!< in: number of elements in hash array */
	lint*		n_recs)	/*!< in/out: estimated number of records
				on the page that rec points to */
{
	ulint		len;
	ibuf_op_t	ibuf_op;
	const byte*	types;
	ulint		n_fields;

	ut_ad(mtr_memo_contains_page(mtr, rec, MTR_MEMO_PAGE_X_FIX)
	      || mtr_memo_contains_page(mtr, rec, MTR_MEMO_PAGE_S_FIX));
	ut_ad(ibuf_inside(mtr));

	n_fields = rec_get_n_fields_old(rec);
	ut_ad(n_fields > IBUF_REC_FIELD_USER);
	n_fields -= IBUF_REC_FIELD_USER;

	rec_get_nth_field_offs_old(rec, 1, &len);
	/* This function is only invoked when buffering new
	operations.  All pre-4.1 records should have been merged
	when the database was started up. */
	ut_a(len == 1);

	if (rec_get_deleted_flag(rec, 0)) {
		/* This record has been merged already,
		but apparently the system crashed before
		the change was discarded from the buffer.
		Pretend that the record does not exist. */
		return(0);
	}

	types = rec_get_nth_field_old(rec, IBUF_REC_FIELD_METADATA, &len);

	switch (UNIV_EXPECT(len % DATA_NEW_ORDER_NULL_TYPE_BUF_SIZE,
			    IBUF_REC_INFO_SIZE)) {
	default:
		ut_error;
	case 0:
		/* This ROW_TYPE=REDUNDANT record does not include an
		operation counter.  Exclude it from the *n_recs,
		because deletes cannot be buffered if there are
		old-style inserts buffered for the page. */

		len = ibuf_rec_get_size(rec, types, n_fields, 0);

		return(len
		       + rec_get_converted_extra_size(len, n_fields, 0)
		       + page_dir_calc_reserved_space(1));
	case 1:
		/* This ROW_TYPE=COMPACT record does not include an
		operation counter.  Exclude it from the *n_recs,
		because deletes cannot be buffered if there are
		old-style inserts buffered for the page. */
		goto get_volume_comp;

	case IBUF_REC_INFO_SIZE:
		ibuf_op = (ibuf_op_t) types[IBUF_REC_OFFSET_TYPE];
		break;
	}

	switch (ibuf_op) {
	case IBUF_OP_INSERT:
		/* Inserts can be done by updating a delete-marked record.
		Because delete-mark and insert operations can be pointing to
		the same records, we must not count duplicates. */
	case IBUF_OP_DELETE_MARK:
		/* There must be a record to delete-mark.
		See if this record has been already buffered. */
		if (n_recs && ibuf_get_volume_buffered_hash(
			    rec, types + IBUF_REC_INFO_SIZE,
			    types + len,
			    types[IBUF_REC_OFFSET_FLAGS] & IBUF_REC_COMPACT,
			    hash, size)) {
			(*n_recs)++;
		}

		if (ibuf_op == IBUF_OP_DELETE_MARK) {
			/* Setting the delete-mark flag does not
			affect the available space on the page. */
			return(0);
		}
		break;
	case IBUF_OP_DELETE:
		/* A record will be removed from the page. */
		if (n_recs) {
			(*n_recs)--;
		}
		/* While deleting a record actually frees up space,
		we have to play it safe and pretend that it takes no
		additional space (the record might not exist, etc.). */
		return(0);
	default:
		ut_error;
	}

	ut_ad(ibuf_op == IBUF_OP_INSERT);

get_volume_comp:
	{
		dtuple_t*	entry;
		ulint		volume;
		dict_index_t*	dummy_index;
		mem_heap_t*	heap = mem_heap_create(500);

		entry = ibuf_build_entry_from_ibuf_rec(
			mtr, rec, heap, &dummy_index);

		volume = rec_get_converted_size(dummy_index, entry, 0);

		ibuf_dummy_index_free(dummy_index);
		mem_heap_free(heap);

		return(volume + page_dir_calc_reserved_space(1));
	}
}

/*********************************************************************//**
Gets an upper limit for the combined size of entries buffered in the insert
buffer for a given page.
@return upper limit for the volume of buffered inserts for the index
page, in bytes; UNIV_PAGE_SIZE, if the entries for the index page span
several pages in the insert buffer */
static
ulint
ibuf_get_volume_buffered(
/*=====================*/
	const btr_pcur_t*pcur,	/*!< in: pcur positioned at a place in an
				insert buffer tree where we would insert an
				entry for the index page whose number is
				page_no, latch mode has to be BTR_MODIFY_PREV
				or BTR_MODIFY_TREE */
	ulint		space,	/*!< in: space id */
	ulint		page_no,/*!< in: page number of an index page */
	lint*		n_recs,	/*!< in/out: minimum number of records on the
				page after the buffered changes have been
				applied, or NULL to disable the counting */
	mtr_t*		mtr)	/*!< in: mini-transaction of pcur */
{
	ulint		volume;
	const rec_t*	rec;
	const page_t*	page;
	ulint		prev_page_no;
	const page_t*	prev_page;
	ulint		next_page_no;
	const page_t*	next_page;
	/* bitmap of buffered recs */
	ulint		hash_bitmap[128 / sizeof(ulint)];

	ut_ad((pcur->latch_mode == BTR_MODIFY_PREV)
	      || (pcur->latch_mode == BTR_MODIFY_TREE));

	/* Count the volume of inserts earlier in the alphabetical order than
	pcur */

	volume = 0;

	if (n_recs) {
		memset(hash_bitmap, 0, sizeof hash_bitmap);
	}

	rec = btr_pcur_get_rec(pcur);
	page = page_align(rec);
	ut_ad(page_validate(page, ibuf->index));

	if (page_rec_is_supremum(rec)) {
		rec = page_rec_get_prev_const(rec);
	}

	for (; !page_rec_is_infimum(rec);
	     rec = page_rec_get_prev_const(rec)) {
		ut_ad(page_align(rec) == page);

		if (page_no != ibuf_rec_get_page_no(mtr, rec)
		    || space != ibuf_rec_get_space(mtr, rec)) {

			goto count_later;
		}

		volume += ibuf_get_volume_buffered_count(
			mtr, rec,
			hash_bitmap, UT_ARR_SIZE(hash_bitmap), n_recs);
	}

	/* Look at the previous page */

	prev_page_no = btr_page_get_prev(page, mtr);

	if (prev_page_no == FIL_NULL) {

		goto count_later;
	}

	{
		buf_block_t*	block;

		block = buf_page_get(
			IBUF_SPACE_ID, 0, prev_page_no, RW_X_LATCH,
			mtr);

		buf_block_dbg_add_level(block, SYNC_IBUF_TREE_NODE);


		prev_page = buf_block_get_frame(block);
		ut_ad(page_validate(prev_page, ibuf->index));
	}

#ifdef UNIV_BTR_DEBUG
	ut_a(btr_page_get_next(prev_page, mtr) == page_get_page_no(page));
#endif /* UNIV_BTR_DEBUG */

	rec = page_get_supremum_rec(prev_page);
	rec = page_rec_get_prev_const(rec);

	for (;; rec = page_rec_get_prev_const(rec)) {
		ut_ad(page_align(rec) == prev_page);

		if (page_rec_is_infimum(rec)) {

			/* We cannot go to yet a previous page, because we
			do not have the x-latch on it, and cannot acquire one
			because of the latching order: we have to give up */

			return(UNIV_PAGE_SIZE);
		}

		if (page_no != ibuf_rec_get_page_no(mtr, rec)
		    || space != ibuf_rec_get_space(mtr, rec)) {

			goto count_later;
		}

		volume += ibuf_get_volume_buffered_count(
			mtr, rec,
			hash_bitmap, UT_ARR_SIZE(hash_bitmap), n_recs);
	}

count_later:
	rec = btr_pcur_get_rec(pcur);

	if (!page_rec_is_supremum(rec)) {
		rec = page_rec_get_next_const(rec);
	}

	for (; !page_rec_is_supremum(rec);
	     rec = page_rec_get_next_const(rec)) {
		if (page_no != ibuf_rec_get_page_no(mtr, rec)
		    || space != ibuf_rec_get_space(mtr, rec)) {

			return(volume);
		}

		volume += ibuf_get_volume_buffered_count(
			mtr, rec,
			hash_bitmap, UT_ARR_SIZE(hash_bitmap), n_recs);
	}

	/* Look at the next page */

	next_page_no = btr_page_get_next(page, mtr);

	if (next_page_no == FIL_NULL) {

		return(volume);
	}

	{
		buf_block_t*	block;

		block = buf_page_get(
			IBUF_SPACE_ID, 0, next_page_no, RW_X_LATCH,
			mtr);

		buf_block_dbg_add_level(block, SYNC_IBUF_TREE_NODE);


		next_page = buf_block_get_frame(block);
		ut_ad(page_validate(next_page, ibuf->index));
	}

#ifdef UNIV_BTR_DEBUG
	ut_a(btr_page_get_prev(next_page, mtr) == page_get_page_no(page));
#endif /* UNIV_BTR_DEBUG */

	rec = page_get_infimum_rec(next_page);
	rec = page_rec_get_next_const(rec);

	for (;; rec = page_rec_get_next_const(rec)) {
		ut_ad(page_align(rec) == next_page);

		if (page_rec_is_supremum(rec)) {

			/* We give up */

			return(UNIV_PAGE_SIZE);
		}

		if (page_no != ibuf_rec_get_page_no(mtr, rec)
		    || space != ibuf_rec_get_space(mtr, rec)) {

			return(volume);
		}

		volume += ibuf_get_volume_buffered_count(
			mtr, rec,
			hash_bitmap, UT_ARR_SIZE(hash_bitmap), n_recs);
	}
}

/*********************************************************************//**
Reads the biggest tablespace id from the high end of the insert buffer
tree and updates the counter in fil_system. */
UNIV_INTERN
void
ibuf_update_max_tablespace_id(void)
/*===============================*/
{
	ulint		max_space_id;
	const rec_t*	rec;
	const byte*	field;
	ulint		len;
	btr_pcur_t	pcur;
	mtr_t		mtr;

	ut_a(!dict_table_is_comp(ibuf->index->table));

	ibuf_mtr_start(&mtr);

	btr_pcur_open_at_index_side(
		false, ibuf->index, BTR_SEARCH_LEAF, &pcur, true, 0, &mtr);

	ut_ad(page_validate(btr_pcur_get_page(&pcur), ibuf->index));

	btr_pcur_move_to_prev(&pcur, &mtr);

	if (btr_pcur_is_before_first_on_page(&pcur)) {
		/* The tree is empty */

		max_space_id = 0;
	} else {
		rec = btr_pcur_get_rec(&pcur);

		field = rec_get_nth_field_old(rec, IBUF_REC_FIELD_SPACE, &len);

		ut_a(len == 4);

		max_space_id = mach_read_from_4(field);
	}

	ibuf_mtr_commit(&mtr);

	/* printf("Maximum space id in insert buffer %lu\n", max_space_id); */

	fil_set_max_space_id_if_bigger(max_space_id);
}

#ifdef UNIV_DEBUG
# define ibuf_get_entry_counter_low(mtr,rec,space,page_no)	\
	ibuf_get_entry_counter_low_func(mtr,rec,space,page_no)
#else /* UNIV_DEBUG */
# define ibuf_get_entry_counter_low(mtr,rec,space,page_no)	\
	ibuf_get_entry_counter_low_func(rec,space,page_no)
#endif
/****************************************************************//**
Helper function for ibuf_get_entry_counter_func. Checks if rec is for
(space, page_no), and if so, reads counter value from it and returns
that + 1.
@retval ULINT_UNDEFINED if the record does not contain any counter
@retval 0 if the record is not for (space, page_no)
@retval 1 + previous counter value, otherwise */
static
ulint
ibuf_get_entry_counter_low_func(
/*============================*/
#ifdef UNIV_DEBUG
	mtr_t*		mtr,		/*!< in: mini-transaction of rec */
#endif /* UNIV_DEBUG */
	const rec_t*	rec,		/*!< in: insert buffer record */
	ulint		space,		/*!< in: space id */
	ulint		page_no)	/*!< in: page number */
{
	ulint		counter;
	const byte*	field;
	ulint		len;

	ut_ad(ibuf_inside(mtr));
	ut_ad(mtr_memo_contains_page(mtr, rec, MTR_MEMO_PAGE_X_FIX)
	      || mtr_memo_contains_page(mtr, rec, MTR_MEMO_PAGE_S_FIX));
	ut_ad(rec_get_n_fields_old(rec) > 2);

	field = rec_get_nth_field_old(rec, IBUF_REC_FIELD_MARKER, &len);

	ut_a(len == 1);

	/* Check the tablespace identifier. */
	field = rec_get_nth_field_old(rec, IBUF_REC_FIELD_SPACE, &len);

	ut_a(len == 4);

	if (mach_read_from_4(field) != space) {

		return(0);
	}

	/* Check the page offset. */
	field = rec_get_nth_field_old(rec, IBUF_REC_FIELD_PAGE, &len);
	ut_a(len == 4);

	if (mach_read_from_4(field) != page_no) {

		return(0);
	}

	/* Check if the record contains a counter field. */
	field = rec_get_nth_field_old(rec, IBUF_REC_FIELD_METADATA, &len);

	switch (len % DATA_NEW_ORDER_NULL_TYPE_BUF_SIZE) {
	default:
		ut_error;
	case 0: /* ROW_FORMAT=REDUNDANT */
	case 1: /* ROW_FORMAT=COMPACT */
		return(ULINT_UNDEFINED);

	case IBUF_REC_INFO_SIZE:
		counter = mach_read_from_2(field + IBUF_REC_OFFSET_COUNTER);
		ut_a(counter < 0xFFFF);
		return(counter + 1);
	}
}

#ifdef UNIV_DEBUG
# define ibuf_get_entry_counter(space,page_no,rec,mtr,exact_leaf) \
	ibuf_get_entry_counter_func(space,page_no,rec,mtr,exact_leaf)
#else /* UNIV_DEBUG */
# define ibuf_get_entry_counter(space,page_no,rec,mtr,exact_leaf) \
	ibuf_get_entry_counter_func(space,page_no,rec,exact_leaf)
#endif

/****************************************************************//**
Calculate the counter field for an entry based on the current
last record in ibuf for (space, page_no).
@return	the counter field, or ULINT_UNDEFINED
if we should abort this insertion to ibuf */
static
ulint
ibuf_get_entry_counter_func(
/*========================*/
	ulint		space,		/*!< in: space id of entry */
	ulint		page_no,	/*!< in: page number of entry */
	const rec_t*	rec,		/*!< in: the record preceding the
					insertion point */
#ifdef UNIV_DEBUG
	mtr_t*		mtr,		/*!< in: mini-transaction */
#endif /* UNIV_DEBUG */
	ibool		only_leaf)	/*!< in: TRUE if this is the only
					leaf page that can contain entries
					for (space,page_no), that is, there
					was no exact match for (space,page_no)
					in the node pointer */
{
	ut_ad(ibuf_inside(mtr));
	ut_ad(mtr_memo_contains_page(mtr, rec, MTR_MEMO_PAGE_X_FIX));
	ut_ad(page_validate(page_align(rec), ibuf->index));

	if (page_rec_is_supremum(rec)) {
		/* This is just for safety. The record should be a
		page infimum or a user record. */
		ut_ad(0);
		return(ULINT_UNDEFINED);
	} else if (!page_rec_is_infimum(rec)) {
		return(ibuf_get_entry_counter_low(mtr, rec, space, page_no));
	} else if (only_leaf
		   || fil_page_get_prev(page_align(rec)) == FIL_NULL) {
		/* The parent node pointer did not contain the
		searched for (space, page_no), which means that the
		search ended on the correct page regardless of the
		counter value, and since we're at the infimum record,
		there are no existing records. */
		return(0);
	} else {
		/* We used to read the previous page here. It would
		break the latching order, because the caller has
		buffer-fixed an insert buffer bitmap page. */
		return(ULINT_UNDEFINED);
	}
}

/*********************************************************************//**
Buffer an operation in the insert/delete buffer, instead of doing it
directly to the disk page, if this is possible.
@return	DB_SUCCESS, DB_STRONG_FAIL or other error */
static __attribute__((nonnull, warn_unused_result))
dberr_t
ibuf_insert_low(
/*============*/
	ulint		mode,	/*!< in: BTR_MODIFY_PREV or BTR_MODIFY_TREE */
	ibuf_op_t	op,	/*!< in: operation type */
	ibool		no_counter,
				/*!< in: TRUE=use 5.0.3 format;
				FALSE=allow delete buffering */
	const dtuple_t*	entry,	/*!< in: index entry to insert */
	ulint		entry_size,
				/*!< in: rec_get_converted_size(index, entry) */
	dict_index_t*	index,	/*!< in: index where to insert; must not be
				unique or clustered */
	ulint		space,	/*!< in: space id where to insert */
	ulint		zip_size,/*!< in: compressed page size in bytes, or 0 */
	ulint		page_no,/*!< in: page number where to insert */
	que_thr_t*	thr)	/*!< in: query thread */
{
	big_rec_t*	dummy_big_rec;
	btr_pcur_t	pcur;
	btr_cur_t*	cursor;
	dtuple_t*	ibuf_entry;
	mem_heap_t*	offsets_heap	= NULL;
	mem_heap_t*	heap;
	ulint*		offsets		= NULL;
	ulint		buffered;
	lint		min_n_recs;
	rec_t*		ins_rec;
	ibool		old_bit_value;
	page_t*		bitmap_page;
	buf_block_t*	block;
	page_t*		root;
	dberr_t		err;
	ibool		do_merge;
	ulint		space_ids[IBUF_MAX_N_PAGES_MERGED];
	ib_int64_t	space_versions[IBUF_MAX_N_PAGES_MERGED];
	ulint		page_nos[IBUF_MAX_N_PAGES_MERGED];
	ulint		n_stored;
	mtr_t		mtr;
	mtr_t		bitmap_mtr;

	ut_a(!dict_index_is_clust(index));
	ut_ad(dtuple_check_typed(entry));
	ut_ad(ut_is_2pow(zip_size));
	ut_ad(!no_counter || op == IBUF_OP_INSERT);
	ut_a(op < IBUF_OP_COUNT);

	do_merge = FALSE;

	/* Perform dirty reads of ibuf->size and ibuf->max_size, to
	reduce ibuf_mutex contention. Given that ibuf->max_size and
	ibuf->size fit in a machine word, this should be OK; at worst
	we are doing some excessive ibuf_contract() or occasionally
	skipping an ibuf_contract(). */
	if (ibuf->max_size == 0) {
		return(DB_STRONG_FAIL);
	}

	if (ibuf->size >= ibuf->max_size + IBUF_CONTRACT_DO_NOT_INSERT) {
		/* Insert buffer is now too big, contract it but do not try
		to insert */


#ifdef UNIV_IBUF_DEBUG
		fputs("Ibuf too big\n", stderr);
#endif
		/* Use synchronous contract (== TRUE) */
		ibuf_contract(TRUE);

		return(DB_STRONG_FAIL);
	}

	heap = mem_heap_create(1024);

	/* Build the entry which contains the space id and the page number
	as the first fields and the type information for other fields, and
	which will be inserted to the insert buffer. Using a counter value
	of 0xFFFF we find the last record for (space, page_no), from which
	we can then read the counter value N and use N + 1 in the record we
	insert. (We patch the ibuf_entry's counter field to the correct
	value just before actually inserting the entry.) */

	ibuf_entry = ibuf_entry_build(
		op, index, entry, space, page_no,
		no_counter ? ULINT_UNDEFINED : 0xFFFF, heap);

	/* Open a cursor to the insert buffer tree to calculate if we can add
	the new entry to it without exceeding the free space limit for the
	page. */

	if (mode == BTR_MODIFY_TREE) {
		for (;;) {
			mutex_enter(&ibuf_pessimistic_insert_mutex);
			mutex_enter(&ibuf_mutex);

			if (UNIV_LIKELY(ibuf_data_enough_free_for_insert())) {

				break;
			}

			mutex_exit(&ibuf_mutex);
			mutex_exit(&ibuf_pessimistic_insert_mutex);

			if (UNIV_UNLIKELY(!ibuf_add_free_page())) {

				mem_heap_free(heap);
				return(DB_STRONG_FAIL);
			}
		}
	}

	ibuf_mtr_start(&mtr);

	btr_pcur_open(ibuf->index, ibuf_entry, PAGE_CUR_LE, mode, &pcur, &mtr);
	ut_ad(page_validate(btr_pcur_get_page(&pcur), ibuf->index));

	/* Find out the volume of already buffered inserts for the same index
	page */
	min_n_recs = 0;
	buffered = ibuf_get_volume_buffered(&pcur, space, page_no,
					    op == IBUF_OP_DELETE
					    ? &min_n_recs
					    : NULL, &mtr);

	if (op == IBUF_OP_DELETE
	    && (min_n_recs < 2
		|| buf_pool_watch_occurred(space, page_no))) {
		/* The page could become empty after the record is
		deleted, or the page has been read in to the buffer
		pool.  Refuse to buffer the operation. */

		/* The buffer pool watch is needed for IBUF_OP_DELETE
		because of latching order considerations.  We can
		check buf_pool_watch_occurred() only after latching
		the insert buffer B-tree pages that contain buffered
		changes for the page.  We never buffer IBUF_OP_DELETE,
		unless some IBUF_OP_INSERT or IBUF_OP_DELETE_MARK have
		been previously buffered for the page.  Because there
		are buffered operations for the page, the insert
		buffer B-tree page latches held by mtr will guarantee
		that no changes for the user page will be merged
		before mtr_commit(&mtr).  We must not mtr_commit(&mtr)
		until after the IBUF_OP_DELETE has been buffered. */

fail_exit:
		if (mode == BTR_MODIFY_TREE) {
			mutex_exit(&ibuf_mutex);
			mutex_exit(&ibuf_pessimistic_insert_mutex);
		}

		err = DB_STRONG_FAIL;
		goto func_exit;
	}

	/* After this point, the page could still be loaded to the
	buffer pool, but we do not have to care about it, since we are
	holding a latch on the insert buffer leaf page that contains
	buffered changes for (space, page_no).  If the page enters the
	buffer pool, buf_page_io_complete() for (space, page_no) will
	have to acquire a latch on the same insert buffer leaf page,
	which it cannot do until we have buffered the IBUF_OP_DELETE
	and done mtr_commit(&mtr) to release the latch. */

#ifdef UNIV_IBUF_COUNT_DEBUG
	ut_a((buffered == 0) || ibuf_count_get(space, page_no));
#endif
	ibuf_mtr_start(&bitmap_mtr);

	bitmap_page = ibuf_bitmap_get_map_page(space, page_no,
					       zip_size, &bitmap_mtr);

	/* We check if the index page is suitable for buffered entries */

	if (buf_page_peek(space, page_no)
	    || lock_rec_expl_exist_on_page(space, page_no)) {

		ibuf_mtr_commit(&bitmap_mtr);
		goto fail_exit;
	}

	if (op == IBUF_OP_INSERT) {
		ulint	bits = ibuf_bitmap_page_get_bits(
			bitmap_page, page_no, zip_size, IBUF_BITMAP_FREE,
			&bitmap_mtr);

		if (buffered + entry_size + page_dir_calc_reserved_space(1)
		    > ibuf_index_page_calc_free_from_bits(zip_size, bits)) {
			/* Release the bitmap page latch early. */
			ibuf_mtr_commit(&bitmap_mtr);

			/* It may not fit */
			do_merge = TRUE;

			ibuf_get_merge_page_nos(FALSE,
						btr_pcur_get_rec(&pcur), &mtr,
						space_ids, space_versions,
						page_nos, &n_stored);

			goto fail_exit;
		}
	}

	if (!no_counter) {
		/* Patch correct counter value to the entry to
		insert. This can change the insert position, which can
		result in the need to abort in some cases. */
		ulint		counter = ibuf_get_entry_counter(
			space, page_no, btr_pcur_get_rec(&pcur), &mtr,
			btr_pcur_get_btr_cur(&pcur)->low_match
			< IBUF_REC_FIELD_METADATA);
		dfield_t*	field;

		if (counter == ULINT_UNDEFINED) {
			ibuf_mtr_commit(&bitmap_mtr);
			goto fail_exit;
		}

		field = dtuple_get_nth_field(
			ibuf_entry, IBUF_REC_FIELD_METADATA);
		mach_write_to_2(
			(byte*) dfield_get_data(field)
			+ IBUF_REC_OFFSET_COUNTER, counter);
	}

	/* Set the bitmap bit denoting that the insert buffer contains
	buffered entries for this index page, if the bit is not set yet */

	old_bit_value = ibuf_bitmap_page_get_bits(
		bitmap_page, page_no, zip_size,
		IBUF_BITMAP_BUFFERED, &bitmap_mtr);

	if (!old_bit_value) {
		ibuf_bitmap_page_set_bits(bitmap_page, page_no, zip_size,
					  IBUF_BITMAP_BUFFERED, TRUE,
					  &bitmap_mtr);
	}

	ibuf_mtr_commit(&bitmap_mtr);

	cursor = btr_pcur_get_btr_cur(&pcur);

	if (mode == BTR_MODIFY_PREV) {
		err = btr_cur_optimistic_insert(
			BTR_NO_LOCKING_FLAG,
			cursor, &offsets, &offsets_heap,
			ibuf_entry, &ins_rec,
			&dummy_big_rec, 0, thr, &mtr);
		block = btr_cur_get_block(cursor);
		ut_ad(buf_block_get_space(block) == IBUF_SPACE_ID);

		/* If this is the root page, update ibuf->empty. */
		if (UNIV_UNLIKELY(buf_block_get_page_no(block)
				  == FSP_IBUF_TREE_ROOT_PAGE_NO)) {
			const page_t*	root = buf_block_get_frame(block);

			ut_ad(page_get_space_id(root) == IBUF_SPACE_ID);
			ut_ad(page_get_page_no(root)
			      == FSP_IBUF_TREE_ROOT_PAGE_NO);

			ibuf->empty = page_is_empty(root);
		}
	} else {
		ut_ad(mode == BTR_MODIFY_TREE);

		/* We acquire an x-latch to the root page before the insert,
		because a pessimistic insert releases the tree x-latch,
		which would cause the x-latching of the root after that to
		break the latching order. */

		root = ibuf_tree_root_get(&mtr);

		err = btr_cur_optimistic_insert(
			BTR_NO_LOCKING_FLAG | BTR_NO_UNDO_LOG_FLAG,
			cursor, &offsets, &offsets_heap,
			ibuf_entry, &ins_rec,
			&dummy_big_rec, 0, thr, &mtr);

		if (err == DB_FAIL) {
			err = btr_cur_pessimistic_insert(
				BTR_NO_LOCKING_FLAG | BTR_NO_UNDO_LOG_FLAG,
				cursor, &offsets, &offsets_heap,
				ibuf_entry, &ins_rec,
				&dummy_big_rec, 0, thr, &mtr);
		}

		mutex_exit(&ibuf_pessimistic_insert_mutex);
		ibuf_size_update(root, &mtr);
		mutex_exit(&ibuf_mutex);
		ibuf->empty = page_is_empty(root);

		block = btr_cur_get_block(cursor);
		ut_ad(buf_block_get_space(block) == IBUF_SPACE_ID);
	}

	if (offsets_heap) {
		mem_heap_free(offsets_heap);
	}

	if (err == DB_SUCCESS && op != IBUF_OP_DELETE) {
		/* Update the page max trx id field */
		page_update_max_trx_id(block, NULL,
				       thr_get_trx(thr)->id, &mtr);
	}

func_exit:
#ifdef UNIV_IBUF_COUNT_DEBUG
	if (err == DB_SUCCESS) {
		fprintf(stderr,
			"Incrementing ibuf count of space %lu page %lu\n"
			"from %lu by 1\n", space, page_no,
			ibuf_count_get(space, page_no));

		ibuf_count_set(space, page_no,
			       ibuf_count_get(space, page_no) + 1);
	}
#endif

	ibuf_mtr_commit(&mtr);
	btr_pcur_close(&pcur);

	mem_heap_free(heap);

	if (err == DB_SUCCESS && mode == BTR_MODIFY_TREE) {
		ibuf_contract_after_insert(entry_size);
	}

	if (do_merge) {
#ifdef UNIV_IBUF_DEBUG
		ut_a(n_stored <= IBUF_MAX_N_PAGES_MERGED);
#endif
		buf_read_ibuf_merge_pages(false, space_ids, space_versions,
					  page_nos, n_stored);
	}

	return(err);
}

/*********************************************************************//**
Buffer an operation in the insert/delete buffer, instead of doing it
directly to the disk page, if this is possible. Does not do it if the index
is clustered or unique.
@return	TRUE if success */
UNIV_INTERN
ibool
ibuf_insert(
/*========*/
	ibuf_op_t	op,	/*!< in: operation type */
	const dtuple_t*	entry,	/*!< in: index entry to insert */
	dict_index_t*	index,	/*!< in: index where to insert */
	ulint		space,	/*!< in: space id where to insert */
	ulint		zip_size,/*!< in: compressed page size in bytes, or 0 */
	ulint		page_no,/*!< in: page number where to insert */
	que_thr_t*	thr)	/*!< in: query thread */
{
	dberr_t		err;
	ulint		entry_size;
	ibool		no_counter;
	/* Read the settable global variable ibuf_use only once in
	this function, so that we will have a consistent view of it. */
	ibuf_use_t	use		= ibuf_use;

	ut_ad(dtuple_check_typed(entry));
	ut_ad(ut_is_2pow(zip_size));
	ut_ad(space != srv_tmp_space.space_id());

	ut_a(!dict_index_is_clust(index));

	no_counter = use <= IBUF_USE_INSERT;

	switch (op) {
	case IBUF_OP_INSERT:
		switch (use) {
		case IBUF_USE_NONE:
		case IBUF_USE_DELETE:
		case IBUF_USE_DELETE_MARK:
			return(FALSE);
		case IBUF_USE_INSERT:
		case IBUF_USE_INSERT_DELETE_MARK:
		case IBUF_USE_ALL:
			goto check_watch;
		case IBUF_USE_COUNT:
			break;
		}
		break;
	case IBUF_OP_DELETE_MARK:
		switch (use) {
		case IBUF_USE_NONE:
		case IBUF_USE_INSERT:
			return(FALSE);
		case IBUF_USE_DELETE_MARK:
		case IBUF_USE_DELETE:
		case IBUF_USE_INSERT_DELETE_MARK:
		case IBUF_USE_ALL:
			ut_ad(!no_counter);
			goto check_watch;
		case IBUF_USE_COUNT:
			break;
		}
		break;
	case IBUF_OP_DELETE:
		switch (use) {
		case IBUF_USE_NONE:
		case IBUF_USE_INSERT:
		case IBUF_USE_INSERT_DELETE_MARK:
			return(FALSE);
		case IBUF_USE_DELETE_MARK:
		case IBUF_USE_DELETE:
		case IBUF_USE_ALL:
			ut_ad(!no_counter);
			goto skip_watch;
		case IBUF_USE_COUNT:
			break;
		}
		break;
	case IBUF_OP_COUNT:
		break;
	}

	/* unknown op or use */
	ut_error;

check_watch:
	/* If a thread attempts to buffer an insert on a page while a
	purge is in progress on the same page, the purge must not be
	buffered, because it could remove a record that was
	re-inserted later.  For simplicity, we block the buffering of
	all operations on a page that has a purge pending.

	We do not check this in the IBUF_OP_DELETE case, because that
	would always trigger the buffer pool watch during purge and
	thus prevent the buffering of delete operations.  We assume
	that the issuer of IBUF_OP_DELETE has called
	buf_pool_watch_set(space, page_no). */

	{
		buf_page_t*	bpage;
		buf_pool_t*	buf_pool = buf_pool_get(space, page_no);
		bpage = buf_page_hash_get(buf_pool, space, page_no);

		if (UNIV_LIKELY_NULL(bpage)) {
			/* A buffer pool watch has been set or the
			page has been read into the buffer pool.
			Do not buffer the request.  If a purge operation
			is being buffered, have this request executed
			directly on the page in the buffer pool after the
			buffered entries for this page have been merged. */
			return(FALSE);
		}
	}

skip_watch:
	entry_size = rec_get_converted_size(index, entry, 0);

	if (entry_size
	    >= page_get_free_space_of_empty(dict_table_is_comp(index->table))
	    / 2) {

		return(FALSE);
	}

	err = ibuf_insert_low(BTR_MODIFY_PREV, op, no_counter,
			      entry, entry_size,
			      index, space, zip_size, page_no, thr);
	if (err == DB_FAIL) {
		err = ibuf_insert_low(BTR_MODIFY_TREE, op, no_counter,
				      entry, entry_size,
				      index, space, zip_size, page_no, thr);
	}

	if (err == DB_SUCCESS) {
#ifdef UNIV_IBUF_DEBUG
		/* fprintf(stderr, "Ibuf insert for page no %lu of index %s\n",
		page_no, index->name); */
#endif
		return(TRUE);

	} else {
		ut_a(err == DB_STRONG_FAIL || err == DB_TOO_BIG_RECORD);

		return(FALSE);
	}
}

/********************************************************************//**
During merge, inserts to an index page a secondary index entry extracted
from the insert buffer. 
@return	newly inserted record */
static __attribute__((nonnull))
rec_t*
ibuf_insert_to_index_page_low(
/*==========================*/
	const dtuple_t*	entry,	/*!< in: buffered entry to insert */
	buf_block_t*	block,	/*!< in/out: index page where the buffered
				entry should be placed */
	dict_index_t*	index,	/*!< in: record descriptor */
	ulint**		offsets,/*!< out: offsets on *rec */
	mem_heap_t*	heap,	/*!< in/out: memory heap */
	mtr_t*		mtr,	/*!< in/out: mtr */
	page_cur_t*	page_cur)/*!< in/out: cursor positioned on the record
				after which to insert the buffered entry */
{
	const page_t*	page;
	ulint		space;
	ulint		page_no;
	ulint		zip_size;
	const page_t*	bitmap_page;
	ulint		old_bits;
	rec_t*		rec;
	DBUG_ENTER("ibuf_insert_to_index_page_low");

	rec = page_cur_tuple_insert(page_cur, entry, index,
				    offsets, &heap, 0, mtr);
	if (rec != NULL) {
		DBUG_RETURN(rec);
	}

	/* Page reorganization or recompression should already have
	been attempted by page_cur_tuple_insert(). Besides, per
	ibuf_index_page_calc_free_zip() the page should not have been
	recompressed or reorganized. */
	ut_ad(!buf_block_get_page_zip(block));

	/* If the record did not fit, reorganize */

	btr_page_reorganize(page_cur, index, mtr);

	/* This time the record must fit */

	rec = page_cur_tuple_insert(page_cur, entry, index,
				    offsets, &heap, 0, mtr);
	if (rec != NULL) {
		DBUG_RETURN(rec);
	}

	page = buf_block_get_frame(block);

	ut_print_timestamp(stderr);

	fprintf(stderr,
		"  InnoDB: Error: Insert buffer insert fails;"
		" page free %lu, dtuple size %lu\n",
		(ulong) page_get_max_insert_size(page, 1),
		(ulong) rec_get_converted_size(index, entry, 0));
	fputs("InnoDB: Cannot insert index record ", stderr);
	dtuple_print(stderr, entry);
	fputs("\nInnoDB: The table where this index record belongs\n"
	      "InnoDB: is now probably corrupt. Please run CHECK TABLE on\n"
	      "InnoDB: that table.\n", stderr);

	space = page_get_space_id(page);
	zip_size = buf_block_get_zip_size(block);
	page_no = page_get_page_no(page);

	bitmap_page = ibuf_bitmap_get_map_page(space, page_no, zip_size, mtr);
	old_bits = ibuf_bitmap_page_get_bits(bitmap_page, page_no, zip_size,
					     IBUF_BITMAP_FREE, mtr);

	fprintf(stderr,
		"InnoDB: space %lu, page %lu, zip_size %lu, bitmap bits %lu\n",
		(ulong) space, (ulong) page_no,
		(ulong) zip_size, (ulong) old_bits);

	fputs("InnoDB: Submit a detailed bug report"
	      " to http://bugs.mysql.com\n", stderr);
	ut_ad(0);
}

/************************************************************************
During merge, inserts to an index page a secondary index entry extracted
from the insert buffer. */
static
void
ibuf_insert_to_index_page(
/*======================*/
	const dtuple_t*	entry,	/*!< in: buffered entry to insert */
	buf_block_t*	block,	/*!< in/out: index page where the buffered entry
				should be placed */
	dict_index_t*	index,	/*!< in: record descriptor */
	mtr_t*		mtr)	/*!< in: mtr */
{
	page_cur_t	page_cur;
	ulint		low_match;
	page_t*		page		= buf_block_get_frame(block);
	rec_t*		rec;
	ulint*		offsets;
	mem_heap_t*	heap;

	DBUG_ENTER("ibuf_insert_to_index_page");

	ut_ad(ibuf_inside(mtr));
	ut_ad(dtuple_check_typed(entry));
	ut_ad(!buf_block_align(page)->index);

	if (UNIV_UNLIKELY(dict_table_is_comp(index->table)
			  != (ibool)!!page_is_comp(page))) {
		fputs("InnoDB: Trying to insert a record from"
		      " the insert buffer to an index page\n"
		      "InnoDB: but the 'compact' flag does not match!\n",
		      stderr);
		goto dump;
	}

	rec = page_rec_get_next(page_get_infimum_rec(page));

	if (page_rec_is_supremum(rec)) {
		fputs("InnoDB: Trying to insert a record from"
		      " the insert buffer to an index page\n"
		      "InnoDB: but the index page is empty!\n",
		      stderr);
		goto dump;
	}

	if (UNIV_UNLIKELY(rec_get_n_fields(rec, index)
			  != dtuple_get_n_fields(entry))) {
		fputs("InnoDB: Trying to insert a record from"
		      " the insert buffer to an index page\n"
		      "InnoDB: but the number of fields does not match!\n",
		      stderr);
dump:
		buf_page_print(page, 0, BUF_PAGE_PRINT_NO_CRASH);

		dtuple_print(stderr, entry);
		ut_ad(0);

		fputs("InnoDB: The table where where"
		      " this index record belongs\n"
		      "InnoDB: is now probably corrupt."
		      " Please run CHECK TABLE on\n"
		      "InnoDB: your tables.\n"
		      "InnoDB: Submit a detailed bug report to"
		      " http://bugs.mysql.com!\n", stderr);

		DBUG_VOID_RETURN;
	}

	low_match = page_cur_search(block, index, entry,
				    PAGE_CUR_LE, &page_cur);

	heap = mem_heap_create(
		sizeof(upd_t)
		+ REC_OFFS_HEADER_SIZE * sizeof(*offsets)
		+ dtuple_get_n_fields(entry)
		* (sizeof(upd_field_t) + sizeof *offsets));

	if (UNIV_UNLIKELY(low_match == dtuple_get_n_fields(entry))) {
		upd_t*		update;
		page_zip_des_t*	page_zip;

		rec = page_cur_get_rec(&page_cur);

		/* This is based on
		row_ins_sec_index_entry_by_modify(BTR_MODIFY_LEAF). */
		ut_ad(rec_get_deleted_flag(rec, page_is_comp(page)));

		offsets = rec_get_offsets(rec, index, NULL, ULINT_UNDEFINED,
					  &heap);
		update = row_upd_build_sec_rec_difference_binary(
			rec, index, offsets, entry, heap);

		page_zip = buf_block_get_page_zip(block);

		if (update->n_fields == 0) {
			/* The records only differ in the delete-mark.
			Clear the delete-mark, like we did before
			Bug #56680 was fixed. */
			btr_cur_set_deleted_flag_for_ibuf(
				rec, page_zip, FALSE, mtr);
			goto updated_in_place;
		}

		/* Copy the info bits. Clear the delete-mark. */
		update->info_bits = rec_get_info_bits(rec, page_is_comp(page));
		update->info_bits &= ~REC_INFO_DELETED_FLAG;

		/* We cannot invoke btr_cur_optimistic_update() here,
		because we do not have a btr_cur_t or que_thr_t,
		as the insert buffer merge occurs at a very low level. */
		if (!row_upd_changes_field_size_or_external(index, offsets,
							    update)
		    && (!page_zip || btr_cur_update_alloc_zip(
				page_zip, &page_cur, index, offsets,
				rec_offs_size(offsets), false, mtr))) {
			/* This is the easy case. Do something similar
			to btr_cur_update_in_place(). */
			rec = page_cur_get_rec(&page_cur);
			row_upd_rec_in_place(rec, index, offsets,
					     update, page_zip);
			goto updated_in_place;
		}

		/* btr_cur_update_alloc_zip() may have changed this */
		rec = page_cur_get_rec(&page_cur);

		/* A collation may identify values that differ in
		storage length.
		Some examples (1 or 2 bytes):
		utf8_turkish_ci: I = U+0131 LATIN SMALL LETTER DOTLESS I
		utf8_general_ci: S = U+00DF LATIN SMALL LETTER SHARP S
		utf8_general_ci: A = U+00E4 LATIN SMALL LETTER A WITH DIAERESIS

		latin1_german2_ci: SS = U+00DF LATIN SMALL LETTER SHARP S

		Examples of a character (3-byte UTF-8 sequence)
		identified with 2 or 4 characters (1-byte UTF-8 sequences):

		utf8_unicode_ci: 'II' = U+2171 SMALL ROMAN NUMERAL TWO
		utf8_unicode_ci: '(10)' = U+247D PARENTHESIZED NUMBER TEN
		*/

		/* Delete the different-length record, and insert the
		buffered one. */

		lock_rec_store_on_page_infimum(block, rec);
		page_cur_delete_rec(&page_cur, index, offsets, mtr);
		page_cur_move_to_prev(&page_cur);
		rec = ibuf_insert_to_index_page_low(entry, block, index,
				      		    &offsets, heap, mtr,
						    &page_cur);

		ut_ad(!cmp_dtuple_rec(entry, rec, offsets));
		lock_rec_restore_from_page_infimum(block, rec, block);
	} else {
		offsets = NULL;
		ibuf_insert_to_index_page_low(entry, block, index,
					      &offsets, heap, mtr,
					      &page_cur);
	}
updated_in_place:
	mem_heap_free(heap);

	DBUG_VOID_RETURN;
}

/****************************************************************//**
During merge, sets the delete mark on a record for a secondary index
entry. */
static
void
ibuf_set_del_mark(
/*==============*/
	const dtuple_t*		entry,	/*!< in: entry */
	buf_block_t*		block,	/*!< in/out: block */
	const dict_index_t*	index,	/*!< in: record descriptor */
	mtr_t*			mtr)	/*!< in: mtr */
{
	page_cur_t	page_cur;
	ulint		low_match;

	ut_ad(ibuf_inside(mtr));
	ut_ad(dtuple_check_typed(entry));

	low_match = page_cur_search(
		block, index, entry, PAGE_CUR_LE, &page_cur);

	if (low_match == dtuple_get_n_fields(entry)) {
		rec_t*		rec;
		page_zip_des_t*	page_zip;

		rec = page_cur_get_rec(&page_cur);
		page_zip = page_cur_get_page_zip(&page_cur);

		/* Delete mark the old index record. According to a
		comment in row_upd_sec_index_entry(), it can already
		have been delete marked if a lock wait occurred in
		row_ins_sec_index_entry() in a previous invocation of
		row_upd_sec_index_entry(). */

		if (UNIV_LIKELY
		    (!rec_get_deleted_flag(
			    rec, dict_table_is_comp(index->table)))) {
			btr_cur_set_deleted_flag_for_ibuf(rec, page_zip,
							  TRUE, mtr);
		}
	} else {
		const page_t*		page
			= page_cur_get_page(&page_cur);
		const buf_block_t*	block
			= page_cur_get_block(&page_cur);

		ut_print_timestamp(stderr);
		fputs("  InnoDB: unable to find a record to delete-mark\n",
		      stderr);
		fputs("InnoDB: tuple ", stderr);
		dtuple_print(stderr, entry);
		fputs("\n"
		      "InnoDB: record ", stderr);
		rec_print(stderr, page_cur_get_rec(&page_cur), index);
		fprintf(stderr, "\nspace %u offset %u"
			" (%u records, index id %llu)\n"
			"InnoDB: Submit a detailed bug report"
			" to http://bugs.mysql.com\n",
			(unsigned) buf_block_get_space(block),
			(unsigned) buf_block_get_page_no(block),
			(unsigned) page_get_n_recs(page),
			(ulonglong) btr_page_get_index_id(page));
		ut_ad(0);
	}
}

/****************************************************************//**
During merge, delete a record for a secondary index entry. */
static
void
ibuf_delete(
/*========*/
	const dtuple_t*	entry,	/*!< in: entry */
	buf_block_t*	block,	/*!< in/out: block */
	dict_index_t*	index,	/*!< in: record descriptor */
	mtr_t*		mtr)	/*!< in/out: mtr; must be committed
				before latching any further pages */
{
	page_cur_t	page_cur;
	ulint		low_match;

	ut_ad(ibuf_inside(mtr));
	ut_ad(dtuple_check_typed(entry));

	low_match = page_cur_search(
		block, index, entry, PAGE_CUR_LE, &page_cur);

	if (low_match == dtuple_get_n_fields(entry)) {
		page_zip_des_t*	page_zip= buf_block_get_page_zip(block);
		page_t*		page	= buf_block_get_frame(block);
		rec_t*		rec	= page_cur_get_rec(&page_cur);

		/* TODO: the below should probably be a separate function,
		it's a bastardized version of btr_cur_optimistic_delete. */

		ulint		offsets_[REC_OFFS_NORMAL_SIZE];
		ulint*		offsets	= offsets_;
		mem_heap_t*	heap = NULL;
		ulint		max_ins_size = 0;

		rec_offs_init(offsets_);

		offsets = rec_get_offsets(
			rec, index, offsets, ULINT_UNDEFINED, &heap);

		if (page_get_n_recs(page) <= 1
		    || !(REC_INFO_DELETED_FLAG
			 & rec_get_info_bits(rec, page_is_comp(page)))) {
			/* Refuse to purge the last record or a
			record that has not been marked for deletion. */
			ut_print_timestamp(stderr);
			fputs("  InnoDB: unable to purge a record\n",
			      stderr);
			fputs("InnoDB: tuple ", stderr);
			dtuple_print(stderr, entry);
			fputs("\n"
			      "InnoDB: record ", stderr);
			rec_print_new(stderr, rec, offsets);
			fprintf(stderr, "\nspace %u offset %u"
				" (%u records, index id %llu)\n"
				"InnoDB: Submit a detailed bug report"
				" to http://bugs.mysql.com\n",
				(unsigned) buf_block_get_space(block),
				(unsigned) buf_block_get_page_no(block),
				(unsigned) page_get_n_recs(page),
				(ulonglong) btr_page_get_index_id(page));

			ut_ad(0);
			return;
		}

		lock_update_delete(block, rec);

		if (!page_zip) {
			max_ins_size
				= page_get_max_insert_size_after_reorganize(
					page, 1);
		}
#ifdef UNIV_ZIP_DEBUG
		ut_a(!page_zip || page_zip_validate(page_zip, page, index));
#endif /* UNIV_ZIP_DEBUG */
		page_cur_delete_rec(&page_cur, index, offsets, mtr);
#ifdef UNIV_ZIP_DEBUG
		ut_a(!page_zip || page_zip_validate(page_zip, page, index));
#endif /* UNIV_ZIP_DEBUG */

		if (page_zip) {
			ibuf_update_free_bits_zip(block, mtr);
		} else {
			ibuf_update_free_bits_low(block, max_ins_size, mtr);
		}

		if (UNIV_LIKELY_NULL(heap)) {
			mem_heap_free(heap);
		}
	} else {
		/* The record must have been purged already. */
	}
}

/*********************************************************************//**
Restores insert buffer tree cursor position
@return	TRUE if the position was restored; FALSE if not */
static __attribute__((nonnull))
ibool
ibuf_restore_pos(
/*=============*/
	ulint		space,	/*!< in: space id */
	ulint		page_no,/*!< in: index page number where the record
				should belong */
	const dtuple_t*	search_tuple,
				/*!< in: search tuple for entries of page_no */
	ulint		mode,	/*!< in: BTR_MODIFY_LEAF or BTR_MODIFY_TREE */
	btr_pcur_t*	pcur,	/*!< in/out: persistent cursor whose
				position is to be restored */
	mtr_t*		mtr)	/*!< in/out: mini-transaction */
{
	ut_ad(mode == BTR_MODIFY_LEAF || mode == BTR_MODIFY_TREE);

	if (btr_pcur_restore_position(mode, pcur, mtr)) {

		return(TRUE);
	}

	if (fil_space_get_flags(space) == ULINT_UNDEFINED) {
		/* The tablespace has been dropped.  It is possible
		that another thread has deleted the insert buffer
		entry.  Do not complain. */
		ibuf_btr_pcur_commit_specify_mtr(pcur, mtr);
	} else {
		fprintf(stderr,
			"InnoDB: ERROR: Submit the output to"
			" http://bugs.mysql.com\n"
			"InnoDB: ibuf cursor restoration fails!\n"
			"InnoDB: ibuf record inserted to page %lu:%lu\n",
			(ulong) space, (ulong) page_no);
		fflush(stderr);

		rec_print_old(stderr, btr_pcur_get_rec(pcur));
		rec_print_old(stderr, pcur->old_rec);
		dtuple_print(stderr, search_tuple);

		rec_print_old(stderr,
			      page_rec_get_next(btr_pcur_get_rec(pcur)));
		fflush(stderr);

		ibuf_btr_pcur_commit_specify_mtr(pcur, mtr);

		ib_logf(IB_LOG_LEVEL_INFO, "Validating insert buffer tree:");
		if (!btr_validate_index(ibuf->index, 0)) {
			ut_error;
		}
		ib_logf(IB_LOG_LEVEL_INFO, "ibuf tree is OK.");

		ib_logf(IB_LOG_LEVEL_FATAL, "Failed to restore ibuf position.");
	}

	return(FALSE);
}

/*********************************************************************//**
Deletes from ibuf the record on which pcur is positioned. If we have to
resort to a pessimistic delete, this function commits mtr and closes
the cursor.
@return	TRUE if mtr was committed and pcur closed in this operation */
static __attribute__((warn_unused_result))
ibool
ibuf_delete_rec(
/*============*/
	ulint		space,	/*!< in: space id */
	ulint		page_no,/*!< in: index page number that the record
				should belong to */
	btr_pcur_t*	pcur,	/*!< in: pcur positioned on the record to
				delete, having latch mode BTR_MODIFY_LEAF */
	const dtuple_t*	search_tuple,
				/*!< in: search tuple for entries of page_no */
	mtr_t*		mtr)	/*!< in: mtr */
{
	ibool		success;
	page_t*		root;
	dberr_t		err;

	ut_ad(ibuf_inside(mtr));
	ut_ad(page_rec_is_user_rec(btr_pcur_get_rec(pcur)));
	ut_ad(ibuf_rec_get_page_no(mtr, btr_pcur_get_rec(pcur)) == page_no);
	ut_ad(ibuf_rec_get_space(mtr, btr_pcur_get_rec(pcur)) == space);

#if defined UNIV_DEBUG || defined UNIV_IBUF_DEBUG
	if (ibuf_debug == 2) {
		/* Inject a fault (crash). We do this before trying
		optimistic delete, because a pessimistic delete in the
		change buffer would require a larger test case. */

		/* Flag the buffered record as processed, to avoid
		an assertion failure after crash recovery. */
		btr_cur_set_deleted_flag_for_ibuf(
			btr_pcur_get_rec(pcur), NULL, TRUE, mtr);
		ibuf_mtr_commit(mtr);
		log_write_up_to(LSN_MAX, LOG_WAIT_ALL_GROUPS, TRUE);
		DBUG_SUICIDE();
	}
#endif /* UNIV_DEBUG || UNIV_IBUF_DEBUG */

	success = btr_cur_optimistic_delete(btr_pcur_get_btr_cur(pcur),
					    0, mtr);

	if (success) {
		if (page_is_empty(btr_pcur_get_page(pcur))) {
			/* If a B-tree page is empty, it must be the root page
			and the whole B-tree must be empty. InnoDB does not
			allow empty B-tree pages other than the root. */
			root = btr_pcur_get_page(pcur);

			ut_ad(page_get_space_id(root) == IBUF_SPACE_ID);
			ut_ad(page_get_page_no(root)
			      == FSP_IBUF_TREE_ROOT_PAGE_NO);

			/* ibuf->empty is protected by the root page latch.
			Before the deletion, it had to be FALSE. */
			ut_ad(!ibuf->empty);
			ibuf->empty = true;
		}

#ifdef UNIV_IBUF_COUNT_DEBUG
		fprintf(stderr,
			"Decrementing ibuf count of space %lu page %lu\n"
			"from %lu by 1\n", space, page_no,
			ibuf_count_get(space, page_no));
		ibuf_count_set(space, page_no,
			       ibuf_count_get(space, page_no) - 1);
#endif
		return(FALSE);
	}

	ut_ad(page_rec_is_user_rec(btr_pcur_get_rec(pcur)));
	ut_ad(ibuf_rec_get_page_no(mtr, btr_pcur_get_rec(pcur)) == page_no);
	ut_ad(ibuf_rec_get_space(mtr, btr_pcur_get_rec(pcur)) == space);

	/* We have to resort to a pessimistic delete from ibuf.
	Delete-mark the record so that it will not be applied again,
	in case the server crashes before the pessimistic delete is
	made persistent. */
	btr_cur_set_deleted_flag_for_ibuf(
		btr_pcur_get_rec(pcur), NULL, TRUE, mtr);

	btr_pcur_store_position(pcur, mtr);
	ibuf_btr_pcur_commit_specify_mtr(pcur, mtr);

	ibuf_mtr_start(mtr);
	mutex_enter(&ibuf_mutex);

	if (!ibuf_restore_pos(space, page_no, search_tuple,
			      BTR_MODIFY_TREE, pcur, mtr)) {

		mutex_exit(&ibuf_mutex);
		ut_ad(!ibuf_inside(mtr));
		ut_ad(mtr->state == MTR_COMMITTED);
		goto func_exit;
	}

	root = ibuf_tree_root_get(mtr);

	btr_cur_pessimistic_delete(&err, TRUE, btr_pcur_get_btr_cur(pcur), 0,
				   RB_NONE, mtr);
	ut_a(err == DB_SUCCESS);

#ifdef UNIV_IBUF_COUNT_DEBUG
	ibuf_count_set(space, page_no, ibuf_count_get(space, page_no) - 1);
#endif
	ibuf_size_update(root, mtr);
	mutex_exit(&ibuf_mutex);

	ibuf->empty = page_is_empty(root);
	ibuf_btr_pcur_commit_specify_mtr(pcur, mtr);

func_exit:
	ut_ad(!ibuf_inside(mtr));
	ut_ad(mtr->state == MTR_COMMITTED);
	btr_pcur_close(pcur);

	return(TRUE);
}

/*********************************************************************//**
When an index page is read from a disk to the buffer pool, this function
applies any buffered operations to the page and deletes the entries from the
insert buffer. If the page is not read, but created in the buffer pool, this
function deletes its buffered entries from the insert buffer; there can
exist entries for such a page if the page belonged to an index which
subsequently was dropped. */
UNIV_INTERN
void
ibuf_merge_or_delete_for_page(
/*==========================*/
	buf_block_t*	block,	/*!< in: if page has been read from
				disk, pointer to the page x-latched,
				else NULL */
	ulint		space,	/*!< in: space id of the index page */
	ulint		page_no,/*!< in: page number of the index page */
	ulint		zip_size,/*!< in: compressed page size in bytes,
				or 0 */
	ibool		update_ibuf_bitmap)/*!< in: normally this is set
				to TRUE, but if we have deleted or are
				deleting the tablespace, then we
				naturally do not want to update a
				non-existent bitmap page */
{
	mem_heap_t*	heap;
	btr_pcur_t	pcur;
	dtuple_t*	search_tuple;
#ifdef UNIV_IBUF_DEBUG
	ulint		volume			= 0;
#endif
	page_zip_des_t*	page_zip		= NULL;
	ibool		tablespace_being_deleted = FALSE;
	ibool		corruption_noticed	= FALSE;
	mtr_t		mtr;

	/* Counts for merged & discarded operations. */
	ulint		mops[IBUF_OP_COUNT];
	ulint		dops[IBUF_OP_COUNT];

	ut_ad(!block || buf_block_get_space(block) == space);
	ut_ad(!block || buf_block_get_page_no(block) == page_no);
	ut_ad(!block || buf_block_get_zip_size(block) == zip_size);
	ut_ad(!block || buf_block_get_io_fix(block) == BUF_IO_READ);

	if (srv_force_recovery >= SRV_FORCE_NO_IBUF_MERGE
	    || trx_sys_hdr_page(space, page_no)
	    || space == srv_tmp_space.space_id()) {
		return;
	}

	/* We cannot refer to zip_size in the following, because
	zip_size is passed as ULINT_UNDEFINED (it is unknown) when
	buf_read_ibuf_merge_pages() is merging (discarding) changes
	for a dropped tablespace.  When block != NULL or
	update_ibuf_bitmap is specified, the zip_size must be known.
	That is why we will repeat the check below, with zip_size in
	place of 0.  Passing zip_size as 0 assumes that the
	uncompressed page size always is a power-of-2 multiple of the
	compressed page size. */

	if (ibuf_fixed_addr_page(space, 0, page_no)
	    || fsp_descr_page(0, page_no)) {
		return;
	}

	if (UNIV_LIKELY(update_ibuf_bitmap)) {
		ut_a(ut_is_2pow(zip_size));

		if (ibuf_fixed_addr_page(space, zip_size, page_no)
		    || fsp_descr_page(zip_size, page_no)) {
			return;
		}

		/* If the following returns FALSE, we get the counter
		incremented, and must decrement it when we leave this
		function. When the counter is > 0, that prevents tablespace
		from being dropped. */

		tablespace_being_deleted = fil_inc_pending_ops(space);

		if (UNIV_UNLIKELY(tablespace_being_deleted)) {
			/* Do not try to read the bitmap page from space;
			just delete the ibuf records for the page */

			block = NULL;
			update_ibuf_bitmap = FALSE;
		} else {
			page_t*	bitmap_page;
			ulint	bitmap_bits;

			ibuf_mtr_start(&mtr);

			bitmap_page = ibuf_bitmap_get_map_page(
				space, page_no, zip_size, &mtr);
			bitmap_bits = ibuf_bitmap_page_get_bits(
				bitmap_page, page_no, zip_size,
				IBUF_BITMAP_BUFFERED, &mtr);

			ibuf_mtr_commit(&mtr);

			if (!bitmap_bits) {
				/* No inserts buffered for this page */

				if (!tablespace_being_deleted) {
					fil_decr_pending_ops(space);
				}

				return;
			}
		}
	} else if (block
		   && (ibuf_fixed_addr_page(space, zip_size, page_no)
		      || fsp_descr_page(zip_size, page_no))) {

		return;
	}

	heap = mem_heap_create(512);

	search_tuple = ibuf_search_tuple_build(space, page_no, heap);

	if (block) {
		/* Move the ownership of the x-latch on the page to this OS
		thread, so that we can acquire a second x-latch on it. This
		is needed for the insert operations to the index page to pass
		the debug checks. */

		rw_lock_x_lock_move_ownership(&(block->lock));
		page_zip = buf_block_get_page_zip(block);

		if (UNIV_UNLIKELY(fil_page_get_type(block->frame)
				  != FIL_PAGE_INDEX)
		    || UNIV_UNLIKELY(!page_is_leaf(block->frame))) {

			page_t*	bitmap_page;

			corruption_noticed = TRUE;

			ut_print_timestamp(stderr);

			ibuf_mtr_start(&mtr);

			fputs("  InnoDB: Dump of the ibuf bitmap page:\n",
			      stderr);

			bitmap_page = ibuf_bitmap_get_map_page(space, page_no,
							       zip_size, &mtr);
			buf_page_print(bitmap_page, 0,
				       BUF_PAGE_PRINT_NO_CRASH);
			ibuf_mtr_commit(&mtr);

			fputs("\nInnoDB: Dump of the page:\n", stderr);

			buf_page_print(block->frame, 0,
				       BUF_PAGE_PRINT_NO_CRASH);

			fprintf(stderr,
				"InnoDB: Error: corruption in the tablespace."
				" Bitmap shows insert\n"
				"InnoDB: buffer records to page n:o %lu"
				" though the page\n"
				"InnoDB: type is %lu, which is"
				" not an index leaf page!\n"
				"InnoDB: We try to resolve the problem"
				" by skipping the insert buffer\n"
				"InnoDB: merge for this page."
				" Please run CHECK TABLE on your tables\n"
				"InnoDB: to determine if they are corrupt"
				" after this.\n\n"
				"InnoDB: Please submit a detailed bug report"
				" to http://bugs.mysql.com\n\n",
				(ulong) page_no,
				(ulong)
				fil_page_get_type(block->frame));
			ut_ad(0);
		}
	}

	memset(mops, 0, sizeof(mops));
	memset(dops, 0, sizeof(dops));

loop:
	ibuf_mtr_start(&mtr);

	/* Position pcur in the insert buffer at the first entry for this
	index page */
	btr_pcur_open_on_user_rec(
		ibuf->index, search_tuple, PAGE_CUR_GE, BTR_MODIFY_LEAF,
		&pcur, &mtr);

	if (block) {
		ibool success;

		success = buf_page_get_known_nowait(
			RW_X_LATCH, block,
			BUF_KEEP_OLD, __FILE__, __LINE__, &mtr);

		ut_a(success);

		/* This is a user page (secondary index leaf page),
		but we pretend that it is a change buffer page in
		order to obey the latching order. This should be OK,
		because buffered changes are applied immediately while
		the block is io-fixed. Other threads must not try to
		latch an io-fixed block. */
		buf_block_dbg_add_level(block, SYNC_IBUF_TREE_NODE);
	}

	if (!btr_pcur_is_on_user_rec(&pcur)) {
		ut_ad(btr_pcur_is_after_last_in_tree(&pcur, &mtr));

		goto reset_bit;
	}

	for (;;) {
		rec_t*	rec;

		ut_ad(btr_pcur_is_on_user_rec(&pcur));

		rec = btr_pcur_get_rec(&pcur);

		/* Check if the entry is for this index page */
		if (ibuf_rec_get_page_no(&mtr, rec) != page_no
		    || ibuf_rec_get_space(&mtr, rec) != space) {

			if (block) {
				page_header_reset_last_insert(
					block->frame, page_zip, &mtr);
			}

			goto reset_bit;
		}

		if (UNIV_UNLIKELY(corruption_noticed)) {
			fputs("InnoDB: Discarding record\n ", stderr);
			rec_print_old(stderr, rec);
			fputs("\nInnoDB: from the insert buffer!\n\n", stderr);
		} else if (block && !rec_get_deleted_flag(rec, 0)) {
			/* Now we have at pcur a record which should be
			applied on the index page; NOTE that the call below
			copies pointers to fields in rec, and we must
			keep the latch to the rec page until the
			insertion is finished! */
			dtuple_t*	entry;
			trx_id_t	max_trx_id;
			dict_index_t*	dummy_index;
			ibuf_op_t	op = ibuf_rec_get_op_type(&mtr, rec);

			max_trx_id = page_get_max_trx_id(page_align(rec));
			page_update_max_trx_id(block, page_zip, max_trx_id,
					       &mtr);

			ut_ad(page_validate(page_align(rec), ibuf->index));

			entry = ibuf_build_entry_from_ibuf_rec(
				&mtr, rec, heap, &dummy_index);

			ut_ad(page_validate(block->frame, dummy_index));

			switch (op) {
				ibool	success;
			case IBUF_OP_INSERT:
#ifdef UNIV_IBUF_DEBUG
				volume += rec_get_converted_size(
					dummy_index, entry, 0);

				volume += page_dir_calc_reserved_space(1);

				ut_a(volume <= 4 * UNIV_PAGE_SIZE
					/ IBUF_PAGE_SIZE_PER_FREE_SPACE);
#endif
				ibuf_insert_to_index_page(
					entry, block, dummy_index, &mtr);
				break;

			case IBUF_OP_DELETE_MARK:
				ibuf_set_del_mark(
					entry, block, dummy_index, &mtr);
				break;

			case IBUF_OP_DELETE:
				ibuf_delete(entry, block, dummy_index, &mtr);
				/* Because ibuf_delete() will latch an
				insert buffer bitmap page, commit mtr
				before latching any further pages.
				Store and restore the cursor position. */
				ut_ad(rec == btr_pcur_get_rec(&pcur));
				ut_ad(page_rec_is_user_rec(rec));
				ut_ad(ibuf_rec_get_page_no(&mtr, rec)
				      == page_no);
				ut_ad(ibuf_rec_get_space(&mtr, rec) == space);

				/* Mark the change buffer record processed,
				so that it will not be merged again in case
				the server crashes between the following
				mtr_commit() and the subsequent mtr_commit()
				of deleting the change buffer record. */

				btr_cur_set_deleted_flag_for_ibuf(
					btr_pcur_get_rec(&pcur), NULL,
					TRUE, &mtr);

				btr_pcur_store_position(&pcur, &mtr);
				ibuf_btr_pcur_commit_specify_mtr(&pcur, &mtr);

				ibuf_mtr_start(&mtr);

				success = buf_page_get_known_nowait(
					RW_X_LATCH, block,
					BUF_KEEP_OLD,
					__FILE__, __LINE__, &mtr);
				ut_a(success);

				/* This is a user page (secondary
				index leaf page), but it should be OK
				to use too low latching order for it,
				as the block is io-fixed. */
				buf_block_dbg_add_level(
					block, SYNC_IBUF_TREE_NODE);

				if (!ibuf_restore_pos(space, page_no,
						      search_tuple,
						      BTR_MODIFY_LEAF,
						      &pcur, &mtr)) {

					ut_ad(!ibuf_inside(&mtr));
					ut_ad(mtr.state == MTR_COMMITTED);
					mops[op]++;
					ibuf_dummy_index_free(dummy_index);
					goto loop;
				}

				break;
			default:
				ut_error;
			}

			mops[op]++;

			ibuf_dummy_index_free(dummy_index);
		} else {
			dops[ibuf_rec_get_op_type(&mtr, rec)]++;
		}

		/* Delete the record from ibuf */
		if (ibuf_delete_rec(space, page_no, &pcur, search_tuple,
				    &mtr)) {
			/* Deletion was pessimistic and mtr was committed:
			we start from the beginning again */

			ut_ad(mtr.state == MTR_COMMITTED);
			goto loop;
		} else if (btr_pcur_is_after_last_on_page(&pcur)) {
			ibuf_mtr_commit(&mtr);
			btr_pcur_close(&pcur);

			goto loop;
		}
	}

reset_bit:
	if (UNIV_LIKELY(update_ibuf_bitmap)) {
		page_t*	bitmap_page;

		bitmap_page = ibuf_bitmap_get_map_page(
			space, page_no, zip_size, &mtr);

		ibuf_bitmap_page_set_bits(
			bitmap_page, page_no, zip_size,
			IBUF_BITMAP_BUFFERED, FALSE, &mtr);

		if (block) {
			ulint old_bits = ibuf_bitmap_page_get_bits(
				bitmap_page, page_no, zip_size,
				IBUF_BITMAP_FREE, &mtr);

			ulint new_bits = ibuf_index_page_calc_free(
				zip_size, block);

			if (old_bits != new_bits) {
				ibuf_bitmap_page_set_bits(
					bitmap_page, page_no, zip_size,
					IBUF_BITMAP_FREE, new_bits, &mtr);
			}
		}
	}

	ibuf_mtr_commit(&mtr);
	btr_pcur_close(&pcur);
	mem_heap_free(heap);

#ifdef HAVE_ATOMIC_BUILTINS
	os_atomic_increment_ulint(&ibuf->n_merges, 1);
	ibuf_add_ops(ibuf->n_merged_ops, mops);
	ibuf_add_ops(ibuf->n_discarded_ops, dops);
#else /* HAVE_ATOMIC_BUILTINS */
	/* Protect our statistics keeping from race conditions */
	mutex_enter(&ibuf_mutex);

	ibuf->n_merges++;
	ibuf_add_ops(ibuf->n_merged_ops, mops);
	ibuf_add_ops(ibuf->n_discarded_ops, dops);

	mutex_exit(&ibuf_mutex);
#endif /* HAVE_ATOMIC_BUILTINS */

	if (update_ibuf_bitmap && !tablespace_being_deleted) {

		fil_decr_pending_ops(space);
	}

#ifdef UNIV_IBUF_COUNT_DEBUG
	ut_a(ibuf_count_get(space, page_no) == 0);
#endif
}

/*********************************************************************//**
Deletes all entries in the insert buffer for a given space id. This is used
in DISCARD TABLESPACE and IMPORT TABLESPACE.
NOTE: this does not update the page free bitmaps in the space. The space will
become CORRUPT when you call this function! */
UNIV_INTERN
void
ibuf_delete_for_discarded_space(
/*============================*/
	ulint	space)	/*!< in: space id */
{
	mem_heap_t*	heap;
	btr_pcur_t	pcur;
	dtuple_t*	search_tuple;
	const rec_t*	ibuf_rec;
	ulint		page_no;
	mtr_t		mtr;

	/* Counts for discarded operations. */
	ulint		dops[IBUF_OP_COUNT];

	heap = mem_heap_create(512);

	/* Use page number 0 to build the search tuple so that we get the
	cursor positioned at the first entry for this space id */

	search_tuple = ibuf_search_tuple_build(space, 0, heap);

	memset(dops, 0, sizeof(dops));
loop:
	ibuf_mtr_start(&mtr);

	/* Position pcur in the insert buffer at the first entry for the
	space */
	btr_pcur_open_on_user_rec(
		ibuf->index, search_tuple, PAGE_CUR_GE, BTR_MODIFY_LEAF,
		&pcur, &mtr);

	if (!btr_pcur_is_on_user_rec(&pcur)) {
		ut_ad(btr_pcur_is_after_last_in_tree(&pcur, &mtr));

		goto leave_loop;
	}

	for (;;) {
		ut_ad(btr_pcur_is_on_user_rec(&pcur));

		ibuf_rec = btr_pcur_get_rec(&pcur);

		/* Check if the entry is for this space */
		if (ibuf_rec_get_space(&mtr, ibuf_rec) != space) {

			goto leave_loop;
		}

		page_no = ibuf_rec_get_page_no(&mtr, ibuf_rec);

		dops[ibuf_rec_get_op_type(&mtr, ibuf_rec)]++;

		/* Delete the record from ibuf */
		if (ibuf_delete_rec(space, page_no, &pcur, search_tuple,
				    &mtr)) {
			/* Deletion was pessimistic and mtr was committed:
			we start from the beginning again */

			ut_ad(mtr.state == MTR_COMMITTED);
			goto loop;
		}

		if (btr_pcur_is_after_last_on_page(&pcur)) {
			ibuf_mtr_commit(&mtr);
			btr_pcur_close(&pcur);

			goto loop;
		}
	}

leave_loop:
	ibuf_mtr_commit(&mtr);
	btr_pcur_close(&pcur);

#ifdef HAVE_ATOMIC_BUILTINS
	ibuf_add_ops(ibuf->n_discarded_ops, dops);
#else /* HAVE_ATOMIC_BUILTINS */
	/* Protect our statistics keeping from race conditions */
	mutex_enter(&ibuf_mutex);
	ibuf_add_ops(ibuf->n_discarded_ops, dops);
	mutex_exit(&ibuf_mutex);
#endif /* HAVE_ATOMIC_BUILTINS */

	mem_heap_free(heap);
}

/******************************************************************//**
Looks if the insert buffer is empty.
@return	true if empty */
UNIV_INTERN
bool
ibuf_is_empty(void)
/*===============*/
{
	bool		is_empty;
	const page_t*	root;
	mtr_t		mtr;

	ibuf_mtr_start(&mtr);

	mutex_enter(&ibuf_mutex);
	root = ibuf_tree_root_get(&mtr);
	mutex_exit(&ibuf_mutex);

	is_empty = page_is_empty(root);
	ut_a(is_empty == ibuf->empty);
	ibuf_mtr_commit(&mtr);

	return(is_empty);
}

/******************************************************************//**
Prints info of ibuf. */
UNIV_INTERN
void
ibuf_print(
/*=======*/
	FILE*	file)	/*!< in: file where to print */
{
#ifdef UNIV_IBUF_COUNT_DEBUG
	ulint		i;
	ulint		j;
#endif

	mutex_enter(&ibuf_mutex);

	fprintf(file,
		"Ibuf: size %lu, free list len %lu,"
		" seg size %lu, %lu merges\n",
		(ulong) ibuf->size,
		(ulong) ibuf->free_list_len,
		(ulong) ibuf->seg_size,
		(ulong) ibuf->n_merges);

	fputs("merged operations:\n ", file);
	ibuf_print_ops(ibuf->n_merged_ops, file);

	fputs("discarded operations:\n ", file);
	ibuf_print_ops(ibuf->n_discarded_ops, file);

#ifdef UNIV_IBUF_COUNT_DEBUG
	for (i = 0; i < IBUF_COUNT_N_SPACES; i++) {
		for (j = 0; j < IBUF_COUNT_N_PAGES; j++) {
			ulint	count = ibuf_count_get(i, j);

			if (count > 0) {
				fprintf(stderr,
					"Ibuf count for space/page %lu/%lu"
					" is %lu\n",
					(ulong) i, (ulong) j, (ulong) count);
			}
		}
	}
#endif /* UNIV_IBUF_COUNT_DEBUG */

	mutex_exit(&ibuf_mutex);
}

/******************************************************************//**
Checks the insert buffer bitmaps on IMPORT TABLESPACE.
@return DB_SUCCESS or error code */
UNIV_INTERN
dberr_t
ibuf_check_bitmap_on_import(
/*========================*/
	const trx_t*	trx,		/*!< in: transaction */
	ulint		space_id)	/*!< in: tablespace identifier */
{
	ulint	zip_size;
	ulint	page_size;
	ulint	size;
	ulint	page_no;

	ut_ad(space_id);
	ut_ad(trx->mysql_thd);

	zip_size = fil_space_get_zip_size(space_id);

	if (zip_size == ULINT_UNDEFINED) {
		return(DB_TABLE_NOT_FOUND);
	}

	size = fil_space_get_size(space_id);

	if (size == 0) {
		return(DB_TABLE_NOT_FOUND);
	}

	mutex_enter(&ibuf_mutex);

	page_size = zip_size ? zip_size : UNIV_PAGE_SIZE;

	for (page_no = 0; page_no < size; page_no += page_size) {
		mtr_t	mtr;
		page_t*	bitmap_page;
		ulint	i;

		if (trx_is_interrupted(trx)) {
			mutex_exit(&ibuf_mutex);
			return(DB_INTERRUPTED);
		}

		mtr_start(&mtr);

		mtr_set_log_mode(&mtr, MTR_LOG_NO_REDO);

		ibuf_enter(&mtr);

		bitmap_page = ibuf_bitmap_get_map_page(
			space_id, page_no, zip_size, &mtr);

		for (i = FSP_IBUF_BITMAP_OFFSET + 1; i < page_size; i++) {
			const ulint	offset = page_no + i;

			if (ibuf_bitmap_page_get_bits(
				    bitmap_page, offset, zip_size,
				    IBUF_BITMAP_IBUF, &mtr)) {

				mutex_exit(&ibuf_mutex);
				ibuf_exit(&mtr);
				mtr_commit(&mtr);

				ib_errf(trx->mysql_thd,
					IB_LOG_LEVEL_ERROR,
					 ER_INNODB_INDEX_CORRUPT,
					 "Space %u page %u"
					 " is wrongly flagged to belong to the"
					 " insert buffer",
					 (unsigned) space_id,
					 (unsigned) offset);

				return(DB_CORRUPTION);
			}

			if (ibuf_bitmap_page_get_bits(
				    bitmap_page, offset, zip_size,
				    IBUF_BITMAP_BUFFERED, &mtr)) {

				ib_errf(trx->mysql_thd,
					IB_LOG_LEVEL_WARN,
					ER_INNODB_INDEX_CORRUPT,
					"Buffered changes"
					" for space %u page %u are lost",
					(unsigned) space_id,
					(unsigned) offset);

				/* Tolerate this error, so that
				slightly corrupted tables can be
				imported and dumped.  Clear the bit. */
				ibuf_bitmap_page_set_bits(
					bitmap_page, offset, zip_size,
					IBUF_BITMAP_BUFFERED, FALSE, &mtr);
			}
		}

		ibuf_exit(&mtr);
		mtr_commit(&mtr);
	}

	mutex_exit(&ibuf_mutex);
	return(DB_SUCCESS);
}
#endif /* !UNIV_HOTBACKUP */<|MERGE_RESOLUTION|>--- conflicted
+++ resolved
@@ -62,12 +62,8 @@
 #include "log0recv.h"
 #include "que0que.h"
 #include "srv0start.h" /* srv_shutdown_state */
-<<<<<<< HEAD
 #include "srv0space.h"
-=======
-#include "ha_prototypes.h"
 #include "rem0cmp.h"
->>>>>>> f57bcddb
 
 /*	STRUCTURE OF AN INSERT BUFFER RECORD
 
