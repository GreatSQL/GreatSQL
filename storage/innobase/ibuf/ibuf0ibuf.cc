--- conflicted
+++ resolved
@@ -3503,13 +3503,8 @@
   rec_t *rec;
   DBUG_TRACE;
 
-<<<<<<< HEAD
-  rec = page_cur_tuple_insert(page_cur, entry, index, offsets, &heap, 0, mtr);
+  rec = page_cur_tuple_insert(page_cur, entry, index, offsets, &heap, mtr);
   if (rec != nullptr) {
-=======
-  rec = page_cur_tuple_insert(page_cur, entry, index, offsets, &heap, mtr);
-  if (rec != NULL) {
->>>>>>> 4188502f
     return rec;
   }
 
@@ -3525,13 +3520,8 @@
 
   /* This time the record must fit */
 
-<<<<<<< HEAD
-  rec = page_cur_tuple_insert(page_cur, entry, index, offsets, &heap, 0, mtr);
+  rec = page_cur_tuple_insert(page_cur, entry, index, offsets, &heap, mtr);
   if (rec != nullptr) {
-=======
-  rec = page_cur_tuple_insert(page_cur, entry, index, offsets, &heap, mtr);
-  if (rec != NULL) {
->>>>>>> 4188502f
     return rec;
   }
 
