# Copyright (c) 2006, 2010, Oracle and/or its affiliates. All rights reserved.
# 
# This program is free software; you can redistribute it and/or modify
# it under the terms of the GNU General Public License as published by
# the Free Software Foundation; version 2 of the License.
# 
# This program is distributed in the hope that it will be useful,
# but WITHOUT ANY WARRANTY; without even the implied warranty of
# MERCHANTABILITY or FITNESS FOR A PARTICULAR PURPOSE.  See the
# GNU General Public License for more details.
# 
# You should have received a copy of the GNU General Public License
# along with this program; if not, write to the Free Software
# Foundation, Inc., 51 Franklin St, Fifth Floor, Boston, MA  02110-1301 USA

<<<<<<< HEAD
# This is the CMakeLists for InnoDB Plugin
=======
# This is the CMakeLists for InnoDB
>>>>>>> fad01fbe

INCLUDE(CheckFunctionExists)
INCLUDE(CheckCSourceCompiles)
INCLUDE(CheckCSourceRuns)

# OS tests
IF(UNIX)
  IF(CMAKE_SYSTEM_NAME STREQUAL "Linux")
    CHECK_INCLUDE_FILES (libaio.h HAVE_LIBAIO_H)
    CHECK_LIBRARY_EXISTS(aio io_queue_init "" HAVE_LIBAIO)
    ADD_DEFINITIONS("-DUNIV_LINUX -D_GNU_SOURCE=1")
    IF(HAVE_LIBAIO_H AND HAVE_LIBAIO)
      ADD_DEFINITIONS(-DLINUX_NATIVE_AIO=1)
      LINK_LIBRARIES(aio)
    ENDIF()
  ELSEIF(CMAKE_SYSTEM_NAME MATCHES "HP*")
    ADD_DEFINITIONS("-DUNIV_HPUX -DUNIV_MUST_NOT_INLINE")
  ELSEIF(CMAKE_SYSTEM_NAME STREQUAL "AIX")
    ADD_DEFINITIONS("-DUNIV_AIX -DUNIX_MUST_NOT_INLINE")
  ELSEIF(CMAKE_SYSTEM_NAME STREQUAL "SunOS")
    ADD_DEFINITIONS("-DUNIV_SOLARIS")
  ELSE()
   ADD_DEFINITIONS("-DUNIV_MUST_NOT_INLINE")
  ENDIF()
ENDIF()

# Enable InnoDB's UNIV_DEBUG if MySQL's WITH_DEBUG is defined
IF(WITH_DEBUG)
  ADD_DEFINITIONS("-DUNIV_DEBUG")
ENDIF()

IF(NOT MSVC)
# either define HAVE_IB_GCC_ATOMIC_BUILTINS or not
IF(NOT CMAKE_CROSSCOMPILING)
  CHECK_C_SOURCE_RUNS(
  "
  int main()
  {
    long	x;
    long	y;
    long	res;
    char	c;

    x = 10;
    y = 123;
    res = __sync_bool_compare_and_swap(&x, x, y);
    if (!res || x != y) {
      return(1);
    }

    x = 10;
    y = 123;
    res = __sync_bool_compare_and_swap(&x, x + 1, y);
    if (res || x != 10) {
      return(1);
    }
    x = 10;
    y = 123;
    res = __sync_add_and_fetch(&x, y);
    if (res != 123 + 10 || x != 123 + 10) {
      return(1);
    }

    c = 10;
    res = __sync_lock_test_and_set(&c, 123);
    if (res != 10 || c != 123) {
      return(1);
    }
    return(0);
  }"
  HAVE_IB_GCC_ATOMIC_BUILTINS
  )
ENDIF()

IF(HAVE_IB_GCC_ATOMIC_BUILTINS)
 ADD_DEFINITIONS(-DHAVE_IB_GCC_ATOMIC_BUILTINS=1)
ENDIF()

 # either define HAVE_IB_ATOMIC_PTHREAD_T_GCC or not
IF(NOT CMAKE_CROSSCOMPILING)
  CHECK_C_SOURCE_RUNS(
  "
  #include <pthread.h>
  #include <string.h>

  int main() {
    pthread_t       x1;
    pthread_t       x2;
    pthread_t       x3;

    memset(&x1, 0x0, sizeof(x1));
    memset(&x2, 0x0, sizeof(x2));
    memset(&x3, 0x0, sizeof(x3));

    __sync_bool_compare_and_swap(&x1, x2, x3);

    return(0);
  }"
  HAVE_IB_ATOMIC_PTHREAD_T_GCC)
ENDIF()
IF(HAVE_IB_ATOMIC_PTHREAD_T_GCC)
  ADD_DEFINITIONS(-DHAVE_IB_ATOMIC_PTHREAD_T_GCC=1)
ENDIF()

ENDIF(NOT MSVC)

# Solaris atomics
IF(CMAKE_SYSTEM_NAME STREQUAL "SunOS")
  CHECK_FUNCTION_EXISTS(atomic_cas_ulong  HAVE_ATOMIC_CAS_ULONG)
  CHECK_FUNCTION_EXISTS(atomic_cas_32 HAVE_ATOMIC_CAS_32)
  CHECK_FUNCTION_EXISTS(atomic_cas_64 HAVE_ATOMIC_CAS_64)
<<<<<<< HEAD
  CHECK_FUNCTION_EXISTS(atomic_add_long HAVE_ATOMIC_ADD_LONG)
  IF(HAVE_ATOMIC_CAS_ULONG AND HAVE_ATOMIC_CAS_32 AND
    HAVE_ATOMIC_CAS_64 AND HAVE_ATOMIC_ADD_LONG)
=======
  CHECK_FUNCTION_EXISTS(atomic_add_long_nv HAVE_ATOMIC_ADD_LONG_NV)
  CHECK_FUNCTION_EXISTS(atomic_swap_uchar HAVE_ATOMIC_SWAP_UCHAR)
  IF(HAVE_ATOMIC_CAS_ULONG AND
     HAVE_ATOMIC_CAS_32 AND
     HAVE_ATOMIC_CAS_64 AND
     HAVE_ATOMIC_ADD_LONG_NV AND
     HAVE_ATOMIC_SWAP_UCHAR)
>>>>>>> fad01fbe
    SET(HAVE_IB_SOLARIS_ATOMICS 1)
  ENDIF()
  
  IF(HAVE_IB_SOLARIS_ATOMICS)
    ADD_DEFINITIONS(-DHAVE_IB_SOLARIS_ATOMICS=1)
  ENDIF()

  IF(NOT CMAKE_CROSSCOMPILING)
  # either define HAVE_IB_ATOMIC_PTHREAD_T_SOLARIS or not
  CHECK_C_SOURCE_COMPILES(
  "   #include <pthread.h>
      #include <string.h>

      int main(int argc, char** argv) {
        pthread_t       x1;
        pthread_t       x2;
        pthread_t       x3;

        memset(&x1, 0x0, sizeof(x1));
        memset(&x2, 0x0, sizeof(x2));
        memset(&x3, 0x0, sizeof(x3));

        if (sizeof(pthread_t) == 4) {
        
          atomic_cas_32(&x1, x2, x3);
        
        } else if (sizeof(pthread_t) == 8) {
        
          atomic_cas_64(&x1, x2, x3);
        
        } else {
        
          return(1);
        }

      return(0);
    }
  " HAVE_IB_ATOMIC_PTHREAD_T_SOLARIS)
  ENDIF()
  IF(HAVE_IB_ATOMIC_PTHREAD_T_SOLARIS)
    ADD_DEFINITIONS(-DHAVE_IB_ATOMIC_PTHREAD_T_SOLARIS=1)
  ENDIF()
ENDIF()


IF(UNIX)
# this is needed to know which one of atomic_cas_32() or atomic_cas_64()
# to use in the source
SET(CMAKE_EXTRA_INCLUDE_FILES pthread.h)
CHECK_TYPE_SIZE(pthread_t SIZEOF_PTHREAD_T)
SET(CMAKE_EXTRA_INCLUDE_FILES)
ENDIF()

IF(SIZEOF_PTHREAD_T)
  ADD_DEFINITIONS(-DSIZEOF_PTHREAD_T=${SIZEOF_PTHREAD_T})
ENDIF()

IF(MSVC)
  ADD_DEFINITIONS(-DHAVE_WINDOWS_ATOMICS -DHAVE_IB_PAUSE_INSTRUCTION)
ENDIF()


# Include directories under innobase
INCLUDE_DIRECTORIES(${CMAKE_SOURCE_DIR}/storage/innobase/include
		    ${CMAKE_SOURCE_DIR}/storage/innobase/handler)

# Sun Studio bug with -xO2
IF(CMAKE_C_COMPILER_ID MATCHES "SunPro" 
	AND CMAKE_C_FLAGS_RELEASE MATCHES "O2" 
	AND NOT CMAKE_BUILD_TYPE STREQUAL "Debug")
	# Sun Studio 12 crashes with -xO2 flag, but not with higher optimization
	# -xO3
	SET_SOURCE_FILES_PROPERTIES(${CMAKE_CURRENT_SOURCE_DIR}/rem/rem0rec.c 
    PROPERTIES COMPILE_FLAGS -xO3)
ENDIF()

# Removing compiler optimizations for innodb/mem/* files on 64-bit Windows
# due to 64-bit compiler error, See MySQL Bug #19424, #36366, #34297
IF (MSVC AND CMAKE_SIZEOF_VOID_P EQUAL 8)
	SET_SOURCE_FILES_PROPERTIES(mem/mem0mem.c mem/mem0pool.c
				    PROPERTIES COMPILE_FLAGS -Od)
ENDIF()

SET(INNOBASE_SOURCES	btr/btr0btr.c btr/btr0cur.c btr/btr0pcur.c btr/btr0sea.c
			buf/buf0buddy.c buf/buf0buf.c buf/buf0flu.c buf/buf0lru.c buf/buf0rea.c
			data/data0data.c data/data0type.c
			dict/dict0boot.c dict/dict0crea.c dict/dict0dict.c dict/dict0load.c dict/dict0mem.c
			dyn/dyn0dyn.c
			eval/eval0eval.c eval/eval0proc.c
			fil/fil0fil.c
			fsp/fsp0fsp.c
			fut/fut0fut.c fut/fut0lst.c
			ha/ha0ha.c ha/hash0hash.c ha/ha0storage.c
			ibuf/ibuf0ibuf.c
			pars/lexyy.c pars/pars0grm.c pars/pars0opt.c pars/pars0pars.c pars/pars0sym.c
			lock/lock0lock.c lock/lock0iter.c
			log/log0log.c log/log0recv.c
			mach/mach0data.c
			mem/mem0mem.c mem/mem0pool.c
			mtr/mtr0log.c mtr/mtr0mtr.c
			os/os0file.c os/os0proc.c os/os0sync.c os/os0thread.c
			page/page0cur.c page/page0page.c page/page0zip.c
			que/que0que.c
<<<<<<< HEAD
			handler/ha_innodb.cc handler/handler0alter.cc handler/i_s.cc handler/mysql_addons.cc
=======
			handler/ha_innodb.cc handler/handler0alter.cc handler/i_s.cc
>>>>>>> fad01fbe
			read/read0read.c
			rem/rem0cmp.c rem/rem0rec.c
			row/row0ext.c row/row0ins.c row/row0merge.c row/row0mysql.c row/row0purge.c row/row0row.c
			row/row0sel.c row/row0uins.c row/row0umod.c row/row0undo.c row/row0upd.c row/row0vers.c
			srv/srv0mon.c srv/srv0srv.c srv/srv0start.c
			sync/sync0arr.c sync/sync0rw.c sync/sync0sync.c
			thr/thr0loc.c
			trx/trx0i_s.c trx/trx0purge.c trx/trx0rec.c trx/trx0roll.c trx/trx0rseg.c
			trx/trx0sys.c trx/trx0trx.c trx/trx0undo.c
			usr/usr0sess.c
			ut/ut0byte.c ut/ut0dbg.c ut/ut0list.c ut/ut0mem.c ut/ut0rbt.c ut/ut0rnd.c
			ut/ut0ut.c ut/ut0vec.c ut/ut0wqueue.c)

IF(WITH_INNODB)
  # Legacy option
  SET(WITH_INNOBASE_STORAGE_ENGINE TRUE)
ENDIF()

<<<<<<< HEAD

#The plugin's CMakeLists.txt still needs to work with previous versions of MySQL.
IF(EXISTS ${SOURCE_DIR}/storage/mysql_storage_engine.cmake)
	# Old plugin support on Windows only, 
	# use tricks to force ha_innodb.dll name for DLL
	INCLUDE(${SOURCE_DIR}/storage/mysql_storage_engine.cmake)
	MYSQL_STORAGE_ENGINE(INNOBASE)
	GET_TARGET_PROPERTY(LIB_LOCATION ha_innobase LOCATION)
	IF(LIB_LOCATION)
		SET_TARGET_PROPERTIES(ha_innobase PROPERTIES OUTPUT_NAME ha_innodb)
	ENDIF()
ELSEIF (MYSQL_VERSION_ID LESS "50137")
	# Windows only, no plugin support
	IF (NOT SOURCE_SUBLIBS)
		ADD_DEFINITIONS(-DMYSQL_SERVER)
		ADD_LIBRARY(innobase STATIC ${INNOBASE_SOURCES})
		# Require mysqld_error.h, which is built as part of the GenError
		ADD_DEPENDENCIES(innobase GenError)
	ENDIF()
ELSE()
	# New plugin support, cross-platform ,  base name for shared module is "ha_innodb"
	MYSQL_ADD_PLUGIN(innobase ${INNOBASE_SOURCES} STORAGE_ENGINE 
		DEFAULT
		MODULE_OUTPUT_NAME ha_innodb
		LINK_LIBRARIES ${ZLIB_LIBRARY})
ENDIF()
=======
MYSQL_ADD_PLUGIN(innobase ${INNOBASE_SOURCES} STORAGE_ENGINE 
  DEFAULT
  MODULE_OUTPUT_NAME ha_innodb
  LINK_LIBRARIES ${ZLIB_LIBRARY})
>>>>>>> fad01fbe
<|MERGE_RESOLUTION|>--- conflicted
+++ resolved
@@ -13,11 +13,7 @@
 # along with this program; if not, write to the Free Software
 # Foundation, Inc., 51 Franklin St, Fifth Floor, Boston, MA  02110-1301 USA
 
-<<<<<<< HEAD
-# This is the CMakeLists for InnoDB Plugin
-=======
 # This is the CMakeLists for InnoDB
->>>>>>> fad01fbe
 
 INCLUDE(CheckFunctionExists)
 INCLUDE(CheckCSourceCompiles)
@@ -129,11 +125,6 @@
   CHECK_FUNCTION_EXISTS(atomic_cas_ulong  HAVE_ATOMIC_CAS_ULONG)
   CHECK_FUNCTION_EXISTS(atomic_cas_32 HAVE_ATOMIC_CAS_32)
   CHECK_FUNCTION_EXISTS(atomic_cas_64 HAVE_ATOMIC_CAS_64)
-<<<<<<< HEAD
-  CHECK_FUNCTION_EXISTS(atomic_add_long HAVE_ATOMIC_ADD_LONG)
-  IF(HAVE_ATOMIC_CAS_ULONG AND HAVE_ATOMIC_CAS_32 AND
-    HAVE_ATOMIC_CAS_64 AND HAVE_ATOMIC_ADD_LONG)
-=======
   CHECK_FUNCTION_EXISTS(atomic_add_long_nv HAVE_ATOMIC_ADD_LONG_NV)
   CHECK_FUNCTION_EXISTS(atomic_swap_uchar HAVE_ATOMIC_SWAP_UCHAR)
   IF(HAVE_ATOMIC_CAS_ULONG AND
@@ -141,7 +132,6 @@
      HAVE_ATOMIC_CAS_64 AND
      HAVE_ATOMIC_ADD_LONG_NV AND
      HAVE_ATOMIC_SWAP_UCHAR)
->>>>>>> fad01fbe
     SET(HAVE_IB_SOLARIS_ATOMICS 1)
   ENDIF()
   
@@ -245,11 +235,7 @@
 			os/os0file.c os/os0proc.c os/os0sync.c os/os0thread.c
 			page/page0cur.c page/page0page.c page/page0zip.c
 			que/que0que.c
-<<<<<<< HEAD
-			handler/ha_innodb.cc handler/handler0alter.cc handler/i_s.cc handler/mysql_addons.cc
-=======
 			handler/ha_innodb.cc handler/handler0alter.cc handler/i_s.cc
->>>>>>> fad01fbe
 			read/read0read.c
 			rem/rem0cmp.c rem/rem0rec.c
 			row/row0ext.c row/row0ins.c row/row0merge.c row/row0mysql.c row/row0purge.c row/row0row.c
@@ -268,36 +254,7 @@
   SET(WITH_INNOBASE_STORAGE_ENGINE TRUE)
 ENDIF()
 
-<<<<<<< HEAD
-
-#The plugin's CMakeLists.txt still needs to work with previous versions of MySQL.
-IF(EXISTS ${SOURCE_DIR}/storage/mysql_storage_engine.cmake)
-	# Old plugin support on Windows only, 
-	# use tricks to force ha_innodb.dll name for DLL
-	INCLUDE(${SOURCE_DIR}/storage/mysql_storage_engine.cmake)
-	MYSQL_STORAGE_ENGINE(INNOBASE)
-	GET_TARGET_PROPERTY(LIB_LOCATION ha_innobase LOCATION)
-	IF(LIB_LOCATION)
-		SET_TARGET_PROPERTIES(ha_innobase PROPERTIES OUTPUT_NAME ha_innodb)
-	ENDIF()
-ELSEIF (MYSQL_VERSION_ID LESS "50137")
-	# Windows only, no plugin support
-	IF (NOT SOURCE_SUBLIBS)
-		ADD_DEFINITIONS(-DMYSQL_SERVER)
-		ADD_LIBRARY(innobase STATIC ${INNOBASE_SOURCES})
-		# Require mysqld_error.h, which is built as part of the GenError
-		ADD_DEPENDENCIES(innobase GenError)
-	ENDIF()
-ELSE()
-	# New plugin support, cross-platform ,  base name for shared module is "ha_innodb"
-	MYSQL_ADD_PLUGIN(innobase ${INNOBASE_SOURCES} STORAGE_ENGINE 
-		DEFAULT
-		MODULE_OUTPUT_NAME ha_innodb
-		LINK_LIBRARIES ${ZLIB_LIBRARY})
-ENDIF()
-=======
 MYSQL_ADD_PLUGIN(innobase ${INNOBASE_SOURCES} STORAGE_ENGINE 
   DEFAULT
   MODULE_OUTPUT_NAME ha_innodb
-  LINK_LIBRARIES ${ZLIB_LIBRARY})
->>>>>>> fad01fbe
+  LINK_LIBRARIES ${ZLIB_LIBRARY})