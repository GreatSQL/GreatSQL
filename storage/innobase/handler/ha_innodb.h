--- conflicted
+++ resolved
@@ -60,7 +60,7 @@
 class ha_innobase: public handler
 {
  public:
-	ha_innobase(handlerton *hton, TABLE_SHARE *table_arg);
+	ha_innobase(handlerton* hton, TABLE_SHARE* table_arg);
 	~ha_innobase();
 
 	/** Get the row type from the storage engine.  If this method returns
@@ -454,45 +454,15 @@
 	@param[in] keyno MySQL key number
 	@param[in] idx_cond Index condition to be checked
 	@return idx_cond if pushed; NULL if not pushed */
-<<<<<<< HEAD
-	class Item* idx_cond_push(uint keyno, class Item* idx_cond);
-=======
 	Item* idx_cond_push(uint keyno, Item* idx_cond);
->>>>>>> 1b1c0db8
 	/* @} */
 
 private:
 	/** The multi range read session object */
-<<<<<<< HEAD
-	DsMrr_impl 	m_ds_mrr;
-
-	row_prebuilt_t*	m_prebuilt;	/*!< prebuilt struct in InnoDB, used
-					to save CPU time with prebuilt data
-					structures*/
-	THD*		m_user_thd;	/*!< the thread handle of the user
-					currently using the handle; this is
-					set in external_lock function */
-	THR_LOCK_DATA	m_lock;
-	INNOBASE_SHARE*	share;		/*!< information for MySQL
-					table locking */
-
-	uchar*		m_upd_buf;	/*!< buffer used in updates */
-	ulint		m_upd_buf_size;	/*!< the size of upd_buf in bytes */
-	Table_flags	m_int_table_flags;
-	uint		m_primary_key;
-	bool		m_start_of_scan;/*!< this is set to 1 when we are
-					starting a table scan but have not
-					yet fetched any row, else 0 */
-	uint		m_last_match_mode;
-					/*!< match mode of the latest search:
-					ROW_SEL_EXACT, ROW_SEL_EXACT_PREFIX,
-					or undefined */
-	uint		m_num_write_row;/*!< number of write_row() calls */
-=======
 	DsMrr_impl 		m_ds_mrr;
 
 	/** Save CPU time with prebuilt/cached data structures */
-	row_prebuilt_t*		prebuilt;
+	row_prebuilt_t*		m_prebuilt;
 
 	/** Thread handle of the user currently using the handler;
 	this is set in external_lock function */
@@ -526,7 +496,6 @@
 
 	/** number of write_row() calls */
 	uint			m_num_write_row;
->>>>>>> 1b1c0db8
 };
 
 /* Some accessor functions which the InnoDB plugin needs, but which
