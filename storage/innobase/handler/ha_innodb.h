/*****************************************************************************

Copyright (c) 2000, 2018, Oracle and/or its affiliates. All Rights Reserved.

This program is free software; you can redistribute it and/or modify it under
the terms of the GNU General Public License, version 2.0, as published by the
Free Software Foundation.

This program is also distributed with certain software (including but not
limited to OpenSSL) that is licensed under separate terms, as designated in a
particular file or component or in included license documentation. The authors
of MySQL hereby grant you an additional permission to link the program and
your derivative works with the separately licensed software that they have
included with MySQL.

This program is distributed in the hope that it will be useful, but WITHOUT
ANY WARRANTY; without even the implied warranty of MERCHANTABILITY or FITNESS
FOR A PARTICULAR PURPOSE. See the GNU General Public License, version 2.0,
for more details.

You should have received a copy of the GNU General Public License along with
this program; if not, write to the Free Software Foundation, Inc.,
51 Franklin St, Fifth Floor, Boston, MA 02110-1301  USA

*****************************************************************************/

#ifndef ha_innodb_h
#define ha_innodb_h

/* The InnoDB handler: the interface between MySQL and InnoDB. */

#include <sys/types.h>

#include "handler.h"
#include "my_compiler.h"
#include "my_dbug.h"
#include "my_inttypes.h"
#include "trx0trx.h"

/** "GEN_CLUST_INDEX" is the name reserved for InnoDB default
system clustered index when there is no primary key. */
extern const char innobase_index_reserve_name[];

/* Structure defines translation table between mysql index and InnoDB
index structures */
struct innodb_idx_translate_t {
  ulint index_count; /*!< number of valid index entries
                     in the index_mapping array */

  ulint array_size; /*!< array size of index_mapping */

  dict_index_t **index_mapping; /*!< index pointer array directly
                                maps to index in InnoDB from MySQL
                                array index */
};

/** InnoDB table share */
struct INNOBASE_SHARE {
  const char *table_name; /*!< InnoDB table name */
  uint use_count;         /*!< reference count,
                          incremented in get_share()
                          and decremented in
                          free_share() */
  void *table_name_hash;
  /*!< hash table chain node */
  innodb_idx_translate_t idx_trans_tbl; /*!< index translation table between
                                        MySQL and InnoDB */
  dict_table_t *ib_table;
};

/** Prebuilt structures in an InnoDB table handle used within MySQL */
struct row_prebuilt_t;

namespace dd {
namespace cache {
class Dictionary_client;
}
}  // namespace dd

/** The class defining a handle to an InnoDB table */
class ha_innobase : public handler {
 public:
  ha_innobase(handlerton *hton, TABLE_SHARE *table_arg);
  ~ha_innobase();

  row_type get_real_row_type(const HA_CREATE_INFO *create_info) const;

  const char *table_type() const;

  enum ha_key_alg get_default_index_algorithm() const {
    return HA_KEY_ALG_BTREE;
  }

  /** Check if SE supports specific key algorithm. */
  bool is_index_algorithm_supported(enum ha_key_alg key_alg) const {
    /* This method is never used for FULLTEXT or SPATIAL keys.
    We rely on handler::ha_table_flags() to check if such keys
    are supported. */
    DBUG_ASSERT(key_alg != HA_KEY_ALG_FULLTEXT && key_alg != HA_KEY_ALG_RTREE);
    return key_alg == HA_KEY_ALG_BTREE;
  }

  Table_flags table_flags() const;

  ulong index_flags(uint idx, uint part, bool all_parts) const;

  uint max_supported_keys() const;

  uint max_supported_key_length() const;

  uint max_supported_key_part_length(HA_CREATE_INFO *create_info) const;

  int open(const char *name, int, uint open_flags, const dd::Table *table_def);

  /** Opens dictionary table object using table name. For partition, we need to
  try alternative lower/upper case names to support moving data files across
  platforms.
  @param[in]	table_name	name of the table/partition
  @param[in]	norm_name	normalized name of the table/partition
  @param[in]	is_partition	if this is a partition of a table
  @param[in]	ignore_err	error to ignore for loading dictionary object
  @return dictionary table object or NULL if not found */
  static dict_table_t *open_dict_table(const char *table_name,
                                       const char *norm_name, bool is_partition,
                                       dict_err_ignore_t ignore_err);

  handler *clone(const char *name, MEM_ROOT *mem_root);

  int close(void);

  double scan_time();

  double read_time(uint index, uint ranges, ha_rows rows);

  longlong get_memory_buffer_size() const;

  int write_row(uchar *buf);

  int update_row(const uchar *old_data, uchar *new_data);

  int delete_row(const uchar *buf);

  /** Delete all rows from the table.
  @retval HA_ERR_WRONG_COMMAND if the table is transactional
  @retval 0 on success */
  int delete_all_rows();

  bool was_semi_consistent_read();

  void try_semi_consistent_read(bool yes);

  void unlock_row();

  int index_init(uint index, bool sorted);

  int index_end();

  int index_read(uchar *buf, const uchar *key, uint key_len,
                 ha_rkey_function find_flag);

  int index_read_last(uchar *buf, const uchar *key, uint key_len);

  int index_next(uchar *buf);

  int index_next_same(uchar *buf, const uchar *key, uint keylen);

  int index_prev(uchar *buf);

  int index_first(uchar *buf);

  int index_last(uchar *buf);

  bool has_gap_locks() const noexcept { return true; }

  int rnd_init(bool scan);

  int rnd_end();

  int rnd_next(uchar *buf);

  int rnd_pos(uchar *buf, uchar *pos);

  int ft_init();

  void ft_end();

  FT_INFO *ft_init_ext(uint flags, uint inx, String *key);

  FT_INFO *ft_init_ext_with_hints(uint inx, String *key, Ft_hints *hints);

  int ft_read(uchar *buf);

  void position(const uchar *record);

  int info(uint);

  int enable_indexes(uint mode);

  int disable_indexes(uint mode);

  int analyze(THD *thd, HA_CHECK_OPT *check_opt);

  int optimize(THD *thd, HA_CHECK_OPT *check_opt);

  int discard_or_import_tablespace(bool discard, dd::Table *table_def);

  int extra(ha_extra_function operation);

  int reset();

  int external_lock(THD *thd, int lock_type);

  /** MySQL calls this function at the start of each SQL statement
  inside LOCK TABLES. Inside LOCK TABLES the "::external_lock" method
  does not work to mark SQL statement borders. Note also a special case:
  if a temporary table is created inside LOCK TABLES, MySQL has not
  called external_lock() at all on that table.
  MySQL-5.0 also calls this before each statement in an execution of a
  stored procedure. To make the execution more deterministic for
  binlogging, MySQL-5.0 locks all tables involved in a stored procedure
  with full explicit table locks (thd_in_lock_tables(thd) holds in
  store_lock()) before executing the procedure.
  @param[in]	thd		handle to the user thread
  @param[in]	lock_type	lock type
  @return 0 or error code */
  int start_stmt(THD *thd, thr_lock_type lock_type);

  void position(uchar *record);

  virtual int records(ha_rows *num_rows);

  ha_rows records_in_range(uint inx, key_range *min_key, key_range *max_key);

  ha_rows estimate_rows_upper_bound();

  virtual void adjust_create_info_for_frm(HA_CREATE_INFO *create_info) noexcept;

  void update_create_info(HA_CREATE_INFO *create_info);

  /** Get storage-engine private data for a data dictionary table.
  @param[in,out]	dd_table	data dictionary table definition
  @param		reset		reset counters
  @retval		true		an error occurred
  @retval		false		success */
  bool get_se_private_data(dd::Table *dd_table, bool reset);

  /** Add hidden columns and indexes to an InnoDB table definition.
  @param[in,out]	dd_table	data dictionary cache object
  @return	error number
  @retval	0 on success */
  int get_extra_columns_and_keys(const HA_CREATE_INFO *,
                                 const List<Create_field> *, const KEY *, uint,
                                 dd::Table *dd_table);

  /** Set Engine specific data to dd::Table object for upgrade.
  @param[in,out]  thd		thread handle
  @param[in]	db_name		database name
  @param[in]	table_name	table name
  @param[in,out]	dd_table	data dictionary cache object
  @return 0 on success, non-zero on failure */
  bool upgrade_table(THD *thd, const char *db_name, const char *table_name,
                     dd::Table *dd_table);

  /** Create an InnoDB table.
  @param[in]	name		table name in filename-safe encoding
  @param[in]	form		table structure
  @param[in]	create_info	more information
  @param[in,out]	table_def	dd::Table describing table to be
  created. Can be adjusted by SE, the changes will be saved into data-dictionary
  at statement commit time.
  @return error number
  @retval 0 on success */
  int create(const char *name, TABLE *form, HA_CREATE_INFO *create_info,
             dd::Table *table_def);

  /** Drop a table.
  @param[in]	name		table name
  @param[in]	table_def	dd::Table describing table to
  be dropped
  @return	error number
  @retval 0 on success */
  int delete_table(const char *name, const dd::Table *table_def);

 protected:
  /** Drop a table.
  @param[in]	name		table name
  @param[in]	table_def	dd::Table describing table to
  be dropped
  @param[in]	sqlcom	type of operation that the DROP is part of
  @return	error number
  @retval 0 on success */
  int delete_table(const char *name, const dd::Table *table_def,
                   enum enum_sql_command sqlcom);

 public:
  int rename_table(const char *from, const char *to,
                   const dd::Table *from_table, dd::Table *to_table);

  int check(THD *thd, HA_CHECK_OPT *check_opt);

  char *get_foreign_key_create_info();

  int get_foreign_key_list(THD *thd, List<FOREIGN_KEY_INFO> *f_key_list);

  int get_parent_foreign_key_list(THD *thd, List<FOREIGN_KEY_INFO> *f_key_list);

  int get_cascade_foreign_key_table_list(
      THD *thd, List<st_handler_tablename> *fk_table_list);

  bool can_switch_engines();

  uint referenced_by_foreign_key();

  void free_foreign_key_create_info(char *str);

  uint lock_count(void) const;

  THR_LOCK_DATA **store_lock(THD *thd, THR_LOCK_DATA **to,
                             thr_lock_type lock_type);

  void init_table_handle_for_HANDLER();

  virtual void get_auto_increment(ulonglong offset, ulonglong increment,
                                  ulonglong nb_desired_values,
                                  ulonglong *first_value,
                                  ulonglong *nb_reserved_values);

  virtual bool get_error_message(int error, String *buf);

  virtual bool get_foreign_dup_key(char *, uint, char *, uint);

  bool primary_key_is_clustered() const;

  int cmp_ref(const uchar *ref1, const uchar *ref2) const;

  /** On-line ALTER TABLE interface @see handler0alter.cc @{ */

  /** Check if InnoDB supports a particular alter table in-place
  @param altered_table TABLE object for new version of table.
  @param ha_alter_info Structure describing changes to be done
  by ALTER TABLE and holding data used during in-place alter.

  @retval HA_ALTER_INPLACE_NOT_SUPPORTED Not supported
  @retval HA_ALTER_INPLACE_NO_LOCK Supported
  @retval HA_ALTER_INPLACE_SHARED_LOCK_AFTER_PREPARE
          Supported, but requires lock during main phase and
          exclusive lock during prepare phase.
  @retval HA_ALTER_INPLACE_NO_LOCK_AFTER_PREPARE
          Supported, prepare phase requires exclusive lock.  */
  enum_alter_inplace_result check_if_supported_inplace_alter(
      TABLE *altered_table, Alter_inplace_info *ha_alter_info);

  /** Allows InnoDB to update internal structures with concurrent
  writes blocked (provided that check_if_supported_inplace_alter()
  did not return HA_ALTER_INPLACE_NO_LOCK).
  This will be invoked before inplace_alter_table().

  @param[in]	altered_table	TABLE object for new version of table.
  @param[in,out]	ha_alter_info	Structure describing changes to be done
  by ALTER TABLE and holding data used during in-place alter.
  @param[in]	old_dd_tab	dd::Table object describing old version
  of the table.
  @param[in,out]	new_dd_tab	dd::Table object for the new version of
  the table. Can be adjusted by this call. Changes to the table definition will
  be persisted in the data-dictionary at statement commit time.

  @retval true Failure
  @retval false Success
  */
  bool prepare_inplace_alter_table(TABLE *altered_table,
                                   Alter_inplace_info *ha_alter_info,
                                   const dd::Table *old_dd_tab,
                                   dd::Table *new_dd_tab);

  /** Alter the table structure in-place with operations
  specified using HA_ALTER_FLAGS and Alter_inplace_information.
  The level of concurrency allowed during this operation depends
  on the return value from check_if_supported_inplace_alter().

  @param[in]	altered_table	TABLE object for new version of table.
  @param[in,out]	ha_alter_info	Structure describing changes to be done
  by ALTER TABLE and holding data used during in-place alter.
  @param[in]	 old_dd_tab	dd::Table object describing old version
  of the table.
  @param[in,out]	 new_dd_tab	dd::Table object for the new version of
  the table. Can be adjusted by this call. Changes to the table definition will
  be persisted in the data-dictionary at statement commit time.

  @retval true Failure
  @retval false Success
  */
  bool inplace_alter_table(TABLE *altered_table,
                           Alter_inplace_info *ha_alter_info,
                           const dd::Table *old_dd_tab, dd::Table *new_dd_tab);

  /** Commit or rollback the changes made during
  prepare_inplace_alter_table() and inplace_alter_table() inside
  the storage engine. Note that the allowed level of concurrency
  during this operation will be the same as for
  inplace_alter_table() and thus might be higher than during
  prepare_inplace_alter_table(). (E.g concurrent writes were
  blocked during prepare, but might not be during commit).

  @param[in]	altered_table	TABLE object for new version of table.
  @param[in,out]	ha_alter_info	Structure describing changes to be done
  by ALTER TABLE and holding data used during in-place alter.
  @param commit true => Commit, false => Rollback.
  @param old_dd_tab dd::Table object describing old version
  of the table.
  @param new_dd_tab dd::Table object for the new version of the
  table. Can be adjusted by this call. Changes to the table
  definition will be persisted in the data-dictionary at statement
  commit time.
  @retval true Failure
  @retval false Success
  */
  bool commit_inplace_alter_table(TABLE *altered_table,
                                  Alter_inplace_info *ha_alter_info,
                                  bool commit, const dd::Table *old_dd_tab,
                                  dd::Table *new_dd_tab);
  /** @} */

  /** This function reads zip dict-related info from SYS_ZIP_DICT
  and SYS_ZIP_DICT_COLS for all columns marked with
  COLUMN_FORMAT_TYPE_COMPRESSED flag and updates
  zip_dict_name / zip_dict_data for those which have associated
  compression dictionaries.

  @param	thd		Thread handle, used to determine whether it
  is necessary to lock dict_sys mutex
  @param	part_name	Full table name (including partition part).
  Must be non-NULL only if called from
  ha_partition.
  */
  virtual void update_field_defs_with_zip_dict_info(THD *thd,
                                                    const char *part_name);

  bool check_if_incompatible_data(HA_CREATE_INFO *info, uint table_changes);

 private:
  /** @name Multi Range Read interface @{ */

  /** Initialize multi range read @see DsMrr_impl::dsmrr_init
  @param seq
  @param seq_init_param
  @param n_ranges
  @param mode
  @param buf */
  int multi_range_read_init(RANGE_SEQ_IF *seq, void *seq_init_param,
                            uint n_ranges, uint mode, HANDLER_BUFFER *buf);

  /** Process next multi range read @see DsMrr_impl::dsmrr_next
  @param range_info */
  int multi_range_read_next(char **range_info);

  /** Initialize multi range read and get information.
  @see ha_myisam::multi_range_read_info_const
  @see DsMrr_impl::dsmrr_info_const
  @param keyno
  @param seq
  @param seq_init_param
  @param n_ranges
  @param bufsz
  @param flags
  @param cost */
  ha_rows multi_range_read_info_const(uint keyno, RANGE_SEQ_IF *seq,
                                      void *seq_init_param, uint n_ranges,
                                      uint *bufsz, uint *flags,
                                      Cost_estimate *cost);

  /** Initialize multi range read and get information.
  @see DsMrr_impl::dsmrr_info
  @param keyno
  @param n_ranges
  @param keys
  @param bufsz
  @param flags
  @param cost */
  ha_rows multi_range_read_info(uint keyno, uint n_ranges, uint keys,
                                uint *bufsz, uint *flags, Cost_estimate *cost);

  /** Attempt to push down an index condition.
  @param[in] keyno MySQL key number
  @param[in] idx_cond Index condition to be checked
  @return idx_cond if pushed; NULL if not pushed */
  Item *idx_cond_push(uint keyno, Item *idx_cond);
  /* @} */

 private:
  void update_thd();

  int change_active_index(uint keynr);

  dberr_t innobase_lock_autoinc();

  dberr_t innobase_set_max_autoinc(ulonglong auto_inc);

  dberr_t innobase_get_autoinc(ulonglong *value);

  void innobase_initialize_autoinc();

  /** Resets a query execution 'template'.
  @see build_template() */
  void reset_template();

  /** Write Row Interface optimized for Intrinsic table. */
  int intrinsic_table_write_row(uchar *record);

  /** Find out if a Record_buffer is wanted by this handler, and what is
  the maximum buffer size the handler wants.

  @param[out] max_rows gets set to the maximum number of records to
              allocate space for in the buffer
  @retval true   if the handler wants a buffer
  @retval false  if the handler does not want a buffer */
  virtual bool is_record_buffer_wanted(ha_rows *const max_rows) const;

  /** TRUNCATE an InnoDB table.
  @param[in]		name		table name
  @param[in]		form		table definition
  @param[in,out]	table_def	dd::Table describing table to be
  truncated. Can be adjusted by SE, the changes will be saved into
  the data-dictionary at statement commit time.
  @return	error number
  @retval 0 on success */
  int truncate_impl(const char *name, TABLE *form, dd::Table *table_def);

 protected:
  /** Enter InnoDB engine after checking max allowed threads */
  void srv_concurrency_enter();

  /** Leave Innodb, if no more tickets are left */
  void srv_concurrency_exit();

  void update_thd(THD *thd);

  int general_fetch(uchar *buf, uint direction, uint match_mode);

  virtual dict_index_t *innobase_get_index(uint keynr);

  /** Builds a 'template' to the prebuilt struct.

  The template is used in fast retrieval of just those column
  values MySQL needs in its processing.
  @param whole_row true if access is needed to a whole row,
  false if accessing individual fields is enough */
  void build_template(bool whole_row);

  /** Returns statistics information of the table to the MySQL
  interpreter, in various fields of the handle object.
  @param[in]	flag		what information is requested
  @param[in]	is_analyze	True if called from "::analyze()"
  @return HA_ERR_* error code or 0 */
  virtual int info_low(uint flag, bool is_analyze);

  /**
  MySQL calls this method at the end of each statement. This method
  exists for readability only, called from reset(). The name reset()
  doesn't give any clue that it is called at the end of a statement. */
  int end_stmt();

  /** Implementation of prepare_inplace_alter_table()
  @tparam		Table		dd::Table or dd::Partition
  @param[in]	altered_table	TABLE object for new version of table.
  @param[in,out]	ha_alter_info	Structure describing changes to be done
                                  by ALTER TABLE and holding data used
                                  during in-place alter.
  @param[in]	old_dd_tab	dd::Table object representing old
                                  version of the table
  @param[in,out]	new_dd_tab	dd::Table object representing new
                                  version of the table
  @retval	true Failure
  @retval	false Success */
  template <typename Table>
  bool prepare_inplace_alter_table_impl(TABLE *altered_table,
                                        Alter_inplace_info *ha_alter_info,
                                        const Table *old_dd_tab,
                                        Table *new_dd_tab);

  /** Implementation of inplace_alter_table()
  @tparam		Table		dd::Table or dd::Partition
  @param[in]	altered_table	TABLE object for new version of table.
  @param[in,out]	ha_alter_info	Structure describing changes to be done
                                  by ALTER TABLE and holding data used
                                  during in-place alter.
  @param[in]	old_dd_tab	dd::Table object representing old
                                  version of the table
  @param[in,out]	new_dd_tab	dd::Table object representing new
                                  version of the table
  @retval	true Failure
  @retval	false Success */
  template <typename Table>
  bool inplace_alter_table_impl(TABLE *altered_table,
                                Alter_inplace_info *ha_alter_info,
                                const Table *old_dd_tab, Table *new_dd_tab);

  /** Implementation of commit_inplace_alter_table()
  @tparam		Table		dd::Table or dd::Partition
  @param[in]	altered_table	TABLE object for new version of table.
  @param[in,out]	ha_alter_info	Structure describing changes to be done
                                  by ALTER TABLE and holding data used
                                  during in-place alter.
  @param[in]	commit		True to commit or false to rollback.
  @param[in]	old_dd_tab      Table object describing old version
                                  of the table.
  @param[in,out]	new_dd_tab	Table object for the new version of the
                                  table. Can be adjusted by this call.
                                  Changes to the table definition
                                  will be persisted in the data-dictionary
                                  at statement version of it.
  @retval	true Failure
  @retval	false Success */
  template <typename Table>
  bool commit_inplace_alter_table_impl(TABLE *altered_table,
                                       Alter_inplace_info *ha_alter_info,
                                       bool commit, const Table *old_dd_tab,
                                       Table *new_dd_tab);

  /** The multi range read session object */
  DsMrr_impl m_ds_mrr;

  /** Save CPU time with prebuilt/cached data structures */
  row_prebuilt_t *m_prebuilt;

  /** Thread handle of the user currently using the handler;
  this is set in external_lock function */
  THD *m_user_thd;

  /** information for MySQL table locking */
  INNOBASE_SHARE *m_share;

  /** buffer used in updates */
  uchar *m_upd_buf;

  /** the size of upd_buf in bytes */
  ulint m_upd_buf_size;

  /** Flags that specificy the handler instance (table) capability. */
  Table_flags m_int_table_flags;

  /** this is set to 1 when we are starting a table scan but have
  not yet fetched any row, else false */
  bool m_start_of_scan;

  /*!< match mode of the latest search: ROW_SEL_EXACT,
  ROW_SEL_EXACT_PREFIX, or undefined */
  uint m_last_match_mode;

  /** this field is used to remember the original select_lock_type that
  was decided in ha_innodb.cc,":: store_lock()", "::external_lock()",
  etc. */
  ulint m_stored_select_lock_type;

  /** If mysql has locked with external_lock() */
  bool m_mysql_has_locked;
};

struct trx_t;

extern const struct _ft_vft ft_vft_result;

/** Structure Returned by ha_innobase::ft_init_ext() */
typedef struct new_ft_info {
  struct _ft_vft *please;
  struct _ft_vft_ext *could_you;
  row_prebuilt_t *ft_prebuilt;
  fts_result_t *ft_result;
} NEW_FT_INFO;

/** Allocates an InnoDB transaction for a MySQL handler object for DML.
@param[in]	hton	Innobase handlerton.
@param[in]	thd	MySQL thd (connection) object.
@param[in]	trx	transaction to register. */
void innobase_register_trx(handlerton *hton, THD *thd, trx_t *trx);

/**
Allocates an InnoDB transaction for a MySQL handler object.
@return InnoDB transaction handle */
trx_t *innobase_trx_allocate(MYSQL_THD thd); /*!< in: user thread handle */

/** Match index columns between MySQL and InnoDB.
This function checks whether the index column information
is consistent between KEY info from mysql and that from innodb index.
@param[in]	key_info	Index info from mysql
@param[in]	index_info	Index info from InnoDB
@return true if all column types match. */
bool innobase_match_index_columns(const KEY *key_info,
                                  const dict_index_t *index_info);

/** This function checks each index name for a table against reserved
 system default primary index name 'GEN_CLUST_INDEX'. If a name
 matches, this function pushes an warning message to the client,
 and returns true.
 @return true if the index name matches the reserved name */
bool innobase_index_name_is_reserved(
    THD *thd,            /*!< in/out: MySQL connection */
    const KEY *key_info, /*!< in: Indexes to be
                         created */
    ulint num_of_keys)   /*!< in: Number of indexes to
                         be created. */
    MY_ATTRIBUTE((warn_unused_result));

/** Check if the explicit tablespace targeted is file_per_table.
@param[in]	create_info	Metadata for the table to create.
@return true if the table is intended to use a file_per_table tablespace. */
UNIV_INLINE
bool tablespace_is_file_per_table(const HA_CREATE_INFO *create_info) {
  return (create_info->tablespace != NULL &&
          (0 ==
           strcmp(create_info->tablespace, dict_sys_t::s_file_per_table_name)));
}

/** Check if table will be explicitly put in an existing shared general
or system tablespace.
@param[in]	create_info	Metadata for the table to create.
@return true if the table will use a shared general or system tablespace. */
UNIV_INLINE
bool tablespace_is_shared_space(const HA_CREATE_INFO *create_info) {
  return (create_info->tablespace != NULL &&
          create_info->tablespace[0] != '\0' &&
          (0 !=
           strcmp(create_info->tablespace, dict_sys_t::s_file_per_table_name)));
}

/** Check if table will be explicitly put in a general tablespace.
@param[in]	create_info	Metadata for the table to create.
@return true if the table will use a general tablespace. */
UNIV_INLINE
bool tablespace_is_general_space(const HA_CREATE_INFO *create_info) {
  return (
      create_info->tablespace != NULL && create_info->tablespace[0] != '\0' &&
      (0 !=
       strcmp(create_info->tablespace, dict_sys_t::s_file_per_table_name)) &&
      (0 != strcmp(create_info->tablespace, dict_sys_t::s_temp_space_name)) &&
      (0 != strcmp(create_info->tablespace, dict_sys_t::s_sys_space_name)));
}

/** Parse hint for table and its indexes, and update the information
in dictionary.
@param[in]	thd		Connection thread
@param[in,out]	table		Target table
@param[in]	table_share	Table definition */
void innobase_parse_hint_from_comment(THD *thd, dict_table_t *table,
                                      const TABLE_SHARE *table_share);

/** Obtain the InnoDB transaction of a MySQL thread.
@param[in,out]	thd	MySQL thread handler.
@return	reference to transaction pointer */
trx_t *&thd_to_trx(THD *thd);

/** Class for handling create table information. */
<<<<<<< HEAD
class create_table_info_t {
 public:
  /** Constructor.
  Used in two ways:
  - all but file_per_table is used, when creating the table.
  - all but name/path is used, when validating options and using flags. */
  create_table_info_t(THD *thd, TABLE *form, HA_CREATE_INFO *create_info,
                      char *table_name, char *remote_path, char *tablespace,
                      bool file_per_table, bool skip_strict, ulint old_flags,
                      ulint old_flags2)
      : m_thd(thd),
        m_trx(thd_to_trx(thd)),
        m_form(form),
        m_create_info(create_info),
        m_table_name(table_name),
        m_remote_path(remote_path),
        m_tablespace(tablespace),
        m_innodb_file_per_table(file_per_table),
        m_flags(old_flags),
        m_flags2(old_flags2),
        m_skip_strict(skip_strict) {}

  /** Initialize the object. */
  int initialize();

  /** Set m_tablespace_type. */
  void set_tablespace_type(bool table_being_altered_is_file_per_table);

  /** Create the internal innodb table.
  @param[in]	dd_table	dd::Table or nullptr for intrinsic table
  @return 0 or error number */
  int create_table(const dd::Table *dd_table);

  /** Update the internal data dictionary. */
  int create_table_update_dict();

  /** Update the global data dictionary.
  @param[in]	dd_table	table object
  @return	0		On success
  @retval	error number	On failure*/
  template <typename Table>
  int create_table_update_global_dd(Table *dd_table);

  /** Validates the create options. Checks that the options
  KEY_BLOCK_SIZE, ROW_FORMAT, DATA DIRECTORY, TEMPORARY & TABLESPACE
  are compatible with each other and other settings.
  These CREATE OPTIONS are not validated here unless innodb_strict_mode
  is on. With strict mode, this function will report each problem it
  finds using a custom message with error code
  ER_ILLEGAL_HA_CREATE_OPTION, not its built-in message.
  @return NULL if valid, string name of bad option if not. */
  const char *create_options_are_invalid();

  /** Validate DATA DIRECTORY option. */
  bool create_option_data_directory_is_valid();
  /** Validate TABLESPACE option. */
  bool create_option_tablespace_is_valid();

  /** Validate COMPRESSION option. */
  bool create_option_compression_is_valid();

  /** Validate ENCRYPTION option. */
  bool create_option_encryption_is_valid() const;

  /** Prepare to create a table. */
  int prepare_create_table(const char *name);

  /** Determines InnoDB table flags.
  If strict_mode=OFF, this will adjust the flags to what should be assumed.
  @retval true if successful, false if error */
  bool innobase_table_flags();

  /** Set flags and append '/' to remote path if necessary. */
  void set_remote_path_flags();

  /** Get table flags. */
  ulint flags() const { return (m_flags); }

  /** Get table flags2. */
  ulint flags2() const { return (m_flags2); }

  /** Reset table flags. */
  void flags_reset() { m_flags = 0; }

  /** Reset table flags2. */
  void flags2_reset() { m_flags2 = 0; }

  /** whether to skip strict check. */
  bool skip_strict() const { return (m_skip_strict); }

  /** Return table name. */
  const char *table_name() const { return (m_table_name); }

  THD *thd() const { return (m_thd); }

  inline bool is_intrinsic_temp_table() const {
    /* DICT_TF2_INTRINSIC implies DICT_TF2_TEMPORARY */
    ut_ad(!(m_flags2 & DICT_TF2_INTRINSIC) || (m_flags2 & DICT_TF2_TEMPORARY));
    return ((m_flags2 & DICT_TF2_INTRINSIC) != 0);
  }

  /** @return true only if table is temporary and not intrinsic */
  inline bool is_temp_table() const {
    return (((m_flags2 & DICT_TF2_TEMPORARY) != 0) &&
            ((m_flags2 & DICT_TF2_INTRINSIC) == 0));
  }

  /** Detach the just created table and its auxiliary tables if exist. */
  void detach();

  /** Normalizes a table name string.
  A normalized name consists of the database name catenated to '/' and
  table name. An example: test/mytable. On Windows normalization puts
  both the database name and the table name always to lower case if
  "set_lower_case" is set to true.
  @param[in,out]	norm_name	Buffer to return the normalized name in.
  @param[in]	name		Table name string.
  @param[in]	set_lower_case	True if we want to set name to lower
                                  case. */
  static void normalize_table_name_low(char *norm_name, const char *name,
                                       ibool set_lower_case);

 private:
  /** Parses the table name into normal name and either temp path or
  remote path if needed.*/
  int parse_table_name(const char *name);

  /** Create the internal innodb table definition.
  @param[in]	dd_table	dd::Table or nullptr for intrinsic table
  @return ER_* level error */
  int create_table_def(const dd::Table *dd_table);

  /** Initialize the autoinc of this table if necessary, which should
  be called before we flush logs, so autoinc counter can be persisted. */
  void initialize_autoinc();

  /** Connection thread handle. */
  THD *m_thd;

  /** InnoDB transaction handle. */
  trx_t *m_trx;

  /** Information on table columns and indexes. */
  const TABLE *m_form;

  /** Create options. */
  HA_CREATE_INFO *m_create_info;

  /** Table name */
  char *m_table_name;
  /** Remote path (DATA DIRECTORY) or zero length-string */
  char *m_remote_path;
  /** Tablespace name or zero length-string. */
  char *m_tablespace;
=======
class create_table_info_t
{
public:
	/** Constructor.
	Used in two ways:
	- all but file_per_table is used, when creating the table.
	- all but name/path is used, when validating options and using flags. */
	create_table_info_t(
		THD*		thd,
		TABLE*		form,
		HA_CREATE_INFO*	create_info,
		char*		table_name,
		char*		temp_path,
		char*		remote_path,
		char*		tablespace)
	:m_thd(thd),
	m_form(form),
	m_create_info(create_info),
	m_table_name(table_name),
	m_temp_path(temp_path),
	m_remote_path(remote_path),
	m_tablespace(tablespace),
	m_innodb_file_per_table(srv_file_per_table)
	{}

	/** Initialize the object. */
	int initialize();

	/** Set m_tablespace_type. */
	void set_tablespace_type(bool table_being_altered_is_file_per_table);

	/** Create the internal innodb table. */
	int create_table();

	/** Update the internal data dictionary. */
	int create_table_update_dict();

	/** Validates the create options. Checks that the options
	KEY_BLOCK_SIZE, ROW_FORMAT, DATA DIRECTORY, TEMPORARY & TABLESPACE
	are compatible with each other and other settings.
	These CREATE OPTIONS are not validated here unless innodb_strict_mode
	is on. With strict mode, this function will report each problem it
	finds using a custom message with error code
	ER_ILLEGAL_HA_CREATE_OPTION, not its built-in message.
	@return NULL if valid, string name of bad option if not. */
	const char* create_options_are_invalid();

	/** Validate DATA DIRECTORY option. */
	bool create_option_data_directory_is_valid();

	/** Validate TABLESPACE option. */
	bool create_option_tablespace_is_valid();

	/** Validate COMPRESSION option. */
	bool create_option_compression_is_valid();

	/** Validate ENCRYPTION option. */
	bool create_option_encryption_is_valid() const;

	/** Prepare to create a table. */
	int prepare_create_table(const char* name);

	void allocate_trx();

	/** Determines InnoDB table flags.
	If strict_mode=OFF, this will adjust the flags to what should be assumed.
	@retval true if successful, false if error */
	bool innobase_table_flags();

	/** Set flags and append '/' to remote path if necessary. */
	void set_remote_path_flags();

	/** Get table flags. */
	ulint flags() const
	{ return(m_flags); }

	/** Get table flags2. */
	ulint flags2() const
	{ return(m_flags2); }

	/** Get trx. */
	trx_t* trx() const
	{ return(m_trx); }

	/** Return table name. */
	const char* table_name() const
	{ return(m_table_name); }

	THD* thd() const
	{ return(m_thd); }

	inline bool is_intrinsic_temp_table() const
	{
		/* DICT_TF2_INTRINSIC implies DICT_TF2_TEMPORARY */
		ut_ad(!(m_flags2 & DICT_TF2_INTRINSIC)
		      || (m_flags2 & DICT_TF2_TEMPORARY));
		return((m_flags2 & DICT_TF2_INTRINSIC) != 0);
	}

	/** Normalizes a table name string.
	A normalized name consists of the database name catenated to '/' and
	table name. An example: test/mytable. On Windows normalization puts
	both the database name and the table name always to lower case if
	"set_lower_case" is set to true.
	@param[in,out]	norm_name	Buffer to return the normalized name in.
	@param[in]	name		Table name string.
	@param[in]	set_lower_case	True if we want to set name to lower
					case. */
	static void normalize_table_name_low(
		char*           norm_name,
		const char*     name,
		ibool           set_lower_case);

	/** If encryption is requested, check for master key availability
	and set the encryption flag in table flags
	@param[in,out]	table	table object
	@return on success DB_SUCCESS else DB_UNSPPORTED on failure */

	dberr_t	enable_encryption(dict_table_t*	table);

private:
	/** Parses the table name into normal name and either temp path or
	remote path if needed.*/
	int
	parse_table_name(
		const char*	name);

	/** Create the internal innodb table definition. */
	int create_table_def();

	/** Connection thread handle. */
	THD*		m_thd;

	/** InnoDB transaction handle. */
	trx_t*		m_trx;

	/** Information on table columns and indexes. */
	const TABLE*	m_form;

	/** Create options. */
	HA_CREATE_INFO*	m_create_info;

	/** Table name */
	char*		m_table_name;
	/** If this is a table explicitly created by the user with the
	TEMPORARY keyword, then this parameter is the dir path where the
	table should be placed if we create an .ibd file for it
	(no .ibd extension in the path, though).
	Otherwise this is a zero length-string */
	char*		m_temp_path;

	/** Remote path (DATA DIRECTORY) or zero length-string */
	char*		m_remote_path;

	/** Tablespace name or zero length-string. */
	char*		m_tablespace;

	/** Local copy of srv_file_per_table. */
	bool		m_innodb_file_per_table;

	/** Allow file_per_table for this table either because:
	1) the setting innodb_file_per_table=on,
	2) it was explicitly requested by tablespace=innodb_file_per_table.
	3) the table being altered is currently file_per_table */
	bool		m_allow_file_per_table;

	/** After all considerations, this shows whether we will actually
	create a table and tablespace using file-per-table. */
	bool		m_use_file_per_table;

	/** Using DATA DIRECTORY */
	bool		m_use_data_dir;

	/** Using a Shared General Tablespace */
	bool		m_use_shared_space;

	/** Table flags */
	ulint		m_flags;

	/** Table flags2 */
	ulint		m_flags2;
};
>>>>>>> be20e845

  /** The newly created InnoDB table object. This is currently only
  used in this class, since the new table is not evictable until
  final success/failure, it can be accessed directly. */
  dict_table_t *m_table;

  /** Local copy of srv_file_per_table. */
  bool m_innodb_file_per_table;

  /** Allow file_per_table for this table either because:
  1) the setting innodb_file_per_table=on,
  2) it was explicitly requested by tablespace=innodb_file_per_table.
  3) the table being altered is currently file_per_table */
  bool m_allow_file_per_table;

  /** After all considerations, this shows whether we will actually
  create a table and tablespace using file-per-table. */
  bool m_use_file_per_table;

  /** Using DATA DIRECTORY */
  bool m_use_data_dir;

  /** Using a Shared General Tablespace */
  bool m_use_shared_space;

  /** Table flags */
  ulint m_flags;

  /** Table flags2 */
  ulint m_flags2;

  /** Skip strict check */
  bool m_skip_strict;
};

/** Class of basic DDL implementation, for CREATE/DROP/RENAME TABLE */
class innobase_basic_ddl {
 public:
  /** Create an InnoDB table.
  @tparam		Table		dd::Table or dd::Partition
  @param[in,out]	thd		THD object
  @param[in]	name		Table name, format: "db/table_name"
  @param[in]	form		Table format; columns and index
                                  information
  @param[in]	create_info	Create info(including create statement
                                  string)
  @param[in,out]	dd_tab		dd::Table describing table to be created
  @param[in]	file_per_table	whether to create a tablespace too
  @param[in]	evictable	whether the caller wants the
                                  dict_table_t to be kept in memory
  @param[in]	skip_strict	whether to skip strict check for create
                                  option
  @param[in]	old_flags	old Table flags
  @param[in]	old_flags2	old Table flags2
  @return	error number
  @retval	0 on success */
  template <typename Table>
  static int create_impl(THD *thd, const char *name, TABLE *form,
                         HA_CREATE_INFO *create_info, Table *dd_tab,
                         bool file_per_table, bool evictable, bool skip_strict,
                         ulint old_flags, ulint old_flags2);

  /** Drop an InnoDB table.
  @tparam		Table		dd::Table or dd::Partition
  @param[in,out]	thd		THD object
  @param[in]	name		table name
  @param[in]	dd_tab		dd::Table describing table to be dropped
  @return	error number
  @retval	0 on success */
  template <typename Table>
  static int delete_impl(THD *thd, const char *name, const Table *dd_tab);

  /** Renames an InnoDB table.
  @tparam		Table		dd::Table or dd::Partition
  @param[in,out]	thd		THD object
  @param[in]	from		old name of the table
  @param[in]	to		new name of the table
  @param[in]	from_table	dd::Table or dd::Partition of the table
                                  with old name
  @param[in]	to_table	dd::Table or dd::Partition of the table
                                  with new name
  @return	error number
  @retval	0 on success */
  template <typename Table>
  static int rename_impl(THD *thd, const char *from, const char *to,
                         const Table *from_table, const Table *to_table);
};

/** Class to handle TRUNCATE for one InnoDB table or one partition */
template <typename Table>
class innobase_truncate {
 public:
  /** Constructor
  @param[in]	thd		THD object
  @param[in]	name		normalized table name
  @param[in]	form		Table format; columns and index information
  @param[in]	dd_table	dd::Table or dd::Partition
  @param[in]	keep_autoinc	true to remember original autoinc counter */
  innobase_truncate(THD *thd, const char *name, TABLE *form, Table *dd_table,
                    bool keep_autoinc)
      : m_thd(thd),
        m_name(name),
        m_dd_table(dd_table),
        m_trx(nullptr),
        m_table(nullptr),
        m_form(form),
        m_create_info(),
        m_file_per_table(false),
        m_keep_autoinc(keep_autoinc),
        m_flags(0),
        m_flags2(0) {}

  /** Destructor */
  ~innobase_truncate();

  /** Open the table/partition to be truncated
  @param[out]	innodb_table	InnoDB table object opened
  @return error number or 0 on success */
  int open_table(dict_table_t *&innodb_table);

  /** Do the truncate of the table/partition
  @return error number or 0 on success */
  int exec();

 private:
  /** Prepare for truncate
  @return error number or 0 on success */
  int prepare();

  /** Do the real truncation
  @return error number or 0 on success */
  int truncate();

  /** Rename tablespace file name
  @return error number or 0 on success */
  int rename_tablespace();

  /** Cleanup */
  void cleanup();

  /** Reload the FK related information
  @return error number or 0 on success */
  int load_fk();

 private:
  /** THD object */
  THD *m_thd;

  /** Normalized table name */
  const char *m_name;

  /** dd::Table or dd::Partition */
  Table *m_dd_table;

  /** Transaction attached to current thd */
  trx_t *m_trx;

  /** InnoDB table object for the table/partition */
  dict_table_t *m_table;

  /** Table format */
  TABLE *m_form;

  /** Create information */
  HA_CREATE_INFO m_create_info;

  /** True if this table/partition is file per table */
  bool m_file_per_table;

  /** True if the original autoinc counter should be kept. It's
  specified by caller, however if the table has no AUTOINC column,
  it would be reset to false internally */
  bool m_keep_autoinc;

  /** flags of the table to be truncated, which should not change */
  uint64_t m_flags;

  /** flags2 of the table to be truncated, which should not change */
  uint64_t m_flags2;
};

/**
Initialize the table FTS stopword list
@return true if success */
ibool innobase_fts_load_stopword(
    dict_table_t *table, /*!< in: Table has the FTS */
    trx_t *trx,          /*!< in: transaction */
    THD *thd)            /*!< in: current thread */
    MY_ATTRIBUTE((warn_unused_result));

/** Some defines for innobase_fts_check_doc_id_index() return value */
enum fts_doc_id_index_enum {
  FTS_INCORRECT_DOC_ID_INDEX,
  FTS_EXIST_DOC_ID_INDEX,
  FTS_NOT_EXIST_DOC_ID_INDEX
};

/**
Check whether the table has a unique index with FTS_DOC_ID_INDEX_NAME
on the Doc ID column.
@return the status of the FTS_DOC_ID index */
fts_doc_id_index_enum innobase_fts_check_doc_id_index(
    const dict_table_t *table,  /*!< in: table definition */
    const TABLE *altered_table, /*!< in: MySQL table
                                that is being altered */
    ulint *fts_doc_col_no)      /*!< out: The column number for
                                Doc ID */
    MY_ATTRIBUTE((warn_unused_result));

/**
Check whether the table has a unique index with FTS_DOC_ID_INDEX_NAME
on the Doc ID column in MySQL create index definition.
@return FTS_EXIST_DOC_ID_INDEX if there exists the FTS_DOC_ID index,
FTS_INCORRECT_DOC_ID_INDEX if the FTS_DOC_ID index is of wrong format */
fts_doc_id_index_enum innobase_fts_check_doc_id_index_in_def(
    ulint n_key,         /*!< in: Number of keys */
    const KEY *key_info) /*!< in: Key definitions */
    MY_ATTRIBUTE((warn_unused_result));

/**
Copy table flags from MySQL's TABLE_SHARE into an InnoDB table object.
Those flags are stored in .frm file and end up in the MySQL table object,
but are frequently used inside InnoDB so we keep their copies into the
InnoDB table object. */
void innobase_copy_frm_flags_from_table_share(
    dict_table_t *innodb_table,      /*!< in/out: InnoDB table */
    const TABLE_SHARE *table_share); /*!< in: table share */

/** Set up base columns for virtual column
@param[in]	table	the InnoDB table
@param[in]	field	MySQL field
@param[in,out]	v_col	virtual column to be set up */
void innodb_base_col_setup(dict_table_t *table, const Field *field,
                           dict_v_col_t *v_col);

/** Set up base columns for stored column
@param[in]	table	InnoDB table
@param[in]	field	MySQL field
@param[in,out]	s_col	stored column */
void innodb_base_col_setup_for_stored(const dict_table_t *table,
                                      const Field *field, dict_s_col_t *s_col);

/** whether this ia stored column */
#define innobase_is_s_fld(field) ((field)->gcol_info && (field)->stored_in_db)

/** whether this is a computed virtual column */
#define innobase_is_v_fld(field) ((field)->gcol_info && !(field)->stored_in_db)

/** Always normalize table name to lower case on Windows */
#ifdef _WIN32
#define normalize_table_name(norm_name, name) \
  create_table_info_t::normalize_table_name_low(norm_name, name, TRUE)
#else
#define normalize_table_name(norm_name, name) \
  create_table_info_t::normalize_table_name_low(norm_name, name, FALSE)
#endif /* _WIN32 */

/** Note that a transaction has been registered with MySQL.
@param[in]	trx	Transaction.
@return true if transaction is registered with MySQL 2PC coordinator */
inline bool trx_is_registered_for_2pc(const trx_t *trx) {
  return (trx->is_registered == 1);
}

/** Converts an InnoDB error code to a MySQL error code.
Also tells to MySQL about a possible transaction rollback inside InnoDB caused
by a lock wait timeout or a deadlock.
@param[in]	error	InnoDB error code.
@param[in]	flags	InnoDB table flags or 0.
@param[in]	thd	MySQL thread or NULL.
@return MySQL error code */
int convert_error_code_to_mysql(dberr_t error, ulint flags, THD *thd);

/** Converts a search mode flag understood by MySQL to a flag understood
by InnoDB.
@param[in]	find_flag	MySQL search mode flag.
@return	InnoDB search mode flag. */
page_cur_mode_t convert_search_mode_to_innobase(
    enum ha_rkey_function find_flag);

extern bool innobase_stats_on_metadata;

/** Calculate Record Per Key value.
Need to exclude the NULL value if innodb_stats_method is set to "nulls_ignored"
@param[in]	index	InnoDB index.
@param[in]	i	The column we are calculating rec per key.
@param[in]	records	Estimated total records.
@return estimated record per key value */
rec_per_key_t innodb_rec_per_key(const dict_index_t *index, ulint i,
                                 ha_rows records);

/** Build template for the virtual columns and their base columns
@param[in]	table		MySQL TABLE
@param[in]	ib_table	InnoDB dict_table_t
@param[in,out]	s_templ		InnoDB template structure
@param[in]	add_v		new virtual columns added along with
                                add index call
@param[in]	locked		true if innobase_share_mutex is held
@param[in]	share_tbl_name	original MySQL table name */
void innobase_build_v_templ(const TABLE *table, const dict_table_t *ib_table,
                            dict_vcol_templ_t *s_templ,
                            const dict_add_v_col_t *add_v, bool locked,
                            const char *share_tbl_name);

/** callback used by MySQL server layer to initialized
the table virtual columns' template
@param[in]	table		MySQL TABLE
@param[in,out]	ib_table	InnoDB dict_table_t */
void innobase_build_v_templ_callback(const TABLE *table, void *ib_table);

/** Callback function definition, used by MySQL server layer to initialized
the table virtual columns' template */
typedef void (*my_gcolumn_templatecallback_t)(const TABLE *, void *);

/** This function builds a translation table in INNOBASE_SHARE
structure for fast index location with mysql array number from its
table->key_info structure. This also provides the necessary
translation between the key order in mysql key_info and InnoDB
ib_table->indexes if they are not fully matched with each other.  Note
we do not have any mutex protecting the translation table building
based on the assumption that there is no concurrent index
creation/drop and DMLs that requires index lookup. All table handle
will be closed before the index creation/drop.
@param[in]	table           table in MySQL data dictionary
@param[in]	ib_table	table in InnoDB data dictionary
@param[in,out]	share		share structure where index translation table
                                will be constructed in.
@return true if index translation table built successfully */
MY_NODISCARD
bool innobase_build_index_translation(const TABLE *table,
                                      dict_table_t *ib_table,
                                      INNOBASE_SHARE *share);

// Percona commented out until zip dictionary reimplementation in new DD
#if 0

/** Compression dictionary id container */
typedef std::unordered_map<uint16, ulint, std::hash<uint16>,
			   std::equal_to<uint16>,
			   ut_allocator<std::pair<const uint16, ulint> > >
zip_dict_id_container_t;

/** This function checks if all the compression dictionaries referenced
in table->fields exist in SYS_ZIP_DICT InnoDB system table.
@param[in]	table		table in MySQL data dictionary
@param[out]	dict_ids	identified zip dict ids
@param[in]	trx		transaction
@param[out]	err_dict_name	the name of the zip_dict which does not exist
@return true if all referenced dictionaries exist */
MY_NODISCARD
bool
innobase_check_zip_dicts(const TABLE *table,
			 zip_dict_id_container_t &dict_ids,
			 trx_t *trx, const char **err_dict_name);

/** This function creates compression dictionary references in
SYS_ZIP_DICT_COLS InnoDB system table for table_id based on info
in table->fields and provided zip dict ids.
@param[in]	table		table in MySQL data dictionary
@param[in]	ib_table_id	table ID in InnoDB data dictionary
@param[in]	dict_ids	zip dict ids
@param[in]	trx		transaction */
void
innobase_create_zip_dict_references(const TABLE *table, table_id_t ib_table_id,
				    const zip_dict_id_container_t &dict_ids,
				    trx_t *trx);
#endif

/** Free InnoDB session specific data.
@param[in,out]	thd	MySQL thread handler. */
void thd_free_innodb_session(THD *thd) noexcept;

#endif /* ha_innodb_h */<|MERGE_RESOLUTION|>--- conflicted
+++ resolved
@@ -749,7 +749,6 @@
 trx_t *&thd_to_trx(THD *thd);
 
 /** Class for handling create table information. */
-<<<<<<< HEAD
 class create_table_info_t {
  public:
   /** Constructor.
@@ -872,6 +871,12 @@
   static void normalize_table_name_low(char *norm_name, const char *name,
                                        ibool set_lower_case);
 
+  /** If encryption is requested, check for master key availability
+  and set the encryption flag in table flags
+  @param[in,out]	table	table object
+  @return on success DB_SUCCESS else DB_UNSPPORTED on failure */
+  dberr_t enable_encryption(dict_table_t *table);
+
  private:
   /** Parses the table name into normal name and either temp path or
   remote path if needed.*/
@@ -904,190 +909,6 @@
   char *m_remote_path;
   /** Tablespace name or zero length-string. */
   char *m_tablespace;
-=======
-class create_table_info_t
-{
-public:
-	/** Constructor.
-	Used in two ways:
-	- all but file_per_table is used, when creating the table.
-	- all but name/path is used, when validating options and using flags. */
-	create_table_info_t(
-		THD*		thd,
-		TABLE*		form,
-		HA_CREATE_INFO*	create_info,
-		char*		table_name,
-		char*		temp_path,
-		char*		remote_path,
-		char*		tablespace)
-	:m_thd(thd),
-	m_form(form),
-	m_create_info(create_info),
-	m_table_name(table_name),
-	m_temp_path(temp_path),
-	m_remote_path(remote_path),
-	m_tablespace(tablespace),
-	m_innodb_file_per_table(srv_file_per_table)
-	{}
-
-	/** Initialize the object. */
-	int initialize();
-
-	/** Set m_tablespace_type. */
-	void set_tablespace_type(bool table_being_altered_is_file_per_table);
-
-	/** Create the internal innodb table. */
-	int create_table();
-
-	/** Update the internal data dictionary. */
-	int create_table_update_dict();
-
-	/** Validates the create options. Checks that the options
-	KEY_BLOCK_SIZE, ROW_FORMAT, DATA DIRECTORY, TEMPORARY & TABLESPACE
-	are compatible with each other and other settings.
-	These CREATE OPTIONS are not validated here unless innodb_strict_mode
-	is on. With strict mode, this function will report each problem it
-	finds using a custom message with error code
-	ER_ILLEGAL_HA_CREATE_OPTION, not its built-in message.
-	@return NULL if valid, string name of bad option if not. */
-	const char* create_options_are_invalid();
-
-	/** Validate DATA DIRECTORY option. */
-	bool create_option_data_directory_is_valid();
-
-	/** Validate TABLESPACE option. */
-	bool create_option_tablespace_is_valid();
-
-	/** Validate COMPRESSION option. */
-	bool create_option_compression_is_valid();
-
-	/** Validate ENCRYPTION option. */
-	bool create_option_encryption_is_valid() const;
-
-	/** Prepare to create a table. */
-	int prepare_create_table(const char* name);
-
-	void allocate_trx();
-
-	/** Determines InnoDB table flags.
-	If strict_mode=OFF, this will adjust the flags to what should be assumed.
-	@retval true if successful, false if error */
-	bool innobase_table_flags();
-
-	/** Set flags and append '/' to remote path if necessary. */
-	void set_remote_path_flags();
-
-	/** Get table flags. */
-	ulint flags() const
-	{ return(m_flags); }
-
-	/** Get table flags2. */
-	ulint flags2() const
-	{ return(m_flags2); }
-
-	/** Get trx. */
-	trx_t* trx() const
-	{ return(m_trx); }
-
-	/** Return table name. */
-	const char* table_name() const
-	{ return(m_table_name); }
-
-	THD* thd() const
-	{ return(m_thd); }
-
-	inline bool is_intrinsic_temp_table() const
-	{
-		/* DICT_TF2_INTRINSIC implies DICT_TF2_TEMPORARY */
-		ut_ad(!(m_flags2 & DICT_TF2_INTRINSIC)
-		      || (m_flags2 & DICT_TF2_TEMPORARY));
-		return((m_flags2 & DICT_TF2_INTRINSIC) != 0);
-	}
-
-	/** Normalizes a table name string.
-	A normalized name consists of the database name catenated to '/' and
-	table name. An example: test/mytable. On Windows normalization puts
-	both the database name and the table name always to lower case if
-	"set_lower_case" is set to true.
-	@param[in,out]	norm_name	Buffer to return the normalized name in.
-	@param[in]	name		Table name string.
-	@param[in]	set_lower_case	True if we want to set name to lower
-					case. */
-	static void normalize_table_name_low(
-		char*           norm_name,
-		const char*     name,
-		ibool           set_lower_case);
-
-	/** If encryption is requested, check for master key availability
-	and set the encryption flag in table flags
-	@param[in,out]	table	table object
-	@return on success DB_SUCCESS else DB_UNSPPORTED on failure */
-
-	dberr_t	enable_encryption(dict_table_t*	table);
-
-private:
-	/** Parses the table name into normal name and either temp path or
-	remote path if needed.*/
-	int
-	parse_table_name(
-		const char*	name);
-
-	/** Create the internal innodb table definition. */
-	int create_table_def();
-
-	/** Connection thread handle. */
-	THD*		m_thd;
-
-	/** InnoDB transaction handle. */
-	trx_t*		m_trx;
-
-	/** Information on table columns and indexes. */
-	const TABLE*	m_form;
-
-	/** Create options. */
-	HA_CREATE_INFO*	m_create_info;
-
-	/** Table name */
-	char*		m_table_name;
-	/** If this is a table explicitly created by the user with the
-	TEMPORARY keyword, then this parameter is the dir path where the
-	table should be placed if we create an .ibd file for it
-	(no .ibd extension in the path, though).
-	Otherwise this is a zero length-string */
-	char*		m_temp_path;
-
-	/** Remote path (DATA DIRECTORY) or zero length-string */
-	char*		m_remote_path;
-
-	/** Tablespace name or zero length-string. */
-	char*		m_tablespace;
-
-	/** Local copy of srv_file_per_table. */
-	bool		m_innodb_file_per_table;
-
-	/** Allow file_per_table for this table either because:
-	1) the setting innodb_file_per_table=on,
-	2) it was explicitly requested by tablespace=innodb_file_per_table.
-	3) the table being altered is currently file_per_table */
-	bool		m_allow_file_per_table;
-
-	/** After all considerations, this shows whether we will actually
-	create a table and tablespace using file-per-table. */
-	bool		m_use_file_per_table;
-
-	/** Using DATA DIRECTORY */
-	bool		m_use_data_dir;
-
-	/** Using a Shared General Tablespace */
-	bool		m_use_shared_space;
-
-	/** Table flags */
-	ulint		m_flags;
-
-	/** Table flags2 */
-	ulint		m_flags2;
-};
->>>>>>> be20e845
 
   /** The newly created InnoDB table object. This is currently only
   used in this class, since the new table is not evictable until
