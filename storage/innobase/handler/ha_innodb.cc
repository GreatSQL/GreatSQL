/*****************************************************************************

Copyright (c) 2000, 2014, Oracle and/or its affiliates. All rights reserved.
Copyright (c) 2008, 2009 Google Inc.
Copyright (c) 2009, Percona Inc.
Copyright (c) 2012, Facebook Inc.

Portions of this file contain modifications contributed and copyrighted by
Google, Inc. Those modifications are gratefully acknowledged and are described
briefly in the InnoDB documentation. The contributions by Google are
incorporated with their permission, and subject to the conditions contained in
the file COPYING.Google.

Portions of this file contain modifications contributed and copyrighted
by Percona Inc.. Those modifications are
gratefully acknowledged and are described briefly in the InnoDB
documentation. The contributions by Percona Inc. are incorporated with
their permission, and subject to the conditions contained in the file
COPYING.Percona.

This program is free software; you can redistribute it and/or modify it under
the terms of the GNU General Public License as published by the Free Software
Foundation; version 2 of the License.

This program is distributed in the hope that it will be useful, but WITHOUT
ANY WARRANTY; without even the implied warranty of MERCHANTABILITY or FITNESS
FOR A PARTICULAR PURPOSE. See the GNU General Public License for more details.

You should have received a copy of the GNU General Public License along with
this program; if not, write to the Free Software Foundation, Inc.,
51 Franklin Street, Suite 500, Boston, MA 02110-1335 USA

*****************************************************************************/

/** @file ha_innodb.cc */

#include "univ.i"

/* Include necessary SQL headers */
#include "ha_prototypes.h"
#include <debug_sync.h>
#include <gstream.h>
#include <log.h>
#include <mysys_err.h>
#include <strfunc.h>
#include <sql_acl.h>
#include <sql_class.h>
#include <sql_show.h>
#include <sql_table.h>
#include <my_check_opt.h>

/* Include necessary InnoDB headers */
#include "api0api.h"
#include "api0misc.h"
#include "btr0btr.h"
#include "btr0cur.h"
#include "btr0sea.h"
#include "buf0dblwr.h"
#include "buf0dump.h"
#include "buf0flu.h"
#include "buf0lru.h"
#include "dict0boot.h"
#include "dict0crea.h"
#include "dict0dict.h"
#include "dict0stats.h"
#include "dict0stats_bg.h"
#include "fil0fil.h"
#include "fsp0fsp.h"
#include "fsp0space.h"
#include "fsp0sysspace.h"
#include "fts0fts.h"
#include "fts0plugin.h"
#include "fts0priv.h"
#include "fts0types.h"
#include "ibuf0ibuf.h"
#include "lock0lock.h"
#include "log0log.h"
#include "mtr0mtr.h"
#include "os0file.h"
#include "os0thread.h"
#include "page0zip.h"
#include "pars0pars.h"
#include "rem0types.h"
#include "row0import.h"
#include "row0ins.h"
#include "row0merge.h"
#include "row0mysql.h"
#include "row0quiesce.h"
#include "row0sel.h"
#include "row0trunc.h"
#include "row0upd.h"
#include "srv0mon.h"
#include "srv0srv.h"
#include "srv0start.h"
#include "sync0mutex.h"
#ifdef UNIV_DEBUG
#include "trx0purge.h"
#endif /* UNIV_DEBUG */
#include "trx0roll.h"
#include "trx0sys.h"
#include "trx0trx.h"
#include "trx0xa.h"
#include "ut0mem.h"

enum_tx_isolation thd_get_trx_isolation(const THD* thd);

#include "ha_innodb.h"
#include "i_s.h"
#include "sync0sync.h"

/** to protect innobase_open_files */
static mysql_mutex_t innobase_share_mutex;
/** to force correct commit order in binlog */
static ulong commit_threads = 0;
static mysql_cond_t commit_cond;
static mysql_mutex_t commit_cond_m;
static bool innodb_inited = 0;

#define INSIDE_HA_INNOBASE_CC

#define EQ_CURRENT_THD(thd) ((thd) == current_thd)

static struct handlerton* innodb_hton_ptr;

static const long AUTOINC_OLD_STYLE_LOCKING = 0;
static const long AUTOINC_NEW_STYLE_LOCKING = 1;
static const long AUTOINC_NO_LOCKING = 2;

static long innobase_log_buffer_size;
static long innobase_additional_mem_pool_size;
static long innobase_file_io_threads;
static long innobase_open_files;
static long innobase_autoinc_lock_mode;
static ulong innobase_commit_concurrency = 0;
static ulong innobase_read_io_threads;
static ulong innobase_write_io_threads;

static long long innobase_buffer_pool_size, innobase_log_file_size;

/** Percentage of the buffer pool to reserve for 'old' blocks.
Connected to buf_LRU_old_ratio. */
static uint innobase_old_blocks_pct;

/** Maximum on-disk size of change buffer in terms of percentage
of the buffer pool. */
static uint innobase_change_buffer_max_size = CHANGE_BUFFER_DEFAULT_SIZE;

/* The default values for the following char* start-up parameters
are determined in innobase_init below: */

static char*	innobase_data_home_dir			= NULL;
static char*	innobase_data_file_path			= NULL;
static char*	innobase_temp_data_file_path		= NULL;
static char*	innobase_file_format_name		= NULL;
static char*	innobase_change_buffering		= NULL;
static char*	innobase_enable_monitor_counter		= NULL;
static char*	innobase_disable_monitor_counter	= NULL;
static char*	innobase_reset_monitor_counter		= NULL;
static char*	innobase_reset_all_monitor_counter	= NULL;

/* The highest file format being used in the database. The value can be
set by user, however, it will be adjusted to the newer file format if
a table of such format is created/opened. */
static char*	innobase_file_format_max		= NULL;

static char*	innobase_file_flush_method		= NULL;

/* This variable can be set in the server configure file, specifying
stopword table to be used */
static char*	innobase_server_stopword_table		= NULL;

/* Below we have boolean-valued start-up parameters, and their default
values */

static ulong	innobase_fast_shutdown			= 1;
static my_bool	innobase_file_format_check		= TRUE;
static my_bool	innobase_use_doublewrite		= TRUE;
static my_bool	innobase_use_checksums			= TRUE;
static my_bool	innobase_locks_unsafe_for_binlog	= FALSE;
static my_bool	innobase_rollback_on_timeout		= FALSE;
static my_bool	innobase_create_status_file		= FALSE;
static my_bool	innobase_stats_on_metadata		= TRUE;
static my_bool	innobase_large_prefix			= FALSE;
static my_bool	innodb_optimize_fulltext_only		= FALSE;

static char*	innodb_version_str = (char*) INNODB_VERSION_STR;

/** Possible values for system variable "innodb_stats_method". The values
are defined the same as its corresponding MyISAM system variable
"myisam_stats_method"(see "myisam_stats_method_names"), for better usability */
static const char* innodb_stats_method_names[] = {
	"nulls_equal",
	"nulls_unequal",
	"nulls_ignored",
	NullS
};

/** Used to define an enumerate type of the system variable innodb_stats_method.
This is the same as "myisam_stats_method_typelib" */
static TYPELIB innodb_stats_method_typelib = {
	array_elements(innodb_stats_method_names) - 1,
	"innodb_stats_method_typelib",
	innodb_stats_method_names,
	NULL
};

/** Possible values for system variable "innodb_checksum_algorithm". */
static const char* innodb_checksum_algorithm_names[] = {
	"crc32",
	"strict_crc32",
	"innodb",
	"strict_innodb",
	"none",
	"strict_none",
	NullS
};

/** Used to define an enumerate type of the system variable
innodb_checksum_algorithm. */
static TYPELIB innodb_checksum_algorithm_typelib = {
	array_elements(innodb_checksum_algorithm_names) - 1,
	"innodb_checksum_algorithm_typelib",
	innodb_checksum_algorithm_names,
	NULL
};

/* The following counter is used to convey information to InnoDB
about server activity: in selects it is not sensible to call
srv_active_wake_master_thread after each fetch or search, we only do
it every INNOBASE_WAKE_INTERVAL'th step. */

#define INNOBASE_WAKE_INTERVAL	32
static ulong	innobase_active_counter	= 0;

static hash_table_t*	innobase_open_tables;

/** Allowed values of innodb_change_buffering */
static const char* innobase_change_buffering_values[IBUF_USE_COUNT] = {
	"none",		/* IBUF_USE_NONE */
	"inserts",	/* IBUF_USE_INSERT */
	"deletes",	/* IBUF_USE_DELETE_MARK */
	"changes",	/* IBUF_USE_INSERT_DELETE_MARK */
	"purges",	/* IBUF_USE_DELETE */
	"all"		/* IBUF_USE_ALL */
};

/* Call back function array defined by MySQL and used to
retrieve FTS results. */
const struct _ft_vft ft_vft_result = {NULL,
				      innobase_fts_find_ranking,
				      innobase_fts_close_ranking,
				      innobase_fts_retrieve_ranking,
				      NULL};

const struct _ft_vft_ext ft_vft_ext_result = {innobase_fts_get_version,
					      innobase_fts_flags,
					      innobase_fts_retrieve_docid,
					      innobase_fts_count_matches};

#ifdef HAVE_PSI_INTERFACE
# define PSI_KEY(n) {&n##_key, #n, 0}

/* Keys to register pthread mutexes/cond in the current file with
performance schema */
static mysql_pfs_key_t	innobase_share_mutex_key;
static mysql_pfs_key_t	commit_cond_mutex_key;
static mysql_pfs_key_t	commit_cond_key;

static PSI_mutex_info	all_pthread_mutexes[] = {
	PSI_KEY(commit_cond_mutex),
	PSI_KEY(innobase_share_mutex)
};

static PSI_cond_info	all_innodb_conds[] = {
	PSI_KEY(commit_cond)
};

# ifdef UNIV_PFS_MUTEX
/* all_innodb_mutexes array contains mutexes that are
performance schema instrumented if "UNIV_PFS_MUTEX"
is defined */
static PSI_mutex_info all_innodb_mutexes[] = {
	PSI_KEY(autoinc_mutex),
#  ifndef PFS_SKIP_BUFFER_MUTEX_RWLOCK
	PSI_KEY(buffer_block_mutex),
#  endif /* !PFS_SKIP_BUFFER_MUTEX_RWLOCK */
	PSI_KEY(buf_pool_mutex),
	PSI_KEY(buf_pool_zip_mutex),
	PSI_KEY(cache_last_read_mutex),
	PSI_KEY(dict_foreign_err_mutex),
	PSI_KEY(dict_sys_mutex),
	PSI_KEY(recalc_pool_mutex),
	PSI_KEY(file_format_max_mutex),
	PSI_KEY(fil_system_mutex),
	PSI_KEY(flush_list_mutex),
	PSI_KEY(fts_bg_threads_mutex),
	PSI_KEY(fts_delete_mutex),
	PSI_KEY(fts_optimize_mutex),
	PSI_KEY(fts_doc_id_mutex),
	PSI_KEY(log_flush_order_mutex),
	PSI_KEY(hash_table_mutex),
	PSI_KEY(ibuf_bitmap_mutex),
	PSI_KEY(ibuf_mutex),
	PSI_KEY(ibuf_pessimistic_insert_mutex),
#  ifndef HAVE_ATOMIC_BUILTINS
	PSI_KEY(server_mutex),
#  endif /* !HAVE_ATOMIC_BUILTINS */
	PSI_KEY(log_sys_mutex),
#  ifdef UNIV_MEM_DEBUG
	PSI_KEY(mem_hash_mutex),
#  endif /* UNIV_MEM_DEBUG */
	PSI_KEY(mem_pool_mutex),
	PSI_KEY(page_zip_stat_per_index_mutex),
	PSI_KEY(purge_sys_pq_mutex),
	PSI_KEY(recv_sys_mutex),
	PSI_KEY(recv_writer_mutex),
	PSI_KEY(redo_rseg_mutex),
	PSI_KEY(noredo_rseg_mutex),
#  ifdef UNIV_SYNC_DEBUG
	PSI_KEY(rw_lock_debug_mutex),
#  endif /* UNIV_SYNC_DEBUG */
	PSI_KEY(rw_lock_list_mutex),
	PSI_KEY(rw_lock_mutex),
	PSI_KEY(srv_dict_tmpfile_mutex),
	PSI_KEY(srv_innodb_monitor_mutex),
	PSI_KEY(srv_misc_tmpfile_mutex),
	PSI_KEY(srv_monitor_file_mutex),
#  ifdef UNIV_SYNC_DEBUG
	PSI_KEY(sync_thread_mutex),
#  endif /* UNIV_SYNC_DEBUG */
	PSI_KEY(buf_dblwr_mutex),
	PSI_KEY(trx_undo_mutex),
	PSI_KEY(trx_pool_mutex),
	PSI_KEY(trx_pool_manager_mutex),
	PSI_KEY(srv_sys_mutex),
	PSI_KEY(lock_mutex),
	PSI_KEY(lock_wait_mutex),
	PSI_KEY(trx_mutex),
	PSI_KEY(srv_threads_mutex),
#  ifndef PFS_SKIP_EVENT_MUTEX
	PSI_KEY(event_mutex),
#  endif /* PFS_SKIP_EVENT_MUTEX */
#ifndef HAVE_ATOMIC_BUILTINS
	PSI_KEY(srv_conc_mutex),
#endif /* !HAVE_ATOMIC_BUILTINS */
#ifndef HAVE_ATOMIC_BUILTINS_64
	PSI_KEY(monitor_mutex),
#endif /* !HAVE_ATOMIC_BUILTINS_64 */
	PSI_KEY(ut_list_mutex),
	PSI_KEY(trx_sys_mutex),
	PSI_KEY(zip_pad_mutex),
};
# endif /* UNIV_PFS_MUTEX */

# ifdef UNIV_PFS_RWLOCK
/* all_innodb_rwlocks array contains rwlocks that are
performance schema instrumented if "UNIV_PFS_RWLOCK"
is defined */
static PSI_rwlock_info all_innodb_rwlocks[] = {
	PSI_KEY(btr_search_latch),
#  ifndef PFS_SKIP_BUFFER_MUTEX_RWLOCK
	PSI_KEY(buf_block_lock),
#  endif /* !PFS_SKIP_BUFFER_MUTEX_RWLOCK */
#  ifdef UNIV_SYNC_DEBUG
	PSI_KEY(buf_block_debug_latch),
#  endif /* UNIV_SYNC_DEBUG */
	PSI_KEY(dict_operation_lock),
	PSI_KEY(fil_space_latch),
	PSI_KEY(checkpoint_lock),
	PSI_KEY(fts_cache_rw_lock),
	PSI_KEY(fts_cache_init_rw_lock),
	PSI_KEY(trx_i_s_cache_lock),
	PSI_KEY(trx_purge_latch),
	PSI_KEY(index_tree_rw_lock),
	PSI_KEY(index_online_log),
	PSI_KEY(dict_table_stats),
	PSI_KEY(hash_table_locks)
};
# endif /* UNIV_PFS_RWLOCK */

# ifdef UNIV_PFS_THREAD
/* all_innodb_threads array contains threads that are
performance schema instrumented if "UNIV_PFS_THREAD"
is defined */
static PSI_thread_info	all_innodb_threads[] = {
	PSI_KEY(trx_rollback_clean_thread),
	PSI_KEY(io_ibuf_thread),
	PSI_KEY(io_log_thread),
	PSI_KEY(io_read_thread),
	PSI_KEY(io_write_thread),
	PSI_KEY(io_handler_thread),
	PSI_KEY(srv_lock_timeout_thread),
	PSI_KEY(srv_error_monitor_thread),
	PSI_KEY(srv_monitor_thread),
	PSI_KEY(srv_master_thread),
	PSI_KEY(srv_purge_thread),
	PSI_KEY(page_cleaner_thread),
	PSI_KEY(recv_writer_thread)
};
# endif /* UNIV_PFS_THREAD */

# ifdef UNIV_PFS_IO
/* all_innodb_files array contains the type of files that are
performance schema instrumented if "UNIV_PFS_IO" is defined */
static PSI_file_info	all_innodb_files[] = {
	PSI_KEY(innodb_data_file),
	PSI_KEY(innodb_log_file),
	PSI_KEY(innodb_temp_file)
};
# endif /* UNIV_PFS_IO */
#endif /* HAVE_PSI_INTERFACE */

/** Always normalize table name to lower case on Windows */
#ifdef _WIN32
#define normalize_table_name(norm_name, name)           \
	normalize_table_name_low(norm_name, name, TRUE)
#else
#define normalize_table_name(norm_name, name)           \
	normalize_table_name_low(norm_name, name, FALSE)
#endif /* _WIN32 */

/** Set up InnoDB API callback function array */
ib_cb_t innodb_api_cb[] = {
	(ib_cb_t) ib_cursor_open_table,
	(ib_cb_t) ib_cursor_read_row,
	(ib_cb_t) ib_cursor_insert_row,
	(ib_cb_t) ib_cursor_delete_row,
	(ib_cb_t) ib_cursor_update_row,
	(ib_cb_t) ib_cursor_moveto,
	(ib_cb_t) ib_cursor_first,
	(ib_cb_t) ib_cursor_next,
	(ib_cb_t) ib_cursor_last,
	(ib_cb_t) ib_cursor_set_match_mode,
	(ib_cb_t) ib_sec_search_tuple_create,
	(ib_cb_t) ib_clust_read_tuple_create,
	(ib_cb_t) ib_tuple_delete,
	(ib_cb_t) ib_tuple_copy,
	(ib_cb_t) ib_tuple_read_u8,
	(ib_cb_t) ib_tuple_write_u8,
	(ib_cb_t) ib_tuple_read_u16,
	(ib_cb_t) ib_tuple_write_u16,
	(ib_cb_t) ib_tuple_read_u32,
	(ib_cb_t) ib_tuple_write_u32,
	(ib_cb_t) ib_tuple_read_u64,
	(ib_cb_t) ib_tuple_write_u64,
	(ib_cb_t) ib_tuple_read_i8,
	(ib_cb_t) ib_tuple_write_i8,
	(ib_cb_t) ib_tuple_read_i16,
	(ib_cb_t) ib_tuple_write_i16,
	(ib_cb_t) ib_tuple_read_i32,
	(ib_cb_t) ib_tuple_write_i32,
	(ib_cb_t) ib_tuple_read_i64,
	(ib_cb_t) ib_tuple_write_i64,
	(ib_cb_t) ib_tuple_get_n_cols,
	(ib_cb_t) ib_col_set_value,
	(ib_cb_t) ib_col_get_value,
	(ib_cb_t) ib_col_get_meta,
	(ib_cb_t) ib_trx_begin,
	(ib_cb_t) ib_trx_commit,
	(ib_cb_t) ib_trx_rollback,
	(ib_cb_t) ib_trx_start,
	(ib_cb_t) ib_trx_release,
	(ib_cb_t) ib_trx_state,
	(ib_cb_t) ib_cursor_lock,
	(ib_cb_t) ib_cursor_close,
	(ib_cb_t) ib_cursor_new_trx,
	(ib_cb_t) ib_cursor_reset,
	(ib_cb_t) ib_open_table_by_name,
	(ib_cb_t) ib_col_get_name,
	(ib_cb_t) ib_table_truncate,
	(ib_cb_t) ib_cursor_open_index_using_name,
	(ib_cb_t) ib_close_thd,
	(ib_cb_t) ib_cfg_get_cfg,
	(ib_cb_t) ib_cursor_set_memcached_sync,
	(ib_cb_t) ib_cursor_set_cluster_access,
	(ib_cb_t) ib_cursor_commit_trx,
	(ib_cb_t) ib_cfg_trx_level,
	(ib_cb_t) ib_tuple_get_n_user_cols,
	(ib_cb_t) ib_cursor_set_lock_mode,
	(ib_cb_t) ib_cursor_clear_trx,
	(ib_cb_t) ib_get_idx_field_name,
	(ib_cb_t) ib_trx_get_start_time,
	(ib_cb_t) ib_cfg_bk_commit_interval,
	(ib_cb_t) ib_ut_strerr,
	(ib_cb_t) ib_cursor_stmt_begin
};

/*************************************************************//**
Check whether valid argument given to innodb_ft_*_stopword_table.
This function is registered as a callback with MySQL.
@return 0 for valid stopword table */
static
int
innodb_stopword_table_validate(
/*===========================*/
	THD*				thd,	/*!< in: thread handle */
	struct st_mysql_sys_var*	var,	/*!< in: pointer to system
						variable */
	void*				save,	/*!< out: immediate result
						for update function */
	struct st_mysql_value*		value);	/*!< in: incoming string */

/** "GEN_CLUST_INDEX" is the name reserved for InnoDB default
system clustered index when there is no primary key. */
const char innobase_index_reserve_name[] = "GEN_CLUST_INDEX";

/******************************************************************//**
Maps a MySQL trx isolation level code to the InnoDB isolation level code
@return	InnoDB isolation level */
static inline
ulint
innobase_map_isolation_level(
/*=========================*/
	enum_tx_isolation	iso);	/*!< in: MySQL isolation level code */

static const char innobase_hton_name[]= "InnoDB";

static MYSQL_THDVAR_BOOL(support_xa, PLUGIN_VAR_OPCMDARG,
  "Enable InnoDB support for the XA two-phase commit",
  /* check_func */ NULL, /* update_func */ NULL,
  /* default */ TRUE);

static MYSQL_THDVAR_BOOL(table_locks, PLUGIN_VAR_OPCMDARG,
  "Enable InnoDB locking in LOCK TABLES",
  /* check_func */ NULL, /* update_func */ NULL,
  /* default */ TRUE);

static MYSQL_THDVAR_BOOL(strict_mode, PLUGIN_VAR_OPCMDARG,
  "Use strict mode when evaluating create options.",
  NULL, NULL, FALSE);

static MYSQL_THDVAR_BOOL(ft_enable_stopword, PLUGIN_VAR_OPCMDARG,
  "Create FTS index with stopword.",
  NULL, NULL,
  /* default */ TRUE);

static MYSQL_THDVAR_ULONG(lock_wait_timeout, PLUGIN_VAR_RQCMDARG,
  "Timeout in seconds an InnoDB transaction may wait for a lock before being rolled back. Values above 100000000 disable the timeout.",
  NULL, NULL, 50, 1, 1024 * 1024 * 1024, 0);

static MYSQL_THDVAR_STR(ft_user_stopword_table,
  PLUGIN_VAR_OPCMDARG|PLUGIN_VAR_MEMALLOC,
  "User supplied stopword table name, effective in the session level.",
  innodb_stopword_table_validate, NULL, NULL);

static SHOW_VAR innodb_status_variables[]= {
  {"buffer_pool_dump_status",
  (char*) &export_vars.innodb_buffer_pool_dump_status,	  SHOW_CHAR},
  {"buffer_pool_load_status",
  (char*) &export_vars.innodb_buffer_pool_load_status,	  SHOW_CHAR},
  {"buffer_pool_pages_data",
  (char*) &export_vars.innodb_buffer_pool_pages_data,	  SHOW_LONG},
  {"buffer_pool_bytes_data",
  (char*) &export_vars.innodb_buffer_pool_bytes_data,	  SHOW_LONG},
  {"buffer_pool_pages_dirty",
  (char*) &export_vars.innodb_buffer_pool_pages_dirty,	  SHOW_LONG},
  {"buffer_pool_bytes_dirty",
  (char*) &export_vars.innodb_buffer_pool_bytes_dirty,	  SHOW_LONG},
  {"buffer_pool_pages_flushed",
  (char*) &export_vars.innodb_buffer_pool_pages_flushed,  SHOW_LONG},
  {"buffer_pool_pages_free",
  (char*) &export_vars.innodb_buffer_pool_pages_free,	  SHOW_LONG},
#ifdef UNIV_DEBUG
  {"buffer_pool_pages_latched",
  (char*) &export_vars.innodb_buffer_pool_pages_latched,  SHOW_LONG},
#endif /* UNIV_DEBUG */
  {"buffer_pool_pages_misc",
  (char*) &export_vars.innodb_buffer_pool_pages_misc,	  SHOW_LONG},
  {"buffer_pool_pages_total",
  (char*) &export_vars.innodb_buffer_pool_pages_total,	  SHOW_LONG},
  {"buffer_pool_read_ahead_rnd",
  (char*) &export_vars.innodb_buffer_pool_read_ahead_rnd, SHOW_LONG},
  {"buffer_pool_read_ahead",
  (char*) &export_vars.innodb_buffer_pool_read_ahead,	  SHOW_LONG},
  {"buffer_pool_read_ahead_evicted",
  (char*) &export_vars.innodb_buffer_pool_read_ahead_evicted, SHOW_LONG},
  {"buffer_pool_read_requests",
  (char*) &export_vars.innodb_buffer_pool_read_requests,  SHOW_LONG},
  {"buffer_pool_reads",
  (char*) &export_vars.innodb_buffer_pool_reads,	  SHOW_LONG},
  {"buffer_pool_wait_free",
  (char*) &export_vars.innodb_buffer_pool_wait_free,	  SHOW_LONG},
  {"buffer_pool_write_requests",
  (char*) &export_vars.innodb_buffer_pool_write_requests, SHOW_LONG},
  {"data_fsyncs",
  (char*) &export_vars.innodb_data_fsyncs,		  SHOW_LONG},
  {"data_pending_fsyncs",
  (char*) &export_vars.innodb_data_pending_fsyncs,	  SHOW_LONG},
  {"data_pending_reads",
  (char*) &export_vars.innodb_data_pending_reads,	  SHOW_LONG},
  {"data_pending_writes",
  (char*) &export_vars.innodb_data_pending_writes,	  SHOW_LONG},
  {"data_read",
  (char*) &export_vars.innodb_data_read,		  SHOW_LONG},
  {"data_reads",
  (char*) &export_vars.innodb_data_reads,		  SHOW_LONG},
  {"data_writes",
  (char*) &export_vars.innodb_data_writes,		  SHOW_LONG},
  {"data_written",
  (char*) &export_vars.innodb_data_written,		  SHOW_LONG},
  {"dblwr_pages_written",
  (char*) &export_vars.innodb_dblwr_pages_written,	  SHOW_LONG},
  {"dblwr_writes",
  (char*) &export_vars.innodb_dblwr_writes,		  SHOW_LONG},
  {"have_atomic_builtins",
  (char*) &export_vars.innodb_have_atomic_builtins,	  SHOW_BOOL},
  {"log_waits",
  (char*) &export_vars.innodb_log_waits,		  SHOW_LONG},
  {"log_write_requests",
  (char*) &export_vars.innodb_log_write_requests,	  SHOW_LONG},
  {"log_writes",
  (char*) &export_vars.innodb_log_writes,		  SHOW_LONG},
  {"os_log_fsyncs",
  (char*) &export_vars.innodb_os_log_fsyncs,		  SHOW_LONG},
  {"os_log_pending_fsyncs",
  (char*) &export_vars.innodb_os_log_pending_fsyncs,	  SHOW_LONG},
  {"os_log_pending_writes",
  (char*) &export_vars.innodb_os_log_pending_writes,	  SHOW_LONG},
  {"os_log_written",
  (char*) &export_vars.innodb_os_log_written,		  SHOW_LONGLONG},
  {"page_size",
  (char*) &export_vars.innodb_page_size,		  SHOW_LONG},
  {"pages_created",
  (char*) &export_vars.innodb_pages_created,		  SHOW_LONG},
  {"pages_read",
  (char*) &export_vars.innodb_pages_read,		  SHOW_LONG},
  {"pages_written",
  (char*) &export_vars.innodb_pages_written,		  SHOW_LONG},
  {"row_lock_current_waits",
  (char*) &export_vars.innodb_row_lock_current_waits,	  SHOW_LONG},
  {"row_lock_time",
  (char*) &export_vars.innodb_row_lock_time,		  SHOW_LONGLONG},
  {"row_lock_time_avg",
  (char*) &export_vars.innodb_row_lock_time_avg,	  SHOW_LONG},
  {"row_lock_time_max",
  (char*) &export_vars.innodb_row_lock_time_max,	  SHOW_LONG},
  {"row_lock_waits",
  (char*) &export_vars.innodb_row_lock_waits,		  SHOW_LONG},
  {"rows_deleted",
  (char*) &export_vars.innodb_rows_deleted,		  SHOW_LONG},
  {"rows_inserted",
  (char*) &export_vars.innodb_rows_inserted,		  SHOW_LONG},
  {"rows_read",
  (char*) &export_vars.innodb_rows_read,		  SHOW_LONG},
  {"rows_updated",
  (char*) &export_vars.innodb_rows_updated,		  SHOW_LONG},
  {"num_open_files",
  (char*) &export_vars.innodb_num_open_files,		  SHOW_LONG},
  {"truncated_status_writes",
  (char*) &export_vars.innodb_truncated_status_writes,	  SHOW_LONG},
  {"available_undo_logs",
  (char*) &export_vars.innodb_available_undo_logs,        SHOW_LONG},
#ifdef UNIV_DEBUG
  {"purge_trx_id_age",
  (char*) &export_vars.innodb_purge_trx_id_age,           SHOW_LONG},
  {"purge_view_trx_id_age",
  (char*) &export_vars.innodb_purge_view_trx_id_age,      SHOW_LONG},
  {"ahi_drop_lookups",
  (char*) &export_vars.innodb_ahi_drop_lookups,           SHOW_LONG},
#endif /* UNIV_DEBUG */
  {NullS, NullS, SHOW_LONG}
};

/************************************************************************//**
Handling the shared INNOBASE_SHARE structure that is needed to provide table
locking. Register the table name if it doesn't exist in the hash table. */
static
INNOBASE_SHARE*
get_share(
/*======*/
	const char*	table_name);	/*!< in: table to lookup */

/************************************************************************//**
Free the shared object that was registered with get_share(). */
static
void
free_share(
/*=======*/
	INNOBASE_SHARE*	share);		/*!< in/own: share to free */

/*****************************************************************//**
Frees a possible InnoDB trx object associated with the current THD.
@return 0 or error number */
static
int
innobase_close_connection(
/*======================*/
	handlerton*	hton,		/*!< in/out: InnoDB handlerton */
	THD*		thd);		/*!< in: MySQL thread handle for
					which to close the connection */

/*****************************************************************//**
Commits a transaction in an InnoDB database or marks an SQL statement
ended.
@return 0 */
static
int
innobase_commit(
/*============*/
	handlerton*	hton,		/*!< in/out: InnoDB handlerton */
	THD*		thd,		/*!< in: MySQL thread handle of the
					user for whom the transaction should
					be committed */
	bool		commit_trx);	/*!< in: true - commit transaction
					false - the current SQL statement
					ended */

/*****************************************************************//**
Rolls back a transaction to a savepoint.
@return 0 if success, HA_ERR_NO_SAVEPOINT if no savepoint with the
given name */
static
int
innobase_rollback(
/*==============*/
	handlerton*	hton,		/*!< in/out: InnoDB handlerton */
	THD*		thd,		/*!< in: handle to the MySQL thread
					of the user whose transaction should
					be rolled back */
	bool		rollback_trx);	/*!< in: TRUE - rollback entire
					transaction FALSE - rollback the current
					statement only */

/*****************************************************************//**
Rolls back a transaction to a savepoint.
@return 0 if success, HA_ERR_NO_SAVEPOINT if no savepoint with the
given name */
static
int
innobase_rollback_to_savepoint(
/*===========================*/
	handlerton*	hton,		/*!< in/out: InnoDB handlerton */
	THD*		thd,		/*!< in: handle to the MySQL thread of
					the user whose XA transaction should
					be rolled back to savepoint */
	void*		savepoint);	/*!< in: savepoint data */

/*****************************************************************//**
Check whether innodb state allows to safely release MDL locks after
rollback to savepoint.
@return true if it is safe, false if its not safe. */
static
bool
innobase_rollback_to_savepoint_can_release_mdl(
/*===========================================*/
	handlerton*	hton,		/*!< in/out: InnoDB handlerton */
	THD*		thd);		/*!< in: handle to the MySQL thread of
					the user whose XA transaction should
					be rolled back to savepoint */

/*****************************************************************//**
Sets a transaction savepoint.
@return always 0, that is, always succeeds */
static
int
innobase_savepoint(
/*===============*/
	handlerton*	hton,		/*!< in/out: InnoDB handlerton */
	THD*		thd,		/*!< in: handle to the MySQL thread of
					the user's XA transaction for which
					we need to take a savepoint */
	void*		savepoint);	/*!< in: savepoint data */

/*****************************************************************//**
Release transaction savepoint name.
@return 0 if success, HA_ERR_NO_SAVEPOINT if no savepoint with the
given name */
static
int
innobase_release_savepoint(
/*=======================*/
	handlerton*	hton,		/*!< in/out: handlerton for InnoDB */
	THD*		thd,		/*!< in: handle to the MySQL thread
					of the user whose transaction's
					savepoint should be released */
	void*		savepoint);	/*!< in: savepoint data */

/************************************************************************//**
Function for constructing an InnoDB table handler instance. */
static
handler*
innobase_create_handler(
/*====================*/
	handlerton*	hton,		/*!< in/out: handlerton for InnoDB */
	TABLE_SHARE*	table,
	MEM_ROOT*	mem_root);

/** @brief Initialize the default value of innodb_commit_concurrency.

Once InnoDB is running, the innodb_commit_concurrency must not change
from zero to nonzero. (Bug #42101)

The initial default value is 0, and without this extra initialization,
SET GLOBAL innodb_commit_concurrency=DEFAULT would set the parameter
to 0, even if it was initially set to nonzero at the command line
or configuration file. */
static
void
innobase_commit_concurrency_init_default();
/*=======================================*/

/** @brief Initialize the default and max value of innodb_undo_logs.

Once InnoDB is running, the default value and the max value of
innodb_undo_logs must be equal to the available undo logs,
given by srv_available_undo_logs. */
static
void
innobase_undo_logs_init_default_max();
/*==================================*/

/************************************************************//**
Validate the file format name and return its corresponding id.
@return valid file format id */
static
uint
innobase_file_format_name_lookup(
/*=============================*/
	const char*	format_name);	/*!< in: pointer to file format
					name */
/************************************************************//**
Validate the file format check config parameters, as a side effect it
sets the srv_max_file_format_at_startup variable.
@return the format_id if valid config value, otherwise, return -1 */
static
int
innobase_file_format_validate_and_set(
/*==================================*/
	const char*	format_max);	/*!< in: parameter value */

/*******************************************************************//**
This function is used to prepare an X/Open XA distributed transaction.
@return 0 or error number */
static
int
innobase_xa_prepare(
/*================*/
	handlerton*	hton,		/*!< in: InnoDB handlerton */
	THD*		thd,		/*!< in: handle to the MySQL thread of
					the user whose XA transaction should
					be prepared */
	bool		all);		/*!< in: true - prepare transaction
					false - the current SQL statement
					ended */
/*******************************************************************//**
This function is used to recover X/Open XA distributed transactions.
@return number of prepared transactions stored in xid_list */
static
int
innobase_xa_recover(
/*================*/
	handlerton*	hton,		/*!< in: InnoDB handlerton */
	XID*		xid_list,	/*!< in/out: prepared transactions */
	uint		len);		/*!< in: number of slots in xid_list */
/*******************************************************************//**
This function is used to commit one X/Open XA distributed transaction
which is in the prepared state
@return 0 or error number */
static
int
innobase_commit_by_xid(
/*===================*/
	handlerton*	hton,		/*!< in: InnoDB handlerton */
	XID*		xid);		/*!< in: X/Open XA transaction
					identification */
/*******************************************************************//**
This function is used to rollback one X/Open XA distributed transaction
which is in the prepared state
@return 0 or error number */
static
int
innobase_rollback_by_xid(
/*=====================*/
	handlerton*	hton,		/*!< in: InnoDB handlerton */
	XID*		xid);		/*!< in: X/Open XA transaction
					identification */
/*****************************************************************//**
Removes all tables in the named database inside InnoDB. */
static
void
innobase_drop_database(
/*===================*/
	handlerton*	hton,		/*!< in: handlerton of InnoDB */
	char*		path);		/*!< in: database path; inside InnoDB
					the name of the last directory in
					the path is used as the database name:
					for example, in 'mysql/data/test' the
					database name is 'test' */
/*******************************************************************//**
Closes an InnoDB database. */
static
int
innobase_end(
/*=========*/
	handlerton*		hton,	/* in: InnoDB handlerton */
	ha_panic_function	type);

/*****************************************************************//**
Creates an InnoDB transaction struct for the thd if it does not yet have one.
Starts a new InnoDB transaction if a transaction is not yet started. And
assigns a new snapshot for a consistent read if the transaction does not yet
have one.
@return 0 */
static
int
innobase_start_trx_and_assign_read_view(
/*====================================*/
	handlerton*	hton,		/* in: InnoDB handlerton */
	THD*		thd);		/* in: MySQL thread handle of the
					user for whom the transaction should
					be committed */
/****************************************************************//**
Flushes InnoDB logs to disk and makes a checkpoint. Really, a commit flushes
the logs, and the name of this function should be innobase_checkpoint.
@return TRUE if error */
static
bool
innobase_flush_logs(
/*================*/
	handlerton*	hton);		/*!< in: InnoDB handlerton */

/************************************************************************//**
Implements the SHOW ENGINE INNODB STATUS command. Sends the output of the
InnoDB Monitor to the client.
@return 0 on success */
static
int
innodb_show_status(
/*===============*/
	handlerton*	hton,		/*!< in: the innodb handlerton */
	THD*		thd,		/*!< in: the MySQL query thread of
					the caller */
	stat_print_fn*	stat_print);
/************************************************************************//**
Return 0 on success and non-zero on failure. Note: the bool return type
seems to be abused here, should be an int. */
static
bool
innobase_show_status(
/*=================*/
	handlerton*		hton,	/*!< in: the innodb handlerton */
	THD*			thd,	/*!< in: the MySQL query thread of
					the caller */
	stat_print_fn*		stat_print,
	enum ha_stat_type	stat_type);

/*****************************************************************//**
Commits a transaction in an InnoDB database. */
static
void
innobase_commit_low(
/*================*/
	trx_t*	trx);	/*!< in: transaction handle */

/****************************************************************//**
Parse and enable InnoDB monitor counters during server startup.
User can enable monitor counters/groups by specifying
"loose-innodb_monitor_enable = monitor_name1;monitor_name2..."
in server configuration file or at the command line. */
static
void
innodb_enable_monitor_at_startup(
/*=============================*/
	char*	str);	/*!< in: monitor counter enable list */

/*********************************************************************
Normalizes a table name string. A normalized name consists of the
database name catenated to '/' and table name. An example:
test/mytable. On Windows normalization puts both the database name and the
table name always to lower case if "set_lower_case" is set to TRUE. */
static
void
normalize_table_name_low(
/*=====================*/
	char*           norm_name,      /* out: normalized name as a
					null-terminated string */
	const char*     name,           /* in: table name string */
	ibool           set_lower_case); /* in: TRUE if we want to set
					 name to lower case */

/*************************************************************//**
Check for a valid value of innobase_commit_concurrency.
@return 0 for valid innodb_commit_concurrency */
static
int
innobase_commit_concurrency_validate(
/*=================================*/
	THD*				thd,	/*!< in: thread handle */
	struct st_mysql_sys_var*	var,	/*!< in: pointer to system
						variable */
	void*				save,	/*!< out: immediate result
						for update function */
	struct st_mysql_value*		value)	/*!< in: incoming string */
{
	long long	intbuf;
	ulong		commit_concurrency;

	DBUG_ENTER("innobase_commit_concurrency_validate");

	if (value->val_int(value, &intbuf)) {
		/* The value is NULL. That is invalid. */
		DBUG_RETURN(1);
	}

	*reinterpret_cast<ulong*>(save) = commit_concurrency
		= static_cast<ulong>(intbuf);

	/* Allow the value to be updated, as long as it remains zero
	or nonzero. */
	DBUG_RETURN(!(!commit_concurrency == !innobase_commit_concurrency));
}

/*******************************************************************//**
Function for constructing an InnoDB table handler instance. */
static
handler*
innobase_create_handler(
/*====================*/
	handlerton*	hton,	/*!< in: InnoDB handlerton */
	TABLE_SHARE*	table,
	MEM_ROOT*	mem_root)
{
	return(new (mem_root) ha_innobase(hton, table));
}

/* General functions */

/*************************************************************//**
Check that a page_size is correct for InnoDB.  If correct, set the
associated page_size_shift which is the power of 2 for this page size.
@return an associated page_size_shift if valid, 0 if invalid. */
inline
int
innodb_page_size_validate(
/*======================*/
	ulong	page_size)		/*!< in: Page Size to evaluate */
{
	ulong		n;

	DBUG_ENTER("innodb_page_size_validate");

	for (n = UNIV_PAGE_SIZE_SHIFT_MIN;
	     n <= UNIV_PAGE_SIZE_SHIFT_MAX;
	     n++) {
		if (page_size == (ulong) (1 << n)) {
			DBUG_RETURN(n);
		}
	}

	DBUG_RETURN(0);
}

/******************************************************************//**
Returns true if the thread is the replication thread on the slave
server. Used in srv_conc_enter_innodb() to determine if the thread
should be allowed to enter InnoDB - the replication thread is treated
differently than other threads. Also used in
srv_conc_force_exit_innodb().
@return true if thd is the replication thread */

ibool
thd_is_replication_slave_thread(
/*============================*/
	THD*	thd)	/*!< in: thread handle */
{
	return((ibool) thd_slave_thread(thd));
}

/******************************************************************//**
Gets information on the durability property requested by thread.
Used when writing either a prepare or commit record to the log
buffer. @return the durability property. */

enum durability_properties
thd_requested_durability(
/*=====================*/
	const THD* thd)	/*!< in: thread handle */
{
	return(thd_get_durability_property(thd));
}

/******************************************************************//**
Returns true if transaction should be flagged as read-only.
@return true if the thd is marked as read-only */

bool
thd_trx_is_read_only(
/*=================*/
	THD*	thd)	/*!< in: thread handle */
{
	return(thd != 0 && thd_tx_is_read_only(thd));
}

/******************************************************************//**
Check if the transaction is an auto-commit transaction. TRUE also
implies that it is a SELECT (read-only) transaction.
@return true if the transaction is an auto commit read-only transaction. */

ibool
thd_trx_is_auto_commit(
/*===================*/
	THD*	thd)	/*!< in: thread handle, can be NULL */
{
	return(thd != NULL
	       && !thd_test_options(
		       thd,
		       OPTION_NOT_AUTOCOMMIT | OPTION_BEGIN)
	       && thd_is_select(thd));
}

extern "C" time_t thd_start_time(const THD* thd);

/******************************************************************//**
Get the thread start time.
@return the thread start time in seconds since the epoch. */

ulint
thd_start_time_in_secs(
/*===================*/
	THD*	thd)	/*!< in: thread handle, or NULL */
{
	// FIXME: This function should be added to the server code.
	//return(thd_start_time(thd));
	return(ulint(ut_time()));
}

/******************************************************************//**
Save some CPU by testing the value of srv_thread_concurrency in inline
functions. */
static inline
void
innobase_srv_conc_enter_innodb(
/*===========================*/
	trx_t*	trx)	/*!< in: transaction handle */
{
	if (srv_thread_concurrency) {
		if (trx->n_tickets_to_enter_innodb > 0) {

			/* If trx has 'free tickets' to enter the engine left,
			then use one such ticket */

			--trx->n_tickets_to_enter_innodb;

		} else if (trx->mysql_thd != NULL
			   && thd_is_replication_slave_thread(trx->mysql_thd)) {

			UT_WAIT_FOR(
				srv_conc_get_active_threads()
				< srv_thread_concurrency,
				srv_replication_delay * 1000);

		}  else {
			srv_conc_enter_innodb(trx);
		}
	}
}

/******************************************************************//**
Note that the thread wants to leave InnoDB only if it doesn't have
any spare tickets. */
static inline
void
innobase_srv_conc_exit_innodb(
/*==========================*/
	trx_t*	trx)	/*!< in: transaction handle */
{
	btrsea_sync_check	check(trx->has_search_latch);

	ut_ad(!sync_check_iterate(check));

	/* This is to avoid making an unnecessary function call. */
	if (trx->declared_to_be_inside_innodb
	    && trx->n_tickets_to_enter_innodb == 0) {

		srv_conc_force_exit_innodb(trx);
	}
}

/******************************************************************//**
Force a thread to leave InnoDB even if it has spare tickets. */
static inline
void
innobase_srv_conc_force_exit_innodb(
/*================================*/
	trx_t*	trx)	/*!< in: transaction handle */
{
	btrsea_sync_check	check(trx->has_search_latch);

	ut_ad(!sync_check_iterate(check));

	/* This is to avoid making an unnecessary function call. */
	if (trx->declared_to_be_inside_innodb) {
		srv_conc_force_exit_innodb(trx);
	}
}

/******************************************************************//**
Returns the NUL terminated value of glob_hostname.
@return pointer to glob_hostname. */

const char*
server_get_hostname()
/*=================*/
{
	return(glob_hostname);
}

/******************************************************************//**
Returns true if the transaction this thread is processing has edited
non-transactional tables. Used by the deadlock detector when deciding
which transaction to rollback in case of a deadlock - we try to avoid
rolling back transactions that have edited non-transactional tables.
@return true if non-transactional tables have been edited */

ibool
thd_has_edited_nontrans_tables(
/*===========================*/
	THD*	thd)	/*!< in: thread handle */
{
	return((ibool) thd_non_transactional_update(thd));
}

/******************************************************************//**
Returns true if the thread is executing a SELECT statement.
@return true if thd is executing SELECT */

ibool
thd_is_select(
/*==========*/
	const THD*	thd)	/*!< in: thread handle */
{
	return(thd_sql_command(thd) == SQLCOM_SELECT);
}

/******************************************************************//**
Returns true if the thread supports XA,
global value of innodb_supports_xa if thd is NULL.
@return true if thd has XA support */

ibool
thd_supports_xa(
/*============*/
	THD*	thd)	/*!< in: thread handle, or NULL to query
			the global innodb_supports_xa */
{
	return(THDVAR(thd, support_xa));
}

/******************************************************************//**
Returns the lock wait timeout for the current connection.
@return the lock wait timeout, in seconds */

ulong
thd_lock_wait_timeout(
/*==================*/
	THD*	thd)	/*!< in: thread handle, or NULL to query
			the global innodb_lock_wait_timeout */
{
	/* According to <mysql/plugin.h>, passing thd == NULL
	returns the global value of the session variable. */
	return(THDVAR(thd, lock_wait_timeout));
}

/******************************************************************//**
Set the time waited for the lock for the current query. */

void
thd_set_lock_wait_time(
/*===================*/
	THD*	thd,	/*!< in/out: thread handle */
	ulint	value)	/*!< in: time waited for the lock */
{
	if (thd) {
		thd_storage_lock_wait(thd, value);
	}
}

/********************************************************************//**
Obtain the InnoDB transaction of a MySQL thread.
@return reference to transaction pointer */
__attribute__((warn_unused_result, nonnull))
static inline
trx_t*&
thd_to_trx(
/*=======*/
	THD*	thd)	/*!< in: MySQL thread */
{
	return(*(trx_t**) thd_ha_data(thd, innodb_hton_ptr));
}

/********************************************************************//**
Call this function when mysqld passes control to the client. That is to
avoid deadlocks on the adaptive hash S-latch possibly held by thd. For more
documentation, see handler.cc.
@return 0 */
static
int
innobase_release_temporary_latches(
/*===============================*/
	handlerton*	hton,	/*!< in: handlerton */
	THD*		thd)	/*!< in: MySQL thread */
{
	DBUG_ASSERT(hton == innodb_hton_ptr);

	if (!innodb_inited) {

		return(0);
	}

	trx_t*	trx = thd_to_trx(thd);

	if (trx != NULL) {
		trx_search_latch_release_if_reserved(trx);
	}

	return(0);
}

/********************************************************************//**
Increments innobase_active_counter and every INNOBASE_WAKE_INTERVALth
time calls srv_active_wake_master_thread. This function should be used
when a single database operation may introduce a small need for
server utility activity, like checkpointing. */
static inline
void
innobase_active_small(void)
/*=======================*/
{
	innobase_active_counter++;

	if ((innobase_active_counter % INNOBASE_WAKE_INTERVAL) == 0) {
		srv_active_wake_master_thread();
	}
}

/********************************************************************//**
Converts an InnoDB error code to a MySQL error code and also tells to MySQL
about a possible transaction rollback inside InnoDB caused by a lock wait
timeout or a deadlock.
@return MySQL error code */
static
int
convert_error_code_to_mysql(
/*========================*/
	dberr_t	error,	/*!< in: InnoDB error code */
	ulint	flags,  /*!< in: InnoDB table flags, or 0 */
	THD*	thd)	/*!< in: user thread handle or NULL */
{
	switch (error) {
	case DB_SUCCESS:
		return(0);

	case DB_INTERRUPTED:
		my_error(ER_QUERY_INTERRUPTED, MYF(0));
		return(-1);

	case DB_FOREIGN_EXCEED_MAX_CASCADE:
		ut_ad(thd);
		my_error(ER_FK_DEPTH_EXCEEDED, MYF(0), FK_MAX_CASCADE_DEL);
		return(HA_ERR_FK_DEPTH_EXCEEDED);

	case DB_ERROR:
	default:
		return(-1); /* unspecified error */

	case DB_DUPLICATE_KEY:
		/* Be cautious with returning this error, since
		mysql could re-enter the storage layer to get
		duplicated key info, the operation requires a
		valid table handle and/or transaction information,
		which might not always be available in the error
		handling stage. */
		return(HA_ERR_FOUND_DUPP_KEY);

	case DB_READ_ONLY:
		if(srv_force_recovery) {
			return(HA_ERR_INNODB_FORCED_RECOVERY);
		}
		return(HA_ERR_TABLE_READONLY);

	case DB_FOREIGN_DUPLICATE_KEY:
		return(HA_ERR_FOREIGN_DUPLICATE_KEY);

	case DB_MISSING_HISTORY:
		return(HA_ERR_TABLE_DEF_CHANGED);

	case DB_RECORD_NOT_FOUND:
		return(HA_ERR_NO_ACTIVE_RECORD);

	case DB_DEADLOCK:
		/* Since we rolled back the whole transaction, we must
		tell it also to MySQL so that MySQL knows to empty the
		cached binlog for this transaction */

		if (thd) {
			thd_mark_transaction_to_rollback(thd, 1);
		}

		return(HA_ERR_LOCK_DEADLOCK);

	case DB_LOCK_WAIT_TIMEOUT:
		/* Starting from 5.0.13, we let MySQL just roll back the
		latest SQL statement in a lock wait timeout. Previously, we
		rolled back the whole transaction. */

		if (thd) {
			thd_mark_transaction_to_rollback(
				thd, (int) row_rollback_on_timeout);
		}

		return(HA_ERR_LOCK_WAIT_TIMEOUT);

	case DB_NO_REFERENCED_ROW:
		return(HA_ERR_NO_REFERENCED_ROW);

	case DB_ROW_IS_REFERENCED:
		return(HA_ERR_ROW_IS_REFERENCED);

	case DB_CANNOT_ADD_CONSTRAINT:
	case DB_CHILD_NO_INDEX:
	case DB_PARENT_NO_INDEX:
		return(HA_ERR_CANNOT_ADD_FOREIGN);

	case DB_CANNOT_DROP_CONSTRAINT:

		return(HA_ERR_ROW_IS_REFERENCED); /* TODO: This is a bit
						misleading, a new MySQL error
						code should be introduced */

	case DB_CORRUPTION:
		return(HA_ERR_CRASHED);

	case DB_OUT_OF_FILE_SPACE:
		return(HA_ERR_RECORD_FILE_FULL);

	case DB_TEMP_FILE_WRITE_FAILURE:
		return(HA_ERR_TEMP_FILE_WRITE_FAILURE);

	case DB_TABLE_IN_FK_CHECK:
		return(HA_ERR_TABLE_IN_FK_CHECK);

	case DB_TABLE_IS_BEING_USED:
		return(HA_ERR_WRONG_COMMAND);

	case DB_TABLESPACE_DELETED:
	case DB_TABLE_NOT_FOUND:
		return(HA_ERR_NO_SUCH_TABLE);

	case DB_TABLESPACE_NOT_FOUND:
		return(HA_ERR_NO_SUCH_TABLE);

	case DB_TOO_BIG_RECORD: {
		/* If prefix is true then a 768-byte prefix is stored
		locally for BLOB fields. Refer to dict_table_get_format() */
		bool prefix = (dict_tf_get_format(flags) == UNIV_FORMAT_A);
		my_printf_error(ER_TOO_BIG_ROWSIZE,
			"Row size too large (> %lu). Changing some columns"
			" to TEXT or BLOB %smay help. In current row"
			" format, BLOB prefix of %d bytes is stored inline.",
			MYF(0),
			page_get_free_space_of_empty(flags &
				DICT_TF_COMPACT) / 2,
			prefix
			? "or using ROW_FORMAT=DYNAMIC or"
			  " ROW_FORMAT=COMPRESSED "
			: "",
			prefix
			? DICT_MAX_FIXED_COL_LEN
			: 0);
		return(HA_ERR_TO_BIG_ROW);
	}

	case DB_TOO_BIG_INDEX_COL:
		my_error(ER_INDEX_COLUMN_TOO_LONG, MYF(0),
			 DICT_MAX_FIELD_LEN_BY_FORMAT_FLAG(flags));
		return(HA_ERR_INDEX_COL_TOO_LONG);

	case DB_NO_SAVEPOINT:
		return(HA_ERR_NO_SAVEPOINT);

	case DB_LOCK_TABLE_FULL:
		/* Since we rolled back the whole transaction, we must
		tell it also to MySQL so that MySQL knows to empty the
		cached binlog for this transaction */

		if (thd) {
			thd_mark_transaction_to_rollback(thd, 1);
		}

		return(HA_ERR_LOCK_TABLE_FULL);

	case DB_FTS_INVALID_DOCID:
		return(HA_FTS_INVALID_DOCID);
	case DB_FTS_EXCEED_RESULT_CACHE_LIMIT:
		return(HA_ERR_FTS_EXCEED_RESULT_CACHE_LIMIT);
	case DB_TOO_MANY_CONCURRENT_TRXS:
		return(HA_ERR_TOO_MANY_CONCURRENT_TRXS);
	case DB_UNSUPPORTED:
		return(HA_ERR_UNSUPPORTED);
	case DB_INDEX_CORRUPT:
		return(HA_ERR_INDEX_CORRUPT);
	case DB_UNDO_RECORD_TOO_BIG:
		return(HA_ERR_UNDO_REC_TOO_BIG);
	case DB_OUT_OF_MEMORY:
		return(HA_ERR_OUT_OF_MEM);
	case DB_TABLESPACE_EXISTS:
		return(HA_ERR_TABLESPACE_EXISTS);
	case DB_IDENTIFIER_TOO_LONG:
		return(HA_ERR_INTERNAL_ERROR);
	case DB_TABLE_CORRUPT:
		return(HA_ERR_TABLE_CORRUPT);
	}
}

/*************************************************************//**
Prints info of a THD object (== user session thread) to the given file. */

void
innobase_mysql_print_thd(
/*=====================*/
	FILE*	f,		/*!< in: output stream */
	THD*	thd,		/*!< in: MySQL THD object */
	uint	max_query_len)	/*!< in: max query length to print, or 0 to
				use the default max length */
{
	char	buffer[1024];

	fputs(thd_security_context(thd, buffer, sizeof buffer,
				   max_query_len), f);
	putc('\n', f);
}

/******************************************************************//**
Get the error message format string.
@return the format string or 0 if not found. */

const char*
innobase_get_err_msg(
/*=================*/
	int	error_code)	/*!< in: MySQL error code */
{
	return(my_get_err_msg(error_code));
}

/******************************************************************//**
Get the variable length bounds of the given character set. */

void
innobase_get_cset_width(
/*====================*/
	ulint	cset,		/*!< in: MySQL charset-collation code */
	ulint*	mbminlen,	/*!< out: minimum length of a char (in bytes) */
	ulint*	mbmaxlen)	/*!< out: maximum length of a char (in bytes) */
{
	CHARSET_INFO*	cs;
	ut_ad(cset <= MAX_CHAR_COLL_NUM);
	ut_ad(mbminlen);
	ut_ad(mbmaxlen);

	cs = all_charsets[cset];
	if (cs) {
		*mbminlen = cs->mbminlen;
		*mbmaxlen = cs->mbmaxlen;
		ut_ad(*mbminlen < DATA_MBMAX);
		ut_ad(*mbmaxlen < DATA_MBMAX);
	} else {
		THD*	thd = current_thd;

		if (thd && thd_sql_command(thd) == SQLCOM_DROP_TABLE) {

			/* Fix bug#46256: allow tables to be dropped if the
			collation is not found, but issue a warning. */
			if (cset != 0) {

				sql_print_warning(
					"Unknown collation #%lu.", cset);
			}
		} else {

			ut_a(cset == 0);
		}

		*mbminlen = *mbmaxlen = 0;
	}
}

/******************************************************************//**
Converts an identifier to a table name. */

void
innobase_convert_from_table_id(
/*===========================*/
	CHARSET_INFO*	cs,	/*!< in: the 'from' character set */
	char*		to,	/*!< out: converted identifier */
	const char*	from,	/*!< in: identifier to convert */
	ulint		len)	/*!< in: length of 'to', in bytes */
{
	uint	errors;

	strconvert(cs, from, &my_charset_filename, to, (uint) len, &errors);
}

/**********************************************************************
Check if the length of the identifier exceeds the maximum allowed.
return true when length of identifier is too long. */

my_bool
innobase_check_identifier_length(
/*=============================*/
	const char*	id)	/* in: FK identifier to check excluding the
				database portion. */
{
	int		well_formed_error = 0;
	CHARSET_INFO	*cs = system_charset_info;
	DBUG_ENTER("innobase_check_identifier_length");

<<<<<<< HEAD
	size_t len = cs->cset->well_formed_len(cs, id, id + strlen(id),
					       NAME_CHAR_LEN,
					       &well_formed_error);
=======
	size_t len = cs->cset->well_formed_len(
		cs, id, id + strlen(id),
		NAME_CHAR_LEN, &well_formed_error);
>>>>>>> b7095272

	if (well_formed_error || len == NAME_CHAR_LEN) {
		my_error(ER_TOO_LONG_IDENT, MYF(0), id);
		DBUG_RETURN(true);
	}
	DBUG_RETURN(false);
}

/******************************************************************//**
Converts an identifier to UTF-8. */

void
innobase_convert_from_id(
/*=====================*/
	CHARSET_INFO*	cs,	/*!< in: the 'from' character set */
	char*		to,	/*!< out: converted identifier */
	const char*	from,	/*!< in: identifier to convert */
	ulint		len)	/*!< in: length of 'to', in bytes */
{
	uint	errors;

	strconvert(cs, from, system_charset_info, to, (uint) len, &errors);
}

/******************************************************************//**
Compares NUL-terminated UTF-8 strings case insensitively.
@return 0 if a=b, <0 if a<b, >1 if a>b */

int
innobase_strcasecmp(
/*================*/
	const char*	a,	/*!< in: first string to compare */
	const char*	b)	/*!< in: second string to compare */
{
	if (!a) {
		if (!b) {
			return(0);
		} else {
			return(-1);
		}
	} else if (!b) {
		return(1);
	}

	return(my_strcasecmp(system_charset_info, a, b));
}

/******************************************************************//**
Compares NUL-terminated UTF-8 strings case insensitively. The
second string contains wildcards.
@return 0 if a match is found, 1 if not */

int
innobase_wildcasecmp(
/*=================*/
	const char*	a,	/*!< in: string to compare */
	const char*	b)	/*!< in: wildcard string to compare */
{
	return(wild_case_compare(system_charset_info, a, b));
}

/******************************************************************//**
Strip dir name from a full path name and return only the file name
@return file name or "null" if no file name */

const char*
innobase_basename(
/*==============*/
	const char*	path_name)	/*!< in: full path name */
{
	const char*	name = base_name(path_name);

	return((name) ? name : "null");
}

/******************************************************************//**
Makes all characters in a NUL-terminated UTF-8 string lower case. */

void
innobase_casedn_str(
/*================*/
	char*	a)	/*!< in/out: string to put in lower case */
{
	my_casedn_str(system_charset_info, a);
}

/**********************************************************************//**
Determines the connection character set.
@return connection character set */

CHARSET_INFO*
innobase_get_charset(
/*=================*/
	THD*	mysql_thd)	/*!< in: MySQL thread handle */
{
	return(thd_charset(mysql_thd));
}

/**********************************************************************//**
Determines the current SQL statement.
@return SQL statement string */

const char*
innobase_get_stmt(
/*==============*/
	THD*	thd,		/*!< in: MySQL thread handle */
	size_t*	length)		/*!< out: length of the SQL statement */
{
	LEX_CSTRING stmt;

	stmt = thd_query_string(thd);
	*length = stmt.length;
	return(stmt.str);
}

/**********************************************************************//**
Get the current setting of the table_def_size global parameter. We do
a dirty read because for one there is no synchronization object and
secondly there is little harm in doing so even if we get a torn read.
@return value of table_def_size */

ulint
innobase_get_table_cache_size(void)
/*===============================*/
{
	return(table_def_size);
}

/**********************************************************************//**
Get the current setting of the lower_case_table_names global parameter from
mysqld.cc. We do a dirty read because for one there is no synchronization
object and secondly there is little harm in doing so even if we get a torn
read.
@return value of lower_case_table_names */

ulint
innobase_get_lower_case_table_names(void)
/*=====================================*/
{
	return(lower_case_table_names);
}

/*********************************************************************//**
Creates a temporary file.
@return temporary file descriptor, or < 0 on error */

int
innobase_mysql_tmpfile(void)
/*========================*/
{
	int	fd2 = -1;
	File	fd;

	DBUG_EXECUTE_IF(
		"innobase_tmpfile_creation_failure",
		return(-1);
	);

	fd = mysql_tmpfile("ib");

	if (fd >= 0) {
		/* Copy the file descriptor, so that the additional resources
		allocated by create_temp_file() can be freed by invoking
		my_close().

		Because the file descriptor returned by this function
		will be passed to fdopen(), it will be closed by invoking
		fclose(), which in turn will invoke close() instead of
		my_close(). */

#ifdef _WIN32
		/* Note that on Windows, the integer returned by mysql_tmpfile
		has no relation to C runtime file descriptor. Here, we need
		to call my_get_osfhandle to get the HANDLE and then convert it
		to C runtime filedescriptor. */
		{
			HANDLE hFile = my_get_osfhandle(fd);
			HANDLE hDup;
			BOOL bOK = DuplicateHandle(
					GetCurrentProcess(),
					hFile, GetCurrentProcess(),
					&hDup, 0, FALSE, DUPLICATE_SAME_ACCESS);
			if (bOK) {
				fd2 = _open_osfhandle((intptr_t) hDup, 0);
			} else {
				my_osmaperr(GetLastError());
				fd2 = -1;
			}
		}
#else
		fd2 = dup(fd);
#endif
		if (fd2 < 0) {
			char errbuf[MYSYS_STRERROR_SIZE];
			DBUG_PRINT("error",("Got error %d on dup",fd2));
			my_errno=errno;
			my_error(EE_OUT_OF_FILERESOURCES,
				 MYF(ME_BELL+ME_WAITTANG),
				 "ib*", my_errno,
				 my_strerror(errbuf, sizeof(errbuf), my_errno));
		}
		my_close(fd, MYF(MY_WME));
	}
	return(fd2);
}

/*********************************************************************//**
Wrapper around MySQL's copy_and_convert function.
@return number of bytes copied to 'to' */

ulint
innobase_convert_string(
/*====================*/
	void*		to,		/*!< out: converted string */
	ulint		to_length,	/*!< in: number of bytes reserved
					for the converted string */
	CHARSET_INFO*	to_cs,		/*!< in: character set to convert to */
	const void*	from,		/*!< in: string to convert */
	ulint		from_length,	/*!< in: number of bytes to convert */
	CHARSET_INFO*	from_cs,	/*!< in: character set to convert
					from */
	uint*		errors)		/*!< out: number of errors encountered
					during the conversion */
{
	return(copy_and_convert(
			(char*) to, (uint32) to_length, to_cs,
			(const char*) from, (uint32) from_length, from_cs,
			errors));
}

/*******************************************************************//**
Formats the raw data in "data" (in InnoDB on-disk format) that is of
type DATA_(CHAR|VARCHAR|MYSQL|VARMYSQL) using "charset_coll" and writes
the result to "buf". The result is converted to "system_charset_info".
Not more than "buf_size" bytes are written to "buf".
The result is always NUL-terminated (provided buf_size > 0) and the
number of bytes that were written to "buf" is returned (including the
terminating NUL).
@return number of bytes that were written */

ulint
innobase_raw_format(
/*================*/
	const char*	data,		/*!< in: raw data */
	ulint		data_len,	/*!< in: raw data length
					in bytes */
	ulint		charset_coll,	/*!< in: charset collation */
	char*		buf,		/*!< out: output buffer */
	ulint		buf_size)	/*!< in: output buffer size
					in bytes */
{
	/* XXX we use a hard limit instead of allocating
	but_size bytes from the heap */
	CHARSET_INFO*	data_cs;
	char		buf_tmp[8192];
	ulint		buf_tmp_used;
	uint		num_errors;

	data_cs = all_charsets[charset_coll];

	buf_tmp_used = innobase_convert_string(buf_tmp, sizeof(buf_tmp),
					       system_charset_info,
					       data, data_len, data_cs,
					       &num_errors);

	return(ut_str_sql_format(buf_tmp, buf_tmp_used, buf, buf_size));
}

/*********************************************************************//**
Compute the next autoinc value.

For MySQL replication the autoincrement values can be partitioned among
the nodes. The offset is the start or origin of the autoincrement value
for a particular node. For n nodes the increment will be n and the offset
will be in the interval [1, n]. The formula tries to allocate the next
value for a particular node.

Note: This function is also called with increment set to the number of
values we want to reserve for multi-value inserts e.g.,

	INSERT INTO T VALUES(), (), ();

innobase_next_autoinc() will be called with increment set to 3 where
autoinc_lock_mode != TRADITIONAL because we want to reserve 3 values for
the multi-value INSERT above.
@return the next value */

ulonglong
innobase_next_autoinc(
/*==================*/
	ulonglong	current,	/*!< in: Current value */
	ulonglong	need,		/*!< in: count of values needed */
	ulonglong	step,		/*!< in: AUTOINC increment step */
	ulonglong	offset,		/*!< in: AUTOINC offset */
	ulonglong	max_value)	/*!< in: max value for type */
{
	ulonglong	next_value;
	ulonglong	block = need * step;

	/* Should never be 0. */
	ut_a(need > 0);
	ut_a(block > 0);
	ut_a(max_value > 0);

	/* According to MySQL documentation, if the offset is greater than
	the step then the offset is ignored. */
	if (offset > block) {
		offset = 0;
	}

	/* Check for overflow. Current can be > max_value if the value is
	in reality a negative value.The visual studio compilers converts
	large double values automatically into unsigned long long datatype
	maximum value */

	if (block >= max_value
	    || offset > max_value
	    || current >= max_value
	    || max_value - offset <= offset) {

		next_value = max_value;
	} else {
		ut_a(max_value > current);

		ulonglong	free = max_value - current;

		if (free < offset || free - offset <= block) {
			next_value = max_value;
		} else {
			next_value = 0;
		}
	}

	if (next_value == 0) {
		ulonglong	next;

		if (current > offset) {
			next = (current - offset) / step;
		} else {
			next = (offset - current) / step;
		}

		ut_a(max_value > next);
		next_value = next * step;
		/* Check for multiplication overflow. */
		ut_a(next_value >= next);
		ut_a(max_value > next_value);

		/* Check for overflow */
		if (max_value - next_value >= block) {

			next_value += block;

			if (max_value - next_value >= offset) {
				next_value += offset;
			} else {
				next_value = max_value;
			}
		} else {
			next_value = max_value;
		}
	}

	ut_a(next_value != 0);
	ut_a(next_value <= max_value);

	return(next_value);
}

/*********************************************************************//**
Initializes some fields in an InnoDB transaction object. */
static
void
innobase_trx_init(
/*==============*/
	THD*	thd,	/*!< in: user thread handle */
	trx_t*	trx)	/*!< in/out: InnoDB transaction handle */
{
	DBUG_ENTER("innobase_trx_init");
	DBUG_ASSERT(EQ_CURRENT_THD(thd));
	DBUG_ASSERT(thd == trx->mysql_thd);

	trx->check_foreigns = !thd_test_options(
		thd, OPTION_NO_FOREIGN_KEY_CHECKS);

	trx->check_unique_secondary = !thd_test_options(
		thd, OPTION_RELAXED_UNIQUE_CHECKS);

	DBUG_VOID_RETURN;
}

/*********************************************************************//**
Allocates an InnoDB transaction for a MySQL handler object for DML.
@return InnoDB transaction handle */

trx_t*
innobase_trx_allocate(
/*==================*/
	THD*	thd)	/*!< in: user thread handle */
{
	trx_t*	trx;

	DBUG_ENTER("innobase_trx_allocate");
	DBUG_ASSERT(thd != NULL);
	DBUG_ASSERT(EQ_CURRENT_THD(thd));

	trx = trx_allocate_for_mysql();

	trx->mysql_thd = thd;

	innobase_trx_init(thd, trx);

	DBUG_RETURN(trx);
}

/*********************************************************************//**
Gets the InnoDB transaction handle for a MySQL handler object, creates
an InnoDB transaction struct if the corresponding MySQL thread struct still
lacks one.
@return InnoDB transaction handle */
static inline
trx_t*
check_trx_exists(
/*=============*/
	THD*	thd)	/*!< in: user thread handle */
{
	trx_t*&	trx = thd_to_trx(thd);

	ut_ad(EQ_CURRENT_THD(thd));

	if (trx == NULL) {
		trx = innobase_trx_allocate(thd);
	} else if (UNIV_UNLIKELY(trx->magic_n != TRX_MAGIC_N)) {
		mem_analyze_corruption(trx);
		ut_error;
	}

	innobase_trx_init(thd, trx);

	return(trx);
}

/*********************************************************************//**
Note that a transaction has been registered with MySQL.
@return true if transaction is registered with MySQL 2PC coordinator */
static inline
bool
trx_is_registered_for_2pc(
/*=========================*/
	const trx_t*	trx)	/* in: transaction */
{
	return(trx->is_registered == 1);
}

/*********************************************************************//**
Note that a transaction has been registered with MySQL 2PC coordinator. */
static inline
void
trx_register_for_2pc(
/*==================*/
	trx_t*	trx)	/* in: transaction */
{
	trx->is_registered = 1;
}

/*********************************************************************//**
Note that a transaction has been deregistered. */
static inline
void
trx_deregister_from_2pc(
/*====================*/
	trx_t*	trx)	/* in: transaction */
{
	trx->is_registered = 0;
}


/*********************************************************************//**
Check if transaction is started.
@reutrn true if transaction is in state started */
static
bool
trx_is_started(
/*===========*/
	trx_t*	trx)	/* in: transaction */
{
	return(trx->state != TRX_STATE_NOT_STARTED);
}

/*********************************************************************//**
Copy table flags from MySQL's HA_CREATE_INFO into an InnoDB table object.
Those flags are stored in .frm file and end up in the MySQL table object,
but are frequently used inside InnoDB so we keep their copies into the
InnoDB table object. */

void
innobase_copy_frm_flags_from_create_info(
/*=====================================*/
	dict_table_t*		innodb_table,	/*!< in/out: InnoDB table */
	const HA_CREATE_INFO*	create_info)	/*!< in: create info */
{
	ibool	ps_on;
	ibool	ps_off;

	if (dict_table_is_temporary(innodb_table)) {
		/* Temp tables do not use persistent stats. */
		ps_on = FALSE;
		ps_off = TRUE;
	} else {
		ps_on = create_info->table_options
			& HA_OPTION_STATS_PERSISTENT;
		ps_off = create_info->table_options
			& HA_OPTION_NO_STATS_PERSISTENT;
	}

	dict_stats_set_persistent(innodb_table, ps_on, ps_off);

	dict_stats_auto_recalc_set(
		innodb_table,
		create_info->stats_auto_recalc == HA_STATS_AUTO_RECALC_ON,
		create_info->stats_auto_recalc == HA_STATS_AUTO_RECALC_OFF);

	innodb_table->stats_sample_pages = create_info->stats_sample_pages;
}

/*********************************************************************//**
Copy table flags from MySQL's TABLE_SHARE into an InnoDB table object.
Those flags are stored in .frm file and end up in the MySQL table object,
but are frequently used inside InnoDB so we keep their copies into the
InnoDB table object. */

void
innobase_copy_frm_flags_from_table_share(
/*=====================================*/
	dict_table_t*		innodb_table,	/*!< in/out: InnoDB table */
	const TABLE_SHARE*	table_share)	/*!< in: table share */
{
	ibool	ps_on;
	ibool	ps_off;

	if (dict_table_is_temporary(innodb_table)) {
		/* Temp tables do not use persistent stats */
		ps_on = FALSE;
		ps_off = TRUE;
	} else {
		ps_on = table_share->db_create_options
			& HA_OPTION_STATS_PERSISTENT;
		ps_off = table_share->db_create_options
			& HA_OPTION_NO_STATS_PERSISTENT;
	}

	dict_stats_set_persistent(innodb_table, ps_on, ps_off);

	dict_stats_auto_recalc_set(
		innodb_table,
		table_share->stats_auto_recalc == HA_STATS_AUTO_RECALC_ON,
		table_share->stats_auto_recalc == HA_STATS_AUTO_RECALC_OFF);

	innodb_table->stats_sample_pages = table_share->stats_sample_pages;
}

/*********************************************************************//**
Construct ha_innobase handler. */

ha_innobase::ha_innobase(
/*=====================*/
	handlerton*	hton,
	TABLE_SHARE*	table_arg)
	:handler(hton, table_arg),
	prebuilt(NULL),
	int_table_flags(HA_REC_NOT_IN_SEQ |
		  HA_NULL_IN_KEY |
		  HA_CAN_INDEX_BLOBS |
		  HA_CAN_SQL_HANDLER |
		  HA_PRIMARY_KEY_REQUIRED_FOR_POSITION |
		  HA_PRIMARY_KEY_IN_READ_INDEX |
		  HA_BINLOG_ROW_CAPABLE |
		  HA_CAN_GEOMETRY |
		  HA_PARTIAL_COLUMN_READ |
		  HA_TABLE_SCAN_ON_INDEX |
		  HA_CAN_FULLTEXT |
		  HA_CAN_FULLTEXT_EXT |
		  HA_CAN_EXPORT |
		  HA_HAS_RECORDS
		  ),
	start_of_scan(0),
	num_write_row(0)
{}

/*********************************************************************//**
Destruct ha_innobase handler. */

ha_innobase::~ha_innobase()
/*======================*/
{
}

/*********************************************************************//**
Updates the user_thd field in a handle and also allocates a new InnoDB
transaction handle if needed, and updates the transaction fields in the
prebuilt struct. */
inline
void
ha_innobase::update_thd(
/*====================*/
	THD*	thd)	/*!< in: thd to use the handle */
{
	trx_t*		trx;

	DBUG_ENTER("ha_innobase::update_thd");
	DBUG_PRINT("ha_innobase::update_thd", ("user_thd: %p -> %p",
		   user_thd, thd));

	/* The table should have been opened in ha_innobase::open(). */
	DBUG_ASSERT(prebuilt->table->n_ref_count > 0);

	trx = check_trx_exists(thd);
	ut_ad(trx->dict_operation_lock_mode == 0);
	ut_ad(trx->dict_operation == TRX_DICT_OP_NONE);

	if (prebuilt->trx != trx) {

		row_update_prebuilt_trx(prebuilt, trx);
	}

	user_thd = thd;

	DBUG_ASSERT(prebuilt->trx->magic_n == TRX_MAGIC_N);
	DBUG_ASSERT(prebuilt->trx == thd_to_trx(user_thd));

	DBUG_VOID_RETURN;
}

/*********************************************************************//**
Updates the user_thd field in a handle and also allocates a new InnoDB
transaction handle if needed, and updates the transaction fields in the
prebuilt struct. */

void
ha_innobase::update_thd()
/*=====================*/
{
	THD*	thd = ha_thd();

	ut_ad(EQ_CURRENT_THD(thd));
	update_thd(thd);
}

/*********************************************************************//**
Registers an InnoDB transaction with the MySQL 2PC coordinator, so that
the MySQL XA code knows to call the InnoDB prepare and commit, or rollback
for the transaction. This MUST be called for every transaction for which
the user may call commit or rollback. Calling this several times to register
the same transaction is allowed, too. This function also registers the
current SQL statement. */
static inline
void
innobase_register_trx(
/*==================*/
	handlerton*	hton,	/* in: Innobase handlerton */
	THD*		thd,	/* in: MySQL thd (connection) object */
	trx_t*		trx)	/* in: transaction to register */
{
	trans_register_ha(thd, FALSE, hton, (const ulonglong *)&trx->id);

	if (!trx_is_registered_for_2pc(trx)
	    && thd_test_options(thd, OPTION_NOT_AUTOCOMMIT | OPTION_BEGIN)) {

		trans_register_ha(thd, TRUE, hton, (const ulonglong *)&trx->id);
	}

	trx_register_for_2pc(trx);
}

/*	BACKGROUND INFO: HOW THE MYSQL QUERY CACHE WORKS WITH INNODB
	------------------------------------------------------------

1) The use of the query cache for TBL is disabled when there is an
uncommitted change to TBL.

2) When a change to TBL commits, InnoDB stores the current value of
its global trx id counter, let us denote it by INV_TRX_ID, to the table object
in the InnoDB data dictionary, and does only allow such transactions whose
id <= INV_TRX_ID to use the query cache.

3) When InnoDB does an INSERT/DELETE/UPDATE to a table TBL, or an implicit
modification because an ON DELETE CASCADE, we invalidate the MySQL query cache
of TBL immediately.

How this is implemented inside InnoDB:

1) Since every modification always sets an IX type table lock on the InnoDB
table, it is easy to check if there can be uncommitted modifications for a
table: just check if there are locks in the lock list of the table.

2) When a transaction inside InnoDB commits, it reads the global trx id
counter and stores the value INV_TRX_ID to the tables on which it had a lock.

3) If there is an implicit table change from ON DELETE CASCADE or SET NULL,
InnoDB calls an invalidate method for the MySQL query cache for that table.

How this is implemented inside sql_cache.cc:

1) The query cache for an InnoDB table TBL is invalidated immediately at an
INSERT/UPDATE/DELETE, just like in the case of MyISAM. No need to delay
invalidation to the transaction commit.

2) To store or retrieve a value from the query cache of an InnoDB table TBL,
any query must first ask InnoDB's permission. We must pass the thd as a
parameter because InnoDB will look at the trx id, if any, associated with
that thd. Also the full_name which is used as key to search for the table
object. The full_name is a string containing the normalized path to the
table in the canonical format.

3) Use of the query cache for InnoDB tables is now allowed also when
AUTOCOMMIT==0 or we are inside BEGIN ... COMMIT. Thus transactions no longer
put restrictions on the use of the query cache.
*/

/******************************************************************//**
The MySQL query cache uses this to check from InnoDB if the query cache at
the moment is allowed to operate on an InnoDB table. The SQL query must
be a non-locking SELECT.

The query cache is allowed to operate on certain query only if this function
returns TRUE for all tables in the query.

If thd is not in the autocommit state, this function also starts a new
transaction for thd if there is no active trx yet, and assigns a consistent
read view to it if there is no read view yet.

Why a deadlock of threads is not possible: the query cache calls this function
at the start of a SELECT processing. Then the calling thread cannot be
holding any InnoDB semaphores. The calling thread is holding the
query cache mutex, and this function will reserve the InnoDB trx_sys->mutex.
Thus, the 'rank' in sync0mutex.h of the MySQL query cache mutex is above
the InnoDB trx_sys->mutex.
@return TRUE if permitted, FALSE if not; note that the value FALSE
does not mean we should invalidate the query cache: invalidation is
called explicitly */
static
my_bool
innobase_query_caching_of_table_permitted(
/*======================================*/
	THD*	thd,		/*!< in: thd of the user who is trying to
				store a result to the query cache or
				retrieve it */
	char*	full_name,	/*!< in: normalized path to the table */
	uint	full_name_len,	/*!< in: length of the normalized path
                                to the table */
	ulonglong *unused)	/*!< unused for this engine */
{
	ibool	is_autocommit;
	trx_t*	trx;
	char	norm_name[1000];

	ut_a(full_name_len < 999);

	trx = check_trx_exists(thd);

	if (trx->isolation_level == TRX_ISO_SERIALIZABLE) {
		/* In the SERIALIZABLE mode we add LOCK IN SHARE MODE to every
		plain SELECT if AUTOCOMMIT is not on. */

		return((my_bool)FALSE);
	}

	if (trx->has_search_latch) {
		sql_print_error("The calling thread is holding the adaptive"
				" search, latch though calling"
				" innobase_query_caching_of_table_permitted.");
		trx_print(stderr, trx, 1024);
	}

	trx_search_latch_release_if_reserved(trx);

	innobase_srv_conc_force_exit_innodb(trx);

	if (!thd_test_options(thd, OPTION_NOT_AUTOCOMMIT | OPTION_BEGIN)) {

		is_autocommit = TRUE;
	} else {
		is_autocommit = FALSE;

	}

	if (is_autocommit && trx->n_mysql_tables_in_use == 0) {
		/* We are going to retrieve the query result from the query
		cache. This cannot be a store operation to the query cache
		because then MySQL would have locks on tables already.

		TODO: if the user has used LOCK TABLES to lock the table,
		then we open a transaction in the call of row_.. below.
		That trx can stay open until UNLOCK TABLES. The same problem
		exists even if we do not use the query cache. MySQL should be
		modified so that it ALWAYS calls some cleanup function when
		the processing of a query ends!

		We can imagine we instantaneously serialize this consistent
		read trx to the current trx id counter. If trx2 would have
		changed the tables of a query result stored in the cache, and
		trx2 would have already committed, making the result obsolete,
		then trx2 would have already invalidated the cache. Thus we
		can trust the result in the cache is ok for this query. */

		return((my_bool)TRUE);
	}

	/* Normalize the table name to InnoDB format */
	normalize_table_name(norm_name, full_name);

	innobase_register_trx(innodb_hton_ptr, thd, trx);

	if (row_search_check_if_query_cache_permitted(trx, norm_name)) {

		/* printf("Query cache for %s permitted\n", norm_name); */

		return((my_bool)TRUE);
	}

	/* printf("Query cache for %s NOT permitted\n", norm_name); */

	return((my_bool)FALSE);
}

/*****************************************************************//**
Invalidates the MySQL query cache for the table. */

void
innobase_invalidate_query_cache(
/*============================*/
	trx_t*		trx,		/*!< in: transaction which
					modifies the table */
	const char*	full_name,	/*!< in: concatenation of
					database name, null char NUL,
					table name, null char NUL;
					NOTE that in Windows this is
					always in LOWER CASE! */
	ulint		full_name_len)	/*!< in: full name length where
					also the null chars count */
{
	/* Note that the sync0mutex.h rank of the query cache mutex is just
	above the InnoDB trx_sys_t->lock. The caller of this function must
	not have latches of a lower rank. */

	/* Argument TRUE below means we are using transactions */
	mysql_query_cache_invalidate4(trx->mysql_thd,
				      full_name,
				      (uint32) full_name_len,
				      TRUE);
}

/*****************************************************************//**
Convert an SQL identifier to the MySQL system_charset_info (UTF-8)
and quote it if needed.
@return pointer to the end of buf */
static
char*
innobase_convert_identifier(
/*========================*/
	char*		buf,	/*!< out: buffer for converted identifier */
	ulint		buflen,	/*!< in: length of buf, in bytes */
	const char*	id,	/*!< in: identifier to convert */
	ulint		idlen,	/*!< in: length of id, in bytes */
	THD*		thd,	/*!< in: MySQL connection thread, or NULL */
	ibool		file_id)/*!< in: TRUE=id is a table or database name;
				FALSE=id is an UTF-8 string */
{
	const char*	s	= id;
	int		q;

	if (file_id) {

		char nz[MAX_TABLE_NAME_LEN + 1];
		char nz2[MAX_TABLE_NAME_LEN + 1];

		/* Decode the table name.  The MySQL function expects
		a NUL-terminated string.  The input and output strings
		buffers must not be shared. */
		ut_a(idlen <= MAX_TABLE_NAME_LEN);
		memcpy(nz, id, idlen);
		nz[idlen] = 0;

		s = nz2;
		idlen = explain_filename(thd, nz, nz2, sizeof nz2,
					 EXPLAIN_PARTITIONS_AS_COMMENT);
		goto no_quote;
	}

	/* See if the identifier needs to be quoted. */
	if (UNIV_UNLIKELY(!thd)) {
		q = '"';
	} else {
		q = get_quote_char_for_identifier(thd, s, (int) idlen);
	}

	if (q == EOF) {
no_quote:
		if (UNIV_UNLIKELY(idlen > buflen)) {
			idlen = buflen;
		}
		memcpy(buf, s, idlen);
		return(buf + idlen);
	}

	/* Quote the identifier. */
	if (buflen < 2) {
		return(buf);
	}

	*buf++ = q;
	buflen--;

	for (; idlen; idlen--) {
		int	c = *s++;
		if (UNIV_UNLIKELY(c == q)) {
			if (UNIV_UNLIKELY(buflen < 3)) {
				break;
			}

			*buf++ = c;
			*buf++ = c;
			buflen -= 2;
		} else {
			if (UNIV_UNLIKELY(buflen < 2)) {
				break;
			}

			*buf++ = c;
			buflen--;
		}
	}

	*buf++ = q;
	return(buf);
}

/*****************************************************************//**
Convert a table or index name to the MySQL system_charset_info (UTF-8)
and quote it if needed.
@return pointer to the end of buf */

char*
innobase_convert_name(
/*==================*/
	char*		buf,	/*!< out: buffer for converted identifier */
	ulint		buflen,	/*!< in: length of buf, in bytes */
	const char*	id,	/*!< in: identifier to convert */
	ulint		idlen,	/*!< in: length of id, in bytes */
	THD*		thd,	/*!< in: MySQL connection thread, or NULL */
	ibool		table_id)/*!< in: TRUE=id is a table or database name;
				FALSE=id is an index name */
{
	char*		s	= buf;
	const char*	bufend	= buf + buflen;

	if (table_id) {
		const char*	slash = (const char*) memchr(id, '/', idlen);
		if (!slash) {

			goto no_db_name;
		}

		/* Print the database name and table name separately. */
		s = innobase_convert_identifier(s, bufend - s, id, slash - id,
						thd, TRUE);
		if (UNIV_LIKELY(s < bufend)) {
			*s++ = '.';
			s = innobase_convert_identifier(s, bufend - s,
							slash + 1, idlen
							- (slash - id) - 1,
							thd, TRUE);
		}
	} else if (UNIV_UNLIKELY(*id == TEMP_INDEX_PREFIX)) {
		/* Temporary index name (smart ALTER TABLE) */
		const char temp_index_suffix[]= "--temporary--";

		s = innobase_convert_identifier(buf, buflen, id + 1, idlen - 1,
						thd, FALSE);
		if (s - buf + (sizeof temp_index_suffix - 1) < buflen) {
			memcpy(s, temp_index_suffix,
			       sizeof temp_index_suffix - 1);
			s += sizeof temp_index_suffix - 1;
		}
	} else {
no_db_name:
		s = innobase_convert_identifier(buf, buflen, id, idlen,
						thd, table_id);
	}

	return(s);
}

/*****************************************************************//**
A wrapper function of innobase_convert_name(), convert a table or
index name to the MySQL system_charset_info (UTF-8) and quote it if needed.
@return pointer to the end of buf */

void
innobase_format_name(
/*==================*/
	char*		buf,	/*!< out: buffer for converted identifier */
	ulint		buflen,	/*!< in: length of buf, in bytes */
	const char*	name,	/*!< in: index or table name to format */
	ibool		is_index_name) /*!< in: index name */
{
	const char*     bufend;

	bufend = innobase_convert_name(buf, buflen, name, strlen(name),
				       NULL, !is_index_name);

	ut_ad((ulint) (bufend - buf) < buflen);

	buf[bufend - buf] = '\0';
}

/**********************************************************************//**
Determines if the currently running transaction has been interrupted.
@return TRUE if interrupted */

ibool
trx_is_interrupted(
/*===============*/
	const trx_t*	trx)	/*!< in: transaction */
{
	return(trx && trx->mysql_thd && thd_killed(trx->mysql_thd));
}

/**********************************************************************//**
Determines if the currently running transaction is in strict mode.
@return TRUE if strict */

ibool
trx_is_strict(
/*==========*/
	trx_t*	trx)	/*!< in: transaction */
{
	return(trx && trx->mysql_thd && THDVAR(trx->mysql_thd, strict_mode));
}

/**********************************************************************//**
Determines if the current MySQL thread is running in strict mode.
If thd==NULL, THDVAR returns the global value of innodb-strict-mode.
@return TRUE if strict */
UNIV_INLINE
ibool
thd_is_strict(
/*==========*/
	THD*	thd)	/*!< in: MySQL thread descriptor */
{
	return(THDVAR(thd, strict_mode));
}

/**************************************************************//**
Resets some fields of a prebuilt struct. The template is used in fast
retrieval of just those column values MySQL needs in its processing. */
inline
void
ha_innobase::reset_template(void)
/*=============================*/
{
	ut_ad(prebuilt->magic_n == ROW_PREBUILT_ALLOCATED);
	ut_ad(prebuilt->magic_n2 == prebuilt->magic_n);

	prebuilt->keep_other_fields_on_keyread = 0;
	prebuilt->read_just_key = 0;
	prebuilt->in_fts_query = 0;
	/* Reset index condition pushdown state. */
	if (prebuilt->idx_cond) {
		prebuilt->idx_cond = NULL;
		prebuilt->idx_cond_n_cols = 0;
		/* Invalidate prebuilt->mysql_template
		in ha_innobase::write_row(). */
		prebuilt->template_type = ROW_MYSQL_NO_TEMPLATE;
	}
}

/*****************************************************************//**
Call this when you have opened a new table handle in HANDLER, before you
call index_read_idx() etc. Actually, we can let the cursor stay open even
over a transaction commit! Then you should call this before every operation,
fetch next etc. This function inits the necessary things even after a
transaction commit. */

void
ha_innobase::init_table_handle_for_HANDLER(void)
/*============================================*/
{
	/* If current thd does not yet have a trx struct, create one.
	If the current handle does not yet have a prebuilt struct, create
	one. Update the trx pointers in the prebuilt struct. Normally
	this operation is done in external_lock. */

	update_thd(ha_thd());

	/* Initialize the prebuilt struct much like it would be inited in
	external_lock */

	trx_search_latch_release_if_reserved(prebuilt->trx);

	innobase_srv_conc_force_exit_innodb(prebuilt->trx);

	/* If the transaction is not started yet, start it */

	trx_start_if_not_started_xa(prebuilt->trx, false);

	/* Assign a read view if the transaction does not have it yet */

	trx_assign_read_view(prebuilt->trx);

	innobase_register_trx(ht, user_thd, prebuilt->trx);

	/* We did the necessary inits in this function, no need to repeat them
	in row_search_for_mysql */

	prebuilt->sql_stat_start = FALSE;

	/* We let HANDLER always to do the reads as consistent reads, even
	if the trx isolation level would have been specified as SERIALIZABLE */

	prebuilt->select_lock_type = LOCK_NONE;
	prebuilt->stored_select_lock_type = LOCK_NONE;

	/* Always fetch all columns in the index record */

	prebuilt->hint_need_to_fetch_extra_cols = ROW_RETRIEVE_ALL_COLS;

	/* We want always to fetch all columns in the whole row? Or do
	we???? */

	prebuilt->used_in_HANDLER = TRUE;
	reset_template();
}

/*********************************************************************//**
Free tablespace resources allocated. */
static
void
innobase_space_shutdown()
/*=====================*/
{
	DBUG_ENTER("innobase_space_shutdown");

	srv_sys_space.shutdown();
	if (srv_tmp_space.get_sanity_check_status()
	    && !srv_read_only_mode) {
		srv_tmp_space.delete_files();
	}
	srv_tmp_space.shutdown();

	DBUG_VOID_RETURN;
}

/*********************************************************************//**
Free any resources that were allocated and return failure.
@return always return 1 */
static
int
innobase_init_abort()
/*=================*/
{
	DBUG_ENTER("innobase_init_abort");
	innobase_space_shutdown();
	DBUG_RETURN(1);
}

/*********************************************************************//**
Opens an InnoDB database.
@return 0 on success, 1 on failure */
static
int
innobase_init(
/*==========*/
	void	*p)	/*!< in: InnoDB handlerton */
{
	static char	current_dir[3];		/*!< Set if using current lib */
	int		err;
	char		*default_path;
	uint		format_id;
	ulong		num_pll_degree;

	DBUG_ENTER("innobase_init");
	handlerton* innobase_hton= (handlerton*) p;
	innodb_hton_ptr = innobase_hton;

	innobase_hton->state = SHOW_OPTION_YES;
	innobase_hton->db_type= DB_TYPE_INNODB;
	innobase_hton->savepoint_offset = sizeof(trx_named_savept_t);
	innobase_hton->close_connection = innobase_close_connection;
	innobase_hton->savepoint_set = innobase_savepoint;
	innobase_hton->savepoint_rollback = innobase_rollback_to_savepoint;
	innobase_hton->savepoint_rollback_can_release_mdl =
				innobase_rollback_to_savepoint_can_release_mdl;
	innobase_hton->savepoint_release = innobase_release_savepoint;
	innobase_hton->commit = innobase_commit;
	innobase_hton->rollback = innobase_rollback;
	innobase_hton->prepare = innobase_xa_prepare;
	innobase_hton->recover = innobase_xa_recover;
	innobase_hton->commit_by_xid = innobase_commit_by_xid;
	innobase_hton->rollback_by_xid = innobase_rollback_by_xid;
	innobase_hton->create = innobase_create_handler;
	innobase_hton->drop_database = innobase_drop_database;
	innobase_hton->panic = innobase_end;

	innobase_hton->start_consistent_snapshot =
		innobase_start_trx_and_assign_read_view;

	innobase_hton->flush_logs = innobase_flush_logs;
	innobase_hton->show_status = innobase_show_status;
	innobase_hton->flags = HTON_SUPPORTS_EXTENDED_KEYS;

	innobase_hton->release_temporary_latches =
		innobase_release_temporary_latches;

	innobase_hton->data = &innodb_api_cb;

	ut_a(DATA_MYSQL_TRUE_VARCHAR == (ulint)MYSQL_TYPE_VARCHAR);

#ifndef DBUG_OFF
	static const char	test_filename[] = "-@";
	char			test_tablename[sizeof test_filename
				+ sizeof(srv_mysql50_table_name_prefix) - 1];
	if ((sizeof(test_tablename)) - 1
			!= filename_to_tablename(test_filename,
						 test_tablename,
						 sizeof(test_tablename), true)
			|| strncmp(test_tablename,
				   srv_mysql50_table_name_prefix,
				   sizeof(srv_mysql50_table_name_prefix) - 1)
			|| strcmp(test_tablename
				  + sizeof(srv_mysql50_table_name_prefix) - 1,
				  test_filename)) {

		sql_print_error("tablename encoding has been changed");
		DBUG_RETURN(innobase_init_abort());
	}
#endif /* DBUG_OFF */

	/* Check that values don't overflow on 32-bit systems. */
	if (sizeof(ulint) == 4) {
		if (innobase_buffer_pool_size > UINT_MAX32) {
			sql_print_error(
				"innodb_buffer_pool_size can't be over 4GB"
				" on 32-bit systems");

			DBUG_RETURN(innobase_init_abort());
		}
	}

	os_innodb_umask = (ulint) my_umask;

	/* First calculate the default path for innodb_data_home_dir etc.,
	in case the user has not given any value.

	Note that when using the embedded server, the datadirectory is not
	necessarily the current directory of this program. */

	if (mysqld_embedded) {
		default_path = mysql_real_data_home;
		fil_path_to_mysql_datadir = mysql_real_data_home;
	} else {
		/* It's better to use current lib, to keep paths short */
		current_dir[0] = FN_CURLIB;
		current_dir[1] = FN_LIBCHAR;
		current_dir[2] = 0;
		default_path = current_dir;
	}

	ut_a(default_path);

	/* Set InnoDB initialization parameters according to the values
	read from MySQL .cnf file */

	/* The default dir for data files is the datadir of MySQL */

	srv_data_home = innobase_data_home_dir
		? innobase_data_home_dir : default_path;

	/*--------------- Shared tablespaces -------------------------*/

	/* Set default InnoDB temp data file size to 12 MB and let it be
	auto-extending. */
	if (!innobase_data_file_path) {
		innobase_data_file_path = (char*) "ibdata1:12M:autoextend";
	}

	srv_sys_space.set_space_id(TRX_SYS_SPACE);
	srv_sys_space.set_name("innodb_system_tablespace");
	srv_sys_space.set_path(srv_data_home);

	/* Supports raw devices */
	if (!srv_sys_space.parse(innobase_data_file_path, true)) {
		DBUG_RETURN(innobase_init_abort());
	}

	/* Set default InnoDB temp data file size to 12 MB and let it be
	auto-extending. */

	if (!innobase_temp_data_file_path) {
		innobase_temp_data_file_path = (char*) "ibtmp1:12M:autoextend";
	}

	/* We set the temporary tablspace id later, after recovery. */

	/* Doesn't support raw devices. */
	srv_tmp_space.set_name("innodb_temporary_tablespace");
	srv_tmp_space.set_path(srv_data_home);
	if (!srv_tmp_space.parse(innobase_temp_data_file_path, false)) {
		DBUG_RETURN(innobase_init_abort());
	}

	/* Perform all sanity check before we take action of deleting files*/
	if (srv_sys_space.intersection(&srv_tmp_space)) {
		sql_print_error("%s and %s file names seem to be the same.",
			srv_tmp_space.name(), srv_sys_space.name());
		DBUG_RETURN(innobase_init_abort());
	}

	/* -------------- All log files ---------------------------*/

	/* The default dir for log files is the datadir of MySQL */

	if (!srv_log_group_home_dir) {
		srv_log_group_home_dir = default_path;
	}


	os_normalize_path_for_win(srv_log_group_home_dir);

	if (strchr(srv_log_group_home_dir, ';')) {
		sql_print_error("syntax error in innodb_log_group_home_dir");
		DBUG_RETURN(innobase_init_abort());
	}

	/* Validate the file format by animal name */
	if (innobase_file_format_name != NULL) {

		format_id = innobase_file_format_name_lookup(
			innobase_file_format_name);

		if (format_id > UNIV_FORMAT_MAX) {

			sql_print_error("InnoDB: wrong innodb_file_format.");

		DBUG_RETURN(innobase_init_abort());
		}
	} else {
		/* Set it to the default file format id. Though this
		should never happen. */
		format_id = 0;
	}

	srv_file_format = format_id;

	/* Given the type of innobase_file_format_name we have little
	choice but to cast away the constness from the returned name.
	innobase_file_format_name is used in the MySQL set variable
	interface and so can't be const. */

	innobase_file_format_name =
		(char*) trx_sys_file_format_id_to_name(format_id);

	/* Check innobase_file_format_check variable */
	if (!innobase_file_format_check) {

		/* Set the value to disable checking. */
		srv_max_file_format_at_startup = UNIV_FORMAT_MAX + 1;

	} else {

		/* Set the value to the lowest supported format. */
		srv_max_file_format_at_startup = UNIV_FORMAT_MIN;
	}

	/* Did the user specify a format name that we support?
	As a side effect it will update the variable
	srv_max_file_format_at_startup */
	if (innobase_file_format_validate_and_set(
			innobase_file_format_max) < 0) {

		sql_print_error("InnoDB: invalid"
				" innodb_file_format_max value:"
				" should be any value up to %s or its"
				" equivalent numeric id",
				trx_sys_file_format_id_to_name(
					UNIV_FORMAT_MAX));

		DBUG_RETURN(innobase_init_abort());
	}

	if (innobase_change_buffering) {
		ulint	use;

		for (use = 0;
		     use < UT_ARR_SIZE(innobase_change_buffering_values);
		     use++) {
			if (!innobase_strcasecmp(
				    innobase_change_buffering,
				    innobase_change_buffering_values[use])) {
				ibuf_use = (ibuf_use_t) use;
				goto innobase_change_buffering_inited_ok;
			}
		}

		sql_print_error("InnoDB: invalid value"
				" innodb_change_buffering=%s",
				innobase_change_buffering);
		DBUG_RETURN(innobase_init_abort());
	}

innobase_change_buffering_inited_ok:
	ut_a((ulint) ibuf_use < UT_ARR_SIZE(innobase_change_buffering_values));
	innobase_change_buffering = (char*)
		innobase_change_buffering_values[ibuf_use];

	/* Check that interdependent parameters have sane values. */
	if (srv_max_buf_pool_modified_pct < srv_max_dirty_pages_pct_lwm) {
		sql_print_warning("InnoDB: innodb_max_dirty_pages_pct_lwm"
				  " cannot be set higher than"
				  " innodb_max_dirty_pages_pct.\n"
				  "InnoDB: Setting"
				  " innodb_max_dirty_pages_pct_lwm to %lu\n",
				  srv_max_buf_pool_modified_pct);

		srv_max_dirty_pages_pct_lwm = srv_max_buf_pool_modified_pct;
	}

	if (srv_max_io_capacity == SRV_MAX_IO_CAPACITY_DUMMY_DEFAULT) {

		if (srv_io_capacity >= SRV_MAX_IO_CAPACITY_LIMIT / 2) {
			/* Avoid overflow. */
			srv_max_io_capacity = SRV_MAX_IO_CAPACITY_LIMIT;
		} else {
			/* The user has not set the value. We should
			set it based on innodb_io_capacity. */
<<<<<<< HEAD
			srv_max_io_capacity =
				(ulong) ut_max(2 * srv_io_capacity, 2000);
=======
			srv_max_io_capacity = static_cast<ulong>(
				ut_max(2 * srv_io_capacity, 2000));
>>>>>>> b7095272
		}

	} else if (srv_max_io_capacity < srv_io_capacity) {
		sql_print_warning("InnoDB: innodb_io_capacity"
				  " cannot be set higher than"
				  " innodb_io_capacity_max.\n"
				  "InnoDB: Setting"
				  " innodb_io_capacity to %lu\n",
				  srv_max_io_capacity);

		srv_io_capacity = srv_max_io_capacity;
	}

	if (!is_filename_allowed(srv_buf_dump_filename,
				 strlen(srv_buf_dump_filename), FALSE)) {
		sql_print_error("InnoDB: innodb_buffer_pool_filename"
			" cannot have colon (:) in the file name.");
		DBUG_RETURN(innobase_init_abort());
	}

	/* --------------------------------------------------*/

	srv_file_flush_method_str = innobase_file_flush_method;

	srv_log_file_size = (ib_uint64_t) innobase_log_file_size;

	/* Check that the value of system variable innodb_page_size was
	set correctly.  Its value was put into srv_page_size. If valid,
	return the associated srv_page_size_shift.*/
	srv_page_size_shift = innodb_page_size_validate(srv_page_size);
	if (!srv_page_size_shift) {
		sql_print_error("InnoDB: Invalid page size=%lu.\n",
				srv_page_size);
		DBUG_RETURN(innobase_init_abort());
	}

	if (UNIV_PAGE_SIZE_DEF != srv_page_size) {
		ib_logf(IB_LOG_LEVEL_WARN,
			"innodb-page-size has been changed"
			" from the default value %d to %lu.",
			UNIV_PAGE_SIZE_DEF, srv_page_size);
	}

	if (srv_log_write_ahead_size > srv_page_size) {
		srv_log_write_ahead_size = srv_page_size;
	} else {
		ulong	srv_log_write_ahead_size_tmp = OS_FILE_LOG_BLOCK_SIZE;

		while (srv_log_write_ahead_size_tmp
		       < srv_log_write_ahead_size) {
			srv_log_write_ahead_size_tmp
				= srv_log_write_ahead_size_tmp * 2;
		}
		if (srv_log_write_ahead_size_tmp
		    != srv_log_write_ahead_size) {
			srv_log_write_ahead_size
				= srv_log_write_ahead_size_tmp / 2;
		}
	}

	srv_log_buffer_size = (ulint) innobase_log_buffer_size;

	srv_buf_pool_size = (ulint) innobase_buffer_pool_size;

	srv_mem_pool_size = (ulint) innobase_additional_mem_pool_size;

	if (innobase_additional_mem_pool_size
	    != 8*1024*1024L /* the default */ ) {

		ib_logf(IB_LOG_LEVEL_WARN,
			"Using innodb_additional_mem_pool_size is DEPRECATED."
			" This option may be removed in future releases,"
			" together with the option innodb_use_sys_malloc"
			" and with the InnoDB's internal memory allocator.");
	}

	if (!srv_use_sys_malloc ) {
		ib_logf(IB_LOG_LEVEL_WARN,
			"Setting innodb_use_sys_malloc to FALSE is DEPRECATED."
			" This option may be removed in future releases,"
			" together with the InnoDB's internal memory"
			" allocator.");
	}

	srv_n_file_io_threads = (ulint) innobase_file_io_threads;
	srv_n_read_io_threads = (ulint) innobase_read_io_threads;
	srv_n_write_io_threads = (ulint) innobase_write_io_threads;

	srv_use_doublewrite_buf = (ibool) innobase_use_doublewrite;

	if (!innobase_use_checksums) {
		ib_logf(IB_LOG_LEVEL_WARN,
			"Setting innodb_checksums to OFF is DEPRECATED."
			" This option may be removed in future releases. You"
			" should set innodb_checksum_algorithm=NONE instead.");
		srv_checksum_algorithm = SRV_CHECKSUM_ALGORITHM_NONE;
	}

#ifdef HAVE_LARGE_PAGES
	if ((os_use_large_pages = (ibool) my_use_large_pages)) {
		os_large_page_size = (ulint) opt_large_page_size;
	}
#endif

	row_rollback_on_timeout = (ibool) innobase_rollback_on_timeout;

	srv_locks_unsafe_for_binlog = (ibool) innobase_locks_unsafe_for_binlog;
	if (innobase_locks_unsafe_for_binlog) {
		ib_logf(IB_LOG_LEVEL_WARN,
			"Using innodb_locks_unsafe_for_binlog is DEPRECATED."
			" This option may be removed in future releases."
			" Please use READ COMMITTED transaction isolation"
			" level instead; %s", SET_TRANSACTION_MSG);
	}

	if (innobase_open_files < 10) {
		innobase_open_files = 300;
		if (srv_file_per_table && table_cache_size > 300) {
			innobase_open_files = table_cache_size;
		}
	}
	srv_max_n_open_files = (ulint) innobase_open_files;
	srv_innodb_status = (ibool) innobase_create_status_file;

	srv_print_verbose_log = mysqld_embedded ? 0 : 1;

	/* Round up fts_sort_pll_degree to nearest power of 2 number */
	for (num_pll_degree = 1;
	     num_pll_degree < fts_sort_pll_degree;
	     num_pll_degree <<= 1) {

		/* No op */
	}

	fts_sort_pll_degree = num_pll_degree;

	/* Store the default charset-collation number of this MySQL
	installation */

	data_mysql_default_charset_coll = (ulint) default_charset_info->number;

	innobase_commit_concurrency_init_default();

#ifdef HAVE_PSI_INTERFACE
	/* Register keys with MySQL performance schema */
	int	count;

	count = array_elements(all_pthread_mutexes);
 	mysql_mutex_register("innodb", all_pthread_mutexes, count);

# ifdef UNIV_PFS_MUTEX
	count = array_elements(all_innodb_mutexes);
	mysql_mutex_register("innodb", all_innodb_mutexes, count);
# endif /* UNIV_PFS_MUTEX */

# ifdef UNIV_PFS_RWLOCK
	count = array_elements(all_innodb_rwlocks);
	mysql_rwlock_register("innodb", all_innodb_rwlocks, count);
# endif /* UNIV_PFS_MUTEX */

# ifdef UNIV_PFS_THREAD
	count = array_elements(all_innodb_threads);
	mysql_thread_register("innodb", all_innodb_threads, count);
# endif /* UNIV_PFS_THREAD */

# ifdef UNIV_PFS_IO
	count = array_elements(all_innodb_files);
	mysql_file_register("innodb", all_innodb_files, count);
# endif /* UNIV_PFS_IO */

	count = array_elements(all_innodb_conds);
	mysql_cond_register("innodb", all_innodb_conds, count);
#endif /* HAVE_PSI_INTERFACE */

	/* Since we in this module access directly the fields of a trx
	struct, and due to different headers and flags it might happen that
	ib_mutex_t has a different size in this module and in InnoDB
	modules, we check at run time that the size is the same in
	these compilation modules. */

	err = innobase_start_or_create_for_mysql();

	if (err != DB_SUCCESS) {
		DBUG_RETURN(innobase_init_abort());
	}

	/* Adjust the innodb_undo_logs config object */
	innobase_undo_logs_init_default_max();

	innobase_old_blocks_pct = static_cast<uint>(
		buf_LRU_old_ratio_update(innobase_old_blocks_pct, TRUE));

	ibuf_max_size_update(innobase_change_buffer_max_size);

	innobase_open_tables = hash_create(200);
	mysql_mutex_init(innobase_share_mutex_key,
			 &innobase_share_mutex,
			 MY_MUTEX_INIT_FAST);
	mysql_mutex_init(commit_cond_mutex_key,
			 &commit_cond_m, MY_MUTEX_INIT_FAST);
	mysql_cond_init(commit_cond_key, &commit_cond, NULL);
	innodb_inited= 1;
#ifdef MYSQL_DYNAMIC_PLUGIN
	if (innobase_hton != p) {
		innobase_hton = reinterpret_cast<handlerton*>(p);
		*innobase_hton = *innodb_hton_ptr;
	}
#endif /* MYSQL_DYNAMIC_PLUGIN */

	/* Get the current high water mark format. */
	innobase_file_format_max = (char*) trx_sys_file_format_max_get();

	/* Currently, monitor counter information are not persistent. */
	memset(monitor_set_tbl, 0, sizeof monitor_set_tbl);

	memset(innodb_counter_value, 0, sizeof innodb_counter_value);

	/* Do this as late as possible so server is fully starts up,
	since  we might get some initial stats if user choose to turn
	on some counters from start up */
	if (innobase_enable_monitor_counter) {
		innodb_enable_monitor_at_startup(
			innobase_enable_monitor_counter);
	}

	/* Turn on monitor counters that are default on */
	srv_mon_default_on();


#ifdef UNIV_COMPILE_TEST_FUNCS
	/* Unit Tests */
	test_make_filepath();
//	test_dict_stats_all();
#if defined(HAVE_SYS_TYPES_H) && defined(HAVE_SYS_TIME_H) && defined(HAVE_RESOURCE_H)
	test_row_raw_format_int();
#endif
#endif /* UNIV_COMPILE_TEST_FUNCS */

	DBUG_RETURN(0);
}

/*******************************************************************//**
Closes an InnoDB database.
@return TRUE if error */
static
int
innobase_end(
/*=========*/
	handlerton*		hton,	/*!< in/out: InnoDB handlerton */
	ha_panic_function	type __attribute__((unused)))
					/*!< in: ha_panic() parameter */
{
	int	err= 0;

	DBUG_ENTER("innobase_end");
	DBUG_ASSERT(hton == innodb_hton_ptr);

	if (innodb_inited) {

		srv_fast_shutdown = (ulint) innobase_fast_shutdown;

		innodb_inited = 0;
		hash_table_free(innobase_open_tables);
		innobase_open_tables = NULL;

		if (innobase_shutdown_for_mysql() != DB_SUCCESS) {
			err = 1;
		}

		innobase_space_shutdown();

		mysql_mutex_destroy(&innobase_share_mutex);
		mysql_mutex_destroy(&commit_cond_m);
		mysql_cond_destroy(&commit_cond);
	}

	DBUG_RETURN(err);
}

/****************************************************************//**
Flushes InnoDB logs to disk and makes a checkpoint. Really, a commit flushes
the logs, and the name of this function should be innobase_checkpoint.
@return TRUE if error */
static
bool
innobase_flush_logs(
/*================*/
	handlerton*	hton)	/*!< in/out: InnoDB handlerton */
{
	bool	result = 0;

	DBUG_ENTER("innobase_flush_logs");
	DBUG_ASSERT(hton == innodb_hton_ptr);

	if (!srv_read_only_mode) {
		log_buffer_flush_to_disk();
	}

	DBUG_RETURN(result);
}

/*****************************************************************//**
Commits a transaction in an InnoDB database. */
static
void
innobase_commit_low(
/*================*/
	trx_t*	trx)	/*!< in: transaction handle */
{
	if (trx_is_started(trx)) {

		trx_commit_for_mysql(trx);
	}
}

/*****************************************************************//**
Creates an InnoDB transaction struct for the thd if it does not yet have one.
Starts a new InnoDB transaction if a transaction is not yet started. And
assigns a new snapshot for a consistent read if the transaction does not yet
have one.
@return 0 */
static
int
innobase_start_trx_and_assign_read_view(
/*====================================*/
	handlerton*	hton,	/*!< in: InnoDB handlerton */
	THD*		thd)	/*!< in: MySQL thread handle of the user for
				whom the transaction should be committed */
{
	trx_t*	trx;

	DBUG_ENTER("innobase_start_trx_and_assign_read_view");
	DBUG_ASSERT(hton == innodb_hton_ptr);

	/* Create a new trx struct for thd, if it does not yet have one */

	trx = check_trx_exists(thd);

	/* This is just to play safe: release a possible FIFO ticket and
	search latch. Since we can potentially reserve the trx_sys->mutex,
	we have to release the search system latch first to obey the latching
	order. */

	trx_search_latch_release_if_reserved(trx);

	innobase_srv_conc_force_exit_innodb(trx);

	/* If the transaction is not started yet, start it */

	trx_start_if_not_started_xa(trx, false);

	/* Assign a read view if the transaction does not have it yet.
	Do this only if transaction is using REPEATABLE READ isolation
	level. */
	trx->isolation_level = innobase_map_isolation_level(
		thd_get_trx_isolation(thd));

	if (trx->isolation_level == TRX_ISO_REPEATABLE_READ) {
		trx_assign_read_view(trx);
	} else {
		push_warning_printf(thd, Sql_condition::SL_WARNING,
				    HA_ERR_UNSUPPORTED,
				    "InnoDB: WITH CONSISTENT SNAPSHOT"
				    " was ignored because this phrase"
				    " can only be used with"
				    " REPEATABLE READ isolation level.");
	}

	/* Set the MySQL flag to mark that there is an active transaction */

	innobase_register_trx(hton, current_thd, trx);

	DBUG_RETURN(0);
}

/*****************************************************************//**
Commits a transaction in an InnoDB database or marks an SQL statement
ended.
@return 0 */
static
int
innobase_commit(
/*============*/
	handlerton*	hton,		/*!< in: InnoDB handlerton */
	THD*		thd,		/*!< in: MySQL thread handle of the
					user for whom the transaction should
					be committed */
	bool		commit_trx)	/*!< in: true - commit transaction
					false - the current SQL statement
					ended */
{
	trx_t*		trx;

	DBUG_ENTER("innobase_commit");
	DBUG_ASSERT(hton == innodb_hton_ptr);
	DBUG_PRINT("trans", ("ending transaction"));

	trx = check_trx_exists(thd);

	ut_ad(trx->dict_operation_lock_mode == 0);
	ut_ad(trx->dict_operation == TRX_DICT_OP_NONE);

	/* Since we will reserve the trx_sys->mutex, we have to release
	the search system latch first to obey the latching order. */

	if (trx->has_search_latch) {
		trx_search_latch_release_if_reserved(trx);
	}

	/* Transaction is deregistered only in a commit or a rollback. If
	it is deregistered we know there cannot be resources to be freed
	and we could return immediately.  For the time being, we play safe
	and do the cleanup though there should be nothing to clean up. */

	if (!trx_is_registered_for_2pc(trx) && trx_is_started(trx)) {

		sql_print_error("Transaction not registered for MySQL 2PC,"
				" but transaction is active");
	}

	bool	read_only = trx->read_only || trx->id == 0;

	if (commit_trx
	    || (!thd_test_options(thd, OPTION_NOT_AUTOCOMMIT | OPTION_BEGIN))) {

		/* We were instructed to commit the whole transaction, or
		this is an SQL statement end and autocommit is on */

		/* We need current binlog position for ibbackup to work. */

		if (!read_only) {

			while (innobase_commit_concurrency > 0) {

				mysql_mutex_lock(&commit_cond_m);

				++commit_threads;

				if (commit_threads
				    <= innobase_commit_concurrency) {

					mysql_mutex_unlock(&commit_cond_m);
					break;
				}

				--commit_threads;

				mysql_cond_wait(&commit_cond, &commit_cond_m);

				mysql_mutex_unlock(&commit_cond_m);
			}

			/* The following call reads the binary log position of
			the transaction being committed.

			Binary logging of other engines is not relevant to
			InnoDB as all InnoDB requires is that committing
			InnoDB transactions appear in the same order in the
			MySQL binary log as they appear in InnoDB logs, which
			is guaranteed by the server.

			If the binary log is not enabled, or the transaction
			is not written to the binary log, the file name will
			be a NULL pointer. */
			unsigned long long pos;

			thd_binlog_pos(thd, &trx->mysql_log_file_name, &pos);

			trx->mysql_log_offset = static_cast<ib_int64_t>(pos);

			/* Don't do write + flush right now. For group commit
			to work we want to do the flush later. */
			trx->flush_log_later = true;
		}

		innobase_commit_low(trx);

		if (!read_only) {
			trx->flush_log_later = false;

			if (innobase_commit_concurrency > 0) {

				mysql_mutex_lock(&commit_cond_m);

				ut_ad(commit_threads > 0);
				--commit_threads;

				mysql_cond_signal(&commit_cond);

				mysql_mutex_unlock(&commit_cond_m);
			}
		}

		trx_deregister_from_2pc(trx);

		/* Now do a write + flush of logs. */
		if (!read_only) {
			trx_commit_complete_for_mysql(trx);
		}
	} else {
		/* We just mark the SQL statement ended and do not do a
		transaction commit */

		/* If we had reserved the auto-inc lock for some
		table in this SQL statement we release it now */

		if (!read_only) {
			lock_unlock_table_autoinc(trx);
		}

		/* Store the current undo_no of the transaction so that we
		know where to roll back if we have to roll back the next
		SQL statement */

		trx_mark_sql_stat_end(trx);
	}

	/* Reset the number AUTO-INC rows required */
	trx->n_autoinc_rows = 0;

	/* This is a statement level variable. */
	trx->fts_next_doc_id = 0;

	innobase_srv_conc_force_exit_innodb(trx);

	/* Tell the InnoDB server that there might be work for utility
	threads: */
	if (!read_only) {
		srv_active_wake_master_thread();
	}

	DBUG_RETURN(0);
}

/*****************************************************************//**
Rolls back a transaction or the latest SQL statement.
@return 0 or error number */
static
int
innobase_rollback(
/*==============*/
	handlerton*	hton,		/*!< in: InnoDB handlerton */
	THD*		thd,		/*!< in: handle to the MySQL thread
					of the user whose transaction should
					be rolled back */
	bool		rollback_trx)	/*!< in: TRUE - rollback entire
					transaction FALSE - rollback the current
					statement only */
{
	dberr_t	error;
	trx_t*	trx;

	DBUG_ENTER("innobase_rollback");
	DBUG_ASSERT(hton == innodb_hton_ptr);
	DBUG_PRINT("trans", ("aborting transaction"));

	trx = check_trx_exists(thd);
	ut_ad(trx->dict_operation_lock_mode == 0);
	ut_ad(trx->dict_operation == TRX_DICT_OP_NONE);

	/* Release a possible FIFO ticket and search latch. Since we will
	reserve the trx_sys->mutex, we have to release the search system
	latch first to obey the latching order. */

	trx_search_latch_release_if_reserved(trx);

	innobase_srv_conc_force_exit_innodb(trx);

	trx->n_autoinc_rows = 0; /* Reset the number AUTO-INC rows required */

	/* If we had reserved the auto-inc lock for some table (if
	we come here to roll back the latest SQL statement) we
	release it now before a possibly lengthy rollback */

	lock_unlock_table_autoinc(trx);

	/* This is a statement level variable. */
	trx->fts_next_doc_id = 0;

	if (rollback_trx
	    || !thd_test_options(thd, OPTION_NOT_AUTOCOMMIT | OPTION_BEGIN)) {

		error = trx_rollback_for_mysql(trx);
		trx_deregister_from_2pc(trx);
	} else {
		error = trx_rollback_last_sql_stat_for_mysql(trx);
	}

	DBUG_RETURN(convert_error_code_to_mysql(error, 0, NULL));
}

/*****************************************************************//**
Rolls back a transaction
@return 0 or error number */
static
int
innobase_rollback_trx(
/*==================*/
	trx_t*	trx)	/*!< in: transaction */
{
	dberr_t	error = DB_SUCCESS;

	DBUG_ENTER("innobase_rollback_trx");
	DBUG_PRINT("trans", ("aborting transaction"));

	/* Release a possible FIFO ticket and search latch. Since we will
	reserve the trx_sys->mutex, we have to release the search system
	latch first to obey the latching order. */

	trx_search_latch_release_if_reserved(trx);

	innobase_srv_conc_force_exit_innodb(trx);

	/* If we had reserved the auto-inc lock for some table (if
	we come here to roll back the latest SQL statement) we
	release it now before a possibly lengthy rollback */

	lock_unlock_table_autoinc(trx);

	if (trx_is_rseg_updated(trx)) {
		error = trx_rollback_for_mysql(trx);
	}

	DBUG_RETURN(convert_error_code_to_mysql(error, 0, NULL));
}

/*****************************************************************//**
Rolls back a transaction to a savepoint.
@return 0 if success, HA_ERR_NO_SAVEPOINT if no savepoint with the
given name */
static
int
innobase_rollback_to_savepoint(
/*===========================*/
	handlerton*	hton,		/*!< in: InnoDB handlerton */
	THD*		thd,		/*!< in: handle to the MySQL thread
					of the user whose transaction should
					be rolled back to savepoint */
	void*		savepoint)	/*!< in: savepoint data */
{
	ib_int64_t	mysql_binlog_cache_pos;
	dberr_t		error;
	trx_t*		trx;
	char		name[64];

	DBUG_ENTER("innobase_rollback_to_savepoint");
	DBUG_ASSERT(hton == innodb_hton_ptr);

	trx = check_trx_exists(thd);

	/* Release a possible FIFO ticket and search latch. Since we will
	reserve the trx_sys->mutex, we have to release the search system
	latch first to obey the latching order. */

	trx_search_latch_release_if_reserved(trx);

	innobase_srv_conc_force_exit_innodb(trx);

	/* TODO: use provided savepoint data area to store savepoint data */

	longlong2str((ulint) savepoint, name, 36);

	error = trx_rollback_to_savepoint_for_mysql(
		trx, name, &mysql_binlog_cache_pos);

	if (error == DB_SUCCESS && trx->fts_trx != NULL) {
		fts_savepoint_rollback(trx, name);
	}

	DBUG_RETURN(convert_error_code_to_mysql(error, 0, NULL));
}

/*****************************************************************//**
Check whether innodb state allows to safely release MDL locks after
rollback to savepoint.
When binlog is on, MDL locks acquired after savepoint unit are not
released if there are any locks held in InnoDB.
@return true if it is safe, false if its not safe. */
static
bool
innobase_rollback_to_savepoint_can_release_mdl(
/*===========================================*/
	handlerton*	hton,		/*!< in: InnoDB handlerton */
	THD*		thd)		/*!< in: handle to the MySQL thread
					of the user whose transaction should
					be rolled back to savepoint */
{
	trx_t*		trx;

	DBUG_ENTER("innobase_rollback_to_savepoint_can_release_mdl");
	DBUG_ASSERT(hton == innodb_hton_ptr);

	trx = check_trx_exists(thd);
	ut_ad(trx);

        /* If transaction has not acquired any locks then it is safe
	   to release MDL after rollback to savepoint */
	if (!(UT_LIST_GET_LEN(trx->lock.trx_locks))) {
		DBUG_RETURN(true);
	}

	DBUG_RETURN(false);
}

/*****************************************************************//**
Release transaction savepoint name.
@return 0 if success, HA_ERR_NO_SAVEPOINT if no savepoint with the
given name */
static
int
innobase_release_savepoint(
/*=======================*/
	handlerton*	hton,		/*!< in: handlerton for InnoDB */
	THD*		thd,		/*!< in: handle to the MySQL thread
					of the user whose transaction's
					savepoint should be released */
	void*		savepoint)	/*!< in: savepoint data */
{
	dberr_t		error;
	trx_t*		trx;
	char		name[64];

	DBUG_ENTER("innobase_release_savepoint");
	DBUG_ASSERT(hton == innodb_hton_ptr);

	trx = check_trx_exists(thd);

	/* TODO: use provided savepoint data area to store savepoint data */

	longlong2str((ulint) savepoint, name, 36);

	error = trx_release_savepoint_for_mysql(trx, name);

	if (error == DB_SUCCESS && trx->fts_trx != NULL) {
		fts_savepoint_release(trx, name);
	}

	DBUG_RETURN(convert_error_code_to_mysql(error, 0, NULL));
}

/*****************************************************************//**
Sets a transaction savepoint.
@return always 0, that is, always succeeds */
static
int
innobase_savepoint(
/*===============*/
	handlerton*	hton,	/*!< in: handle to the InnoDB handlerton */
	THD*	thd,		/*!< in: handle to the MySQL thread */
	void*	savepoint)	/*!< in: savepoint data */
{
	dberr_t	error;
	trx_t*	trx;

	DBUG_ENTER("innobase_savepoint");
	DBUG_ASSERT(hton == innodb_hton_ptr);

	/* In the autocommit mode there is no sense to set a savepoint
	(unless we are in sub-statement), so SQL layer ensures that
	this method is never called in such situation.  */

	trx = check_trx_exists(thd);

	/* Release a possible FIFO ticket and search latch. Since we will
	reserve the trx_sys->mutex, we have to release the search system
	latch first to obey the latching order. */

	trx_search_latch_release_if_reserved(trx);

	innobase_srv_conc_force_exit_innodb(trx);

	/* Cannot happen outside of transaction */
	DBUG_ASSERT(trx_is_registered_for_2pc(trx));

	/* TODO: use provided savepoint data area to store savepoint data */
	char name[64];
	longlong2str((ulint) savepoint,name,36);

	error = trx_savepoint_for_mysql(trx, name, (ib_int64_t)0);

	if (error == DB_SUCCESS && trx->fts_trx != NULL) {
		fts_savepoint_take(trx, trx->fts_trx, name);
	}

	DBUG_RETURN(convert_error_code_to_mysql(error, 0, NULL));
}

/*****************************************************************//**
Frees a possible InnoDB trx object associated with the current THD.
@return 0 or error number */
static
int
innobase_close_connection(
/*======================*/
	handlerton*	hton,	/*!< in: innobase handlerton */
	THD*		thd)	/*!< in: handle to the MySQL thread of the user
				whose resources should be free'd */
{
	trx_t*	trx;

	DBUG_ENTER("innobase_close_connection");
	DBUG_ASSERT(hton == innodb_hton_ptr);
	trx = thd_to_trx(thd);

	ut_a(trx);

	if (!trx_is_registered_for_2pc(trx) && trx_is_started(trx)) {

		sql_print_error("Transaction not registered for MySQL 2PC,"
				" but transaction is active");
	}

	if (trx_is_started(trx)) {

		sql_print_warning(
			"MySQL is closing a connection that has an active"
			" InnoDB transaction. " TRX_ID_FMT " row modifications"
			" will roll back.",
			trx->undo_no);
	}

	innobase_rollback_trx(trx);

	trx_free_for_mysql(trx);

	DBUG_RETURN(0);
}

/*****************************************************************//**
Frees a possible InnoDB trx object associated with the current THD.
@return 0 or error number */

int
innobase_close_thd(
/*===============*/
	THD*		thd)	/*!< in: handle to the MySQL thread of the user
				whose resources should be free'd */
{
	trx_t*	trx = thd_to_trx(thd);

	if (!trx) {
		return(0);
	}

	return(innobase_close_connection(innodb_hton_ptr, thd));
}

/*************************************************************************//**
** InnoDB database tables
*****************************************************************************/

/****************************************************************//**
Get the record format from the data dictionary.
@return one of ROW_TYPE_REDUNDANT, ROW_TYPE_COMPACT,
ROW_TYPE_COMPRESSED, ROW_TYPE_DYNAMIC */

enum row_type
ha_innobase::get_row_type() const
/*=============================*/
{
	if (prebuilt && prebuilt->table) {
		const ulint	flags = prebuilt->table->flags;

		switch (dict_tf_get_rec_format(flags)) {
		case REC_FORMAT_REDUNDANT:
			return(ROW_TYPE_REDUNDANT);
		case REC_FORMAT_COMPACT:
			return(ROW_TYPE_COMPACT);
		case REC_FORMAT_COMPRESSED:
			return(ROW_TYPE_COMPRESSED);
		case REC_FORMAT_DYNAMIC:
			return(ROW_TYPE_DYNAMIC);
		}
	}
	ut_ad(0);
	return(ROW_TYPE_NOT_USED);
}

/****************************************************************//**
Get the table flags to use for the statement.
@return table flags */

handler::Table_flags
ha_innobase::table_flags() const
/*============================*/
{
	/* Need to use tx_isolation here since table flags is (also)
	called before prebuilt is inited. */
	ulong const tx_isolation = thd_tx_isolation(ha_thd());

	if (tx_isolation <= ISO_READ_COMMITTED) {
		return(int_table_flags);
	}

	return(int_table_flags | HA_BINLOG_STMT_CAPABLE);
}

/****************************************************************//**
Gives the file extension of an InnoDB single-table tablespace. */
static const char* ha_innobase_exts[] = {
	dot_ext[IBD],
	dot_ext[ISL],
	NullS
};

/****************************************************************//**
Returns the table type (storage engine name).
@return table type */

const char*
ha_innobase::table_type() const
/*===========================*/
{
	return(innobase_hton_name);
}

/****************************************************************//**
Returns the index type.
@return index type */

const char*
ha_innobase::index_type(
/*====================*/
	uint	keynr)		/*!< : index number */
{
	dict_index_t*	index = innobase_get_index(keynr);

	if (index && index->type & DICT_FTS) {
		return("FULLTEXT");
	} else {
		return("BTREE");
	}
}

/****************************************************************//**
Returns the table file name extension.
@return file extension string */

const char**
ha_innobase::bas_ext() const
/*========================*/
{
	return(ha_innobase_exts);
}

/****************************************************************//**
Returns the operations supported for indexes.
@return flags of supported operations */

ulong
ha_innobase::index_flags(
/*=====================*/
	uint	key,
	uint,
	bool) const
{
	return((table_share->key_info[key].algorithm == HA_KEY_ALG_FULLTEXT)
		 ? 0
		 : (HA_READ_NEXT | HA_READ_PREV | HA_READ_ORDER
		  | HA_READ_RANGE | HA_KEYREAD_ONLY
		  | HA_DO_INDEX_COND_PUSHDOWN));
}

/****************************************************************//**
Returns the maximum number of keys.
@return MAX_KEY */

uint
ha_innobase::max_supported_keys() const
/*===================================*/
{
	return(MAX_KEY);
}

/****************************************************************//**
Returns the maximum key length.
@return maximum supported key length, in bytes */

uint
ha_innobase::max_supported_key_length() const
/*=========================================*/
{
	/* An InnoDB page must store >= 2 keys; a secondary key record
	must also contain the primary key value.  Therefore, if both
	the primary key and the secondary key are at this maximum length,
	it must be less than 1/4th of the free space on a page including
	record overhead.

	MySQL imposes its own limit to this number; MAX_KEY_LENGTH = 3072.

	For page sizes = 16k, InnoDB historically reported 3500 bytes here,
	But the MySQL limit of 3072 was always used through the handler
	interface. */

	switch (UNIV_PAGE_SIZE) {
	case 4096:
		return(768);
	case 8192:
		return(1536);
	default:
		return(3500);
	}
}

/****************************************************************//**
Returns the key map of keys that are usable for scanning.
@return key_map_full */

const key_map*
ha_innobase::keys_to_use_for_scanning()
/*===================================*/
{
	return(&key_map_full);
}

/****************************************************************//**
Determines if table caching is supported.
@return HA_CACHE_TBL_ASKTRANSACT */

uint8
ha_innobase::table_cache_type()
/*===========================*/
{
	return(HA_CACHE_TBL_ASKTRANSACT);
}

/****************************************************************//**
Determines if the primary key is clustered index.
@return true */

bool
ha_innobase::primary_key_is_clustered()
/*===================================*/
{
	return(true);
}

/*****************************************************************//**
Normalizes a table name string. A normalized name consists of the
database name catenated to '/' and table name. Example: test/mytable.
On Windows normalization puts both the database name and the
table name always to lower case if "set_lower_case" is set to TRUE. */
static
void
normalize_table_name_low(
/*=====================*/
	char*		norm_name,	/*!< out: normalized name as a
					null-terminated string */
	const char*	name,		/*!< in: table name string */
	ibool		set_lower_case)	/*!< in: TRUE if we want to set name
					to lower case */
{
	char*	name_ptr;
	ulint	name_len;
	char*	db_ptr;
	ulint	db_len;
	char*	ptr;
	ulint	norm_len;

	/* Scan name from the end */

	ptr = strend(name) - 1;

	/* seek to the last path separator */
	while (ptr >= name && *ptr != '\\' && *ptr != '/') {
		ptr--;
	}

	name_ptr = ptr + 1;
	name_len = strlen(name_ptr);

	/* skip any number of path separators */
	while (ptr >= name && (*ptr == '\\' || *ptr == '/')) {
		ptr--;
	}

	DBUG_ASSERT(ptr >= name);

	/* seek to the last but one path separator or one char before
	the beginning of name */
	db_len = 0;
	while (ptr >= name && *ptr != '\\' && *ptr != '/') {
		ptr--;
		db_len++;
	}

	db_ptr = ptr + 1;

	norm_len = db_len + name_len + sizeof "/";
	ut_a(norm_len < FN_REFLEN - 1);

	memcpy(norm_name, db_ptr, db_len);

	norm_name[db_len] = '/';

	/* Copy the name and null-byte. */
	memcpy(norm_name + db_len + 1, name_ptr, name_len + 1);

	if (set_lower_case) {
		innobase_casedn_str(norm_name);
	}
}

#if !defined(DBUG_OFF)
/*********************************************************************
Test normalize_table_name_low(). */
static
void
test_normalize_table_name_low()
/*===========================*/
{
	char		norm_name[FN_REFLEN];
	const char*	test_data[][2] = {
		/* input, expected result */
		{"./mysqltest/t1", "mysqltest/t1"},
		{"./test/#sql-842b_2", "test/#sql-842b_2"},
		{"./test/#sql-85a3_10", "test/#sql-85a3_10"},
		{"./test/#sql2-842b-2", "test/#sql2-842b-2"},
		{"./test/bug29807", "test/bug29807"},
		{"./test/foo", "test/foo"},
		{"./test/innodb_bug52663", "test/innodb_bug52663"},
		{"./test/t", "test/t"},
		{"./test/t1", "test/t1"},
		{"./test/t10", "test/t10"},
		{"/a/b/db/table", "db/table"},
		{"/a/b/db///////table", "db/table"},
		{"/a/b////db///////table", "db/table"},
		{"/var/tmp/mysqld.1/#sql842b_2_10", "mysqld.1/#sql842b_2_10"},
		{"db/table", "db/table"},
		{"ddd/t", "ddd/t"},
		{"d/ttt", "d/ttt"},
		{"d/t", "d/t"},
		{".\\mysqltest\\t1", "mysqltest/t1"},
		{".\\test\\#sql-842b_2", "test/#sql-842b_2"},
		{".\\test\\#sql-85a3_10", "test/#sql-85a3_10"},
		{".\\test\\#sql2-842b-2", "test/#sql2-842b-2"},
		{".\\test\\bug29807", "test/bug29807"},
		{".\\test\\foo", "test/foo"},
		{".\\test\\innodb_bug52663", "test/innodb_bug52663"},
		{".\\test\\t", "test/t"},
		{".\\test\\t1", "test/t1"},
		{".\\test\\t10", "test/t10"},
		{"C:\\a\\b\\db\\table", "db/table"},
		{"C:\\a\\b\\db\\\\\\\\\\\\\\table", "db/table"},
		{"C:\\a\\b\\\\\\\\db\\\\\\\\\\\\\\table", "db/table"},
		{"C:\\var\\tmp\\mysqld.1\\#sql842b_2_10", "mysqld.1/#sql842b_2_10"},
		{"db\\table", "db/table"},
		{"ddd\\t", "ddd/t"},
		{"d\\ttt", "d/ttt"},
		{"d\\t", "d/t"},
	};

	for (size_t i = 0; i < UT_ARR_SIZE(test_data); i++) {
		printf("test_normalize_table_name_low():"
		       " testing \"%s\", expected \"%s\"... ",
		       test_data[i][0], test_data[i][1]);

		normalize_table_name_low(norm_name, test_data[i][0], FALSE);

		if (strcmp(norm_name, test_data[i][1]) == 0) {
			printf("ok\n");
		} else {
			printf("got \"%s\"\n", norm_name);
			ut_error;
		}
	}
}

/*********************************************************************
Test ut_format_name(). */
static
void
test_ut_format_name()
/*=================*/
{
	char		buf[NAME_LEN * 3];

	struct {
		const char*	name;
		ibool		is_table;
		ulint		buf_size;
		const char*	expected;
	} test_data[] = {
		{"test/t1",	TRUE,	sizeof(buf),	"\"test\".\"t1\""},
		{"test/t1",	TRUE,	12,		"\"test\".\"t1\""},
		{"test/t1",	TRUE,	11,		"\"test\".\"t1"},
		{"test/t1",	TRUE,	10,		"\"test\".\"t"},
		{"test/t1",	TRUE,	9,		"\"test\".\""},
		{"test/t1",	TRUE,	8,		"\"test\"."},
		{"test/t1",	TRUE,	7,		"\"test\""},
		{"test/t1",	TRUE,	6,		"\"test"},
		{"test/t1",	TRUE,	5,		"\"tes"},
		{"test/t1",	TRUE,	4,		"\"te"},
		{"test/t1",	TRUE,	3,		"\"t"},
		{"test/t1",	TRUE,	2,		"\""},
		{"test/t1",	TRUE,	1,		""},
		{"test/t1",	TRUE,	0,		"BUF_NOT_CHANGED"},
		{"table",	TRUE,	sizeof(buf),	"\"table\""},
		{"ta'le",	TRUE,	sizeof(buf),	"\"ta'le\""},
		{"ta\"le",	TRUE,	sizeof(buf),	"\"ta\"\"le\""},
		{"ta`le",	TRUE,	sizeof(buf),	"\"ta`le\""},
		{"index",	FALSE,	sizeof(buf),	"\"index\""},
		{"ind/ex",	FALSE,	sizeof(buf),	"\"ind/ex\""},
	};

	for (size_t i = 0; i < UT_ARR_SIZE(test_data); i++) {

		memcpy(buf, "BUF_NOT_CHANGED", strlen("BUF_NOT_CHANGED") + 1);

		char*	ret;

		ret = ut_format_name(test_data[i].name,
				     test_data[i].is_table,
				     buf,
				     test_data[i].buf_size);

		ut_a(ret == buf);

		if (strcmp(buf, test_data[i].expected) == 0) {
			ib_logf(IB_LOG_LEVEL_INFO,
				"ut_format_name(%s, %s, buf, %lu),"
				" expected %s, OK",
				test_data[i].name,
				test_data[i].is_table ? "TRUE" : "FALSE",
				test_data[i].buf_size,
				test_data[i].expected);
		} else {
			ib_logf(IB_LOG_LEVEL_ERROR,
				"ut_format_name(%s, %s, buf, %lu),"
				" expected %s, ERROR: got %s",
				test_data[i].name,
				test_data[i].is_table ? "TRUE" : "FALSE",
				test_data[i].buf_size,
				test_data[i].expected,
				buf);
			ut_error;
		}
	}
}
#endif /* !DBUG_OFF */


/*******************************************************************//**
This function checks whether the index column information
is consistent between KEY info from mysql and that from innodb index.
@return TRUE if all column types match. */
static
ibool
innobase_match_index_columns(
/*=========================*/
	const KEY*		key_info,	/*!< in: Index info
						from mysql */
	const dict_index_t*	index_info)	/*!< in: Index info
						from InnoDB */
{
	const KEY_PART_INFO*	key_part;
	const KEY_PART_INFO*	key_end;
	const dict_field_t*	innodb_idx_fld;
	const dict_field_t*	innodb_idx_fld_end;

	DBUG_ENTER("innobase_match_index_columns");

	/* Check whether user defined index column count matches */
	if (key_info->user_defined_key_parts !=
		index_info->n_user_defined_cols) {
		DBUG_RETURN(FALSE);
	}

	key_part = key_info->key_part;
	key_end = key_part + key_info->user_defined_key_parts;
	innodb_idx_fld = index_info->fields;
	innodb_idx_fld_end = index_info->fields + index_info->n_fields;

	/* Check each index column's datatype. We do not check
	column name because there exists case that index
	column name got modified in mysql but such change does not
	propagate to InnoDB.
	One hidden assumption here is that the index column sequences
	are matched up between those in mysql and InnoDB. */
	for (; key_part != key_end; ++key_part) {
		ulint	col_type;
		ibool	is_unsigned;
		ulint	mtype = innodb_idx_fld->col->mtype;

		/* Need to translate to InnoDB column type before
		comparison. */
		col_type = get_innobase_type_from_mysql_type(&is_unsigned,
							     key_part->field);

		/* Ignore InnoDB specific system columns. */
		while (mtype == DATA_SYS) {
			innodb_idx_fld++;

			if (innodb_idx_fld >= innodb_idx_fld_end) {
				DBUG_RETURN(FALSE);
			}
		}

		if (col_type != mtype) {
			/* Column Type mismatches */
			DBUG_RETURN(FALSE);
		}

		innodb_idx_fld++;
	}

	DBUG_RETURN(TRUE);
}

/*******************************************************************//**
This function builds a translation table in INNOBASE_SHARE
structure for fast index location with mysql array number from its
table->key_info structure. This also provides the necessary translation
between the key order in mysql key_info and InnoDB ib_table->indexes if
they are not fully matched with each other.
Note we do not have any mutex protecting the translation table
building based on the assumption that there is no concurrent
index creation/drop and DMLs that requires index lookup. All table
handle will be closed before the index creation/drop.
@return TRUE if index translation table built successfully */
static
ibool
innobase_build_index_translation(
/*=============================*/
	const TABLE*		table,	/*!< in: table in MySQL data
					dictionary */
	dict_table_t*		ib_table,/*!< in: table in InnoDB data
					dictionary */
	INNOBASE_SHARE*		share)	/*!< in/out: share structure
					where index translation table
					will be constructed in. */
{
	ulint		mysql_num_index;
	ulint		ib_num_index;
	dict_index_t**	index_mapping;
	ibool		ret = TRUE;

	DBUG_ENTER("innobase_build_index_translation");

	mutex_enter(&dict_sys->mutex);

	mysql_num_index = table->s->keys;
	ib_num_index = UT_LIST_GET_LEN(ib_table->indexes);

	index_mapping = share->idx_trans_tbl.index_mapping;

	/* If there exists inconsistency between MySQL and InnoDB dictionary
	(metadata) information, the number of index defined in MySQL
	could exceed that in InnoDB, do not build index translation
	table in such case */
	if (UNIV_UNLIKELY(ib_num_index < mysql_num_index)) {
		ret = FALSE;
		goto func_exit;
	}

	/* If index entry count is non-zero, nothing has
	changed since last update, directly return TRUE */
	if (share->idx_trans_tbl.index_count) {
		/* Index entry count should still match mysql_num_index */
		ut_a(share->idx_trans_tbl.index_count == mysql_num_index);
		goto func_exit;
	}

	/* The number of index increased, rebuild the mapping table */
	if (mysql_num_index > share->idx_trans_tbl.array_size) {
		index_mapping = (dict_index_t**) my_realloc(PSI_INSTRUMENT_ME,
                                                            index_mapping,
							mysql_num_index *
							sizeof(*index_mapping),
							MYF(MY_ALLOW_ZERO_PTR));

		if (!index_mapping) {
			/* Report an error if index_mapping continues to be
			NULL and mysql_num_index is a non-zero value */
			sql_print_error("InnoDB: fail to allocate memory for"
					" index translation table. Number of"
					" Index:%lu, array size:%lu",
					mysql_num_index,
					share->idx_trans_tbl.array_size);
			ret = FALSE;
			goto func_exit;
		}

		share->idx_trans_tbl.array_size = mysql_num_index;
	}

	/* For each index in the mysql key_info array, fetch its
	corresponding InnoDB index pointer into index_mapping
	array. */
	for (ulint count = 0; count < mysql_num_index; count++) {

		/* Fetch index pointers into index_mapping according to mysql
		index sequence */
		index_mapping[count] = dict_table_get_index_on_name(
			ib_table, table->key_info[count].name);

		if (!index_mapping[count]) {
			sql_print_error("Cannot find index %s in InnoDB"
					" index dictionary.",
					table->key_info[count].name);
			ret = FALSE;
			goto func_exit;
		}

		/* Double check fetched index has the same
		column info as those in mysql key_info. */
		if (!innobase_match_index_columns(&table->key_info[count],
					          index_mapping[count])) {
			sql_print_error("Found index %s whose column info"
					" does not match that of MySQL.",
					table->key_info[count].name);
			ret = FALSE;
			goto func_exit;
		}
	}

	/* Successfully built the translation table */
	share->idx_trans_tbl.index_count = mysql_num_index;

func_exit:
	if (!ret) {
		/* Build translation table failed. */
		my_free(index_mapping);

		share->idx_trans_tbl.array_size = 0;
		share->idx_trans_tbl.index_count = 0;
		index_mapping = NULL;
	}

	share->idx_trans_tbl.index_mapping = index_mapping;

	mutex_exit(&dict_sys->mutex);

	DBUG_RETURN(ret);
}

/*******************************************************************//**
This function uses index translation table to quickly locate the
requested index structure.
Note we do not have mutex protection for the index translatoin table
access, it is based on the assumption that there is no concurrent
translation table rebuild (fter create/drop index) and DMLs that
require index lookup.
@return dict_index_t structure for requested index. NULL if
fail to locate the index structure. */
static
dict_index_t*
innobase_index_lookup(
/*==================*/
	INNOBASE_SHARE*	share,	/*!< in: share structure for index
				translation table. */
	uint		keynr)	/*!< in: index number for the requested
				index */
{
	if (!share->idx_trans_tbl.index_mapping
	    || keynr >= share->idx_trans_tbl.index_count) {
		return(NULL);
	}

	return(share->idx_trans_tbl.index_mapping[keynr]);
}

/************************************************************************
Set the autoinc column max value. This should only be called once from
ha_innobase::open(). Therefore there's no need for a covering lock. */

void
ha_innobase::innobase_initialize_autoinc()
/*======================================*/
{
	ulonglong	auto_inc;
	const Field*	field = table->found_next_number_field;

	if (field != NULL) {
		auto_inc = field->get_max_int_value();
	} else {
		/* We have no idea what's been passed in to us as the
		autoinc column. We set it to the 0, effectively disabling
		updates to the table. */
		auto_inc = 0;

		ib_logf(IB_LOG_LEVEL_INFO,
			"Unable to determine the AUTOINC column name");
	}

	if (srv_force_recovery >= SRV_FORCE_NO_IBUF_MERGE) {
		/* If the recovery level is set so high that writes
		are disabled we force the AUTOINC counter to 0
		value effectively disabling writes to the table.
		Secondly, we avoid reading the table in case the read
		results in failure due to a corrupted table/index.

		We will not return an error to the client, so that the
		tables can be dumped with minimal hassle.  If an error
		were returned in this case, the first attempt to read
		the table would fail and subsequent SELECTs would succeed. */
		auto_inc = 0;
	} else if (field == NULL) {
		/* This is a far more serious error, best to avoid
		opening the table and return failure. */
		my_error(ER_AUTOINC_READ_FAILED, MYF(0));
	} else {
		dict_index_t*	index;
		const char*	col_name;
		ib_uint64_t	read_auto_inc;
		ulint		err;

		update_thd(ha_thd());

		col_name = field->field_name;
		index = innobase_get_index(table->s->next_number_index);

		/* Execute SELECT MAX(col_name) FROM TABLE; */
		err = row_search_max_autoinc(index, col_name, &read_auto_inc);

		switch (err) {
		case DB_SUCCESS: {
			ulonglong	col_max_value;

			col_max_value = field->get_max_int_value();

			/* At the this stage we do not know the increment
			nor the offset, so use a default increment of 1. */

			auto_inc = innobase_next_autoinc(
				read_auto_inc, 1, 1, 0, col_max_value);

			break;
		}
		case DB_RECORD_NOT_FOUND:
			ib_logf(IB_LOG_LEVEL_ERROR,
				"MySQL and InnoDB data dictionaries are out of"
				" sync. Unable to find the AUTOINC column %s in"
				" the InnoDB table %s. We set the next AUTOINC"
				" column value to 0, in effect disabling the"
				" AUTOINC next value generation.",
				col_name, index->table->name);
			ib_logf(IB_LOG_LEVEL_INFO,
				"You can either set the next AUTOINC value"
				" explicitly using ALTER TABLE or fix the data"
				" dictionary by recreating the table.");

			/* This will disable the AUTOINC generation. */
			auto_inc = 0;

			/* We want the open to succeed, so that the user can
			take corrective action. ie. reads should succeed but
			updates should fail. */
			err = DB_SUCCESS;
			break;
		default:
			/* row_search_max_autoinc() should only return
			one of DB_SUCCESS or DB_RECORD_NOT_FOUND. */
			ut_error;
		}
	}

	dict_table_autoinc_initialize(prebuilt->table, auto_inc);
}

/*****************************************************************//**
Creates and opens a handle to a table which already exists in an InnoDB
database.
@return 1 if error, 0 if success */

int
ha_innobase::open(
/*==============*/
	const char*		name,		/*!< in: table name */
	int			mode,		/*!< in: not used */
	uint			test_if_locked)	/*!< in: not used */
{
	dict_table_t*		ib_table;
	char			norm_name[FN_REFLEN];
	THD*			thd;
	char*			is_part = NULL;
	ibool			par_case_name_set = FALSE;
	char			par_case_name[FN_REFLEN];
	dict_err_ignore_t	ignore_err = DICT_ERR_IGNORE_NONE;

	DBUG_ENTER("ha_innobase::open");

	UT_NOT_USED(mode);
	UT_NOT_USED(test_if_locked);

	thd = ha_thd();

	/* Under some cases MySQL seems to call this function while
	holding btr_search_latch. This breaks the latching order as
	we acquire dict_sys->mutex below and leads to a deadlock. */
	if (thd != NULL) {
		innobase_release_temporary_latches(ht, thd);
	}

	normalize_table_name(norm_name, name);

	user_thd = NULL;

	if (!(share=get_share(name))) {

		DBUG_RETURN(1);
	}

	/* Will be allocated if it is needed in ::update_row() */
	upd_buf = NULL;
	upd_buf_size = 0;

	/* We look for pattern #P# to see if the table is partitioned
	MySQL table. */
#ifdef _WIN32
	is_part = strstr(norm_name, "#p#");
#else
	is_part = strstr(norm_name, "#P#");
#endif /* _WIN32 */

	/* Check whether FOREIGN_KEY_CHECKS is set to 0. If so, the table
	can be opened even if some FK indexes are missing. If not, the table
	can't be opened in the same situation */
	if (thd_test_options(thd, OPTION_NO_FOREIGN_KEY_CHECKS)) {
		ignore_err = DICT_ERR_IGNORE_FK_NOKEY;
	}

	/* Get pointer to a table object in InnoDB dictionary cache */
	ib_table = dict_table_open_on_name(norm_name, FALSE, TRUE, ignore_err);

	if (ib_table
	    && ((!DICT_TF2_FLAG_IS_SET(ib_table, DICT_TF2_FTS_HAS_DOC_ID)
		 && table->s->fields != dict_table_get_n_user_cols(ib_table))
		|| (DICT_TF2_FLAG_IS_SET(ib_table, DICT_TF2_FTS_HAS_DOC_ID)
		    && (table->s->fields
			!= dict_table_get_n_user_cols(ib_table) - 1)))) {
		ib_logf(IB_LOG_LEVEL_WARN,
			"Table %s contains %lu user defined columns"
			" in InnoDB, but %lu columns in MySQL. Please"
			" check INFORMATION_SCHEMA.INNODB_SYS_COLUMNS and %s",
			norm_name, (ulong) dict_table_get_n_user_cols(ib_table),
			(ulong) table->s->fields, TROUBLESHOOTING_MSG + 16);

		/* Mark this table as corrupted, so the drop table
		or force recovery can still use it, but not others. */
		ib_table->corrupted = true;
		dict_table_close(ib_table, FALSE, FALSE);
		ib_table = NULL;
		is_part = NULL;
	}

	if (NULL == ib_table) {
		if (is_part) {
			/* MySQL partition engine hard codes the file name
			separator as "#P#". The text case is fixed even if
			lower_case_table_names is set to 1 or 2. This is true
			for sub-partition names as well. InnoDB always
			normalises file names to lower case on Windows, this
			can potentially cause problems when copying/moving
			tables between platforms.

			1) If boot against an installation from Windows
			platform, then its partition table name could
			be in lower case in system tables. So we will
			need to check lower case name when load table.

			2) If we boot an installation from other case
			sensitive platform in Windows, we might need to
			check the existence of table name without lower
			case in the system table. */
			if (innobase_get_lower_case_table_names() == 1) {

				if (!par_case_name_set) {
#ifndef _WIN32
					/* Check for the table using lower
					case name, including the partition
					separator "P" */
					strcpy(par_case_name, norm_name);
					innobase_casedn_str(par_case_name);
#else
					/* On Windows platfrom, check
					whether there exists table name in
					system table whose name is
					not being normalized to lower case */
					normalize_table_name_low(
						par_case_name, name, FALSE);
#endif
					par_case_name_set = TRUE;
				}

				ib_table = dict_table_open_on_name(
					par_case_name, FALSE, TRUE,
					ignore_err);
			}

			if (ib_table) {
#ifndef _WIN32
				sql_print_warning("Partition table %s opened"
						  " after converting to lower"
						  " case. The table may have"
						  " been moved from a case"
						  " in-sensitive file system."
						  " Please recreate table in"
						  " the current file system\n",
						  norm_name);
#else
				sql_print_warning("Partition table %s opened"
						  " after skipping the step to"
						  " lower case the table name."
						  " The table may have been"
						  " moved from a case sensitive"
						  " file system. Please"
						  " recreate table in the"
						  " current file system\n",
						  norm_name);
#endif
				goto table_opened;
			}
		}

		if (is_part) {
			sql_print_error("Failed to open table %s.\n",
					norm_name);
		}

		ib_logf(IB_LOG_LEVEL_WARN,
			"Cannot open table %s from the internal data"
			" dictionary of InnoDB though the .frm file"
			" for the table exists. %s",
			norm_name, TROUBLESHOOTING_MSG);

		free_share(share);
		my_errno = ENOENT;

		DBUG_RETURN(HA_ERR_NO_SUCH_TABLE);
	}

table_opened:

	innobase_copy_frm_flags_from_table_share(ib_table, table->s);

	dict_stats_init(ib_table);

	MONITOR_INC(MONITOR_TABLE_OPEN);

	bool	no_tablespace;

	if (dict_table_is_discarded(ib_table)) {

		ib_senderrf(thd,
			IB_LOG_LEVEL_WARN, ER_TABLESPACE_DISCARDED,
			table->s->table_name.str);

		/* Allow an open because a proper DISCARD should have set
		all the flags and index root page numbers to FIL_NULL that
		should prevent any DML from running but it should allow DDL
		operations. */

		no_tablespace = false;

	} else if (ib_table->ibd_file_missing) {

		ib_senderrf(
			thd, IB_LOG_LEVEL_WARN,
			ER_TABLESPACE_MISSING, norm_name);

		/* This means we have no idea what happened to the tablespace
		file, best to play it safe. */

		no_tablespace = true;
	} else {
		no_tablespace = false;
	}

	if (!thd_tablespace_op(thd) && no_tablespace) {
		free_share(share);
		my_errno = ENOENT;

		dict_table_close(ib_table, FALSE, FALSE);

		DBUG_RETURN(HA_ERR_NO_SUCH_TABLE);
	}

	prebuilt = row_create_prebuilt(ib_table, table->s->reclength);

	prebuilt->default_rec = table->s->default_values;
	ut_ad(prebuilt->default_rec);

	/* Looks like MySQL-3.23 sometimes has primary key number != 0 */
	primary_key = table->s->primary_key;
	key_used_on_scan = primary_key;

	if (!innobase_build_index_translation(table, ib_table, share)) {
		  sql_print_error("Build InnoDB index translation table for"
				  " Table %s failed", name);
	}

	/* Allocate a buffer for a 'row reference'. A row reference is
	a string of bytes of length ref_length which uniquely specifies
	a row in our table. Note that MySQL may also compare two row
	references for equality by doing a simple memcmp on the strings
	of length ref_length! */

	if (!row_table_got_default_clust_index(ib_table)) {

		prebuilt->clust_index_was_generated = FALSE;

		if (UNIV_UNLIKELY(primary_key >= MAX_KEY)) {
			sql_print_error("Table %s has a primary key in"
					" InnoDB data dictionary, but not"
					" in MySQL!", name);

			/* This mismatch could cause further problems
			if not attended, bring this to the user's attention
			by printing a warning in addition to log a message
			in the errorlog */
			push_warning_printf(thd, Sql_condition::SL_WARNING,
					    ER_NO_SUCH_INDEX,
					    "InnoDB: Table %s has a"
					    " primary key in InnoDB data"
					    " dictionary, but not in"
					    " MySQL!", name);

			/* If primary_key >= MAX_KEY, its (primary_key)
			value could be out of bound if continue to index
			into key_info[] array. Find InnoDB primary index,
			and assign its key_length to ref_length.
			In addition, since MySQL indexes are sorted starting
			with primary index, unique index etc., initialize
			ref_length to the first index key length in
			case we fail to find InnoDB cluster index.

			Please note, this will not resolve the primary
			index mismatch problem, other side effects are
			possible if users continue to use the table.
			However, we allow this table to be opened so
			that user can adopt necessary measures for the
			mismatch while still being accessible to the table
			date. */
			if (!table->key_info) {
				ut_ad(!table->s->keys);
				ref_length = 0;
			} else {
				ref_length = table->key_info[0].key_length;
			}

			/* Find corresponding cluster index
			key length in MySQL's key_info[] array */
			for (uint i = 0; i < table->s->keys; i++) {
				dict_index_t*	index;
				index = innobase_get_index(i);
				if (dict_index_is_clust(index)) {
					ref_length =
						 table->key_info[i].key_length;
				}
			}
		} else {
			/* MySQL allocates the buffer for ref.
			key_info->key_length includes space for all key
			columns + one byte for each column that may be
			NULL. ref_length must be as exact as possible to
			save space, because all row reference buffers are
			allocated based on ref_length. */

			ref_length = table->key_info[primary_key].key_length;
		}
	} else {
		if (primary_key != MAX_KEY) {
			sql_print_error(
				"Table %s has no primary key in InnoDB data"
				" dictionary, but has one in MySQL! If you"
				" created the table with a MySQL version <"
				" 3.23.54 and did not define a primary key,"
				" but defined a unique key with all non-NULL"
				" columns, then MySQL internally treats that"
				" key as the primary key. You can fix this"
				" error by dump + DROP + CREATE + reimport"
				" of the table.", name);

			/* This mismatch could cause further problems
			if not attended, bring this to the user attention
			by printing a warning in addition to log a message
			in the errorlog */
			push_warning_printf(thd, Sql_condition::SL_WARNING,
					    ER_NO_SUCH_INDEX,
					    "InnoDB: Table %s has no"
					    " primary key in InnoDB data"
					    " dictionary, but has one in"
					    " MySQL!", name);
		}

		prebuilt->clust_index_was_generated = TRUE;

		ref_length = DATA_ROW_ID_LEN;

		/* If we automatically created the clustered index, then
		MySQL does not know about it, and MySQL must NOT be aware
		of the index used on scan, to make it avoid checking if we
		update the column of the index. That is why we assert below
		that key_used_on_scan is the undefined value MAX_KEY.
		The column is the row id in the automatical generation case,
		and it will never be updated anyway. */

		if (key_used_on_scan != MAX_KEY) {
			sql_print_warning(
				"Table %s key_used_on_scan is %lu even"
				" though there is no primary key inside"
				" InnoDB.", name, (ulong) key_used_on_scan);
		}
	}

	/* Index block size in InnoDB: used by MySQL in query optimization */
	stats.block_size = UNIV_PAGE_SIZE;

	/* Init table lock structure */
	thr_lock_data_init(&share->lock,&lock,(void*) 0);

	if (prebuilt->table) {
		/* We update the highest file format in the system table
		space, if this table has higher file format setting. */

		trx_sys_file_format_max_upgrade(
			(const char**) &innobase_file_format_max,
			dict_table_get_format(prebuilt->table));
	}

	/* Only if the table has an AUTOINC column. */
	if (prebuilt->table != NULL
	    && !prebuilt->table->ibd_file_missing
	    && table->found_next_number_field != NULL) {
		dict_table_autoinc_lock(prebuilt->table);

		/* Since a table can already be "open" in InnoDB's internal
		data dictionary, we only init the autoinc counter once, the
		first time the table is loaded. We can safely reuse the
		autoinc value from a previous MySQL open. */
		if (dict_table_autoinc_read(prebuilt->table) == 0) {

			innobase_initialize_autoinc();
		}

		dict_table_autoinc_unlock(prebuilt->table);
	}

	/* Set plugin parser for fulltext index */
	for (uint i = 0; i < table->s->keys; i++) {
		if (table->key_info[i].flags & HA_USES_PARSER) {
			dict_index_t*	index = innobase_get_index(i);
			plugin_ref	parser = table->key_info[i].parser;

			ut_ad(index->type & DICT_FTS);
			index->parser =
				static_cast<st_mysql_ftparser *>(
					plugin_decl(parser)->info);

			DBUG_EXECUTE_IF("fts_instrument_use_default_parser",
				index->parser = &fts_default_parser;);
		}
	}

	info(HA_STATUS_NO_LOCK | HA_STATUS_VARIABLE | HA_STATUS_CONST);

	DBUG_RETURN(0);
}


handler*
ha_innobase::clone(
/*===============*/
	const char*	name,		/*!< in: table name */
	MEM_ROOT*	mem_root)	/*!< in: memory context */
{
	ha_innobase* new_handler;

	DBUG_ENTER("ha_innobase::clone");

	new_handler = static_cast<ha_innobase*>(handler::clone(name,
							       mem_root));
	if (new_handler) {
		DBUG_ASSERT(new_handler->prebuilt != NULL);

		new_handler->prebuilt->select_lock_type
			= prebuilt->select_lock_type;
	}

	DBUG_RETURN(new_handler);
}


uint
ha_innobase::max_supported_key_part_length() const
/*==============================================*/
{
	/* A table format specific index column length check will be performed
	at ha_innobase::add_index() and row_create_index_for_mysql() */
	return(innobase_large_prefix
		? REC_VERSION_56_MAX_INDEX_COL_LEN
		: REC_ANTELOPE_MAX_INDEX_COL_LEN - 1);
}

/******************************************************************//**
Closes a handle to an InnoDB table.
@return 0 */

int
ha_innobase::close()
/*================*/
{
	THD*	thd;

	DBUG_ENTER("ha_innobase::close");

	thd = ha_thd();
	if (thd != NULL) {
		innobase_release_temporary_latches(ht, thd);
	}

	row_prebuilt_free(prebuilt, FALSE);

	if (upd_buf != NULL) {
		ut_ad(upd_buf_size != 0);
		my_free(upd_buf);
		upd_buf = NULL;
		upd_buf_size = 0;
	}

	free_share(share);

	MONITOR_INC(MONITOR_TABLE_CLOSE);

	/* Tell InnoDB server that there might be work for
	utility threads: */

	srv_active_wake_master_thread();

	DBUG_RETURN(0);
}

/* The following accessor functions should really be inside MySQL code! */

/**************************************************************//**
Gets field offset for a field in a table.
@return offset */
static inline
uint
get_field_offset(
/*=============*/
	const TABLE*	table,	/*!< in: MySQL table object */
	const Field*	field)	/*!< in: MySQL field object */
{
	return((uint) (field->ptr - table->record[0]));
}

/******************************************************************//**
compare two character string according to their charset. */

int
innobase_fts_text_cmp(
/*==================*/
	const void*	cs,		/*!< in: Character set */
	const void*     p1,		/*!< in: key */
	const void*     p2)		/*!< in: node */
{
	const CHARSET_INFO*	charset = (const CHARSET_INFO*) cs;
	const fts_string_t*	s1 = (const fts_string_t*) p1;
	const fts_string_t*	s2 = (const fts_string_t*) p2;

<<<<<<< HEAD
	return(ha_compare_text(charset, s1->f_str, (uint) s1->f_len,
			       s2->f_str, (uint) s2->f_len, 0, 0));
=======
	return(ha_compare_text(
		charset, s1->f_str, static_cast<uint>(s1->f_len),
		s2->f_str, static_cast<uint>(s2->f_len), 0, 0));
>>>>>>> b7095272
}
/******************************************************************//**
compare two character string case insensitively according to their charset. */

int
innobase_fts_text_case_cmp(
/*=======================*/
	const void*	cs,		/*!< in: Character set */
	const void*     p1,		/*!< in: key */
	const void*     p2)		/*!< in: node */
{
	const CHARSET_INFO*	charset = (const CHARSET_INFO*) cs;
	const fts_string_t*	s1 = (const fts_string_t*) p1;
	const fts_string_t*	s2 = (const fts_string_t*) p2;
	ulint			newlen;

	my_casedn_str(charset, (char*) s2->f_str);

	newlen = strlen((const char*) s2->f_str);

<<<<<<< HEAD
	return(ha_compare_text(charset, s1->f_str, (uint) s1->f_len,
			       s2->f_str, (uint) newlen, 0, 0));
=======
	return(ha_compare_text(
		charset, s1->f_str, static_cast<uint>(s1->f_len),
		s2->f_str, static_cast<uint>(newlen), 0, 0));
>>>>>>> b7095272
}
/******************************************************************//**
Get the first character's code position for FTS index partition. */

ulint
innobase_strnxfrm(
/*==============*/
	const CHARSET_INFO*
			cs,		/*!< in: Character set */
	const uchar*	str,		/*!< in: string */
	const ulint	len)		/*!< in: string length */
{
	uchar		mystr[2];
	ulint		value;

	if (!str || len == 0) {
		return(0);
	}

	my_strnxfrm(cs, (uchar*) mystr, 2, str, len);

	value = mach_read_from_2(mystr);

	if (value > 255) {
		value = value / 256;
	}

	return(value);
}

/******************************************************************//**
compare two character string according to their charset. */

int
innobase_fts_text_cmp_prefix(
/*=========================*/
	const void*	cs,		/*!< in: Character set */
	const void*	p1,		/*!< in: prefix key */
	const void*	p2)		/*!< in: value to compare */
{
	const CHARSET_INFO*	charset = (const CHARSET_INFO*) cs;
	const fts_string_t*	s1 = (const fts_string_t*) p1;
	const fts_string_t*	s2 = (const fts_string_t*) p2;
	int			result;

<<<<<<< HEAD
	result = ha_compare_text(charset, s2->f_str, (uint) s2->f_len,
				 s1->f_str, (uint) s1->f_len, 1, 0);
=======
	result = ha_compare_text(
		charset, s2->f_str, static_cast<uint>(s2->f_len),
		s1->f_str, static_cast<uint>(s1->f_len), 1, 0);
>>>>>>> b7095272

	/* We switched s1, s2 position in ha_compare_text. So we need
	to negate the result */
	return(-result);
}

/******************************************************************//**
Makes all characters in a string lower case. */

size_t
innobase_fts_casedn_str(
/*====================*/
	CHARSET_INFO*	cs,	/*!< in: Character set */
	char*		src,	/*!< in: string to put in lower case */
	size_t		src_len,/*!< in: input string length */
	char*		dst,	/*!< in: buffer for result string */
	size_t		dst_len)/*!< in: buffer size */
{
	if (cs->casedn_multiply == 1) {
		memcpy(dst, src, src_len);
		dst[src_len] = 0;
		my_casedn_str(cs, dst);

		return(strlen(dst));
	} else {
		return(cs->cset->casedn(cs, src, src_len, dst, dst_len));
	}
}

#define true_word_char(c, ch) ((c) & (_MY_U | _MY_L | _MY_NMR) || (ch) == '_')

#define misc_word_char(X)       0

/*************************************************************//**
Get the next token from the given string and store it in *token.
It is mostly copied from MyISAM's doc parsing function ft_simple_get_word()
@return length of string processed */

ulint
innobase_mysql_fts_get_token(
/*=========================*/
	CHARSET_INFO*	cs,		/*!< in: Character set */
	const byte*	start,		/*!< in: start of text */
	const byte*	end,		/*!< in: one character past end of
					text */
	fts_string_t*	token)		/*!< out: token's text */
{
	int		mbl;
	const uchar*	doc = start;

	ut_a(cs);

	token->f_n_char = token->f_len = 0;
	token->f_str = NULL;

	for (;;) {

		if (doc >= end) {
			return(doc - start);
		}

		int	ctype;

		mbl = cs->cset->ctype(
			cs, &ctype, doc, (const uchar*) end);

		if (true_word_char(ctype, *doc)) {
			break;
		}

		doc += mbl > 0 ? mbl : (mbl < 0 ? -mbl : 1);
	}

	ulint	mwc = 0;
	ulint	length = 0;

	token->f_str = const_cast<byte*>(doc);

	while (doc < end) {

		int	ctype;

		mbl = cs->cset->ctype(
			cs, &ctype, (uchar*) doc, (uchar*) end);
		if (true_word_char(ctype, *doc)) {
			mwc = 0;
		} else if (!misc_word_char(*doc) || mwc) {
			break;
		} else {
			++mwc;
		}

		++length;

		doc += mbl > 0 ? mbl : (mbl < 0 ? -mbl : 1);
	}

	token->f_len = (uint) (doc - token->f_str) - mwc;
	token->f_n_char = length;

	return(doc - start);
}

/**************************************************************//**
Converts a MySQL type to an InnoDB type. Note that this function returns
the 'mtype' of InnoDB. InnoDB differentiates between MySQL's old <= 4.1
VARCHAR and the new true VARCHAR in >= 5.0.3 by the 'prtype'.
@return DATA_BINARY, DATA_VARCHAR, ... */

ulint
get_innobase_type_from_mysql_type(
/*==============================*/
	ulint*		unsigned_flag,	/*!< out: DATA_UNSIGNED if an
					'unsigned type';
					at least ENUM and SET,
					and unsigned integer
					types are 'unsigned types' */
	const void*	f)		/*!< in: MySQL Field */
{
	const class Field* field = reinterpret_cast<const class Field*>(f);

	/* The following asserts try to check that the MySQL type code fits in
	8 bits: this is used in ibuf and also when DATA_NOT_NULL is ORed to
	the type */

	DBUG_ASSERT((ulint)MYSQL_TYPE_STRING < 256);
	DBUG_ASSERT((ulint)MYSQL_TYPE_VAR_STRING < 256);
	DBUG_ASSERT((ulint)MYSQL_TYPE_DOUBLE < 256);
	DBUG_ASSERT((ulint)MYSQL_TYPE_FLOAT < 256);
	DBUG_ASSERT((ulint)MYSQL_TYPE_DECIMAL < 256);

	if (field->flags & UNSIGNED_FLAG) {

		*unsigned_flag = DATA_UNSIGNED;
	} else {
		*unsigned_flag = 0;
	}

	if (field->real_type() == MYSQL_TYPE_ENUM
		|| field->real_type() == MYSQL_TYPE_SET) {

		/* MySQL has field->type() a string type for these, but the
		data is actually internally stored as an unsigned integer
		code! */

		*unsigned_flag = DATA_UNSIGNED; /* MySQL has its own unsigned
						flag set to zero, even though
						internally this is an unsigned
						integer type */
		return(DATA_INT);
	}

	switch (field->type()) {
		/* NOTE that we only allow string types in DATA_MYSQL and
		DATA_VARMYSQL */
	case MYSQL_TYPE_VAR_STRING:	/* old <= 4.1 VARCHAR */
	case MYSQL_TYPE_VARCHAR:	/* new >= 5.0.3 true VARCHAR */
		if (field->binary()) {
			return(DATA_BINARY);
		} else if (strcmp(field->charset()->name,
				  "latin1_swedish_ci") == 0) {
			return(DATA_VARCHAR);
		} else {
			return(DATA_VARMYSQL);
		}
	case MYSQL_TYPE_BIT:
	case MYSQL_TYPE_STRING: if (field->binary()) {

			return(DATA_FIXBINARY);
		} else if (strcmp(field->charset()->name,
				  "latin1_swedish_ci") == 0) {
			return(DATA_CHAR);
		} else {
			return(DATA_MYSQL);
		}
	case MYSQL_TYPE_NEWDECIMAL:
		return(DATA_FIXBINARY);
	case MYSQL_TYPE_LONG:
	case MYSQL_TYPE_LONGLONG:
	case MYSQL_TYPE_TINY:
	case MYSQL_TYPE_SHORT:
	case MYSQL_TYPE_INT24:
	case MYSQL_TYPE_DATE:
	case MYSQL_TYPE_YEAR:
	case MYSQL_TYPE_NEWDATE:
		return(DATA_INT);
	case MYSQL_TYPE_TIME:
	case MYSQL_TYPE_DATETIME:
	case MYSQL_TYPE_TIMESTAMP:
		switch (field->real_type()) {
		case MYSQL_TYPE_TIME:
		case MYSQL_TYPE_DATETIME:
		case MYSQL_TYPE_TIMESTAMP:
			return(DATA_INT);
		default: /* Fall through */
			DBUG_ASSERT((ulint)MYSQL_TYPE_DECIMAL < 256);
		case MYSQL_TYPE_TIME2:
		case MYSQL_TYPE_DATETIME2:
		case MYSQL_TYPE_TIMESTAMP2:
			return(DATA_FIXBINARY);
		}
	case MYSQL_TYPE_FLOAT:
		return(DATA_FLOAT);
	case MYSQL_TYPE_DOUBLE:
		return(DATA_DOUBLE);
	case MYSQL_TYPE_DECIMAL:
		return(DATA_DECIMAL);
	case MYSQL_TYPE_GEOMETRY:
		return(DATA_GEOMETRY);
	case MYSQL_TYPE_TINY_BLOB:
	case MYSQL_TYPE_MEDIUM_BLOB:
	case MYSQL_TYPE_BLOB:
	case MYSQL_TYPE_LONG_BLOB:
		return(DATA_BLOB);
	case MYSQL_TYPE_NULL:
		/* MySQL currently accepts "NULL" datatype, but will
		reject such datatype in the next release. We will cope
		with it and not trigger assertion failure in 5.1 */
		break;
	default:
		ut_error;
	}

	return(0);
}

/*******************************************************************//**
Writes an unsigned integer value < 64k to 2 bytes, in the little-endian
storage format. */
static inline
void
innobase_write_to_2_little_endian(
/*==============================*/
	byte*	buf,	/*!< in: where to store */
	ulint	val)	/*!< in: value to write, must be < 64k */
{
	ut_a(val < 256 * 256);

	buf[0] = (byte)(val & 0xFF);
	buf[1] = (byte)(val / 256);
}

/*******************************************************************//**
Reads an unsigned integer value < 64k from 2 bytes, in the little-endian
storage format.
@return value */
static inline
uint
innobase_read_from_2_little_endian(
/*===============================*/
	const uchar*	buf)	/*!< in: from where to read */
{
	return((uint) ((ulint)(buf[0]) + 256 * ((ulint)(buf[1]))));
}

/*******************************************************************//**
Stores a key value for a row to a buffer.
@return key value length as stored in buff */

uint
ha_innobase::store_key_val_for_row(
/*===============================*/
	uint		keynr,	/*!< in: key number */
	char*		buff,	/*!< in/out: buffer for the key value (in MySQL
				format) */
	uint		buff_len,/*!< in: buffer length */
	const uchar*	record)/*!< in: row in MySQL format */
{
	KEY*		key_info	= table->key_info + keynr;
	KEY_PART_INFO*	key_part	= key_info->key_part;
	KEY_PART_INFO*	end		=
		key_part + key_info->user_defined_key_parts;
	char*		buff_start	= buff;
	enum_field_types mysql_type;
	Field*		field;
	ibool		is_null;

	DBUG_ENTER("store_key_val_for_row");

	/* The format for storing a key field in MySQL is the following:

	1. If the column can be NULL, then in the first byte we put 1 if the
	field value is NULL, 0 otherwise.

	2. If the column is of a BLOB type (it must be a column prefix field
	in this case), then we put the length of the data in the field to the
	next 2 bytes, in the little-endian format. If the field is SQL NULL,
	then these 2 bytes are set to 0. Note that the length of data in the
	field is <= column prefix length.

	3. In a column prefix field, prefix_len next bytes are reserved for
	data. In a normal field the max field length next bytes are reserved
	for data. For a VARCHAR(n) the max field length is n. If the stored
	value is the SQL NULL then these data bytes are set to 0.

	4. We always use a 2 byte length for a true >= 5.0.3 VARCHAR. Note that
	in the MySQL row format, the length is stored in 1 or 2 bytes,
	depending on the maximum allowed length. But in the MySQL key value
	format, the length always takes 2 bytes.

	We have to zero-fill the buffer so that MySQL is able to use a
	simple memcmp to compare two key values to determine if they are
	equal. MySQL does this to compare contents of two 'ref' values. */

	memset(buff, 0, buff_len);

	for (; key_part != end; key_part++) {
		is_null = FALSE;

		if (key_part->null_bit) {
			if (record[key_part->null_offset]
						& key_part->null_bit) {
				*buff = 1;
				is_null = TRUE;
			} else {
				*buff = 0;
			}
			buff++;
		}

		field = key_part->field;
		mysql_type = field->type();

		if (mysql_type == MYSQL_TYPE_VARCHAR) {
						/* >= 5.0.3 true VARCHAR */
			ulint		lenlen;
			ulint		len;
			const byte*	data;
			ulint		key_len;
			ulint		true_len;
			const CHARSET_INFO* cs;
			int		error=0;

			key_len = key_part->length;

			if (is_null) {
				buff += key_len + 2;

				continue;
			}
			cs = field->charset();

			lenlen = (ulint)
				(((Field_varstring*) field)->length_bytes);

			data = row_mysql_read_true_varchar(&len,
				(byte*) (record
				+ (ulint) get_field_offset(table, field)),
				lenlen);

			true_len = len;

			/* For multi byte character sets we need to calculate
			the true length of the key */

			if (len > 0 && cs->mbmaxlen > 1) {
				true_len = (ulint) cs->cset->well_formed_len(cs,
						(const char*) data,
						(const char*) data + len,
						(uint) (key_len / cs->mbmaxlen),
						&error);
			}

			/* In a column prefix index, we may need to truncate
			the stored value: */

			if (true_len > key_len) {
				true_len = key_len;
			}

			/* The length in a key value is always stored in 2
			bytes */

			row_mysql_store_true_var_len((byte*) buff, true_len, 2);
			buff += 2;

			memcpy(buff, data, true_len);

			/* Note that we always reserve the maximum possible
			length of the true VARCHAR in the key value, though
			only len first bytes after the 2 length bytes contain
			actual data. The rest of the space was reset to zero
			in the memset() call above. */

			buff += key_len;

		} else if (mysql_type == MYSQL_TYPE_TINY_BLOB
			|| mysql_type == MYSQL_TYPE_MEDIUM_BLOB
			|| mysql_type == MYSQL_TYPE_BLOB
			|| mysql_type == MYSQL_TYPE_LONG_BLOB
			/* MYSQL_TYPE_GEOMETRY data is treated
			as BLOB data in innodb. */
			|| mysql_type == MYSQL_TYPE_GEOMETRY) {

			const CHARSET_INFO* cs;
			ulint		key_len;
			ulint		true_len;
			int		error=0;
			ulint		blob_len;
			const byte*	blob_data;

			ut_a(key_part->key_part_flag & HA_PART_KEY_SEG);

			key_len = key_part->length;

			if (is_null) {
				buff += key_len + 2;

				continue;
			}

			cs = field->charset();

			blob_data = row_mysql_read_blob_ref(&blob_len,
				(byte*) (record
				+ (ulint) get_field_offset(table, field)),
					(ulint) field->pack_length());

			true_len = blob_len;

			ut_a(get_field_offset(table, field)
				== key_part->offset);

			/* For multi byte character sets we need to calculate
			the true length of the key */

			if (blob_len > 0 && cs->mbmaxlen > 1) {
				true_len = (ulint) cs->cset->well_formed_len(cs,
						(const char*) blob_data,
						(const char*) blob_data
							+ blob_len,
						(uint) (key_len / cs->mbmaxlen),
						&error);
			}

			/* All indexes on BLOB and TEXT are column prefix
			indexes, and we may need to truncate the data to be
			stored in the key value: */

			if (true_len > key_len) {
				true_len = key_len;
			}

			/* MySQL reserves 2 bytes for the length and the
			storage of the number is little-endian */

			innobase_write_to_2_little_endian(
					(byte*) buff, true_len);
			buff += 2;

			memcpy(buff, blob_data, true_len);

			/* Note that we always reserve the maximum possible
			length of the BLOB prefix in the key value. */

			buff += key_len;
		} else {
			/* Here we handle all other data types except the
			true VARCHAR, BLOB and TEXT. Note that the column
			value we store may be also in a column prefix
			index. */

			const CHARSET_INFO*	cs = NULL;
			ulint			true_len;
			ulint			key_len;
			const uchar*		src_start;
			int			error=0;
			enum_field_types	real_type;

			key_len = key_part->length;

			if (is_null) {
				 buff += key_len;

				 continue;
			}

			src_start = record + key_part->offset;
			real_type = field->real_type();
			true_len = key_len;

			/* Character set for the field is defined only
			to fields whose type is string and real field
			type is not enum or set. For these fields check
			if character set is multi byte. */

			if (real_type != MYSQL_TYPE_ENUM
				&& real_type != MYSQL_TYPE_SET
				&& ( mysql_type == MYSQL_TYPE_VAR_STRING
					|| mysql_type == MYSQL_TYPE_STRING)) {

				cs = field->charset();

				/* For multi byte character sets we need to
				calculate the true length of the key */

				if (key_len > 0 && cs->mbmaxlen > 1) {

					true_len = (ulint)
						cs->cset->well_formed_len(cs,
							(const char*) src_start,
							(const char*) src_start
								+ key_len,
							(uint) (key_len
								/ cs->mbmaxlen),
							&error);
				}
			}

			memcpy(buff, src_start, true_len);
			buff += true_len;

			/* Pad the unused space with spaces. */

			if (true_len < key_len) {
				ulint	pad_len = key_len - true_len;
				ut_a(cs != NULL);
				ut_a(!(pad_len % cs->mbminlen));

				cs->cset->fill(cs, buff, pad_len,
					       0x20 /* space */);
				buff += pad_len;
			}
		}
	}

	ut_a(buff <= buff_start + buff_len);

	DBUG_RETURN((uint)(buff - buff_start));
}

/**************************************************************//**
Determines if a field is needed in a prebuilt struct 'template'.
@return field to use, or NULL if the field is not needed */
static
const Field*
build_template_needs_field(
/*=======================*/
	ibool		index_contains,	/*!< in:
					dict_index_contains_col_or_prefix(
					index, i) */
	ibool		read_just_key,	/*!< in: TRUE when MySQL calls
					ha_innobase::extra with the
					argument HA_EXTRA_KEYREAD; it is enough
					to read just columns defined in
					the index (i.e., no read of the
					clustered index record necessary) */
	ibool		fetch_all_in_key,
					/*!< in: true=fetch all fields in
					the index */
	ibool		fetch_primary_key_cols,
					/*!< in: true=fetch the
					primary key columns */
	dict_index_t*	index,		/*!< in: InnoDB index to use */
	const TABLE*	table,		/*!< in: MySQL table object */
	ulint		i)		/*!< in: field index in InnoDB table */
{
	const Field*	field	= table->field[i];

	ut_ad(index_contains == dict_index_contains_col_or_prefix(index, i));

	if (!index_contains) {
		if (read_just_key) {
			/* If this is a 'key read', we do not need
			columns that are not in the key */

			return(NULL);
		}
	} else if (fetch_all_in_key) {
		/* This field is needed in the query */

		return(field);
	}

<<<<<<< HEAD
	if (bitmap_is_set(table->read_set, (uint) i)
	    || bitmap_is_set(table->write_set, (uint) i)) {
=======
	if (bitmap_is_set(table->read_set, static_cast<uint>(i))
	    || bitmap_is_set(table->write_set, static_cast<uint>(i))) {
>>>>>>> b7095272
		/* This field is needed in the query */

		return(field);
	}

	if (fetch_primary_key_cols
	    && dict_table_col_in_clustered_key(index->table, i)) {
		/* This field is needed in the query */

		return(field);
	}

	/* This field is not needed in the query, skip it */

	return(NULL);
}

/**************************************************************//**
Determines if a field is needed in a prebuilt struct 'template'.
@return whether the field is needed for index condition pushdown */
inline
bool
build_template_needs_field_in_icp(
/*==============================*/
	const dict_index_t*	index,	/*!< in: InnoDB index */
	const row_prebuilt_t*	prebuilt,/*!< in: row fetch template */
	bool			contains,/*!< in: whether the index contains
					column i */
	ulint			i)	/*!< in: column number */
{
	ut_ad(contains == dict_index_contains_col_or_prefix(index, i));

	return(index == prebuilt->index
	       ? contains
	       : dict_index_contains_col_or_prefix(prebuilt->index, i));
}

/**************************************************************//**
Adds a field to a prebuilt struct 'template'.
@return the field template */
static
mysql_row_templ_t*
build_template_field(
/*=================*/
	row_prebuilt_t*	prebuilt,	/*!< in/out: template */
	dict_index_t*	clust_index,	/*!< in: InnoDB clustered index */
	dict_index_t*	index,		/*!< in: InnoDB index to use */
	TABLE*		table,		/*!< in: MySQL table object */
	const Field*	field,		/*!< in: field in MySQL table */
	ulint		i)		/*!< in: field index in InnoDB table */
{
	mysql_row_templ_t*	templ;
	const dict_col_t*	col;

	ut_ad(field == table->field[i]);
	ut_ad(clust_index->table == index->table);

	col = dict_table_get_nth_col(index->table, i);

	templ = prebuilt->mysql_template + prebuilt->n_template++;
	UNIV_MEM_INVALID(templ, sizeof *templ);
	templ->col_no = i;
	templ->clust_rec_field_no = dict_col_get_clust_pos(col, clust_index);
	ut_a(templ->clust_rec_field_no != ULINT_UNDEFINED);

	if (dict_index_is_clust(index)) {
		templ->rec_field_no = templ->clust_rec_field_no;
	} else {
		templ->rec_field_no = dict_index_get_nth_col_pos(index, i);
	}

	if (field->real_maybe_null()) {
		templ->mysql_null_byte_offset =
			field->null_offset();

		templ->mysql_null_bit_mask = (ulint) field->null_bit;
	} else {
		templ->mysql_null_bit_mask = 0;
	}

	templ->mysql_col_offset = (ulint) get_field_offset(table, field);

	templ->mysql_col_len = (ulint) field->pack_length();
	templ->type = col->mtype;
	templ->mysql_type = (ulint) field->type();

	if (templ->mysql_type == DATA_MYSQL_TRUE_VARCHAR) {
		templ->mysql_length_bytes = (ulint)
			(((Field_varstring*) field)->length_bytes);
	}

	templ->charset = dtype_get_charset_coll(col->prtype);
	templ->mbminlen = dict_col_get_mbminlen(col);
	templ->mbmaxlen = dict_col_get_mbmaxlen(col);
	templ->is_unsigned = col->prtype & DATA_UNSIGNED;

	if (!dict_index_is_clust(index)
	    && templ->rec_field_no == ULINT_UNDEFINED) {
		prebuilt->need_to_access_clustered = TRUE;
	}

	if (prebuilt->mysql_prefix_len < templ->mysql_col_offset
	    + templ->mysql_col_len) {
		prebuilt->mysql_prefix_len = templ->mysql_col_offset
			+ templ->mysql_col_len;
	}

	if (DATA_LARGE_MTYPE(templ->type)) {
		prebuilt->templ_contains_blob = TRUE;
	}

	return(templ);
}

/**************************************************************//**
Builds a 'template' to the prebuilt struct. The template is used in fast
retrieval of just those column values MySQL needs in its processing. */

void
ha_innobase::build_template(
/*========================*/
	bool		whole_row)	/*!< in: true=ROW_MYSQL_WHOLE_ROW,
					false=ROW_MYSQL_REC_FIELDS */
{
	dict_index_t*	index;
	dict_index_t*	clust_index;
	ulint		n_fields;
	ibool		fetch_all_in_key	= FALSE;
	ibool		fetch_primary_key_cols	= FALSE;
	ulint		i;

	if (prebuilt->select_lock_type == LOCK_X) {
		/* We always retrieve the whole clustered index record if we
		use exclusive row level locks, for example, if the read is
		done in an UPDATE statement. */

		whole_row = true;
	} else if (!whole_row) {
		if (prebuilt->hint_need_to_fetch_extra_cols
			== ROW_RETRIEVE_ALL_COLS) {

			/* We know we must at least fetch all columns in the
			key, or all columns in the table */

			if (prebuilt->read_just_key) {
				/* MySQL has instructed us that it is enough
				to fetch the columns in the key; looks like
				MySQL can set this flag also when there is
				only a prefix of the column in the key: in
				that case we retrieve the whole column from
				the clustered index */

				fetch_all_in_key = TRUE;
			} else {
				whole_row = true;
			}
		} else if (prebuilt->hint_need_to_fetch_extra_cols
			== ROW_RETRIEVE_PRIMARY_KEY) {
			/* We must at least fetch all primary key cols. Note
			that if the clustered index was internally generated
			by InnoDB on the row id (no primary key was
			defined), then row_search_for_mysql() will always
			retrieve the row id to a special buffer in the
			prebuilt struct. */

			fetch_primary_key_cols = TRUE;
		}
	}

	clust_index = dict_table_get_first_index(prebuilt->table);

	index = whole_row ? clust_index : prebuilt->index;

	prebuilt->need_to_access_clustered = (index == clust_index);

	/* Either prebuilt->index should be a secondary index, or it
	should be the clustered index. */
	ut_ad(dict_index_is_clust(index) == (index == clust_index));

	/* Below we check column by column if we need to access
	the clustered index. */

	n_fields = (ulint) table->s->fields; /* number of columns */

	if (!prebuilt->mysql_template) {
		prebuilt->mysql_template = (mysql_row_templ_t*)
			ut_malloc(n_fields * sizeof(mysql_row_templ_t));
	}

	prebuilt->template_type = whole_row
		? ROW_MYSQL_WHOLE_ROW : ROW_MYSQL_REC_FIELDS;
	prebuilt->null_bitmap_len = table->s->null_bytes;

	/* Prepare to build prebuilt->mysql_template[]. */
	prebuilt->templ_contains_blob = FALSE;
	prebuilt->mysql_prefix_len = 0;
	prebuilt->n_template = 0;
	prebuilt->idx_cond_n_cols = 0;

	/* Note that in InnoDB, i is the column number in the table.
	MySQL calls columns 'fields'. */

	if (active_index != MAX_KEY && active_index == pushed_idx_cond_keyno) {
		/* Push down an index condition or an end_range check. */
		for (i = 0; i < n_fields; i++) {
			const ibool		index_contains
				= dict_index_contains_col_or_prefix(index, i);

			/* Test if an end_range or an index condition
			refers to the field. Note that "index" and
			"index_contains" may refer to the clustered index.
			Index condition pushdown is relative to prebuilt->index
			(the index that is being looked up first). */

			/* When join_read_always_key() invokes this
			code via handler::ha_index_init() and
			ha_innobase::index_init(), end_range is not
			yet initialized. Because of that, we must
			always check for index_contains, instead of
			the subset
			field->part_of_key.is_set(active_index)
			which would be acceptable if end_range==NULL. */
			if (build_template_needs_field_in_icp(
				    index, prebuilt, index_contains, i)) {
				/* Needed in ICP */
				const Field*		field;
				mysql_row_templ_t*	templ;

				if (whole_row) {
					field = table->field[i];
				} else {
					field = build_template_needs_field(
						index_contains,
						prebuilt->read_just_key,
						fetch_all_in_key,
						fetch_primary_key_cols,
						index, table, i);
					if (!field) {
						continue;
					}
				}

				templ = build_template_field(
					prebuilt, clust_index, index,
					table, field, i);
				prebuilt->idx_cond_n_cols++;
				ut_ad(prebuilt->idx_cond_n_cols
				      == prebuilt->n_template);

				if (index == prebuilt->index) {
					templ->icp_rec_field_no
						= templ->rec_field_no;
				} else {
					templ->icp_rec_field_no
						= dict_index_get_nth_col_pos(
							prebuilt->index, i);
				}

				if (dict_index_is_clust(prebuilt->index)) {
					ut_ad(templ->icp_rec_field_no
					      != ULINT_UNDEFINED);
					/* If the primary key includes
					a column prefix, use it in
					index condition pushdown,
					because the condition is
					evaluated before fetching any
					off-page (externally stored)
					columns. */
					if (templ->icp_rec_field_no
					    < prebuilt->index->n_uniq) {
						/* This is a key column;
						all set. */
						continue;
					}
				} else if (templ->icp_rec_field_no
					   != ULINT_UNDEFINED) {
					continue;
				}

				/* This is a column prefix index.
				The column prefix can be used in
				an end_range comparison. */

				templ->icp_rec_field_no
					= dict_index_get_nth_col_or_prefix_pos(
						prebuilt->index, i, TRUE);
				ut_ad(templ->icp_rec_field_no
				      != ULINT_UNDEFINED);

				/* Index condition pushdown can be used on
				all columns of a secondary index, and on
				the PRIMARY KEY columns. On the clustered
				index, it must never be used on other than
				PRIMARY KEY columns, because those columns
				may be stored off-page, and we will not
				fetch externally stored columns before
				checking the index condition. */
				/* TODO: test the above with an assertion
				like this. Note that index conditions are
				currently pushed down as part of the
				"optimizer phase" while end_range is done
				as part of the execution phase. Therefore,
				we were unable to use an accurate condition
				for end_range in the "if" condition above,
				and the following assertion would fail.
				ut_ad(!dict_index_is_clust(prebuilt->index)
				      || templ->rec_field_no
				      < prebuilt->index->n_uniq);
				*/
			}
		}

		ut_ad(prebuilt->idx_cond_n_cols > 0);
		ut_ad(prebuilt->idx_cond_n_cols == prebuilt->n_template);

		/* Include the fields that are not needed in index condition
		pushdown. */
		for (i = 0; i < n_fields; i++) {
			const ibool		index_contains
				= dict_index_contains_col_or_prefix(index, i);

			if (!build_template_needs_field_in_icp(
				    index, prebuilt, index_contains, i)) {
				/* Not needed in ICP */
				const Field*	field;

				if (whole_row) {
					field = table->field[i];
				} else {
					field = build_template_needs_field(
						index_contains,
						prebuilt->read_just_key,
						fetch_all_in_key,
						fetch_primary_key_cols,
						index, table, i);
					if (!field) {
						continue;
					}
				}

				build_template_field(prebuilt,
						     clust_index, index,
						     table, field, i);
			}
		}

		prebuilt->idx_cond = this;
	} else {
		/* No index condition pushdown */
		prebuilt->idx_cond = NULL;

		for (i = 0; i < n_fields; i++) {
			const Field*	field;

			if (whole_row) {
				field = table->field[i];
			} else {
				field = build_template_needs_field(
					dict_index_contains_col_or_prefix(
						index, i),
					prebuilt->read_just_key,
					fetch_all_in_key,
					fetch_primary_key_cols,
					index, table, i);
				if (!field) {
					continue;
				}
			}

			build_template_field(prebuilt, clust_index, index,
					     table, field, i);
		}
	}

	if (index != clust_index && prebuilt->need_to_access_clustered) {
		/* Change rec_field_no's to correspond to the clustered index
		record */
		for (i = 0; i < prebuilt->n_template; i++) {

			mysql_row_templ_t*	templ
				= &prebuilt->mysql_template[i];

			templ->rec_field_no = templ->clust_rec_field_no;
		}
	}
}

/********************************************************************//**
This special handling is really to overcome the limitations of MySQL's
binlogging. We need to eliminate the non-determinism that will arise in
INSERT ... SELECT type of statements, since MySQL binlog only stores the
min value of the autoinc interval. Once that is fixed we can get rid of
the special lock handling.
@return DB_SUCCESS if all OK else error code */

dberr_t
ha_innobase::innobase_lock_autoinc(void)
/*====================================*/
{
	dberr_t		error = DB_SUCCESS;

	ut_ad(!srv_read_only_mode);

	switch (innobase_autoinc_lock_mode) {
	case AUTOINC_NO_LOCKING:
		/* Acquire only the AUTOINC mutex. */
		dict_table_autoinc_lock(prebuilt->table);
		break;

	case AUTOINC_NEW_STYLE_LOCKING:
		/* For simple (single/multi) row INSERTs, we fallback to the
		old style only if another transaction has already acquired
		the AUTOINC lock on behalf of a LOAD FILE or INSERT ... SELECT
		etc. type of statement. */
		if (thd_sql_command(user_thd) == SQLCOM_INSERT
		    || thd_sql_command(user_thd) == SQLCOM_REPLACE) {
			dict_table_t*	ib_table = prebuilt->table;

			/* Acquire the AUTOINC mutex. */
			dict_table_autoinc_lock(ib_table);

			/* We need to check that another transaction isn't
			already holding the AUTOINC lock on the table. */
			if (ib_table->n_waiting_or_granted_auto_inc_locks) {
				/* Release the mutex to avoid deadlocks. */
				dict_table_autoinc_unlock(ib_table);
			} else {
				break;
			}
		}
		/* Fall through to old style locking. */

	case AUTOINC_OLD_STYLE_LOCKING:
		error = row_lock_table_autoinc_for_mysql(prebuilt);

		if (error == DB_SUCCESS) {

			/* Acquire the AUTOINC mutex. */
			dict_table_autoinc_lock(prebuilt->table);
		}
		break;

	default:
		ut_error;
	}

	return(error);
}

/********************************************************************//**
Reset the autoinc value in the table.
@return DB_SUCCESS if all went well else error code */

dberr_t
ha_innobase::innobase_reset_autoinc(
/*================================*/
	ulonglong	autoinc)	/*!< in: value to store */
{
	dberr_t		error;

	error = innobase_lock_autoinc();

	if (error == DB_SUCCESS) {

		dict_table_autoinc_initialize(prebuilt->table, autoinc);

		dict_table_autoinc_unlock(prebuilt->table);
	}

	return(error);
}

/********************************************************************//**
Store the autoinc value in the table. The autoinc value is only set if
it's greater than the existing autoinc value in the table.
@return DB_SUCCESS if all went well else error code */

dberr_t
ha_innobase::innobase_set_max_autoinc(
/*==================================*/
	ulonglong	auto_inc)	/*!< in: value to store */
{
	dberr_t		error;

	error = innobase_lock_autoinc();

	if (error == DB_SUCCESS) {

		dict_table_autoinc_update_if_greater(prebuilt->table, auto_inc);

		dict_table_autoinc_unlock(prebuilt->table);
	}

	return(error);
}

/********************************************************************//**
Stores a row in an InnoDB database, to the table specified in this
handle.
@return error code */

int
ha_innobase::write_row(
/*===================*/
	uchar*	record)	/*!< in: a row in MySQL format */
{
	dberr_t		error;
	int		error_result= 0;
	ibool		auto_inc_used= FALSE;
	ulint		sql_command;
	trx_t*		trx = thd_to_trx(user_thd);

	DBUG_ENTER("ha_innobase::write_row");

	if (srv_read_only_mode) {
		ib_senderrf(ha_thd(), IB_LOG_LEVEL_WARN, ER_READ_ONLY_MODE);
		DBUG_RETURN(HA_ERR_TABLE_READONLY);
	} else if (prebuilt->trx != trx) {
		ib_logf(IB_LOG_LEVEL_ERROR,
			"The transaction object for the table handle is"
			" at %p, but for the current thread it is at %p",
			(const void*) prebuilt->trx, (const void*) trx);

		fputs("InnoDB: Dump of 200 bytes around prebuilt: ", stderr);
		ut_print_buf(stderr, ((const byte*) prebuilt) - 100, 200);
		fputs("\nInnoDB: Dump of 200 bytes around ha_data: ", stderr);
		ut_print_buf(stderr, ((const byte*) trx) - 100, 200);
		putc('\n', stderr);
		ut_error;
	} else if (!trx_is_started(trx)) {
		++trx->will_lock;
	}

	ha_statistic_increment(&SSV::ha_write_count);

	sql_command = thd_sql_command(user_thd);

	if ((sql_command == SQLCOM_ALTER_TABLE
	     || sql_command == SQLCOM_OPTIMIZE
	     || sql_command == SQLCOM_CREATE_INDEX
	     || sql_command == SQLCOM_DROP_INDEX)
	    && num_write_row >= 10000) {
		/* ALTER TABLE is COMMITted at every 10000 copied rows.
		The IX table lock for the original table has to be re-issued.
		As this method will be called on a temporary table where the
		contents of the original table is being copied to, it is
		a bit tricky to determine the source table.  The cursor
		position in the source table need not be adjusted after the
		intermediate COMMIT, since writes by other transactions are
		being blocked by a MySQL table lock TL_WRITE_ALLOW_READ. */

		dict_table_t*	src_table;
		enum lock_mode	mode;

		num_write_row = 0;

		/* Commit the transaction.  This will release the table
		locks, so they have to be acquired again. */

		/* Altering an InnoDB table */
		/* Get the source table. */
		src_table = lock_get_src_table(
				prebuilt->trx, prebuilt->table, &mode);
		if (!src_table) {
no_commit:
			/* Unknown situation: do not commit */
			/*
			ut_print_timestamp(stderr);
			fprintf(stderr,
				"  InnoDB: ALTER TABLE is holding lock"
				" on %lu tables!\n",
				prebuilt->trx->mysql_n_tables_locked);
			*/
			;
		} else if (src_table == prebuilt->table) {
			/* Source table is not in InnoDB format:
			no need to re-acquire locks on it. */

			/* Altering to InnoDB format */
			innobase_commit(ht, user_thd, 1);
			/* Note that this transaction is still active. */
			trx_register_for_2pc(prebuilt->trx);
			/* We will need an IX lock on the destination table. */
			prebuilt->sql_stat_start = TRUE;
		} else {
			/* Ensure that there are no other table locks than
			LOCK_IX and LOCK_AUTO_INC on the destination table. */

			if (!lock_is_table_exclusive(prebuilt->table,
							prebuilt->trx)) {
				goto no_commit;
			}

			/* Commit the transaction.  This will release the table
			locks, so they have to be acquired again. */
			innobase_commit(ht, user_thd, 1);
			/* Note that this transaction is still active. */
			trx_register_for_2pc(prebuilt->trx);
			/* Re-acquire the table lock on the source table. */
			row_lock_table_for_mysql(prebuilt, src_table, mode);
			/* We will need an IX lock on the destination table. */
			prebuilt->sql_stat_start = TRUE;
		}
	}

	num_write_row++;

	/* This is the case where the table has an auto-increment column */
	if (table->next_number_field && record == table->record[0]) {

		/* Reset the error code before calling
		innobase_get_auto_increment(). */
		prebuilt->autoinc_error = DB_SUCCESS;

		if ((error_result = update_auto_increment())) {
			/* We don't want to mask autoinc overflow errors. */

			/* Handle the case where the AUTOINC sub-system
			failed during initialization. */
			if (prebuilt->autoinc_error == DB_UNSUPPORTED) {
				error_result = ER_AUTOINC_READ_FAILED;
				/* Set the error message to report too. */
				my_error(ER_AUTOINC_READ_FAILED, MYF(0));
				goto func_exit;
			} else if (prebuilt->autoinc_error != DB_SUCCESS) {
				error = prebuilt->autoinc_error;
				goto report_error;
			}

			/* MySQL errors are passed straight back. */
			goto func_exit;
		}

		auto_inc_used = TRUE;
	}

	if (prebuilt->mysql_template == NULL
	    || prebuilt->template_type != ROW_MYSQL_WHOLE_ROW) {

		/* Build the template used in converting quickly between
		the two database formats */

		build_template(true);
	}

	innobase_srv_conc_enter_innodb(prebuilt->trx);

	error = row_insert_for_mysql((byte*) record, prebuilt);
	DEBUG_SYNC(user_thd, "ib_after_row_insert");

	/* Handle duplicate key errors */
	if (auto_inc_used) {
		ulonglong	auto_inc;
		ulonglong	col_max_value;

		/* Note the number of rows processed for this statement, used
		by get_auto_increment() to determine the number of AUTO-INC
		values to reserve. This is only useful for a mult-value INSERT
		and is a statement level counter.*/
		if (trx->n_autoinc_rows > 0) {
			--trx->n_autoinc_rows;
		}

		/* We need the upper limit of the col type to check for
		whether we update the table autoinc counter or not. */
		col_max_value =
			table->next_number_field->get_max_int_value();

		/* Get the value that MySQL attempted to store in the table.*/
		auto_inc = table->next_number_field->val_int();

		switch (error) {
		case DB_DUPLICATE_KEY:

			/* A REPLACE command and LOAD DATA INFILE REPLACE
			handle a duplicate key error themselves, but we
			must update the autoinc counter if we are performing
			those statements. */

			switch (sql_command) {
			case SQLCOM_LOAD:
				if (trx->duplicates) {

					goto set_max_autoinc;
				}
				break;

			case SQLCOM_REPLACE:
			case SQLCOM_INSERT_SELECT:
			case SQLCOM_REPLACE_SELECT:
				goto set_max_autoinc;

			default:
				break;
			}

			break;

		case DB_SUCCESS:
			/* If the actual value inserted is greater than
			the upper limit of the interval, then we try and
			update the table upper limit. Note: last_value
			will be 0 if get_auto_increment() was not called.*/

			if (auto_inc >= prebuilt->autoinc_last_value) {
set_max_autoinc:
				/* This should filter out the negative
				values set explicitly by the user. */
				if (auto_inc <= col_max_value) {
					ut_a(prebuilt->autoinc_increment > 0);

					ulonglong	offset;
					ulonglong	increment;
					dberr_t		err;

					offset = prebuilt->autoinc_offset;
					increment = prebuilt->autoinc_increment;

					auto_inc = innobase_next_autoinc(
						auto_inc,
						1, increment, offset,
						col_max_value);

					err = innobase_set_max_autoinc(
						auto_inc);

					if (err != DB_SUCCESS) {
						error = err;
					}
				}
			}
			break;
		default:
			break;
		}
	}

	innobase_srv_conc_exit_innodb(prebuilt->trx);

report_error:
	if (error == DB_TABLESPACE_DELETED) {
		ib_senderrf(
			trx->mysql_thd, IB_LOG_LEVEL_ERROR,
			ER_TABLESPACE_DISCARDED,
			table->s->table_name.str);
	}

	error_result = convert_error_code_to_mysql(error,
						   prebuilt->table->flags,
						   user_thd);

	if (error_result == HA_FTS_INVALID_DOCID) {
		my_error(HA_FTS_INVALID_DOCID, MYF(0));
	}

func_exit:
	innobase_active_small();

	DBUG_RETURN(error_result);
}

/**********************************************************************//**
Checks which fields have changed in a row and stores information
of them to an update vector.
@return DB_SUCCESS or error code */
static
dberr_t
calc_row_difference(
/*================*/
	upd_t*		uvect,		/*!< in/out: update vector */
	uchar*		old_row,	/*!< in: old row in MySQL format */
	uchar*		new_row,	/*!< in: new row in MySQL format */
	TABLE*		table,		/*!< in: table in MySQL data
					dictionary */
	uchar*		upd_buff,	/*!< in: buffer to use */
	ulint		buff_len,	/*!< in: buffer length */
	row_prebuilt_t*	prebuilt,	/*!< in: InnoDB prebuilt struct */
	THD*		thd)		/*!< in: user thread */
{
	uchar*		original_upd_buff = upd_buff;
	Field*		field;
	enum_field_types field_mysql_type;
	uint		n_fields;
	ulint		o_len;
	ulint		n_len;
	ulint		col_pack_len;
	const byte*	new_mysql_row_col;
	const byte*	o_ptr;
	const byte*	n_ptr;
	byte*		buf;
	upd_field_t*	ufield;
	ulint		col_type;
	ulint		n_changed = 0;
	dfield_t	dfield;
	dict_index_t*	clust_index;
	uint		i;
	ibool		changes_fts_column = FALSE;
	ibool		changes_fts_doc_col = FALSE;
	trx_t*          trx = thd_to_trx(thd);
	doc_id_t	doc_id = FTS_NULL_DOC_ID;

	ut_ad(!srv_read_only_mode);

	n_fields = table->s->fields;
	clust_index = dict_table_get_first_index(prebuilt->table);

	/* We use upd_buff to convert changed fields */
	buf = (byte*) upd_buff;

	for (i = 0; i < n_fields; i++) {
		field = table->field[i];

		o_ptr = (const byte*) old_row + get_field_offset(table, field);
		n_ptr = (const byte*) new_row + get_field_offset(table, field);

		/* Use new_mysql_row_col and col_pack_len save the values */

		new_mysql_row_col = n_ptr;
		col_pack_len = field->pack_length();

		o_len = col_pack_len;
		n_len = col_pack_len;

		/* We use o_ptr and n_ptr to dig up the actual data for
		comparison. */

		field_mysql_type = field->type();

		col_type = prebuilt->table->cols[i].mtype;

		switch (col_type) {

		case DATA_BLOB:
		case DATA_GEOMETRY:
			o_ptr = row_mysql_read_blob_ref(&o_len, o_ptr, o_len);
			n_ptr = row_mysql_read_blob_ref(&n_len, n_ptr, n_len);

			break;

		case DATA_VARCHAR:
		case DATA_BINARY:
		case DATA_VARMYSQL:
			if (field_mysql_type == MYSQL_TYPE_VARCHAR) {
				/* This is a >= 5.0.3 type true VARCHAR where
				the real payload data length is stored in
				1 or 2 bytes */

				o_ptr = row_mysql_read_true_varchar(
					&o_len, o_ptr,
					(ulint)
					(((Field_varstring*) field)->length_bytes));

				n_ptr = row_mysql_read_true_varchar(
					&n_len, n_ptr,
					(ulint)
					(((Field_varstring*) field)->length_bytes));
			}

			break;
		default:
			;
		}

		if (field_mysql_type == MYSQL_TYPE_LONGLONG
		    && prebuilt->table->fts
		    && innobase_strcasecmp(
			field->field_name, FTS_DOC_ID_COL_NAME) == 0) {
			doc_id = (doc_id_t) mach_read_from_n_little_endian(
				n_ptr, 8);
			if (doc_id == 0) {
				return(DB_FTS_INVALID_DOCID);
			}
		}


		if (field->real_maybe_null()) {
			if (field->is_null_in_record(old_row)) {
				o_len = UNIV_SQL_NULL;
			}

			if (field->is_null_in_record(new_row)) {
				n_len = UNIV_SQL_NULL;
			}
		}

		if (o_len != n_len || (o_len != UNIV_SQL_NULL &&
					0 != memcmp(o_ptr, n_ptr, o_len))) {
			/* The field has changed */

			ufield = uvect->fields + n_changed;
			UNIV_MEM_INVALID(ufield, sizeof *ufield);

			/* Let us use a dummy dfield to make the conversion
			from the MySQL column format to the InnoDB format */

			if (n_len != UNIV_SQL_NULL) {
				dict_col_copy_type(prebuilt->table->cols + i,
						   dfield_get_type(&dfield));

				buf = row_mysql_store_col_in_innobase_format(
					&dfield,
					(byte*) buf,
					TRUE,
					new_mysql_row_col,
					col_pack_len,
					dict_table_is_comp(prebuilt->table));
				dfield_copy(&ufield->new_val, &dfield);
			} else {
				dfield_set_null(&ufield->new_val);
			}

			ufield->exp = NULL;
			ufield->orig_len = 0;
			ufield->field_no = dict_col_get_clust_pos(
				&prebuilt->table->cols[i], clust_index);
			n_changed++;

			/* If an FTS indexed column was changed by this
			UPDATE then we need to inform the FTS sub-system.

			NOTE: Currently we re-index all FTS indexed columns
			even if only a subset of the FTS indexed columns
			have been updated. That is the reason we are
			checking only once here. Later we will need to
			note which columns have been updated and do
			selective processing. */
			if (prebuilt->table->fts != NULL) {
				ulint           offset;
				dict_table_t*   innodb_table;

				innodb_table = prebuilt->table;

				if (!changes_fts_column) {
					offset = row_upd_changes_fts_column(
						innodb_table, ufield);

					if (offset != ULINT_UNDEFINED) {
						changes_fts_column = TRUE;
					}
				}

				if (!changes_fts_doc_col) {
					changes_fts_doc_col =
					row_upd_changes_doc_id(
						innodb_table, ufield);
				}
			}
		}
	}

	/* If the update changes a column with an FTS index on it, we
	then add an update column node with a new document id to the
	other changes. We piggy back our changes on the normal UPDATE
	to reduce processing and IO overhead. */
	if (!prebuilt->table->fts) {
			trx->fts_next_doc_id = 0;
	} else if (changes_fts_column || changes_fts_doc_col) {
		dict_table_t*   innodb_table = prebuilt->table;

		ufield = uvect->fields + n_changed;

		if (!DICT_TF2_FLAG_IS_SET(
			innodb_table, DICT_TF2_FTS_HAS_DOC_ID)) {

			/* If Doc ID is managed by user, and if any
			FTS indexed column has been updated, its corresponding
			Doc ID must also be updated. Otherwise, return
			error */
			if (changes_fts_column && !changes_fts_doc_col) {
				ib_logf(IB_LOG_LEVEL_WARN,
					"A new Doc ID must be supplied while"
					" updating FTS indexed columns.");
				return(DB_FTS_INVALID_DOCID);
			}

			/* Doc ID must monotonically increase */
			ut_ad(innodb_table->fts->cache);
			if (doc_id < prebuilt->table->fts->cache->next_doc_id) {
				ib_logf(IB_LOG_LEVEL_WARN,
					"FTS Doc ID must be larger than"
					" " IB_ID_FMT " for table %s",
					innodb_table->fts->cache->next_doc_id - 1,
					ut_get_name(
						trx, TRUE,
						innodb_table->name).c_str());

				return(DB_FTS_INVALID_DOCID);
			} else if ((doc_id
				    - prebuilt->table->fts->cache->next_doc_id)
				   >= FTS_DOC_ID_MAX_STEP) {
				ib_logf(IB_LOG_LEVEL_WARN,
					"Doc ID " UINT64PF " is too"
					" big. Its difference with largest"
					" Doc ID used " UINT64PF " cannot"
					" exceed or equal to %d",
					doc_id,
					prebuilt->table->fts->cache->next_doc_id - 1,
					FTS_DOC_ID_MAX_STEP);
			}


			trx->fts_next_doc_id = doc_id;
		} else {
			/* If the Doc ID is a hidden column, it can't be
			changed by user */
			ut_ad(!changes_fts_doc_col);

			/* Doc ID column is hidden, a new Doc ID will be
			generated by following fts_update_doc_id() call */
			trx->fts_next_doc_id = 0;
		}

		fts_update_doc_id(
			innodb_table, ufield, &trx->fts_next_doc_id);

		++n_changed;
	} else {
		/* We have a Doc ID column, but none of FTS indexed
		columns are touched, nor the Doc ID column, so set
		fts_next_doc_id to UINT64_UNDEFINED, which means do not
		update the Doc ID column */
		trx->fts_next_doc_id = UINT64_UNDEFINED;
	}

	uvect->n_fields = n_changed;
	uvect->info_bits = 0;

	ut_a(buf <= (byte*) original_upd_buff + buff_len);

	return(DB_SUCCESS);
}

/**********************************************************************//**
Updates a row given as a parameter to a new value. Note that we are given
whole rows, not just the fields which are updated: this incurs some
overhead for CPU when we check which fields are actually updated.
TODO: currently InnoDB does not prevent the 'Halloween problem':
in a searched update a single row can get updated several times
if its index columns are updated!
@return error number or 0 */

int
ha_innobase::update_row(
/*====================*/
	const uchar*	old_row,	/*!< in: old row in MySQL format */
	uchar*		new_row)	/*!< in: new row in MySQL format */
{
	upd_t*		uvect;
	dberr_t		error;
	trx_t*		trx = thd_to_trx(user_thd);

	DBUG_ENTER("ha_innobase::update_row");

	ut_a(prebuilt->trx == trx);

	if (srv_read_only_mode) {
		ib_senderrf(ha_thd(), IB_LOG_LEVEL_WARN, ER_READ_ONLY_MODE);
		DBUG_RETURN(HA_ERR_TABLE_READONLY);
	} else if (!trx_is_started(trx)) {
		++trx->will_lock;
	}

	if (upd_buf == NULL) {
		ut_ad(upd_buf_size == 0);

		/* Create a buffer for packing the fields of a record. Why
		table->reclength did not work here? Obviously, because char
		fields when packed actually became 1 byte longer, when we also
		stored the string length as the first byte. */

		upd_buf_size = table->s->reclength + table->s->max_key_length
			+ MAX_REF_PARTS * 3;
		upd_buf = (uchar*) my_malloc(PSI_INSTRUMENT_ME,
                                             upd_buf_size, MYF(MY_WME));
		if (upd_buf == NULL) {
			upd_buf_size = 0;
			DBUG_RETURN(HA_ERR_OUT_OF_MEM);
		}
	}

	ha_statistic_increment(&SSV::ha_update_count);

	if (prebuilt->upd_node) {
		uvect = prebuilt->upd_node->update;
	} else {
		uvect = row_get_prebuilt_update_vector(prebuilt);
	}

	/* Build an update vector from the modified fields in the rows
	(uses upd_buf of the handle) */

	error = calc_row_difference(uvect, (uchar*) old_row, new_row, table,
				    upd_buf, upd_buf_size, prebuilt, user_thd);

	if (error != DB_SUCCESS) {
		goto func_exit;
	}

	/* This is not a delete */
	prebuilt->upd_node->is_delete = FALSE;

	ut_a(prebuilt->template_type == ROW_MYSQL_WHOLE_ROW);

	innobase_srv_conc_enter_innodb(trx);

	error = row_update_for_mysql((byte*) old_row, prebuilt);

	/* We need to do some special AUTOINC handling for the following case:

	INSERT INTO t (c1,c2) VALUES(x,y) ON DUPLICATE KEY UPDATE ...

	We need to use the AUTOINC counter that was actually used by
	MySQL in the UPDATE statement, which can be different from the
	value used in the INSERT statement.*/

	if (error == DB_SUCCESS
	    && table->next_number_field
	    && new_row == table->record[0]
	    && thd_sql_command(user_thd) == SQLCOM_INSERT
	    && trx->duplicates)  {

		ulonglong	auto_inc;
		ulonglong	col_max_value;

		auto_inc = table->next_number_field->val_int();

		/* We need the upper limit of the col type to check for
		whether we update the table autoinc counter or not. */
		col_max_value =
			table->next_number_field->get_max_int_value();

		if (auto_inc <= col_max_value && auto_inc != 0) {

			ulonglong	offset;
			ulonglong	increment;

			offset = prebuilt->autoinc_offset;
			increment = prebuilt->autoinc_increment;

			auto_inc = innobase_next_autoinc(
				auto_inc, 1, increment, offset, col_max_value);

			error = innobase_set_max_autoinc(auto_inc);
		}
	}

	innobase_srv_conc_exit_innodb(trx);

func_exit:
	int err = convert_error_code_to_mysql(error,
					    prebuilt->table->flags, user_thd);

	/* If success and no columns were updated. */
	if (err == 0 && uvect->n_fields == 0) {

		/* This is the same as success, but instructs
		MySQL that the row is not really updated and it
		should not increase the count of updated rows.
		This is fix for http://bugs.mysql.com/29157 */
		err = HA_ERR_RECORD_IS_THE_SAME;
	} else if (err == HA_FTS_INVALID_DOCID) {
		my_error(HA_FTS_INVALID_DOCID, MYF(0));
	}

	/* Tell InnoDB server that there might be work for
	utility threads: */

	innobase_active_small();

	DBUG_RETURN(err);
}

/**********************************************************************//**
Deletes a row given as the parameter.
@return error number or 0 */

int
ha_innobase::delete_row(
/*====================*/
	const uchar*	record)	/*!< in: a row in MySQL format */
{
	dberr_t		error;
	trx_t*		trx = thd_to_trx(user_thd);

	DBUG_ENTER("ha_innobase::delete_row");

	ut_a(prebuilt->trx == trx);

	if (srv_read_only_mode) {
		ib_senderrf(ha_thd(), IB_LOG_LEVEL_WARN, ER_READ_ONLY_MODE);
		DBUG_RETURN(HA_ERR_TABLE_READONLY);
	} else if (!trx_is_started(trx)) {
		++trx->will_lock;
	}

	ha_statistic_increment(&SSV::ha_delete_count);

	if (!prebuilt->upd_node) {
		row_get_prebuilt_update_vector(prebuilt);
	}

	/* This is a delete */

	prebuilt->upd_node->is_delete = TRUE;

	innobase_srv_conc_enter_innodb(trx);

	error = row_update_for_mysql((byte*) record, prebuilt);

	innobase_srv_conc_exit_innodb(trx);

	/* Tell the InnoDB server that there might be work for
	utility threads: */

	innobase_active_small();

	DBUG_RETURN(convert_error_code_to_mysql(
			    error, prebuilt->table->flags, user_thd));
}

/**********************************************************************//**
Removes a new lock set on a row, if it was not read optimistically. This can
be called after a row has been read in the processing of an UPDATE or a DELETE
query, if the option innodb_locks_unsafe_for_binlog is set. */

void
ha_innobase::unlock_row(void)
/*=========================*/
{
	DBUG_ENTER("ha_innobase::unlock_row");

	/* Consistent read does not take any locks, thus there is
	nothing to unlock. */

	if (prebuilt->select_lock_type == LOCK_NONE) {
		DBUG_VOID_RETURN;
	}

	/* Ideally, this assert must be in the beginning of the function.
	But there are some calls to this function from the SQL layer when the
	transaction is in state TRX_STATE_NOT_STARTED.  The check on
	prebuilt->select_lock_type above gets around this issue. */
	ut_ad(trx_state_eq(prebuilt->trx, TRX_STATE_ACTIVE));

	switch (prebuilt->row_read_type) {
	case ROW_READ_WITH_LOCKS:
		if (!srv_locks_unsafe_for_binlog
		    && prebuilt->trx->isolation_level
		    > TRX_ISO_READ_COMMITTED) {
			break;
		}
		/* fall through */
	case ROW_READ_TRY_SEMI_CONSISTENT:
		row_unlock_for_mysql(prebuilt, FALSE);
		break;
	case ROW_READ_DID_SEMI_CONSISTENT:
		prebuilt->row_read_type = ROW_READ_TRY_SEMI_CONSISTENT;
		break;
	}

	DBUG_VOID_RETURN;
}

/* See handler.h and row0mysql.h for docs on this function. */

bool
ha_innobase::was_semi_consistent_read(void)
/*=======================================*/
{
	return(prebuilt->row_read_type == ROW_READ_DID_SEMI_CONSISTENT);
}

/* See handler.h and row0mysql.h for docs on this function. */

void
ha_innobase::try_semi_consistent_read(bool yes)
/*===========================================*/
{
	ut_a(prebuilt->trx == thd_to_trx(ha_thd()));

	/* Row read type is set to semi consistent read if this was
	requested by the MySQL and either innodb_locks_unsafe_for_binlog
	option is used or this session is using READ COMMITTED isolation
	level. */

	if (yes
	    && (srv_locks_unsafe_for_binlog
		|| prebuilt->trx->isolation_level <= TRX_ISO_READ_COMMITTED)) {
		prebuilt->row_read_type = ROW_READ_TRY_SEMI_CONSISTENT;
	} else {
		prebuilt->row_read_type = ROW_READ_WITH_LOCKS;
	}
}

/******************************************************************//**
Initializes a handle to use an index.
@return 0 or error number */

int
ha_innobase::index_init(
/*====================*/
	uint	keynr,	/*!< in: key (index) number */
	bool sorted)	/*!< in: 1 if result MUST be sorted according to index */
{
	DBUG_ENTER("index_init");

	DBUG_RETURN(change_active_index(keynr));
}

/******************************************************************//**
Currently does nothing.
@return 0 */

int
ha_innobase::index_end(void)
/*========================*/
{
	int	error	= 0;
	DBUG_ENTER("index_end");
	active_index = MAX_KEY;
	in_range_check_pushed_down = FALSE;
	ds_mrr.dsmrr_close();
	DBUG_RETURN(error);
}

/*********************************************************************//**
Converts a search mode flag understood by MySQL to a flag understood
by InnoDB. */
static inline
ulint
convert_search_mode_to_innobase(
/*============================*/
	enum ha_rkey_function	find_flag)
{
	switch (find_flag) {
	case HA_READ_KEY_EXACT:
		/* this does not require the index to be UNIQUE */
	case HA_READ_KEY_OR_NEXT:
		return(PAGE_CUR_GE);
	case HA_READ_AFTER_KEY:
		return(PAGE_CUR_G);
	case HA_READ_BEFORE_KEY:
		return(PAGE_CUR_L);
	case HA_READ_KEY_OR_PREV:
	case HA_READ_PREFIX_LAST:
	case HA_READ_PREFIX_LAST_OR_PREV:
		return(PAGE_CUR_LE);
	case HA_READ_PREFIX:
	case HA_READ_MBR_CONTAIN:
	case HA_READ_MBR_INTERSECT:
	case HA_READ_MBR_WITHIN:
	case HA_READ_MBR_DISJOINT:
	case HA_READ_MBR_EQUAL:
		return(PAGE_CUR_UNSUPP);
	/* do not use "default:" in order to produce a gcc warning:
	enumeration value '...' not handled in switch
	(if -Wswitch or -Wall is used) */
	}

	my_error(ER_CHECK_NOT_IMPLEMENTED, MYF(0), "this functionality");

	return(PAGE_CUR_UNSUPP);
}

/*
   BACKGROUND INFO: HOW A SELECT SQL QUERY IS EXECUTED
   ---------------------------------------------------
The following does not cover all the details, but explains how we determine
the start of a new SQL statement, and what is associated with it.

For each table in the database the MySQL interpreter may have several
table handle instances in use, also in a single SQL query. For each table
handle instance there is an InnoDB  'prebuilt' struct which contains most
of the InnoDB data associated with this table handle instance.

  A) if the user has not explicitly set any MySQL table level locks:

  1) MySQL calls ::external_lock to set an 'intention' table level lock on
the table of the handle instance. There we set
prebuilt->sql_stat_start = TRUE. The flag sql_stat_start should be set
true if we are taking this table handle instance to use in a new SQL
statement issued by the user. We also increment trx->n_mysql_tables_in_use.

  2) If prebuilt->sql_stat_start == TRUE we 'pre-compile' the MySQL search
instructions to prebuilt->template of the table handle instance in
::index_read. The template is used to save CPU time in large joins.

  3) In row_search_for_mysql, if prebuilt->sql_stat_start is true, we
allocate a new consistent read view for the trx if it does not yet have one,
or in the case of a locking read, set an InnoDB 'intention' table level
lock on the table.

  4) We do the SELECT. MySQL may repeatedly call ::index_read for the
same table handle instance, if it is a join.

  5) When the SELECT ends, MySQL removes its intention table level locks
in ::external_lock. When trx->n_mysql_tables_in_use drops to zero,
 (a) we execute a COMMIT there if the autocommit is on,
 (b) we also release possible 'SQL statement level resources' InnoDB may
have for this SQL statement. The MySQL interpreter does NOT execute
autocommit for pure read transactions, though it should. That is why the
table handler in that case has to execute the COMMIT in ::external_lock.

  B) If the user has explicitly set MySQL table level locks, then MySQL
does NOT call ::external_lock at the start of the statement. To determine
when we are at the start of a new SQL statement we at the start of
::index_read also compare the query id to the latest query id where the
table handle instance was used. If it has changed, we know we are at the
start of a new SQL statement. Since the query id can theoretically
overwrap, we use this test only as a secondary way of determining the
start of a new SQL statement. */


/**********************************************************************//**
Positions an index cursor to the index specified in the handle. Fetches the
row if any.
@return 0, HA_ERR_KEY_NOT_FOUND, or error number */

int
ha_innobase::index_read(
/*====================*/
	uchar*		buf,		/*!< in/out: buffer for the returned
					row */
	const uchar*	key_ptr,	/*!< in: key value; if this is NULL
					we position the cursor at the
					start or end of index; this can
					also contain an InnoDB row id, in
					which case key_len is the InnoDB
					row id length; the key value can
					also be a prefix of a full key value,
					and the last column can be a prefix
					of a full column */
	uint			key_len,/*!< in: key value length */
	enum ha_rkey_function find_flag)/*!< in: search flags from my_base.h */
{
	ulint		mode;
	dict_index_t*	index;
	ulint		match_mode	= 0;
	int		error;
	dberr_t		ret;

	DBUG_ENTER("index_read");
	DEBUG_SYNC_C("ha_innobase_index_read_begin");

	ut_a(prebuilt->trx == thd_to_trx(user_thd));
	ut_ad(key_len != 0 || find_flag != HA_READ_KEY_EXACT);

	ha_statistic_increment(&SSV::ha_read_key_count);

	index = prebuilt->index;

	if (UNIV_UNLIKELY(index == NULL) || dict_index_is_corrupted(index)) {
		prebuilt->index_usable = FALSE;
		DBUG_RETURN(HA_ERR_CRASHED);
	}
	if (UNIV_UNLIKELY(!prebuilt->index_usable)) {
		DBUG_RETURN(dict_index_is_corrupted(index)
			    ? HA_ERR_INDEX_CORRUPT
			    : HA_ERR_TABLE_DEF_CHANGED);
	}

	if (index->type & DICT_FTS) {
		DBUG_RETURN(HA_ERR_KEY_NOT_FOUND);
	}

	/* Note that if the index for which the search template is built is not
	necessarily prebuilt->index, but can also be the clustered index */

	if (prebuilt->sql_stat_start) {
		build_template(false);
	}

	if (key_ptr) {
		/* Convert the search key value to InnoDB format into
		prebuilt->search_tuple */

		row_sel_convert_mysql_key_to_innobase(
			prebuilt->search_tuple,
			srch_key_val1, sizeof(srch_key_val1),
			index,
			(byte*) key_ptr,
			(ulint) key_len,
			prebuilt->trx);
		DBUG_ASSERT(prebuilt->search_tuple->n_fields > 0);
	} else {
		/* We position the cursor to the last or the first entry
		in the index */

		dtuple_set_n_fields(prebuilt->search_tuple, 0);
	}

	mode = convert_search_mode_to_innobase(find_flag);

	match_mode = 0;

	if (find_flag == HA_READ_KEY_EXACT) {

		match_mode = ROW_SEL_EXACT;

	} else if (find_flag == HA_READ_PREFIX_LAST) {

		match_mode = ROW_SEL_EXACT_PREFIX;
	}

	last_match_mode = (uint) match_mode;

	if (mode != PAGE_CUR_UNSUPP) {

		innobase_srv_conc_enter_innodb(prebuilt->trx);

		ret = row_search_for_mysql((byte*) buf, mode, prebuilt,
					   match_mode, 0);

		innobase_srv_conc_exit_innodb(prebuilt->trx);
	} else {

		ret = DB_UNSUPPORTED;
	}

	DBUG_EXECUTE_IF("ib_select_query_failure", ret = DB_ERROR;);

	switch (ret) {
	case DB_SUCCESS:
		error = 0;
		table->status = 0;
		if (srv_stats.n_rows_read.is_fast()) {
			srv_stats.n_rows_read.inc();
		} else {
			srv_stats.n_rows_read.add(
				thd_get_thread_id(prebuilt->trx->mysql_thd), 1);
		}
		break;
	case DB_RECORD_NOT_FOUND:
		error = HA_ERR_KEY_NOT_FOUND;
		table->status = STATUS_NOT_FOUND;
		break;
	case DB_END_OF_INDEX:
		error = HA_ERR_KEY_NOT_FOUND;
		table->status = STATUS_NOT_FOUND;
		break;
	case DB_TABLESPACE_DELETED:

		ib_senderrf(
			prebuilt->trx->mysql_thd, IB_LOG_LEVEL_ERROR,
			ER_TABLESPACE_DISCARDED,
			table->s->table_name.str);

		table->status = STATUS_NOT_FOUND;
		error = HA_ERR_NO_SUCH_TABLE;
		break;
	case DB_TABLESPACE_NOT_FOUND:

		ib_senderrf(
			prebuilt->trx->mysql_thd, IB_LOG_LEVEL_ERROR,
			ER_TABLESPACE_MISSING, MYF(0),
			table->s->table_name.str);

		table->status = STATUS_NOT_FOUND;
		error = HA_ERR_NO_SUCH_TABLE;
		break;
	default:
		error = convert_error_code_to_mysql(
			ret, prebuilt->table->flags, user_thd);

		table->status = STATUS_NOT_FOUND;
		break;
	}

	DBUG_RETURN(error);
}

/*******************************************************************//**
The following functions works like index_read, but it find the last
row with the current key value or prefix.
@return 0, HA_ERR_KEY_NOT_FOUND, or an error code */

int
ha_innobase::index_read_last(
/*=========================*/
	uchar*		buf,	/*!< out: fetched row */
	const uchar*	key_ptr,/*!< in: key value, or a prefix of a full
				key value */
	uint		key_len)/*!< in: length of the key val or prefix
				in bytes */
{
	return(index_read(buf, key_ptr, key_len, HA_READ_PREFIX_LAST));
}

/********************************************************************//**
Get the index for a handle. Does not change active index.
@return NULL or index instance. */

dict_index_t*
ha_innobase::innobase_get_index(
/*============================*/
	uint		keynr)	/*!< in: use this index; MAX_KEY means always
				clustered index, even if it was internally
				generated by InnoDB */
{
	KEY*		key = 0;
	dict_index_t*	index = 0;

	DBUG_ENTER("innobase_get_index");

	if (keynr != MAX_KEY && table->s->keys > 0) {
		key = table->key_info + keynr;

		index = innobase_index_lookup(share, keynr);

		if (index) {
			ut_a(ut_strcmp(index->name, key->name) == 0);
		} else {
			/* Can't find index with keynr in the translation
			table. Only print message if the index translation
			table exists */
			if (share->idx_trans_tbl.index_mapping) {
				sql_print_warning("InnoDB could not find"
						  " index %s key no %u for"
						  " table %s through its"
						  " index translation table",
						  key ? key->name : "NULL",
						  keynr,
						  prebuilt->table->name);
			}

			index = dict_table_get_index_on_name(prebuilt->table,
							     key->name);
		}
	} else {
		index = dict_table_get_first_index(prebuilt->table);
	}

	if (!index) {
		sql_print_error(
			"InnoDB could not find key no %u with name %s"
			" from dict cache for table %s",
			keynr, key ? key->name : "NULL",
			prebuilt->table->name);
	}

	DBUG_RETURN(index);
}

/********************************************************************//**
Changes the active index of a handle.
@return 0 or error code */

int
ha_innobase::change_active_index(
/*=============================*/
	uint	keynr)	/*!< in: use this index; MAX_KEY means always clustered
			index, even if it was internally generated by
			InnoDB */
{
	DBUG_ENTER("change_active_index");

	ut_ad(user_thd == ha_thd());
	ut_a(prebuilt->trx == thd_to_trx(user_thd));

	active_index = keynr;

	prebuilt->index = innobase_get_index(keynr);

	if (UNIV_UNLIKELY(!prebuilt->index)) {
		sql_print_warning("InnoDB: change_active_index(%u) failed",
				  keynr);
		prebuilt->index_usable = FALSE;
		DBUG_RETURN(1);
	}

	prebuilt->index_usable = row_merge_is_index_usable(prebuilt->trx,
							   prebuilt->index);

	if (UNIV_UNLIKELY(!prebuilt->index_usable)) {
		if (dict_index_is_corrupted(prebuilt->index)) {
			char index_name[MAX_FULL_NAME_LEN + 1];
			char table_name[MAX_FULL_NAME_LEN + 1];

			innobase_format_name(
				index_name, sizeof index_name,
				prebuilt->index->name, TRUE);

			innobase_format_name(
				table_name, sizeof table_name,
				prebuilt->index->table->name, FALSE);

			if (dict_index_is_clust(prebuilt->index)) {
				ut_ad(prebuilt->index->table->corrupted);
				push_warning_printf(
					user_thd, Sql_condition::SL_WARNING,
					HA_ERR_TABLE_CORRUPT,
					"InnoDB: Table %s is corrupted.",
					table_name);
				DBUG_RETURN(HA_ERR_TABLE_CORRUPT);
			} else {
				push_warning_printf(
					user_thd, Sql_condition::SL_WARNING,
					HA_ERR_INDEX_CORRUPT,
					"InnoDB: Index %s for table %s is"
					" marked as corrupted",
					index_name, table_name);
				DBUG_RETURN(HA_ERR_INDEX_CORRUPT);
			}
		} else {
			push_warning_printf(
				user_thd, Sql_condition::SL_WARNING,
				HA_ERR_TABLE_DEF_CHANGED,
				"InnoDB: insufficient history for index %u",
				keynr);
		}

		/* The caller seems to ignore this.  Thus, we must check
		this again in row_search_for_mysql(). */
		DBUG_RETURN(HA_ERR_TABLE_DEF_CHANGED);
	}

	ut_a(prebuilt->search_tuple != 0);

	dtuple_set_n_fields(prebuilt->search_tuple, prebuilt->index->n_fields);

	dict_index_copy_types(prebuilt->search_tuple, prebuilt->index,
			      prebuilt->index->n_fields);

	/* MySQL changes the active index for a handle also during some
	queries, for example SELECT MAX(a), SUM(a) first retrieves the MAX()
	and then calculates the sum. Previously we played safe and used
	the flag ROW_MYSQL_WHOLE_ROW below, but that caused unnecessary
	copying. Starting from MySQL-4.1 we use a more efficient flag here. */

	build_template(false);

	DBUG_RETURN(0);
}

/**********************************************************************//**
Positions an index cursor to the index specified in keynr. Fetches the
row if any.
??? This is only used to read whole keys ???
@return error number or 0 */

int
ha_innobase::index_read_idx(
/*========================*/
	uchar*		buf,		/*!< in/out: buffer for the returned
					row */
	uint		keynr,		/*!< in: use this index */
	const uchar*	key,		/*!< in: key value; if this is NULL
					we position the cursor at the
					start or end of index */
	uint		key_len,	/*!< in: key value length */
	enum ha_rkey_function find_flag)/*!< in: search flags from my_base.h */
{
	if (change_active_index(keynr)) {

		return(1);
	}

	return(index_read(buf, key, key_len, find_flag));
}

/***********************************************************************//**
Reads the next or previous row from a cursor, which must have previously been
positioned using index_read.
@return 0, HA_ERR_END_OF_FILE, or error number */

int
ha_innobase::general_fetch(
/*=======================*/
	uchar*	buf,		/*!< in/out: buffer for next row in MySQL
				format */
	uint	direction,	/*!< in: ROW_SEL_NEXT or ROW_SEL_PREV */
	uint	match_mode)	/*!< in: 0, ROW_SEL_EXACT, or
				ROW_SEL_EXACT_PREFIX */
{
	dberr_t	ret;
	int	error;

	DBUG_ENTER("general_fetch");

	ut_a(prebuilt->trx == thd_to_trx(user_thd));

	innobase_srv_conc_enter_innodb(prebuilt->trx);

	ret = row_search_for_mysql(
		(byte*) buf, 0, prebuilt, match_mode, direction);

	innobase_srv_conc_exit_innodb(prebuilt->trx);

	switch (ret) {
	case DB_SUCCESS:
		error = 0;
		table->status = 0;
		if (srv_stats.n_rows_read.is_fast()) {
			srv_stats.n_rows_read.inc();
		} else {
			srv_stats.n_rows_read.add(
				thd_get_thread_id(prebuilt->trx->mysql_thd), 1);
		}
		break;
	case DB_RECORD_NOT_FOUND:
		error = HA_ERR_END_OF_FILE;
		table->status = STATUS_NOT_FOUND;
		break;
	case DB_END_OF_INDEX:
		error = HA_ERR_END_OF_FILE;
		table->status = STATUS_NOT_FOUND;
		break;
	case DB_TABLESPACE_DELETED:

		ib_senderrf(
			prebuilt->trx->mysql_thd, IB_LOG_LEVEL_ERROR,
			ER_TABLESPACE_DISCARDED,
			table->s->table_name.str);

		table->status = STATUS_NOT_FOUND;
		error = HA_ERR_NO_SUCH_TABLE;
		break;
	case DB_TABLESPACE_NOT_FOUND:

		ib_senderrf(
			prebuilt->trx->mysql_thd, IB_LOG_LEVEL_ERROR,
			ER_TABLESPACE_MISSING,
			table->s->table_name.str);

		table->status = STATUS_NOT_FOUND;
		error = HA_ERR_NO_SUCH_TABLE;
		break;
	default:
		error = convert_error_code_to_mysql(
			ret, prebuilt->table->flags, user_thd);

		table->status = STATUS_NOT_FOUND;
		break;
	}

	DBUG_RETURN(error);
}

/***********************************************************************//**
Reads the next row from a cursor, which must have previously been
positioned using index_read.
@return 0, HA_ERR_END_OF_FILE, or error number */

int
ha_innobase::index_next(
/*====================*/
	uchar*		buf)	/*!< in/out: buffer for next row in MySQL
				format */
{
	ha_statistic_increment(&SSV::ha_read_next_count);

	return(general_fetch(buf, ROW_SEL_NEXT, 0));
}

/*******************************************************************//**
Reads the next row matching to the key value given as the parameter.
@return 0, HA_ERR_END_OF_FILE, or error number */

int
ha_innobase::index_next_same(
/*=========================*/
	uchar*		buf,	/*!< in/out: buffer for the row */
	const uchar*	key,	/*!< in: key value */
	uint		keylen)	/*!< in: key value length */
{
	ha_statistic_increment(&SSV::ha_read_next_count);

	return(general_fetch(buf, ROW_SEL_NEXT, last_match_mode));
}

/***********************************************************************//**
Reads the previous row from a cursor, which must have previously been
positioned using index_read.
@return 0, HA_ERR_END_OF_FILE, or error number */

int
ha_innobase::index_prev(
/*====================*/
	uchar*	buf)	/*!< in/out: buffer for previous row in MySQL format */
{
	ha_statistic_increment(&SSV::ha_read_prev_count);

	return(general_fetch(buf, ROW_SEL_PREV, 0));
}

/********************************************************************//**
Positions a cursor on the first record in an index and reads the
corresponding row to buf.
@return 0, HA_ERR_END_OF_FILE, or error code */

int
ha_innobase::index_first(
/*=====================*/
	uchar*	buf)	/*!< in/out: buffer for the row */
{
	int	error;

	DBUG_ENTER("index_first");
	ha_statistic_increment(&SSV::ha_read_first_count);

	error = index_read(buf, NULL, 0, HA_READ_AFTER_KEY);

	/* MySQL does not seem to allow this to return HA_ERR_KEY_NOT_FOUND */

	if (error == HA_ERR_KEY_NOT_FOUND) {
		error = HA_ERR_END_OF_FILE;
	}

	DBUG_RETURN(error);
}

/********************************************************************//**
Positions a cursor on the last record in an index and reads the
corresponding row to buf.
@return 0, HA_ERR_END_OF_FILE, or error code */

int
ha_innobase::index_last(
/*====================*/
	uchar*	buf)	/*!< in/out: buffer for the row */
{
	int	error;

	DBUG_ENTER("index_last");
	ha_statistic_increment(&SSV::ha_read_last_count);

	error = index_read(buf, NULL, 0, HA_READ_BEFORE_KEY);

	/* MySQL does not seem to allow this to return HA_ERR_KEY_NOT_FOUND */

	if (error == HA_ERR_KEY_NOT_FOUND) {
		error = HA_ERR_END_OF_FILE;
	}

	DBUG_RETURN(error);
}

/****************************************************************//**
Initialize a table scan.
@return 0 or error number */

int
ha_innobase::rnd_init(
/*==================*/
	bool	scan)	/*!< in: TRUE if table/index scan FALSE otherwise */
{
	int	err;

	/* Store the active index value so that we can restore the original
	value after a scan */

	if (prebuilt->clust_index_was_generated) {
		err = change_active_index(MAX_KEY);
	} else {
		err = change_active_index(primary_key);
	}

	/* Don't use semi-consistent read in random row reads (by position).
	This means we must disable semi_consistent_read if scan is false */

	if (!scan) {
		try_semi_consistent_read(0);
	}

	start_of_scan = 1;

	return(err);
}

/*****************************************************************//**
Ends a table scan.
@return 0 or error number */

int
ha_innobase::rnd_end(void)
/*======================*/
{
	return(index_end());
}

/*****************************************************************//**
Reads the next row in a table scan (also used to read the FIRST row
in a table scan).
@return 0, HA_ERR_END_OF_FILE, or error number */

int
ha_innobase::rnd_next(
/*==================*/
	uchar*	buf)	/*!< in/out: returns the row in this buffer,
			in MySQL format */
{
	int	error;

	DBUG_ENTER("rnd_next");
	ha_statistic_increment(&SSV::ha_read_rnd_next_count);

	if (start_of_scan) {
		error = index_first(buf);

		if (error == HA_ERR_KEY_NOT_FOUND) {
			error = HA_ERR_END_OF_FILE;
		}

		start_of_scan = 0;
	} else {
		error = general_fetch(buf, ROW_SEL_NEXT, 0);
	}

	DBUG_RETURN(error);
}

/**********************************************************************//**
Fetches a row from the table based on a row reference.
@return 0, HA_ERR_KEY_NOT_FOUND, or error code */

int
ha_innobase::rnd_pos(
/*=================*/
	uchar*	buf,	/*!< in/out: buffer for the row */
	uchar*	pos)	/*!< in: primary key value of the row in the
			MySQL format, or the row id if the clustered
			index was internally generated by InnoDB; the
			length of data in pos has to be ref_length */
{
	int		error;
	DBUG_ENTER("rnd_pos");
	DBUG_DUMP("key", pos, ref_length);

	ha_statistic_increment(&SSV::ha_read_rnd_count);

	ut_a(prebuilt->trx == thd_to_trx(ha_thd()));

	/* Note that we assume the length of the row reference is fixed
	for the table, and it is == ref_length */

	error = index_read(buf, pos, ref_length, HA_READ_KEY_EXACT);

	if (error) {
		DBUG_PRINT("error", ("Got error: %d", error));
	}

	DBUG_RETURN(error);
}

/**********************************************************************//**
Initialize FT index scan
@return 0 or error number */

int
ha_innobase::ft_init()
/*==================*/
{
	DBUG_ENTER("ft_init");

	trx_t*	trx = check_trx_exists(ha_thd());

	/* FTS queries are not treated as autocommit non-locking selects.
	This is because the FTS implementation can acquire locks behind
	the scenes. This has not been verified but it is safer to treat
	them as regular read only transactions for now. */

	if (!trx_is_started(trx)) {
		++trx->will_lock;
	}

	DBUG_RETURN(rnd_init(false));
}

/**********************************************************************//**
Initialize FT index scan
@return FT_INFO structure if successful or NULL */

FT_INFO*
ha_innobase::ft_init_ext(
/*=====================*/
	uint			flags,	/* in: */
	uint			keynr,	/* in: */
	String*			key)	/* in: */
{
	trx_t*			trx;
	dict_table_t*		ft_table;
	dberr_t			error;
	byte*			query = (byte*) key->ptr();
	ulint			query_len = key->length();
	const CHARSET_INFO*	char_set = key->charset();
	NEW_FT_INFO*		fts_hdl = NULL;
	dict_index_t*		index;
	fts_result_t*		result;
	char			buf_tmp[8192];
	ulint			buf_tmp_used;
	uint			num_errors;

	if (fts_enable_diag_print) {
		ib_logf(IB_LOG_LEVEL_INFO, "keynr=%u, '%.*s'",
			keynr, (int) key->length(), (byte*) key->ptr());

		if (flags & FT_BOOL) {
			ib_logf(IB_LOG_LEVEL_INFO, "BOOL search");
		} else {
			ib_logf(IB_LOG_LEVEL_INFO, "NL search");
		}
	}

	/* FIXME: utf32 and utf16 are not compatible with some
	string function used. So to convert them to uft8 before
	proceed. */
	if (strcmp(char_set->csname, "utf32") == 0
	    || strcmp(char_set->csname, "utf16") == 0) {
		buf_tmp_used = innobase_convert_string(
			buf_tmp, sizeof(buf_tmp) - 1,
			&my_charset_utf8_general_ci,
			query, query_len, (CHARSET_INFO*) char_set,
			&num_errors);

		query = (byte*) buf_tmp;
		query_len = buf_tmp_used;
		query[query_len] = 0;
	}

	trx = prebuilt->trx;

	/* FTS queries are not treated as autocommit non-locking selects.
	This is because the FTS implementation can acquire locks behind
	the scenes. This has not been verified but it is safer to treat
	them as regular read only transactions for now. */

	if (!trx_is_started(trx)) {
		++trx->will_lock;
	}

	ft_table = prebuilt->table;

	/* Table does not have an FTS index */
	if (!ft_table->fts || ib_vector_is_empty(ft_table->fts->indexes)) {
		my_error(ER_TABLE_HAS_NO_FT, MYF(0));
		return(NULL);
	}

	/* If tablespace is discarded, we should return here */
	if (dict_table_is_discarded(ft_table)) {
		my_error(ER_NO_SUCH_TABLE, MYF(0), table->s->db.str,
			 table->s->table_name.str);
		return(NULL);
	}

	if (keynr == NO_SUCH_KEY) {
		/* FIXME: Investigate the NO_SUCH_KEY usage */
		index = (dict_index_t*) ib_vector_getp(ft_table->fts->indexes, 0);
	} else {
		index = innobase_get_index(keynr);
	}

	if (!index || index->type != DICT_FTS) {
		my_error(ER_TABLE_HAS_NO_FT, MYF(0));
		return(NULL);
	}

	if (!(ft_table->fts->fts_status & ADDED_TABLE_SYNCED)) {
		fts_init_index(ft_table, FALSE);

		ft_table->fts->fts_status |= ADDED_TABLE_SYNCED;
	}

	error = fts_query(trx, index, flags, query, query_len, &result);

	if (error != DB_SUCCESS) {
		my_error(convert_error_code_to_mysql(error, 0, NULL),
			MYF(0));
		return(NULL);
	}

	/* Allocate FTS handler, and instantiate it before return */
	fts_hdl = static_cast<NEW_FT_INFO*>(my_malloc(PSI_INSTRUMENT_ME,
                                   sizeof(NEW_FT_INFO),
				   MYF(0)));

	fts_hdl->please = const_cast<_ft_vft*>(&ft_vft_result);
	fts_hdl->could_you = const_cast<_ft_vft_ext*>(&ft_vft_ext_result);
	fts_hdl->ft_prebuilt = prebuilt;
	fts_hdl->ft_result = result;

	/* FIXME: Re-evluate the condition when Bug 14469540
	is resolved */
	prebuilt->in_fts_query = true;

	return((FT_INFO*) fts_hdl);
}

/*****************************************************************//**
Set up search tuple for a query through FTS_DOC_ID_INDEX on
supplied Doc ID. This is used by MySQL to retrieve the documents
once the search result (Doc IDs) is available */
static
void
innobase_fts_create_doc_id_key(
/*===========================*/
	dtuple_t*	tuple,		/* in/out: prebuilt->search_tuple */
	const dict_index_t*
			index,		/* in: index (FTS_DOC_ID_INDEX) */
	doc_id_t*	doc_id)		/* in/out: doc id to search, value
					could be changed to storage format
					used for search. */
{
	doc_id_t	temp_doc_id;
	dfield_t*	dfield = dtuple_get_nth_field(tuple, 0);

	ut_a(dict_index_get_n_unique(index) == 1);

	dtuple_set_n_fields(tuple, index->n_fields);
	dict_index_copy_types(tuple, index, index->n_fields);

#ifdef UNIV_DEBUG
	/* The unique Doc ID field should be an eight-bytes integer */
	dict_field_t*	field = dict_index_get_nth_field(index, 0);
        ut_a(field->col->mtype == DATA_INT);
	ut_ad(sizeof(*doc_id) == field->fixed_len);
	ut_ad(innobase_strcasecmp(index->name, FTS_DOC_ID_INDEX_NAME) == 0);
#endif /* UNIV_DEBUG */

	/* Convert to storage byte order */
	mach_write_to_8(reinterpret_cast<byte*>(&temp_doc_id), *doc_id);
	*doc_id = temp_doc_id;
	dfield_set_data(dfield, doc_id, sizeof(*doc_id));

        dtuple_set_n_fields_cmp(tuple, 1);

	for (ulint i = 1; i < index->n_fields; i++) {
		dfield = dtuple_get_nth_field(tuple, i);
		dfield_set_null(dfield);
	}
}

/**********************************************************************//**
Fetch next result from the FT result set
@return error code */

int
ha_innobase::ft_read(
/*=================*/
	uchar*		buf)		/*!< in/out: buf contain result row */
{
	fts_result_t*	result;
	int		error;
	row_prebuilt_t*	ft_prebuilt;

	ft_prebuilt = ((NEW_FT_INFO*) ft_handler)->ft_prebuilt;

	ut_a(ft_prebuilt == prebuilt);

	result = ((NEW_FT_INFO*) ft_handler)->ft_result;

	if (result->current == NULL) {
		/* This is the case where the FTS query did not
		contain and matching documents. */
		if (result->rankings_by_id != NULL) {
			/* Now that we have the complete result, we
			need to sort the document ids on their rank
			calculation. */

			fts_query_sort_result_on_rank(result);

			result->current = const_cast<ib_rbt_node_t*>(
				rbt_first(result->rankings_by_rank));
		} else {
			ut_a(result->current == NULL);
		}
	} else {
		result->current = const_cast<ib_rbt_node_t*>(
			rbt_next(result->rankings_by_rank, result->current));
	}

next_record:

	if (result->current != NULL) {
		dict_index_t*	index;
		dtuple_t*	tuple = prebuilt->search_tuple;
		doc_id_t	search_doc_id;

		/* If we only need information from result we can return
		   without fetching the table row */
		if (ft_prebuilt->read_just_key) {
			table->status= 0;
			return(0);
		}

		index = dict_table_get_index_on_name(
			prebuilt->table, FTS_DOC_ID_INDEX_NAME);

		/* Must find the index */
		ut_a(index);

		/* Switch to the FTS doc id index */
		prebuilt->index = index;

		fts_ranking_t*	ranking = rbt_value(
			fts_ranking_t, result->current);

		search_doc_id = ranking->doc_id;

		/* We pass a pointer of search_doc_id because it will be
		converted to storage byte order used in the search
		tuple. */
		innobase_fts_create_doc_id_key(tuple, index, &search_doc_id);

		innobase_srv_conc_enter_innodb(prebuilt->trx);

		dberr_t ret = row_search_for_mysql(
			(byte*) buf, PAGE_CUR_GE, prebuilt, ROW_SEL_EXACT, 0);

		innobase_srv_conc_exit_innodb(prebuilt->trx);

		switch (ret) {
		case DB_SUCCESS:
			error = 0;
			table->status = 0;
			break;
		case DB_RECORD_NOT_FOUND:
			result->current = const_cast<ib_rbt_node_t*>(
				rbt_next(result->rankings_by_rank,
					 result->current));

			if (!result->current) {
				/* exhaust the result set, should return
				HA_ERR_END_OF_FILE just like
				ha_innobase::general_fetch() and/or
				ha_innobase::index_first() etc. */
				error = HA_ERR_END_OF_FILE;
				table->status = STATUS_NOT_FOUND;
			} else {
				goto next_record;
			}
			break;
		case DB_END_OF_INDEX:
			error = HA_ERR_END_OF_FILE;
			table->status = STATUS_NOT_FOUND;
			break;
		case DB_TABLESPACE_DELETED:

			ib_senderrf(
				prebuilt->trx->mysql_thd, IB_LOG_LEVEL_ERROR,
				ER_TABLESPACE_DISCARDED,
				table->s->table_name.str);

			table->status = STATUS_NOT_FOUND;
			error = HA_ERR_NO_SUCH_TABLE;
			break;
		case DB_TABLESPACE_NOT_FOUND:

			ib_senderrf(
				prebuilt->trx->mysql_thd, IB_LOG_LEVEL_ERROR,
				ER_TABLESPACE_MISSING,
				table->s->table_name.str);

			table->status = STATUS_NOT_FOUND;
			error = HA_ERR_NO_SUCH_TABLE;
			break;
		default:
			error = convert_error_code_to_mysql(
				ret, 0, user_thd);

			table->status = STATUS_NOT_FOUND;
			break;
		}

		return(error);
	}

	return(HA_ERR_END_OF_FILE);
}

/*************************************************************************
*/

void
ha_innobase::ft_end()
{
	ib_logf(IB_LOG_LEVEL_INFO, "ft_end()");

	rnd_end();
}

/*********************************************************************//**
Stores a reference to the current row to 'ref' field of the handle. Note
that in the case where we have generated the clustered index for the
table, the function parameter is illogical: we MUST ASSUME that 'record'
is the current 'position' of the handle, because if row ref is actually
the row id internally generated in InnoDB, then 'record' does not contain
it. We just guess that the row id must be for the record where the handle
was positioned the last time. */

void
ha_innobase::position(
/*==================*/
	const uchar*	record)	/*!< in: row in MySQL format */
{
	uint		len;

	ut_a(prebuilt->trx == thd_to_trx(ha_thd()));

	if (prebuilt->clust_index_was_generated) {
		/* No primary key was defined for the table and we
		generated the clustered index from row id: the
		row reference will be the row id, not any key value
		that MySQL knows of */

		len = DATA_ROW_ID_LEN;

		memcpy(ref, prebuilt->row_id, len);
	} else {
		len = store_key_val_for_row(primary_key, (char*) ref,
							 ref_length, record);
	}

	/* We assume that the 'ref' value len is always fixed for the same
	table. */

	if (len != ref_length) {
		sql_print_error("Stored ref len is %lu, but table ref len is"
				" %lu", (ulong) len, (ulong) ref_length);
	}
}

/*****************************************************************//**
Check whether there exist a column named as "FTS_DOC_ID", which is
reserved for InnoDB FTS Doc ID
@return true if there exist a "FTS_DOC_ID" column */
static
bool
create_table_check_doc_id_col(
/*==========================*/
	trx_t*		trx,		/*!< in: InnoDB transaction handle */
	const TABLE*	form,		/*!< in: information on table
					columns and indexes */
	ulint*		doc_id_col)	/*!< out: Doc ID column number if
					there exist a FTS_DOC_ID column,
					ULINT_UNDEFINED if column is of the
					wrong type/name/size */
{
	for (ulint i = 0; i < form->s->fields; i++) {
		const Field*	field;
		ulint		col_type;
		ulint		col_len;
		ulint		unsigned_type;

		field = form->field[i];

		col_type = get_innobase_type_from_mysql_type(&unsigned_type,
							     field);

		col_len = field->pack_length();

		if (innobase_strcasecmp(field->field_name,
					FTS_DOC_ID_COL_NAME) == 0) {

			/* Note the name is case sensitive due to
			our internal query parser */
			if (col_type == DATA_INT
			    && !field->real_maybe_null()
			    && col_len == sizeof(doc_id_t)
			    && (strcmp(field->field_name,
				      FTS_DOC_ID_COL_NAME) == 0)) {
				*doc_id_col = i;
			} else {
				push_warning_printf(
					trx->mysql_thd,
					Sql_condition::SL_WARNING,
					ER_ILLEGAL_HA_CREATE_OPTION,
					"InnoDB: FTS_DOC_ID column must be"
					" of BIGINT NOT NULL type, and named"
					" in all capitalized characters");
				my_error(ER_WRONG_COLUMN_NAME, MYF(0),
					 field->field_name);
				*doc_id_col = ULINT_UNDEFINED;
			}

			return(true);
		}
	}

	return(false);
}

/*****************************************************************//**
Creates a table definition to an InnoDB database. */
static __attribute__((nonnull, warn_unused_result))
int
create_table_def(
/*=============*/
	trx_t*		trx,		/*!< in: InnoDB transaction handle */
	const TABLE*	form,		/*!< in: information on table
					columns and indexes */
	const char*	table_name,	/*!< in: table name */
	const char*	temp_path,	/*!< in: if this is a table explicitly
					created by the user with the
					TEMPORARY keyword, then this
					parameter is the dir path where the
					table should be placed if we create
					an .ibd file for it (no .ibd extension
					in the path, though). Otherwise this
					is a zero length-string */
	const char*	remote_path,	/*!< in: Remote path or zero length-string */
	ulint		flags,		/*!< in: table flags */
	ulint		flags2)		/*!< in: table flags2 */
{
	THD*		thd = trx->mysql_thd;
	dict_table_t*	table;
	ulint		n_cols;
	dberr_t		err;
	ulint		col_type;
	ulint		col_len;
	ulint		nulls_allowed;
	ulint		unsigned_type;
	ulint		binary_type;
	ulint		long_true_varchar;
	ulint		charset_no;
	ulint		i;
	ulint		doc_id_col = 0;
	ibool		has_doc_id_col = FALSE;
	mem_heap_t*	heap;

	DBUG_ENTER("create_table_def");
	DBUG_PRINT("enter", ("table_name: %s", table_name));

	DBUG_ASSERT(thd != NULL);

	/* MySQL does the name length check. But we do additional check
	on the name length here */
	if (strlen(table_name) > MAX_FULL_NAME_LEN) {
		push_warning_printf(
			thd, Sql_condition::SL_WARNING,
			ER_TABLE_NAME,
			"InnoDB: Table Name or Database Name is too long");

		DBUG_RETURN(ER_TABLE_NAME);
	}

	n_cols = form->s->fields;

	/* Check whether there already exists a FTS_DOC_ID column */
	if (create_table_check_doc_id_col(trx, form, &doc_id_col)){

		/* Raise error if the Doc ID column is of wrong type or name */
		if (doc_id_col == ULINT_UNDEFINED) {
			trx_commit_for_mysql(trx);

			err = DB_ERROR;
			goto error_ret;
		} else {
			has_doc_id_col = TRUE;
		}
	}

	/* We pass 0 as the space id, and determine at a lower level the space
	id where to store the table */

	if (flags2 & DICT_TF2_FTS) {
		/* Adjust for the FTS hidden field */
		if (!has_doc_id_col) {
			table = dict_mem_table_create(table_name, 0, n_cols + 1,
						      flags, flags2);

			/* Set the hidden doc_id column. */
			table->fts->doc_col = n_cols;
		} else {
			table = dict_mem_table_create(table_name, 0, n_cols,
						      flags, flags2);
			table->fts->doc_col = doc_id_col;
		}
	} else {
		table = dict_mem_table_create(table_name, 0, n_cols,
					      flags, flags2);
	}

	if (flags2 & DICT_TF2_TEMPORARY) {
		ut_a(strlen(temp_path));
		table->dir_path_of_temp_table =
			mem_heap_strdup(table->heap, temp_path);
	}

	if (DICT_TF_HAS_DATA_DIR(flags)) {
		ut_a(strlen(remote_path));
		table->data_dir_path = mem_heap_strdup(table->heap, remote_path);
	} else {
		table->data_dir_path = NULL;
	}
	heap = mem_heap_create(1000);

	for (i = 0; i < n_cols; i++) {
		Field*	field = form->field[i];

		col_type = get_innobase_type_from_mysql_type(&unsigned_type,
							     field);

		if (!col_type) {
			push_warning_printf(
				thd, Sql_condition::SL_WARNING,
				ER_CANT_CREATE_TABLE,
				"Error creating table '%s' with"
				" column '%s'. Please check its"
				" column type and try to re-create"
				" the table with an appropriate"
				" column type.",
				table->name, field->field_name);
			goto err_col;
		}

		nulls_allowed = field->real_maybe_null() ? 0 : DATA_NOT_NULL;
		binary_type = field->binary() ? DATA_BINARY_TYPE : 0;

		charset_no = 0;

		if (dtype_is_string_type(col_type)) {

			charset_no = (ulint) field->charset()->number;

			if (UNIV_UNLIKELY(charset_no > MAX_CHAR_COLL_NUM)) {
				/* in data0type.h we assume that the
				number fits in one byte in prtype */
				push_warning_printf(
					thd, Sql_condition::SL_WARNING,
					ER_CANT_CREATE_TABLE,
					"In InnoDB, charset-collation codes"
					" must be below 256."
					" Unsupported code %lu.",
					(ulong) charset_no);
				mem_heap_free(heap);
				DBUG_RETURN(ER_CANT_CREATE_TABLE);
			}
		}

<<<<<<< HEAD
=======
		/* we assume in dtype_form_prtype() that this fits in
		two bytes */
		ut_a(static_cast<uint>(field->type()) <= MAX_CHAR_COLL_NUM);
>>>>>>> b7095272
		col_len = field->pack_length();

		/* The MySQL pack length contains 1 or 2 bytes length field
		for a true VARCHAR. Let us subtract that, so that the InnoDB
		column length in the InnoDB data dictionary is the real
		maximum byte length of the actual data. */

		long_true_varchar = 0;

		if (field->type() == MYSQL_TYPE_VARCHAR) {
			col_len -= ((Field_varstring*) field)->length_bytes;

			if (((Field_varstring*) field)->length_bytes == 2) {
				long_true_varchar = DATA_LONG_TRUE_VARCHAR;
			}
		}

		/* First check whether the column to be added has a
		system reserved name. */
		if (dict_col_name_is_reserved(field->field_name)){
			my_error(ER_WRONG_COLUMN_NAME, MYF(0),
				 field->field_name);
err_col:
			dict_mem_table_free(table);
			mem_heap_free(heap);
			trx_commit_for_mysql(trx);

			err = DB_ERROR;
			goto error_ret;
		}

		dict_mem_table_add_col(table, heap,
			field->field_name,
			col_type,
			dtype_form_prtype(
				(ulint) field->type()
				| nulls_allowed | unsigned_type
				| binary_type | long_true_varchar,
				charset_no),
			col_len);
	}

	/* Add the FTS doc_id hidden column. */
	if (flags2 & DICT_TF2_FTS && !has_doc_id_col) {
		fts_add_doc_id_column(table, heap);
	}

	/* If temp table, then we avoid creation of entries in SYSTEM TABLES.
	Given that temp table lifetime is limited to connection/server lifetime
	on re-start we don't need to restore temp-table and so no entry is needed
	in SYSTEM tables. */
	if (dict_table_is_temporary(table)) {
		/* Create temp tablespace if configured. */
		err = dict_build_tablespace(table, trx);
		if (err == DB_SUCCESS) {
			/* Temp-table are maintained in memory and so
			can_be_evicted is FALSE. */
			mem_heap_t* temp_table_heap = mem_heap_create(256);

			dict_table_add_to_cache(table, FALSE, temp_table_heap);

			DBUG_EXECUTE_IF("ib_ddl_crash_during_create2",
					DBUG_SUICIDE(););

			mem_heap_free(temp_table_heap);
		}
	} else {
		err = row_create_table_for_mysql(table, trx, false);
	}

	mem_heap_free(heap);

	DBUG_EXECUTE_IF("ib_create_err_tablespace_exist",
			err = DB_TABLESPACE_EXISTS;);

	if (err == DB_DUPLICATE_KEY || err == DB_TABLESPACE_EXISTS) {
		char display_name[FN_REFLEN];
		char* buf_end = innobase_convert_identifier(
			display_name, sizeof(display_name) - 1,
			table_name, strlen(table_name),
			thd, TRUE);

		*buf_end = '\0';

		my_error(err == DB_DUPLICATE_KEY
			 ? ER_TABLE_EXISTS_ERROR
			 : ER_TABLESPACE_EXISTS, MYF(0), display_name);
	}

	if (err == DB_SUCCESS && (flags2 & DICT_TF2_FTS)) {
		fts_optimize_add_table(table);
	}

error_ret:
	DBUG_RETURN(convert_error_code_to_mysql(err, flags, thd));
}

/*****************************************************************//**
Creates an index in an InnoDB database. */
static
int
create_index(
/*=========*/
	trx_t*		trx,		/*!< in: InnoDB transaction handle */
	const TABLE*	form,		/*!< in: information on table
					columns and indexes */
	ulint		flags,		/*!< in: InnoDB table flags */
	const char*	table_name,	/*!< in: table name */
	uint		key_num)	/*!< in: index number */
{
	dict_index_t*	index;
	int		error;
	const KEY*	key;
	ulint		ind_type;
	ulint*		field_lengths;

	DBUG_ENTER("create_index");

	key = form->key_info + key_num;

	/* Assert that "GEN_CLUST_INDEX" cannot be used as non-primary index */
	ut_a(innobase_strcasecmp(key->name, innobase_index_reserve_name) != 0);

	if (key->flags & HA_FULLTEXT) {
		index = dict_mem_index_create(table_name, key->name, 0,
					      DICT_FTS,
					      key->user_defined_key_parts);

		for (ulint i = 0; i < key->user_defined_key_parts; i++) {
			KEY_PART_INFO*	key_part = key->key_part + i;
			dict_mem_index_add_field(
				index, key_part->field->field_name, 0);
		}

		DBUG_RETURN(convert_error_code_to_mysql(
				    row_create_index_for_mysql(
					    index, trx, NULL),
				    flags, NULL));

	}

	ind_type = 0;

	if (key_num == form->s->primary_key) {
		ind_type |= DICT_CLUSTERED;
	}

	if (key->flags & HA_NOSAME) {
		ind_type |= DICT_UNIQUE;
	}

	field_lengths = (ulint*) my_malloc(PSI_INSTRUMENT_ME,
		key->user_defined_key_parts * sizeof *
				field_lengths, MYF(MY_FAE));

	/* We pass 0 as the space id, and determine at a lower level the space
	id where to store the table */

	index = dict_mem_index_create(table_name, key->name, 0,
				      ind_type, key->user_defined_key_parts);

	for (ulint i = 0; i < key->user_defined_key_parts; i++) {
		KEY_PART_INFO*	key_part = key->key_part + i;
		ulint		prefix_len;
		ulint		col_type;
		ulint		is_unsigned;


		/* (The flag HA_PART_KEY_SEG denotes in MySQL a
		column prefix field in an index: we only store a
		specified number of first bytes of the column to
		the index field.) The flag does not seem to be
		properly set by MySQL. Let us fall back on testing
		the length of the key part versus the column. */

		Field*	field = NULL;

		for (ulint j = 0; j < form->s->fields; j++) {

			field = form->field[j];

			if (0 == innobase_strcasecmp(
				    field->field_name,
				    key_part->field->field_name)) {
				/* Found the corresponding column */

				goto found;
			}
		}

		ut_error;
found:
		col_type = get_innobase_type_from_mysql_type(
			&is_unsigned, key_part->field);

		if (DATA_LARGE_MTYPE(col_type)
		    || (key_part->length < field->pack_length()
			&& field->type() != MYSQL_TYPE_VARCHAR)
		    || (field->type() == MYSQL_TYPE_VARCHAR
			&& key_part->length < field->pack_length()
			- ((Field_varstring*) field)->length_bytes)) {

			switch (col_type) {
			default:
				prefix_len = key_part->length;
				break;
			case DATA_INT:
			case DATA_FLOAT:
			case DATA_DOUBLE:
			case DATA_DECIMAL:
				sql_print_error(
					"MySQL is trying to create a column"
					" prefix index field, on an"
					" inappropriate data type. Table"
					" name %s, column name %s.",
					table_name,
					key_part->field->field_name);

				prefix_len = 0;
			}
		} else {
			prefix_len = 0;
		}

		field_lengths[i] = key_part->length;

		dict_mem_index_add_field(
			index, key_part->field->field_name, prefix_len);
	}

	ut_ad(key->flags & HA_FULLTEXT || !(index->type & DICT_FTS));

	/* Even though we've defined max_supported_key_part_length, we
	still do our own checking using field_lengths to be absolutely
	sure we don't create too long indexes. */

	error = convert_error_code_to_mysql(
		row_create_index_for_mysql(index, trx, field_lengths),
		flags, NULL);

	my_free(field_lengths);

	DBUG_RETURN(error);
}

/*****************************************************************//**
Creates an index to an InnoDB table when the user has defined no
primary index. */
static
int
create_clustered_index_when_no_primary(
/*===================================*/
	trx_t*		trx,		/*!< in: InnoDB transaction handle */
	ulint		flags,		/*!< in: InnoDB table flags */
	const char*	table_name)	/*!< in: table name */
{
	dict_index_t*	index;
	dberr_t		error;

	/* We pass 0 as the space id, and determine at a lower level the space
	id where to store the table */
	index = dict_mem_index_create(table_name,
				      innobase_index_reserve_name,
				      0, DICT_CLUSTERED, 0);

	error = row_create_index_for_mysql(index, trx, NULL);

	return(convert_error_code_to_mysql(error, flags, NULL));
}

/*****************************************************************//**
Return a display name for the row format
@return row format name */

const char*
get_row_format_name(
/*================*/
	enum row_type	row_format)		/*!< in: Row Format */
{
	switch (row_format) {
	case ROW_TYPE_COMPACT:
		return("COMPACT");
	case ROW_TYPE_COMPRESSED:
		return("COMPRESSED");
	case ROW_TYPE_DYNAMIC:
		return("DYNAMIC");
	case ROW_TYPE_REDUNDANT:
		return("REDUNDANT");
	case ROW_TYPE_DEFAULT:
		return("DEFAULT");
	case ROW_TYPE_FIXED:
		return("FIXED");
	case ROW_TYPE_PAGE:
	case ROW_TYPE_NOT_USED:
		break;
	}
	return("NOT USED");
}

/** If file-per-table is missing, issue warning and set ret false */
#define CHECK_ERROR_ROW_TYPE_NEEDS_FILE_PER_TABLE(use_file_per_table)	\
	if (!use_file_per_table) {					\
		push_warning_printf(					\
			thd, Sql_condition::SL_WARNING,			\
			ER_ILLEGAL_HA_CREATE_OPTION,			\
			"InnoDB: ROW_FORMAT=%s requires"		\
			" innodb_file_per_table.",			\
			get_row_format_name(row_format));		\
		ret = "ROW_FORMAT";					\
	}

/** If file-format is Antelope, issue warning and set ret false */
#define CHECK_ERROR_ROW_TYPE_NEEDS_GT_ANTELOPE			\
	if (srv_file_format < UNIV_FORMAT_B) {			\
		push_warning_printf(				\
			thd, Sql_condition::SL_WARNING,		\
			ER_ILLEGAL_HA_CREATE_OPTION,		\
			"InnoDB: ROW_FORMAT=%s requires"	\
			" innodb_file_format > Antelope.",	\
			get_row_format_name(row_format));	\
		ret = "ROW_FORMAT";				\
	}

/*****************************************************************//**
Determines if create option DATA DIRECTORY is valid.
@return true if valid, false if not. */

bool
create_option_data_directory_is_valid(
/*==================================*/
	THD*		thd,		/*!< in: connection thread. */
	HA_CREATE_INFO*	create_info,	/*!< in: create info. */
	bool		use_file_per_table)	/*!< in: srv_file_per_table */
{
	bool		is_valid = true;

	ut_ad(create_info->data_file_name);

	/* Use DATA DIRECTORY only with file-per-table. */
	if (!use_file_per_table) {
		push_warning(
			thd, Sql_condition::SL_WARNING,
			ER_ILLEGAL_HA_CREATE_OPTION,
			"InnoDB: DATA DIRECTORY requires"
			" innodb_file_per_table.");
		is_valid = false;
	}

	/* Do not use DATA DIRECTORY with TEMPORARY TABLE. */
	if (create_info->options & HA_LEX_CREATE_TMP_TABLE) {
		push_warning(
			thd, Sql_condition::SL_WARNING,
			ER_ILLEGAL_HA_CREATE_OPTION,
			"InnoDB: DATA DIRECTORY cannot be used"
			" for TEMPORARY tables.");
		is_valid = false;
	}

	return(is_valid);
}

/*****************************************************************//**
Validates the create options. We may build on this function
in future. For now, it checks two specifiers:
KEY_BLOCK_SIZE and ROW_FORMAT
If innodb_strict_mode is not set then this function is a no-op
@return NULL if valid, string if not. */

const char*
create_options_are_invalid(
/*=======================*/
	THD*		thd,		/*!< in: connection thread. */
	HA_CREATE_INFO*	create_info,	/*!< in: create info. */
	bool		use_file_per_table)	/*!< in: srv_file_per_table */
{
	ibool	kbs_specified	= FALSE;
	const char*	ret	= NULL;
	enum row_type	row_format	= create_info->row_type;

	ut_ad(thd != NULL);
	ut_ad(create_info != NULL);

	/* If innodb_strict_mode is not set don't do any validation. */
	if (!(THDVAR(thd, strict_mode))) {
		return(NULL);
	}


	/* First check if a non-zero KEY_BLOCK_SIZE was specified. */
	if (create_info->key_block_size) {
		kbs_specified = TRUE;
		switch (create_info->key_block_size) {
			ulint	kbs_max;
		case 1:
		case 2:
		case 4:
		case 8:
		case 16:
			/* Valid KEY_BLOCK_SIZE, check its dependencies. */
			if (!use_file_per_table) {
				push_warning(
					thd, Sql_condition::SL_WARNING,
					ER_ILLEGAL_HA_CREATE_OPTION,
					"InnoDB: KEY_BLOCK_SIZE requires"
					" innodb_file_per_table.");
				ret = "KEY_BLOCK_SIZE";
			}
			if (srv_file_format < UNIV_FORMAT_B) {
				push_warning(
					thd, Sql_condition::SL_WARNING,
					ER_ILLEGAL_HA_CREATE_OPTION,
					"InnoDB: KEY_BLOCK_SIZE requires"
					" innodb_file_format > Antelope.");
				ret = "KEY_BLOCK_SIZE";
			}

			/* The maximum KEY_BLOCK_SIZE (KBS) is 16. But if
			UNIV_PAGE_SIZE is smaller than 16k, the maximum
			KBS is also smaller. */
			kbs_max = ut_min(
				1 << (UNIV_PAGE_SSIZE_MAX - 1),
				1 << (PAGE_ZIP_SSIZE_MAX - 1));
			if (create_info->key_block_size > kbs_max) {
				push_warning_printf(
					thd, Sql_condition::SL_WARNING,
					ER_ILLEGAL_HA_CREATE_OPTION,
					"InnoDB: KEY_BLOCK_SIZE=%ld"
					" cannot be larger than %ld.",
					create_info->key_block_size,
					kbs_max);
				ret = "KEY_BLOCK_SIZE";
			}
			break;
		default:
			push_warning_printf(
				thd, Sql_condition::SL_WARNING,
				ER_ILLEGAL_HA_CREATE_OPTION,
				"InnoDB: invalid KEY_BLOCK_SIZE = %lu."
				" Valid values are [1, 2, 4, 8, 16]",
				create_info->key_block_size);
			ret = "KEY_BLOCK_SIZE";
			break;
		}
	}

	/* Check for a valid InnoDB ROW_FORMAT specifier and
	other incompatibilities. */
	switch (row_format) {
	case ROW_TYPE_COMPRESSED:
		CHECK_ERROR_ROW_TYPE_NEEDS_FILE_PER_TABLE(use_file_per_table);
		CHECK_ERROR_ROW_TYPE_NEEDS_GT_ANTELOPE;
		break;
	case ROW_TYPE_DYNAMIC:
		if (!(create_info->options & HA_LEX_CREATE_TMP_TABLE)) {
			CHECK_ERROR_ROW_TYPE_NEEDS_FILE_PER_TABLE(
				use_file_per_table);
		}
		CHECK_ERROR_ROW_TYPE_NEEDS_GT_ANTELOPE;
		/* fall through since dynamic also shuns KBS */
	case ROW_TYPE_COMPACT:
	case ROW_TYPE_REDUNDANT:
		if (kbs_specified) {
			push_warning_printf(
				thd, Sql_condition::SL_WARNING,
				ER_ILLEGAL_HA_CREATE_OPTION,
				"InnoDB: cannot specify ROW_FORMAT = %s"
				" with KEY_BLOCK_SIZE.",
				get_row_format_name(row_format));
			ret = "KEY_BLOCK_SIZE";
		}
		break;
	case ROW_TYPE_DEFAULT:
		break;
	case ROW_TYPE_FIXED:
	case ROW_TYPE_PAGE:
	case ROW_TYPE_NOT_USED:
		push_warning(
			thd, Sql_condition::SL_WARNING,
			ER_ILLEGAL_HA_CREATE_OPTION,		\
			"InnoDB: invalid ROW_FORMAT specifier.");
		ret = "ROW_TYPE";
		break;
	}

	if (create_info->data_file_name
	    && !create_option_data_directory_is_valid(
		    thd, create_info, use_file_per_table)) {
		ret = "DATA DIRECTORY";
	}

	/* Do not allow INDEX_DIRECTORY */
	if (create_info->index_file_name) {
		push_warning_printf(
			thd, Sql_condition::SL_WARNING,
			ER_ILLEGAL_HA_CREATE_OPTION,
			"InnoDB: INDEX DIRECTORY is not supported");
		ret = "INDEX DIRECTORY";
	}

	return(ret);
}

/*****************************************************************//**
Update create_info.  Used in SHOW CREATE TABLE et al. */

void
ha_innobase::update_create_info(
/*============================*/
	HA_CREATE_INFO*	create_info)	/*!< in/out: create info */
{
	if (!(create_info->used_fields & HA_CREATE_USED_AUTO)) {
		ha_innobase::info(HA_STATUS_AUTO);
		create_info->auto_increment_value = stats.auto_increment_value;
	}

	/* Update the DATA DIRECTORY name from SYS_DATAFILES. */
	dict_get_and_save_data_dir_path(prebuilt->table, false);

	if (prebuilt->table->data_dir_path) {
		create_info->data_file_name = prebuilt->table->data_dir_path;
	}
}

/*****************************************************************//**
Initialize the table FTS stopword list
@return TRUE if success */

ibool
innobase_fts_load_stopword(
/*=======================*/
	dict_table_t*	table,	/*!< in: Table has the FTS */
	trx_t*		trx,	/*!< in: transaction */
	THD*		thd)	/*!< in: current thread */
{
	return(fts_load_stopword(table, trx,
				 innobase_server_stopword_table,
				 THDVAR(thd, ft_user_stopword_table),
				 THDVAR(thd, ft_enable_stopword), FALSE));
}

/*****************************************************************//**
Parses the table name into normal name and either temp path or remote path
if needed.
@return 0 if successful, otherwise, error number */

int
ha_innobase::parse_table_name(
/*==========================*/
	const char*	name,		/*!< in/out: table name provided*/
	HA_CREATE_INFO*	create_info,	/*!< in: more information of the
					created table, contains also the
					create statement string */
	ulint		flags,		/*!< in: flags*/
	ulint		flags2,		/*!< in: flags2*/
	char*		norm_name,	/*!< out: normalized table name */
	char*		temp_path,	/*!< out: absolute path of table */
	char*		remote_path)	/*!< out: remote path of table */
{
	THD*		thd = ha_thd();
	bool		use_file_per_table =
				!!(flags2 & DICT_TF2_USE_FILE_PER_TABLE);

	DBUG_ENTER("ha_innobase::parse_table_name");

#ifdef _WIN32
	/* Names passed in from server are in two formats:
	1. <database_name>/<table_name>: for normal table creation
	2. full path: for temp table creation, or DATA DIRECTORY.

	When srv_file_per_table is on and mysqld_embedded is off,
	check for full path pattern, i.e.
	X:\dir\...,		X is a driver letter, or
	\\dir1\dir2\...,	UNC path
	returns error if it is in full path format, but not creating a temp.
	table. Currently InnoDB does not support symbolic link on Windows. */

	if (use_file_per_table
	    && !mysqld_embedded
	    && !(create_info->options & HA_LEX_CREATE_TMP_TABLE)) {

		if ((name[1] == ':')
		    || (name[0] == '\\' && name[1] == '\\')) {
			sql_print_error("Cannot create table %s\n", name);
			DBUG_RETURN(HA_ERR_GENERIC);
		}
	}
#endif

	normalize_table_name(norm_name, name);
	temp_path[0] = '\0';
	remote_path[0] = '\0';

	/* A full path is used for TEMPORARY TABLE and DATA DIRECTORY.
	In the case of;
	  CREATE TEMPORARY TABLE ... DATA DIRECTORY={path} ... ;
	We ignore the DATA DIRECTORY. */
	if (create_info->options & HA_LEX_CREATE_TMP_TABLE) {
		strncpy(temp_path, name, FN_REFLEN - 1);
	}

	/* Make sure DATA DIRECTORY is compatible with other options. */
	if (create_info->data_file_name) {
		if (!create_option_data_directory_is_valid(
			    thd,create_info,use_file_per_table)) {
			push_warning_printf(
				thd, Sql_condition::SL_WARNING,
				WARN_OPTION_IGNORED,
				ER_DEFAULT(WARN_OPTION_IGNORED),
				"DATA DIRECTORY");
		} else {
			strncpy(remote_path, create_info->data_file_name,
				FN_REFLEN - 1);
		}
	}

	if (create_info->index_file_name) {
		push_warning_printf(
			thd, Sql_condition::SL_WARNING,
			WARN_OPTION_IGNORED,
			ER_DEFAULT(WARN_OPTION_IGNORED),
			"INDEX DIRECTORY");
	}

	DBUG_RETURN(0);
}

/*****************************************************************//**
Determines InnoDB table flags.
@retval true if successful, false if error */

bool
innobase_table_flags(
/*=================*/
	const TABLE*		form,		/*!< in: table */
	const HA_CREATE_INFO*	create_info,	/*!< in: information
						on table columns and indexes */
	THD*			thd,		/*!< in: connection */
	bool			use_file_per_table,/*!< in: whether to create
						outside system tablespace */
	ulint*			flags,		/*!< out: DICT_TF flags */
	ulint*			flags2)		/*!< out: DICT_TF2 flags */
{
	DBUG_ENTER("innobase_table_flags");

	const char*	fts_doc_id_index_bad = NULL;
	bool		zip_allowed = true;
	ulint		zip_ssize = 0;
	enum row_type	row_format;
	rec_format_t	innodb_row_format = REC_FORMAT_COMPACT;
	bool		use_data_dir;

	/* Cache the value of innodb_file_format, in case it is
	modified by another thread while the table is being created. */
	const ulint	file_format_allowed = srv_file_format;

	*flags = 0;
	*flags2 = 0;

	/* Check if there are any FTS indexes defined on this table. */
	for (uint i = 0; i < form->s->keys; i++) {
		const KEY*	key = &form->key_info[i];

		if (key->flags & HA_FULLTEXT) {
			*flags2 |= DICT_TF2_FTS;

			/* We don't support FTS indexes in temporary
			tables. */
			if (create_info->options & HA_LEX_CREATE_TMP_TABLE) {

				my_error(ER_INNODB_NO_FT_TEMP_TABLE, MYF(0));
				DBUG_RETURN(false);
			}

			if (fts_doc_id_index_bad) {
				goto index_bad;
			}
		}

		if (innobase_strcasecmp(key->name, FTS_DOC_ID_INDEX_NAME)) {
			continue;
		}

		/* Do a pre-check on FTS DOC ID index */
		if (!(key->flags & HA_NOSAME)
		    || strcmp(key->name, FTS_DOC_ID_INDEX_NAME)
		    || strcmp(key->key_part[0].field->field_name,
			      FTS_DOC_ID_COL_NAME)) {
			fts_doc_id_index_bad = key->name;
		}

		if (fts_doc_id_index_bad && (*flags2 & DICT_TF2_FTS)) {
index_bad:
			my_error(ER_INNODB_FT_WRONG_DOCID_INDEX, MYF(0),
				 fts_doc_id_index_bad);
			DBUG_RETURN(false);
		}
	}

	if (create_info->key_block_size) {
		/* The requested compressed page size (key_block_size)
		is given in kilobytes. If it is a valid number, store
		that value as the number of log2 shifts from 512 in
		zip_ssize. Zero means it is not compressed. */
		ulint zssize;		/* Zip Shift Size */
		ulint kbsize;		/* Key Block Size */
		for (zssize = kbsize = 1;
		     zssize <= ut_min(UNIV_PAGE_SSIZE_MAX,
				      PAGE_ZIP_SSIZE_MAX);
		     zssize++, kbsize <<= 1) {
			if (kbsize == create_info->key_block_size) {
				zip_ssize = zssize;
				break;
			}
		}

		/* Make sure compressed row format is allowed. */
		if (!use_file_per_table) {
			push_warning(
				thd, Sql_condition::SL_WARNING,
				ER_ILLEGAL_HA_CREATE_OPTION,
				"InnoDB: KEY_BLOCK_SIZE requires"
				" innodb_file_per_table.");
			zip_allowed = FALSE;
		}

		if (file_format_allowed < UNIV_FORMAT_B) {
			push_warning(
				thd, Sql_condition::SL_WARNING,
				ER_ILLEGAL_HA_CREATE_OPTION,
				"InnoDB: KEY_BLOCK_SIZE requires"
				" innodb_file_format > Antelope.");
			zip_allowed = FALSE;
		}

		if (!zip_allowed
		    || zssize > ut_min(UNIV_PAGE_SSIZE_MAX,
				       PAGE_ZIP_SSIZE_MAX)) {
			push_warning_printf(
				thd, Sql_condition::SL_WARNING,
				ER_ILLEGAL_HA_CREATE_OPTION,
				"InnoDB: ignoring KEY_BLOCK_SIZE=%lu.",
				create_info->key_block_size);
		}
	}

	row_format = form->s->row_type;

	if (zip_ssize && zip_allowed) {
		/* if ROW_FORMAT is set to default,
		automatically change it to COMPRESSED.*/
		if (row_format == ROW_TYPE_DEFAULT) {
			row_format = ROW_TYPE_COMPRESSED;
		} else if (row_format != ROW_TYPE_COMPRESSED) {
			/* ROW_FORMAT other than COMPRESSED
			ignores KEY_BLOCK_SIZE.  It does not
			make sense to reject conflicting
			KEY_BLOCK_SIZE and ROW_FORMAT, because
			such combinations can be obtained
			with ALTER TABLE anyway. */
			push_warning_printf(
				thd, Sql_condition::SL_WARNING,
				ER_ILLEGAL_HA_CREATE_OPTION,
				"InnoDB: ignoring KEY_BLOCK_SIZE=%lu"
				" unless ROW_FORMAT=COMPRESSED.",
				create_info->key_block_size);
			zip_allowed = FALSE;
		}
	} else {
		/* zip_ssize == 0 means no KEY_BLOCK_SIZE.*/
		if (row_format == ROW_TYPE_COMPRESSED && zip_allowed) {
			/* ROW_FORMAT=COMPRESSED without KEY_BLOCK_SIZE
			implies half the maximum KEY_BLOCK_SIZE(*1k) or
			UNIV_PAGE_SIZE, whichever is less. */
			zip_ssize = ut_min(UNIV_PAGE_SSIZE_MAX,
					   PAGE_ZIP_SSIZE_MAX) - 1;
		}
	}

	/* Validate the row format.  Correct it if necessary */
	bool is_temp = create_info->options & HA_LEX_CREATE_TMP_TABLE;
	switch (row_format) {
	case ROW_TYPE_REDUNDANT:
		innodb_row_format = REC_FORMAT_REDUNDANT;
		break;

	case ROW_TYPE_COMPRESSED:
	case ROW_TYPE_DYNAMIC:
		/* Check for use_file_per_table only if
		row_format = compressed (temp + non_temp table)
		row_format = dynamic (non_temp table) */
		if ((!use_file_per_table
		     && (row_format == ROW_TYPE_COMPRESSED
			 || (row_format == ROW_TYPE_DYNAMIC && !is_temp)))) {
			push_warning_printf(
				thd, Sql_condition::SL_WARNING,
				ER_ILLEGAL_HA_CREATE_OPTION,
				"InnoDB: ROW_FORMAT=%s requires"
				" innodb_file_per_table.",
				get_row_format_name(row_format));
		} else if (file_format_allowed == UNIV_FORMAT_A) {
			push_warning_printf(
				thd, Sql_condition::SL_WARNING,
				ER_ILLEGAL_HA_CREATE_OPTION,
				"InnoDB: ROW_FORMAT=%s requires"
				" innodb_file_format > Antelope.",
				get_row_format_name(row_format));
		} else {
			innodb_row_format = (row_format == ROW_TYPE_DYNAMIC
					     ? REC_FORMAT_DYNAMIC
					     : REC_FORMAT_COMPRESSED);
			break;
		}
		zip_allowed = FALSE;
		/* fall through to set row_format = COMPACT */
	case ROW_TYPE_NOT_USED:
	case ROW_TYPE_FIXED:
	case ROW_TYPE_PAGE:
		push_warning(
			thd, Sql_condition::SL_WARNING,
			ER_ILLEGAL_HA_CREATE_OPTION,
			"InnoDB: assuming ROW_FORMAT=COMPACT.");
	case ROW_TYPE_DEFAULT:
		/* If we fell through, set row format to Compact. */
		row_format = ROW_TYPE_COMPACT;
	case ROW_TYPE_COMPACT:
		break;
	}

	/* Set the table flags */
	if (!zip_allowed) {
		zip_ssize = 0;
	}

	use_data_dir = use_file_per_table
		       && ((create_info->data_file_name != NULL)
		       && !(create_info->options & HA_LEX_CREATE_TMP_TABLE));

	dict_tf_set(flags, innodb_row_format, zip_ssize, use_data_dir);

	if (create_info->options & HA_LEX_CREATE_TMP_TABLE) {
		*flags2 |= DICT_TF2_TEMPORARY;
	}

	if (use_file_per_table) {
		*flags2 |= DICT_TF2_USE_FILE_PER_TABLE;
	}

	/* Set the flags2 when create table or alter tables */
	*flags2 |= DICT_TF2_FTS_AUX_HEX_NAME;
	DBUG_EXECUTE_IF("innodb_test_wrong_fts_aux_table_name",
			*flags2 &= ~DICT_TF2_FTS_AUX_HEX_NAME;);

	DBUG_RETURN(true);
}

/*********************************************************************//**
Check if table is non-compressed temporary table.
@return true if non-compressed temporary table. */
UNIV_INLINE
bool
innobase_table_is_noncompressed_temporary(
/*======================================*/
	const HA_CREATE_INFO*	create_info,	/*!< in: more information of the
						created table, contains also the
						create statement string */
	bool			file_per_table)	/*!< in: reflect current
						file_per_table status */
{
	/* If you specify ROW_FORMAT=COMPRESSED but not KEY_BLOCK_SIZE,
	the default compressed page size of 8KB is used. Setting of 8K
	is done in innodb at latter stage during data validation.
	MySQL will continue to report key_block_size as 0 */
	bool is_compressed =
		(create_info->row_type == ROW_TYPE_COMPRESSED
		 || create_info->key_block_size > 0)
		&& (srv_file_format >= UNIV_FORMAT_B)
		&& file_per_table;

	bool is_temp = create_info->options & HA_LEX_CREATE_TMP_TABLE;

	return(is_temp && !is_compressed);
}


/*****************************************************************//**
Creates a new table to an InnoDB database.
@return error number */

int
ha_innobase::create(
/*================*/
	const char*	name,		/*!< in: table name */
	TABLE*		form,		/*!< in: information on table
					columns and indexes */
	HA_CREATE_INFO*	create_info)	/*!< in: more information of the
					created table, contains also the
					create statement string */
{
	int		error;
	trx_t*		parent_trx;
	trx_t*		trx;
	int		primary_key_no;
	uint		i;
	char		norm_name[FN_REFLEN];	/* {database}/{tablename} */
	char		temp_path[FN_REFLEN];	/* absolute path of temp frm */
	char		remote_path[FN_REFLEN];	/* absolute path of table */
	THD*		thd = ha_thd();
	ib_int64_t	auto_inc_value;
	ulint		flags;
	ulint		flags2;
	dict_table_t*	innobase_table = NULL;
	const char*	stmt;
	size_t		stmt_len;
	bool		use_file_per_table;

	DBUG_ENTER("ha_innobase::create");

	DBUG_ASSERT(thd != NULL);
	DBUG_ASSERT(create_info != NULL);

	/* Cache the global variable "srv_file_per_table" to a local
	variable before using it. Note that "srv_file_per_table"
	is not under dict_sys mutex protection, and could be changed
	while creating the table. So we read the current value here
	and make all further decisions based on this. */
	use_file_per_table = srv_file_per_table;

	/* Ignore file-per-table if using a temporary, non-compressed
	table. */
	if (use_file_per_table
		&& innobase_table_is_noncompressed_temporary(
			create_info, use_file_per_table)) {
		use_file_per_table = false;
	}

	if (form->s->fields > REC_MAX_N_USER_FIELDS) {
		DBUG_RETURN(HA_ERR_TOO_MANY_FIELDS);
	} else if (srv_read_only_mode) {
		DBUG_RETURN(HA_ERR_INNODB_READ_ONLY);
	}

	ut_ad(form->s->row_type == create_info->row_type);

	/* Validate create options if innodb_strict_mode is set. */
	if (create_options_are_invalid(
			thd, create_info, use_file_per_table)) {
		DBUG_RETURN(HA_WRONG_CREATE_OPTION);
	}

	/* Create the table flags and flags2 */
	if (!innobase_table_flags(form, create_info,
				  thd, use_file_per_table,
				  &flags, &flags2)) {
		DBUG_RETURN(-1);
	}

	error = parse_table_name(name, create_info, flags, flags2,
				 norm_name, temp_path, remote_path);
	if (error) {
		DBUG_RETURN(error);
	}

	/* Look for a primary key */
	primary_key_no = (form->s->primary_key != MAX_KEY ?
			  (int) form->s->primary_key :
			  -1);

	/* Our function innobase_get_mysql_key_number_for_index assumes
	the primary key is always number 0, if it exists */
	ut_a(primary_key_no == -1 || primary_key_no == 0);

	/* Check for name conflicts (with reserved name) for
	any user indices to be created. */
	if (innobase_index_name_is_reserved(thd, form->key_info,
					    form->s->keys)) {
		DBUG_RETURN(-1);
	}

	/* Get the transaction associated with the current thd, or create one
	if not yet created */

	parent_trx = check_trx_exists(thd);

	/* In case MySQL calls this in the middle of a SELECT query, release
	possible adaptive hash latch to avoid deadlocks of threads */

	trx_search_latch_release_if_reserved(parent_trx);

	trx = innobase_trx_allocate(thd);

	/* Latch the InnoDB data dictionary exclusively so that no deadlocks
	or lock waits can happen in it during a table create operation.
	Drop table etc. do this latching in row0mysql.cc. */

	row_mysql_lock_data_dictionary(trx);

	error = create_table_def(trx, form, norm_name, temp_path,
				 remote_path, flags, flags2);
	if (error) {
		goto cleanup;
	}

	/* Create the keys */

	if (form->s->keys == 0 || primary_key_no == -1) {
		/* Create an index which is used as the clustered index;
		order the rows by their row id which is internally generated
		by InnoDB */

		error = create_clustered_index_when_no_primary(
			trx, flags, norm_name);
		if (error) {
			goto cleanup;
		}
	}

	if (primary_key_no != -1) {
		/* In InnoDB the clustered index must always be created
		first */
		if ((error = create_index(trx, form, flags, norm_name,
					  (uint) primary_key_no))) {
			goto cleanup;
		}
	}

	/* Create the ancillary tables that are common to all FTS indexes on
	this table. */
	if (flags2 & DICT_TF2_FTS) {
		enum fts_doc_id_index_enum	ret;

		innobase_table = dict_table_open_on_name(
			norm_name, TRUE, FALSE, DICT_ERR_IGNORE_NONE);

		ut_a(innobase_table);

		/* Check whether there already exists FTS_DOC_ID_INDEX */
		ret = innobase_fts_check_doc_id_index_in_def(
			form->s->keys, form->key_info);

		switch (ret) {
		case FTS_INCORRECT_DOC_ID_INDEX:
			push_warning_printf(thd,
					    Sql_condition::SL_WARNING,
					    ER_WRONG_NAME_FOR_INDEX,
					    " InnoDB: Index name %s is reserved"
					    " for the unique index on"
					    " FTS_DOC_ID column for FTS"
					    " Document ID indexing"
					    " on table %s. Please check"
					    " the index definition to"
					    " make sure it is of correct"
					    " type\n",
					    FTS_DOC_ID_INDEX_NAME,
					    innobase_table->name);

			if (innobase_table->fts) {
				fts_free(innobase_table);
			}

			dict_table_close(innobase_table, TRUE, FALSE);
			my_error(ER_WRONG_NAME_FOR_INDEX, MYF(0),
				 FTS_DOC_ID_INDEX_NAME);
			error = -1;
			goto cleanup;
		case FTS_EXIST_DOC_ID_INDEX:
		case FTS_NOT_EXIST_DOC_ID_INDEX:
			break;
		}

		dberr_t	err = fts_create_common_tables(
			trx, innobase_table, norm_name,
			(ret == FTS_EXIST_DOC_ID_INDEX));

		error = convert_error_code_to_mysql(err, 0, NULL);

		dict_table_close(innobase_table, TRUE, FALSE);

		if (error) {
			goto cleanup;
		}
	}

	for (i = 0; i < form->s->keys; i++) {

		if (i != static_cast<uint>(primary_key_no)) {

			if ((error = create_index(trx, form, flags,
						  norm_name, i))) {
				goto cleanup;
			}
		}
	}

	/* Cache all the FTS indexes on this table in the FTS specific
	structure. They are used for FTS indexed column update handling. */
	if (flags2 & DICT_TF2_FTS) {
		fts_t*          fts = innobase_table->fts;

		ut_a(fts != NULL);

		dict_table_get_all_fts_indexes(innobase_table, fts->indexes);
	}

	stmt = innobase_get_stmt(thd, &stmt_len);

	if (stmt) {
		dberr_t	err = row_table_add_foreign_constraints(
			trx, stmt, stmt_len, norm_name,
			create_info->options & HA_LEX_CREATE_TMP_TABLE,
			create_info->options & HA_LEX_CREATE_TMP_TABLE);

		switch (err) {

		case DB_PARENT_NO_INDEX:
			push_warning_printf(
				thd, Sql_condition::SL_WARNING,
				HA_ERR_CANNOT_ADD_FOREIGN,
				"Create table '%s' with foreign key constraint"
				" failed. There is no index in the referenced"
				" table where the referenced columns appear"
				" as the first columns.\n", norm_name);
			break;

		case DB_CHILD_NO_INDEX:
			push_warning_printf(
				thd, Sql_condition::SL_WARNING,
				HA_ERR_CANNOT_ADD_FOREIGN,
				"Create table '%s' with foreign key constraint"
				" failed. There is no index in the referencing"
				" table where referencing columns appear"
				" as the first columns.\n", norm_name);
			break;
		default:
			break;
		}

		error = convert_error_code_to_mysql(err, flags, NULL);

		if (error) {
			goto cleanup;
		}
	}

	innobase_commit_low(trx);

	row_mysql_unlock_data_dictionary(trx);

	/* Flush the log to reduce probability that the .frm files and
	the InnoDB data dictionary get out-of-sync if the user runs
	with innodb_flush_log_at_trx_commit = 0 */

	log_buffer_flush_to_disk();

	innobase_table = dict_table_open_on_name(
		norm_name, FALSE, FALSE, DICT_ERR_IGNORE_NONE);

	DBUG_ASSERT(innobase_table != 0);

	innobase_copy_frm_flags_from_create_info(innobase_table, create_info);

	dict_stats_update(innobase_table, DICT_STATS_EMPTY_TABLE);

	if (innobase_table) {
		/* We update the highest file format in the system table
		space, if this table has higher file format setting. */

		trx_sys_file_format_max_upgrade(
			(const char**) &innobase_file_format_max,
			dict_table_get_format(innobase_table));
	}

	/* Load server stopword into FTS cache */
	if (flags2 & DICT_TF2_FTS) {
		if (!innobase_fts_load_stopword(innobase_table, NULL, thd)) {
			dict_table_close(innobase_table, FALSE, FALSE);
			srv_active_wake_master_thread();
			trx_free_for_mysql(trx);
			DBUG_RETURN(-1);
		}
	}

	/* Note: We can't call update_thd() as prebuilt will not be
	setup at this stage and so we use thd. */

	/* We need to copy the AUTOINC value from the old table if
	this is an ALTER|OPTIMIZE TABLE or CREATE INDEX because CREATE INDEX
	does a table copy too. If query was one of :

		CREATE TABLE ...AUTO_INCREMENT = x; or
		ALTER TABLE...AUTO_INCREMENT = x;   or
		OPTIMIZE TABLE t; or
		CREATE INDEX x on t(...);

	Find out a table definition from the dictionary and get
	the current value of the auto increment field. Set a new
	value to the auto increment field if the value is greater
	than the maximum value in the column. */

	if (((create_info->used_fields & HA_CREATE_USED_AUTO)
	    || thd_sql_command(thd) == SQLCOM_ALTER_TABLE
	    || thd_sql_command(thd) == SQLCOM_OPTIMIZE
	    || thd_sql_command(thd) == SQLCOM_CREATE_INDEX)
	    && create_info->auto_increment_value > 0) {

		auto_inc_value = create_info->auto_increment_value;

		dict_table_autoinc_lock(innobase_table);
		dict_table_autoinc_initialize(innobase_table, auto_inc_value);
		dict_table_autoinc_unlock(innobase_table);
	}

	dict_table_close(innobase_table, FALSE, FALSE);

	/* Tell the InnoDB server that there might be work for
	utility threads: */

	srv_active_wake_master_thread();

	trx_free_for_mysql(trx);

	DBUG_RETURN(0);

cleanup:
	trx_rollback_for_mysql(trx);

	row_mysql_unlock_data_dictionary(trx);

	trx_free_for_mysql(trx);

	DBUG_RETURN(error);
}

/*****************************************************************//**
Discards or imports an InnoDB tablespace.
@return 0 == success, -1 == error */

int
ha_innobase::discard_or_import_tablespace(
/*======================================*/
	my_bool discard)	/*!< in: TRUE if discard, else import */
{
	dberr_t		err;
	dict_table_t*	dict_table;

	DBUG_ENTER("ha_innobase::discard_or_import_tablespace");

	ut_a(prebuilt->trx);
	ut_a(prebuilt->trx->magic_n == TRX_MAGIC_N);
	ut_a(prebuilt->trx == thd_to_trx(ha_thd()));

	if (srv_read_only_mode) {
		DBUG_RETURN(HA_ERR_TABLE_READONLY);
	}

	dict_table = prebuilt->table;

	if (dict_table_is_temporary(dict_table)) {

		ib_senderrf(
			prebuilt->trx->mysql_thd, IB_LOG_LEVEL_ERROR,
			ER_CANNOT_DISCARD_TEMPORARY_TABLE);

		DBUG_RETURN(HA_ERR_TABLE_NEEDS_UPGRADE);
	}

	if (dict_table->space == srv_sys_space.space_id()) {
		ib_senderrf(
			prebuilt->trx->mysql_thd, IB_LOG_LEVEL_ERROR,
			ER_TABLE_IN_SYSTEM_TABLESPACE,
			table->s->table_name.str);

		DBUG_RETURN(HA_ERR_TABLE_NEEDS_UPGRADE);
	}

	trx_start_if_not_started(prebuilt->trx, true);

	/* In case MySQL calls this in the middle of a SELECT query, release
	possible adaptive hash latch to avoid deadlocks of threads. */
	trx_search_latch_release_if_reserved(prebuilt->trx);

	/* Obtain an exclusive lock on the table. */
	err = row_mysql_lock_table(
		prebuilt->trx, dict_table, LOCK_X,
		discard ? "setting table lock for DISCARD TABLESPACE"
			: "setting table lock for IMPORT TABLESPACE");

	if (err != DB_SUCCESS) {
		/* unable to lock the table: do nothing */
	} else if (discard) {

		/* Discarding an already discarded tablespace should be an
		idempotent operation. Also, if the .ibd file is missing the
		user may want to set the DISCARD flag in order to IMPORT
		a new tablespace. */

		if (dict_table->ibd_file_missing) {
			ib_senderrf(
				prebuilt->trx->mysql_thd,
				IB_LOG_LEVEL_WARN, ER_TABLESPACE_MISSING,
				table->s->table_name.str);
		}

		err = row_discard_tablespace_for_mysql(
			dict_table->name, prebuilt->trx);

	} else if (!dict_table->ibd_file_missing) {
		/* Commit the transaction in order to
		release the table lock. */
		trx_commit_for_mysql(prebuilt->trx);

		ib_senderrf(
			prebuilt->trx->mysql_thd, IB_LOG_LEVEL_ERROR,
			ER_TABLESPACE_EXISTS, table->s->table_name.str);

		DBUG_RETURN(HA_ERR_TABLE_EXIST);
	} else {
		err = row_import_for_mysql(dict_table, prebuilt);

		if (err == DB_SUCCESS) {

			if (table->found_next_number_field) {
				dict_table_autoinc_lock(dict_table);
				innobase_initialize_autoinc();
				dict_table_autoinc_unlock(dict_table);
			}

			info(HA_STATUS_TIME
			     | HA_STATUS_CONST
			     | HA_STATUS_VARIABLE
			     | HA_STATUS_AUTO);
		}
	}

	/* Commit the transaction in order to release the table lock. */
	trx_commit_for_mysql(prebuilt->trx);

	DBUG_RETURN(convert_error_code_to_mysql(err, dict_table->flags, NULL));
}

/*****************************************************************//**
Deletes all rows of an InnoDB table.
@return error number */

int
ha_innobase::truncate()
/*===================*/
{
	dberr_t		err;
	int		error;

	DBUG_ENTER("ha_innobase::truncate");

	if (srv_read_only_mode) {
		DBUG_RETURN(HA_ERR_TABLE_READONLY);
	}

	/* Get the transaction associated with the current thd, or create one
	if not yet created, and update prebuilt->trx */

	update_thd(ha_thd());

	if (!trx_is_started(prebuilt->trx)) {
		++prebuilt->trx->will_lock;
	}
	/* Truncate the table in InnoDB */

	err = row_truncate_table_for_mysql(prebuilt->table, prebuilt->trx);

	switch (err) {

	case DB_TABLESPACE_DELETED:
	case DB_TABLESPACE_NOT_FOUND:
		ib_senderrf(
			prebuilt->trx->mysql_thd, IB_LOG_LEVEL_ERROR,
			(err == DB_TABLESPACE_DELETED ?
			ER_TABLESPACE_DISCARDED : ER_TABLESPACE_MISSING),
			table->s->table_name.str);
		table->status = STATUS_NOT_FOUND;
		error = HA_ERR_NO_SUCH_TABLE;
		break;

	default:
		error = convert_error_code_to_mysql(
			err, prebuilt->table->flags,
			prebuilt->trx->mysql_thd);
		table->status = STATUS_NOT_FOUND;
		break;
	}
	DBUG_RETURN(error);
}

/*****************************************************************//**
Drops a table from an InnoDB database. Before calling this function,
MySQL calls innobase_commit to commit the transaction of the current user.
Then the current user cannot have locks set on the table. Drop table
operation inside InnoDB will remove all locks any user has on the table
inside InnoDB.
@return error number */

int
ha_innobase::delete_table(
/*======================*/
	const char*	name)	/*!< in: table name */
{
	ulint	name_len;
	dberr_t	err;
	trx_t*	parent_trx;
	trx_t*	trx;
	THD*	thd = ha_thd();
	char	norm_name[FN_REFLEN];

	DBUG_ENTER("ha_innobase::delete_table");

	DBUG_EXECUTE_IF(
		"test_normalize_table_name_low",
		test_normalize_table_name_low();
	);
	DBUG_EXECUTE_IF(
		"test_ut_format_name",
		test_ut_format_name();
	);

	/* Strangely, MySQL passes the table name without the '.frm'
	extension, in contrast to ::create */
	normalize_table_name(norm_name, name);

	if (srv_read_only_mode) {
		DBUG_RETURN(HA_ERR_TABLE_READONLY);
	}

	parent_trx = check_trx_exists(thd);

	/* Remove the to-be-dropped table from the list of modified tables
	by parent_trx. Otherwise we may end up with an orphaned pointer to
	the table object from parent_trx::mod_tables. This could happen in:
	SET AUTOCOMMIT=0;
	CREATE TABLE t (PRIMARY KEY (a)) ENGINE=INNODB SELECT 1 AS a UNION
	ALL SELECT 1 AS a; */
	trx_mod_tables_t::const_iterator	iter;
	for (iter = parent_trx->mod_tables.begin();
	     iter != parent_trx->mod_tables.end();
	     ++iter) {

		dict_table_t*	table_to_drop = *iter;

		if (strcmp(norm_name, table_to_drop->name) == 0) {
			parent_trx->mod_tables.erase(table_to_drop);
			break;
		}
	}

	/* In case MySQL calls this in the middle of a SELECT query, release
	possible adaptive hash latch to avoid deadlocks of threads */

	trx_search_latch_release_if_reserved(parent_trx);

	trx = innobase_trx_allocate(thd);

	name_len = strlen(name);

	ut_a(name_len < 1000);

	/* Either the transaction is already flagged as a locking transaction
	or it hasn't been started yet. */

	ut_a(!trx_is_started(trx) || trx->will_lock > 0);

	/* We are doing a DDL operation. */
	++trx->will_lock;

	/* Drop the table in InnoDB */
	err = row_drop_table_for_mysql(
		norm_name, trx, thd_sql_command(thd) == SQLCOM_DROP_DB);


	if (err == DB_TABLE_NOT_FOUND
	    && innobase_get_lower_case_table_names() == 1) {
		char*	is_part = NULL;
#ifdef _WIN32
		is_part = strstr(norm_name, "#p#");
#else
		is_part = strstr(norm_name, "#P#");
#endif /* _WIN32 */

		if (is_part) {
			char	par_case_name[FN_REFLEN];

#ifndef _WIN32
			/* Check for the table using lower
			case name, including the partition
			separator "P" */
			strcpy(par_case_name, norm_name);
			innobase_casedn_str(par_case_name);
#else
			/* On Windows platfrom, check
			whether there exists table name in
			system table whose name is
			not being normalized to lower case */
			normalize_table_name_low(
				par_case_name, name, FALSE);
#endif
			err = row_drop_table_for_mysql(
				par_case_name, trx,
				thd_sql_command(thd) == SQLCOM_DROP_DB);
		}
	}

	/* Flush the log to reduce probability that the .frm files and
	the InnoDB data dictionary get out-of-sync if the user runs
	with innodb_flush_log_at_trx_commit = 0 */

	log_buffer_flush_to_disk();

	/* Tell the InnoDB server that there might be work for
	utility threads: */

	srv_active_wake_master_thread();

	innobase_commit_low(trx);

	trx_free_for_mysql(trx);

	DBUG_RETURN(convert_error_code_to_mysql(err, 0, NULL));
}

/*****************************************************************//**
Removes all tables in the named database inside InnoDB. */
static
void
innobase_drop_database(
/*===================*/
	handlerton*	hton,	/*!< in: handlerton of InnoDB */
	char*		path)	/*!< in: database path; inside InnoDB the name
				of the last directory in the path is used as
				the database name: for example, in
				'mysql/data/test' the database name is 'test' */
{
	ulint	len		= 0;
	trx_t*	trx;
	char*	ptr;
	char*	namebuf;
	THD*	thd		= current_thd;

	/* Get the transaction associated with the current thd, or create one
	if not yet created */

	DBUG_ASSERT(hton == innodb_hton_ptr);

	if (srv_read_only_mode) {
		return;
	}

	/* In the Windows plugin, thd = current_thd is always NULL */
	if (thd) {
		trx_t*	parent_trx = check_trx_exists(thd);

		/* In case MySQL calls this in the middle of a SELECT
		query, release possible adaptive hash latch to avoid
		deadlocks of threads */

		trx_search_latch_release_if_reserved(parent_trx);
	}

	ptr = strend(path) - 2;

	while (ptr >= path && *ptr != '\\' && *ptr != '/') {
		ptr--;
		len++;
	}

	ptr++;
	namebuf = (char*) my_malloc(PSI_INSTRUMENT_ME,
                                    (uint) len + 2, MYF(0));

	memcpy(namebuf, ptr, len);
	namebuf[len] = '/';
	namebuf[len + 1] = '\0';
#ifdef	_WIN32
	innobase_casedn_str(namebuf);
#endif
	trx = innobase_trx_allocate(thd);

	/* Either the transaction is already flagged as a locking transaction
	or it hasn't been started yet. */

	ut_a(!trx_is_started(trx) || trx->will_lock > 0);

	/* We are doing a DDL operation. */
	++trx->will_lock;

	row_drop_database_for_mysql(namebuf, trx);

	my_free(namebuf);

	/* Flush the log to reduce probability that the .frm files and
	the InnoDB data dictionary get out-of-sync if the user runs
	with innodb_flush_log_at_trx_commit = 0 */

	log_buffer_flush_to_disk();

	/* Tell the InnoDB server that there might be work for
	utility threads: */

	srv_active_wake_master_thread();

	innobase_commit_low(trx);
	trx_free_for_mysql(trx);
}

/*********************************************************************//**
Renames an InnoDB table.
@return DB_SUCCESS or error code */
static __attribute__((nonnull, warn_unused_result))
dberr_t
innobase_rename_table(
/*==================*/
	trx_t*		trx,	/*!< in: transaction */
	const char*	from,	/*!< in: old name of the table */
	const char*	to)	/*!< in: new name of the table */
{
	dberr_t	error;
	char	norm_to[FN_REFLEN];
	char	norm_from[FN_REFLEN];

	DBUG_ENTER("innobase_rename_table");
	DBUG_ASSERT(trx_get_dict_operation(trx) == TRX_DICT_OP_INDEX);

	ut_ad(!srv_read_only_mode);

	normalize_table_name(norm_to, to);
	normalize_table_name(norm_from, from);

	DEBUG_SYNC_C("innodb_rename_table_ready");

	trx_start_if_not_started(trx, true);

	/* Serialize data dictionary operations with dictionary mutex:
	no deadlocks can occur then in these operations. */

	row_mysql_lock_data_dictionary(trx);

	/* Transaction must be flagged as a locking transaction or it hasn't
	been started yet. */

	ut_a(trx->will_lock > 0);

	error = row_rename_table_for_mysql(norm_from, norm_to, trx, TRUE);

	if (error != DB_SUCCESS) {
		if (error == DB_TABLE_NOT_FOUND
		    && innobase_get_lower_case_table_names() == 1) {
			char*	is_part = NULL;
#ifdef _WIN32
			is_part = strstr(norm_from, "#p#");
#else
			is_part = strstr(norm_from, "#P#");
#endif /* _WIN32 */

			if (is_part) {
				char	par_case_name[FN_REFLEN];
#ifndef _WIN32
				/* Check for the table using lower
				case name, including the partition
				separator "P" */
				strcpy(par_case_name, norm_from);
				innobase_casedn_str(par_case_name);
#else
				/* On Windows platfrom, check
				whether there exists table name in
				system table whose name is
				not being normalized to lower case */
				normalize_table_name_low(
					par_case_name, from, FALSE);
#endif
				trx_start_if_not_started(trx, true);
				error = row_rename_table_for_mysql(
					par_case_name, norm_to, trx, TRUE);
			}
		}

		if (error == DB_SUCCESS) {
#ifndef _WIN32
			sql_print_warning("Rename partition table %s"
					  " succeeds after converting to lower"
					  " case. The table may have"
					  " been moved from a case"
					  " in-sensitive file system.\n",
					  norm_from);
#else
			sql_print_warning("Rename partition table %s"
					  " succeeds after skipping the step to"
					  " lower case the table name."
					  " The table may have been"
					  " moved from a case sensitive"
					  " file system.\n",
					  norm_from);
#endif /* _WIN32 */
		}
	}

	row_mysql_unlock_data_dictionary(trx);

	/* Flush the log to reduce probability that the .frm
	files and the InnoDB data dictionary get out-of-sync
	if the user runs with innodb_flush_log_at_trx_commit = 0 */

	log_buffer_flush_to_disk();

	DBUG_RETURN(error);
}

/*********************************************************************//**
Renames an InnoDB table.
@return 0 or error code */

int
ha_innobase::rename_table(
/*======================*/
	const char*	from,	/*!< in: old name of the table */
	const char*	to)	/*!< in: new name of the table */
{
	trx_t*	trx;
	dberr_t	error;
	trx_t*	parent_trx;
	THD*	thd		= ha_thd();

	DBUG_ENTER("ha_innobase::rename_table");

	if (srv_read_only_mode) {
		ib_senderrf(thd, IB_LOG_LEVEL_WARN, ER_READ_ONLY_MODE);
		DBUG_RETURN(HA_ERR_TABLE_READONLY);
	}

	/* Get the transaction associated with the current thd, or create one
	if not yet created */

	parent_trx = check_trx_exists(thd);

	/* In case MySQL calls this in the middle of a SELECT query, release
	possible adaptive hash latch to avoid deadlocks of threads */

	trx_search_latch_release_if_reserved(parent_trx);

	trx = innobase_trx_allocate(thd);

	/* We are doing a DDL operation. */
	++trx->will_lock;
	trx_set_dict_operation(trx, TRX_DICT_OP_INDEX);

	error = innobase_rename_table(trx, from, to);

	DEBUG_SYNC(thd, "after_innobase_rename_table");

	/* Tell the InnoDB server that there might be work for
	utility threads: */

	srv_active_wake_master_thread();

	innobase_commit_low(trx);
	trx_free_for_mysql(trx);

	if (error == DB_SUCCESS) {
		char	norm_from[MAX_FULL_NAME_LEN];
		char	norm_to[MAX_FULL_NAME_LEN];
		char	errstr[512];
		dberr_t	ret;

		normalize_table_name(norm_from, from);
		normalize_table_name(norm_to, to);

		ret = dict_stats_rename_table(norm_from, norm_to,
					      errstr, sizeof(errstr));

		if (ret != DB_SUCCESS) {
			ib_logf(IB_LOG_LEVEL_ERROR, "%s", errstr);

			push_warning(thd, Sql_condition::SL_WARNING,
				     ER_LOCK_WAIT_TIMEOUT, errstr);
		}
	}

	/* Add a special case to handle the Duplicated Key error
	and return DB_ERROR instead.
	This is to avoid a possible SIGSEGV error from mysql error
	handling code. Currently, mysql handles the Duplicated Key
	error by re-entering the storage layer and getting dup key
	info by calling get_dup_key(). This operation requires a valid
	table handle ('row_prebuilt_t' structure) which could no
	longer be available in the error handling stage. The suggested
	solution is to report a 'table exists' error message (since
	the dup key error here is due to an existing table whose name
	is the one we are trying to rename to) and return the generic
	error code. */
	if (error == DB_DUPLICATE_KEY) {
		my_error(ER_TABLE_EXISTS_ERROR, MYF(0), to);

		error = DB_ERROR;
	}

	DBUG_RETURN(convert_error_code_to_mysql(error, 0, NULL));
}

/*********************************************************************//**
Returns the exact number of records that this client can see using this
handler object.
@return Number of rows. HA_POS_ERROR is returned for any other error since
the server will always fall back to counting records if this fails. */

ha_rows
ha_innobase::records()
/*==================*/
{
	DBUG_ENTER("ha_innobase::records()");

	dberr_t		ret;
	dict_index_t*	index;		/* The clustered index. */
	ulint		n_rows = 0;	/* Record count in this view */

	update_thd();

	if (dict_table_is_discarded(prebuilt->table)) {
		ib_senderrf(
			user_thd,
			IB_LOG_LEVEL_ERROR,
			ER_TABLESPACE_DISCARDED,
			table->s->table_name.str);

		DBUG_RETURN(HA_POS_ERROR);

	} else if (prebuilt->table->ibd_file_missing) {
		ib_senderrf(
			user_thd, IB_LOG_LEVEL_ERROR,
			ER_TABLESPACE_MISSING,
			table->s->table_name.str);

		DBUG_RETURN(HA_POS_ERROR);

	} else if (prebuilt->table->corrupted) {
		ib_errf(user_thd, IB_LOG_LEVEL_WARN,
			ER_INNODB_INDEX_CORRUPT,
			"Table '%s' is corrupt.",
			table->s->table_name.str);

		DBUG_RETURN(HA_POS_ERROR);
	}

	prebuilt->trx->op_info = "counting records";

	index = dict_table_get_first_index(prebuilt->table);
	ut_ad(dict_index_is_clust(index));

	prebuilt->index_usable = row_merge_is_index_usable(
		prebuilt->trx, index);
	if (!prebuilt->index_usable) {
		DBUG_RETURN(HA_POS_ERROR);
	}

	/* (Re)Build the prebuilt->mysql_template if it is null to use
	the clustered index and just the key, no off-record data. */
	prebuilt->index = index;
	dtuple_set_n_fields(prebuilt->search_tuple, 0);
	prebuilt->read_just_key = 1;
	build_template(false);

	/* Count the records in the clustered index */
	ret = row_scan_index_for_mysql(prebuilt, index, false, &n_rows);
	reset_template();
	switch (ret) {
	case DB_SUCCESS:
		break;
	case DB_DEADLOCK:
	case DB_LOCK_TABLE_FULL:
	case DB_LOCK_WAIT_TIMEOUT:
		thd_mark_transaction_to_rollback(user_thd, 1);
		DBUG_RETURN(HA_POS_ERROR);
	case DB_INTERRUPTED:
		my_error(ER_QUERY_INTERRUPTED, MYF(0));
		DBUG_RETURN(HA_POS_ERROR);
	default:
		/* No other error besides the three below is returned from
		row_scan_index_for_mysql(). Make a debug catch. */
		ut_ad(0);
		DBUG_RETURN(HA_POS_ERROR);
	}

	prebuilt->trx->op_info = "";
	if (thd_killed(user_thd)) {
		DBUG_RETURN(HA_POS_ERROR);
	}

	DBUG_RETURN((ha_rows) n_rows);
}

/*********************************************************************//**
Estimates the number of index records in a range.
@return estimated number of rows */

ha_rows
ha_innobase::records_in_range(
/*==========================*/
	uint			keynr,		/*!< in: index number */
	key_range		*min_key,	/*!< in: start key value of the
						range, may also be 0 */
	key_range		*max_key)	/*!< in: range end key val, may
						also be 0 */
{
	KEY*		key;
	dict_index_t*	index;
	dtuple_t*	range_start;
	dtuple_t*	range_end;
	ib_int64_t	n_rows;
	ulint		mode1;
	ulint		mode2;
	mem_heap_t*	heap;

	DBUG_ENTER("records_in_range");

	ut_a(prebuilt->trx == thd_to_trx(ha_thd()));

	prebuilt->trx->op_info = (char*)"estimating records in index range";

	/* In case MySQL calls this in the middle of a SELECT query, release
	possible adaptive hash latch to avoid deadlocks of threads */

	trx_search_latch_release_if_reserved(prebuilt->trx);

	active_index = keynr;

	key = table->key_info + active_index;

	index = innobase_get_index(keynr);

	/* There exists possibility of not being able to find requested
	index due to inconsistency between MySQL and InoDB dictionary info.
	Necessary message should have been printed in innobase_get_index() */
	if (dict_table_is_discarded(prebuilt->table)) {
		n_rows = HA_POS_ERROR;
		goto func_exit;
	}
	if (UNIV_UNLIKELY(!index)) {
		n_rows = HA_POS_ERROR;
		goto func_exit;
	}
	if (dict_index_is_corrupted(index)) {
		n_rows = HA_ERR_INDEX_CORRUPT;
		goto func_exit;
	}
	if (!row_merge_is_index_usable(prebuilt->trx, index)) {
		n_rows = HA_ERR_TABLE_DEF_CHANGED;
		goto func_exit;
	}

	heap = mem_heap_create(2 * (key->actual_key_parts * sizeof(dfield_t)
				    + sizeof(dtuple_t)));

	range_start = dtuple_create(heap, key->actual_key_parts);
	dict_index_copy_types(range_start, index, key->actual_key_parts);

	range_end = dtuple_create(heap, key->actual_key_parts);
	dict_index_copy_types(range_end, index, key->actual_key_parts);

	row_sel_convert_mysql_key_to_innobase(
				range_start,
				srch_key_val1, sizeof(srch_key_val1),
				index,
				(byte*) (min_key ? min_key->key :
					 (const uchar*) 0),
				(ulint) (min_key ? min_key->length : 0),
				prebuilt->trx);
	DBUG_ASSERT(min_key
		    ? range_start->n_fields > 0
		    : range_start->n_fields == 0);

	row_sel_convert_mysql_key_to_innobase(
				range_end,
				srch_key_val2, sizeof(srch_key_val2),
				index,
				(byte*) (max_key ? max_key->key :
					 (const uchar*) 0),
				(ulint) (max_key ? max_key->length : 0),
				prebuilt->trx);
	DBUG_ASSERT(max_key
		    ? range_end->n_fields > 0
		    : range_end->n_fields == 0);

	mode1 = convert_search_mode_to_innobase(min_key ? min_key->flag :
						HA_READ_KEY_EXACT);
	mode2 = convert_search_mode_to_innobase(max_key ? max_key->flag :
						HA_READ_KEY_EXACT);

	if (mode1 != PAGE_CUR_UNSUPP && mode2 != PAGE_CUR_UNSUPP) {

		n_rows = btr_estimate_n_rows_in_range(index, range_start,
						      mode1, range_end,
						      mode2);
	} else {

		n_rows = HA_POS_ERROR;
	}

	mem_heap_free(heap);

func_exit:

	prebuilt->trx->op_info = (char*)"";

	/* The MySQL optimizer seems to believe an estimate of 0 rows is
	always accurate and may return the result 'Empty set' based on that.
	The accuracy is not guaranteed, and even if it were, for a locking
	read we should anyway perform the search to set the next-key lock.
	Add 1 to the value to make sure MySQL does not make the assumption! */

	if (n_rows == 0) {
		n_rows = 1;
	}

	DBUG_RETURN((ha_rows) n_rows);
}

/*********************************************************************//**
Gives an UPPER BOUND to the number of rows in a table. This is used in
filesort.cc.
@return upper bound of rows */

ha_rows
ha_innobase::estimate_rows_upper_bound()
/*====================================*/
{
	const dict_index_t*	index;
	ulonglong		estimate;
	ulonglong		local_data_file_length;
	ulint			stat_n_leaf_pages;

	DBUG_ENTER("estimate_rows_upper_bound");

	/* We do not know if MySQL can call this function before calling
	external_lock(). To be safe, update the thd of the current table
	handle. */

	update_thd(ha_thd());

	prebuilt->trx->op_info = "calculating upper bound for table rows";

	/* In case MySQL calls this in the middle of a SELECT query, release
	possible adaptive hash latch to avoid deadlocks of threads */

	trx_search_latch_release_if_reserved(prebuilt->trx);

	index = dict_table_get_first_index(prebuilt->table);

	stat_n_leaf_pages = index->stat_n_leaf_pages;

	ut_a(stat_n_leaf_pages > 0);

	local_data_file_length =
		((ulonglong) stat_n_leaf_pages) * UNIV_PAGE_SIZE;

	/* Calculate a minimum length for a clustered index record and from
	that an upper bound for the number of rows. Since we only calculate
	new statistics in row0mysql.cc when a table has grown by a threshold
	factor, we must add a safety factor 2 in front of the formula below. */

	estimate = 2 * local_data_file_length
		/ dict_index_calc_min_rec_len(index);

	prebuilt->trx->op_info = "";

	DBUG_RETURN((ha_rows) estimate);
}

/*********************************************************************//**
How many seeks it will take to read through the table. This is to be
comparable to the number returned by records_in_range so that we can
decide if we should scan the table or use keys.
@return estimated time measured in disk seeks */

double
ha_innobase::scan_time()
/*====================*/
{
	/* Since MySQL seems to favor table scans too much over index
	searches, we pretend that a sequential read takes the same time
	as a random disk read, that is, we do not divide the following
	by 10, which would be physically realistic. */

	/* The locking below is disabled for performance reasons. Without
	it we could end up returning uninitialized value to the caller,
	which in the worst case could make some query plan go bogus or
	issue a Valgrind warning. */
#if 0
	/* avoid potential lock order violation with dict_table_stats_lock()
	below */
	update_thd(ha_thd());
	trx_search_latch_release_if_reserved(prebuilt->trx);
#endif

	ulint	stat_clustered_index_size;

#if 0
	dict_table_stats_lock(prebuilt->table, RW_S_LATCH);
#endif

	ut_a(prebuilt->table->stat_initialized);

	stat_clustered_index_size = prebuilt->table->stat_clustered_index_size;

#if 0
	dict_table_stats_unlock(prebuilt->table, RW_S_LATCH);
#endif

	return((double) stat_clustered_index_size);
}

/******************************************************************//**
Calculate the time it takes to read a set of ranges through an index
This enables us to optimise reads for clustered indexes.
@return estimated time measured in disk seeks */

double
ha_innobase::read_time(
/*===================*/
	uint	index,	/*!< in: key number */
	uint	ranges,	/*!< in: how many ranges */
	ha_rows rows)	/*!< in: estimated number of rows in the ranges */
{
	ha_rows total_rows;
	double	time_for_scan;

	if (index != table->s->primary_key) {
		/* Not clustered */
		return(handler::read_time(index, ranges, rows));
	}

	if (rows <= 2) {

		return((double) rows);
	}

	/* Assume that the read time is proportional to the scan time for all
	rows + at most one seek per range. */

	time_for_scan = scan_time();

	if ((total_rows = estimate_rows_upper_bound()) < rows) {

		return(time_for_scan);
	}

	return(ranges + (double) rows / (double) total_rows * time_for_scan);
}

/******************************************************************//**
Return the size of the InnoDB memory buffer. */

longlong
ha_innobase::get_memory_buffer_size() const
/*=======================================*/
{
	return(innobase_buffer_pool_size);
}

/*********************************************************************//**
Calculates the key number used inside MySQL for an Innobase index. We will
first check the "index translation table" for a match of the index to get
the index number. If there does not exist an "index translation table",
or not able to find the index in the translation table, then we will fall back
to the traditional way of looping through dict_index_t list to find a
match. In this case, we have to take into account if we generated a
default clustered index for the table
@return the key number used inside MySQL */
static
int
innobase_get_mysql_key_number_for_index(
/*====================================*/
	INNOBASE_SHARE*		share,	/*!< in: share structure for index
					translation table. */
	const TABLE*		table,	/*!< in: table in MySQL data
					dictionary */
	dict_table_t*		ib_table,/*!< in: table in InnoDB data
					dictionary */
	const dict_index_t*	index)	/*!< in: index */
{
	const dict_index_t*	ind;
	unsigned int		i;

 	ut_a(index);

	/* If index does not belong to the table object of share structure
	(ib_table comes from the share structure) search the index->table
	object instead */
	if (index->table != ib_table) {
		i = 0;
		ind = dict_table_get_first_index(index->table);

		while (index != ind) {
			ind = dict_table_get_next_index(ind);
			i++;
		}

		if (row_table_got_default_clust_index(index->table)) {
			ut_a(i > 0);
			i--;
		}

		return(i);
	}

	/* If index translation table exists, we will first check
	the index through index translation table for a match. */
	if (share->idx_trans_tbl.index_mapping) {
		for (i = 0; i < share->idx_trans_tbl.index_count; i++) {
			if (share->idx_trans_tbl.index_mapping[i] == index) {
				return(i);
			}
		}

		/* Print an error message if we cannot find the index
		in the "index translation table". */
		if (*index->name != TEMP_INDEX_PREFIX) {
			sql_print_error("Cannot find index %s in InnoDB index"
					" translation table.", index->name);
		}
	}

	/* If we do not have an "index translation table", or not able
	to find the index in the translation table, we'll directly find
	matching index with information from mysql TABLE structure and
	InnoDB dict_index_t list */
	for (i = 0; i < table->s->keys; i++) {
		ind = dict_table_get_index_on_name(
			ib_table, table->key_info[i].name);

		if (index == ind) {
			return(i);
		}
	}

	/* Loop through each index of the table and lock them */
	for (ind = dict_table_get_first_index(ib_table);
	     ind != NULL;
	     ind = dict_table_get_next_index(ind)) {
		if (index == ind) {
			/* Temp index is internal to InnoDB, that is
			not present in the MySQL index list, so no
			need to print such mismatch warning. */
			if (*(index->name) != TEMP_INDEX_PREFIX) {
				sql_print_warning(
					"Found index %s in InnoDB index list"
					" but not its MySQL index number."
					" It could be an InnoDB internal index.",
					index->name);
			}
			return(-1);
		}
	}

	ut_error;

	return(-1);
}

/*********************************************************************//**
Calculate Record Per Key value. Need to exclude the NULL value if
innodb_stats_method is set to "nulls_ignored"
@return estimated record per key value */
static
ha_rows
innodb_rec_per_key(
/*===============*/
	dict_index_t*	index,		/*!< in: dict_index_t structure */
	ulint		i,		/*!< in: the column we are
					calculating rec per key */
	ha_rows		records)	/*!< in: estimated total records */
{
	ha_rows		rec_per_key;
	ib_uint64_t	n_diff;

	ut_a(index->table->stat_initialized);

	ut_ad(i < dict_index_get_n_unique(index));

	n_diff = index->stat_n_diff_key_vals[i];

	if (n_diff == 0) {

		rec_per_key = records;
	} else if (srv_innodb_stats_method == SRV_STATS_NULLS_IGNORED) {
		ib_uint64_t	n_null;
		ib_uint64_t	n_non_null;

		n_non_null = index->stat_n_non_null_key_vals[i];

		/* In theory, index->stat_n_non_null_key_vals[i]
		should always be less than the number of records.
		Since this is statistics value, the value could
		have slight discrepancy. But we will make sure
		the number of null values is not a negative number. */
		if (records < n_non_null) {
			n_null = 0;
		} else {
			n_null = records - n_non_null;
		}

		/* If the number of NULL values is the same as or
		large than that of the distinct values, we could
		consider that the table consists mostly of NULL value.
		Set rec_per_key to 1. */
		if (n_diff <= n_null) {
			rec_per_key = 1;
		} else {
			/* Need to exclude rows with NULL values from
			rec_per_key calculation */
			rec_per_key = (ha_rows)
				((records - n_null) / (n_diff - n_null));
		}
	} else {
		DEBUG_SYNC_C("after_checking_for_0");
		rec_per_key = (ha_rows) (records / n_diff);
	}

	return(rec_per_key);
}

/*********************************************************************//**
Returns statistics information of the table to the MySQL interpreter,
in various fields of the handle object.
@return HA_ERR_* error code or 0 */

int
ha_innobase::info_low(
/*==================*/
	uint	flag,	/*!< in: what information is requested */
	bool	is_analyze)
{
	dict_table_t*	ib_table;
	ha_rows		rec_per_key;
	ib_uint64_t	n_rows;
	char		path[FN_REFLEN];
	os_file_stat_t	stat_info;

	DBUG_ENTER("info");

	/* If we are forcing recovery at a high level, we will suppress
	statistics calculation on tables, because that may crash the
	server if an index is badly corrupted. */

	/* We do not know if MySQL can call this function before calling
	external_lock(). To be safe, update the thd of the current table
	handle. */

	update_thd(ha_thd());

	/* In case MySQL calls this in the middle of a SELECT query, release
	possible adaptive hash latch to avoid deadlocks of threads */

	prebuilt->trx->op_info = (char*)"returning various info to MySQL";

	trx_search_latch_release_if_reserved(prebuilt->trx);

	ib_table = prebuilt->table;
	DBUG_ASSERT(ib_table->n_ref_count > 0);

	if (flag & HA_STATUS_TIME) {
		if (is_analyze || innobase_stats_on_metadata) {

			dict_stats_upd_option_t	opt;
			dberr_t			ret;

			prebuilt->trx->op_info = "updating table statistics";

			if (dict_stats_is_persistent_enabled(ib_table)) {

				if (is_analyze) {
					opt = DICT_STATS_RECALC_PERSISTENT;
				} else {
					/* This is e.g. 'SHOW INDEXES', fetch
					the persistent stats from disk. */
					opt = DICT_STATS_FETCH_ONLY_IF_NOT_IN_MEMORY;
				}
			} else {
				opt = DICT_STATS_RECALC_TRANSIENT;
			}

			ut_ad(!mutex_own(&dict_sys->mutex));
			ret = dict_stats_update(ib_table, opt);

			if (ret != DB_SUCCESS) {
				prebuilt->trx->op_info = "";
				DBUG_RETURN(HA_ERR_GENERIC);
			}

			prebuilt->trx->op_info =
				"returning various info to MySQL";
		}

		my_snprintf(path, sizeof(path), "%s/%s%s",
			    mysql_data_home, ib_table->name, reg_ext);

		unpack_filename(path,path);

		/* Note that we do not know the access time of the table,
		nor the CHECK TABLE time, nor the UPDATE or INSERT time. */

		if (os_file_get_status(path, &stat_info, false) == DB_SUCCESS) {
			stats.create_time = (ulong) stat_info.ctime;
		}

		stats.update_time = (ulong) ib_table->update_time;
	}

	if (flag & HA_STATUS_VARIABLE) {

		ulint	page_size;
		ulint	stat_clustered_index_size;
		ulint	stat_sum_of_other_index_sizes;

		if (!(flag & HA_STATUS_NO_LOCK)) {
			dict_table_stats_lock(ib_table, RW_S_LATCH);
		}

		ut_a(ib_table->stat_initialized);

		n_rows = ib_table->stat_n_rows;

		stat_clustered_index_size
			= ib_table->stat_clustered_index_size;

		stat_sum_of_other_index_sizes
			= ib_table->stat_sum_of_other_index_sizes;

		if (!(flag & HA_STATUS_NO_LOCK)) {
			dict_table_stats_unlock(ib_table, RW_S_LATCH);
		}

		/*
		The MySQL optimizer seems to assume in a left join that n_rows
		is an accurate estimate if it is zero. Of course, it is not,
		since we do not have any locks on the rows yet at this phase.
		Since SHOW TABLE STATUS seems to call this function with the
		HA_STATUS_TIME flag set, while the left join optimizer does not
		set that flag, we add one to a zero value if the flag is not
		set. That way SHOW TABLE STATUS will show the best estimate,
		while the optimizer never sees the table empty. */

		if (n_rows == 0 && !(flag & HA_STATUS_TIME)) {
			n_rows++;
		}

		/* Fix bug#40386: Not flushing query cache after truncate.
		n_rows can not be 0 unless the table is empty, set to 1
		instead. The original problem of bug#29507 is actually
		fixed in the server code. */
		if (thd_sql_command(user_thd) == SQLCOM_TRUNCATE) {

			n_rows = 1;

			/* We need to reset the prebuilt value too, otherwise
			checks for values greater than the last value written
			to the table will fail and the autoinc counter will
			not be updated. This will force write_row() into
			attempting an update of the table's AUTOINC counter. */

			prebuilt->autoinc_last_value = 0;
		}

		page_size = dict_table_zip_size(ib_table);
		if (page_size == 0) {
			page_size = UNIV_PAGE_SIZE;
		}

		stats.records = (ha_rows) n_rows;
		stats.deleted = 0;
		stats.data_file_length
			= ((ulonglong) stat_clustered_index_size)
			* page_size;
		stats.index_file_length
			= ((ulonglong) stat_sum_of_other_index_sizes)
			* page_size;

		/* Since fsp_get_available_space_in_free_extents() is
		acquiring latches inside InnoDB, we do not call it if we
		are asked by MySQL to avoid locking. Another reason to
		avoid the call is that it uses quite a lot of CPU.
		See Bug#38185. */
		if (flag & HA_STATUS_NO_LOCK
		    || !(flag & HA_STATUS_VARIABLE_EXTRA)) {
			/* We do not update delete_length if no
			locking is requested so the "old" value can
			remain. delete_length is initialized to 0 in
			the ha_statistics' constructor. Also we only
			need delete_length to be set when
			HA_STATUS_VARIABLE_EXTRA is set */
		} else if (UNIV_UNLIKELY
			   (srv_force_recovery >= SRV_FORCE_NO_IBUF_MERGE)) {
			/* Avoid accessing the tablespace if
			innodb_crash_recovery is set to a high value. */
			stats.delete_length = 0;
		} else {
			ullint	avail_space;

			avail_space = fsp_get_available_space_in_free_extents(
				ib_table->space);

			if (avail_space == ULLINT_UNDEFINED) {
				THD*	thd;
				char	errbuf[MYSYS_STRERROR_SIZE];

				thd = ha_thd();

				push_warning_printf(
					thd,
					Sql_condition::SL_WARNING,
					ER_CANT_GET_STAT,
					"InnoDB: Trying to get the free"
					" space for table %s but its"
					" tablespace has been discarded or"
					" the .ibd file is missing. Setting"
					" the free space to zero."
					" (errno: %d - %s)",
					ib_table->name, errno,
					my_strerror(errbuf, sizeof(errbuf),
						    errno));

				stats.delete_length = 0;
			} else {
				stats.delete_length = avail_space * 1024;
			}
		}

		stats.check_time = 0;
		stats.mrr_length_per_rec = ref_length + sizeof(void*);

		if (stats.records == 0) {
			stats.mean_rec_length = 0;
		} else {
			stats.mean_rec_length = (ulong)
				(stats.data_file_length / stats.records);
		}
	}

	if (flag & HA_STATUS_CONST) {
		ulong	i;
		/* Verify the number of index in InnoDB and MySQL
		matches up. If prebuilt->clust_index_was_generated
		holds, InnoDB defines GEN_CLUST_INDEX internally */
		ulint	num_innodb_index = UT_LIST_GET_LEN(ib_table->indexes)
			- prebuilt->clust_index_was_generated;
		if (table->s->keys < num_innodb_index) {
			/* If there are too many indexes defined
			inside InnoDB, ignore those that are being
			created, because MySQL will only consider
			the fully built indexes here. */

			for (const dict_index_t* index
				     = UT_LIST_GET_FIRST(ib_table->indexes);
			     index != NULL;
			     index = UT_LIST_GET_NEXT(indexes, index)) {

				/* First, online index creation is
				completed inside InnoDB, and then
				MySQL attempts to upgrade the
				meta-data lock so that it can rebuild
				the .frm file. If we get here in that
				time frame, dict_index_is_online_ddl()
				would not hold and the index would
				still not be included in TABLE_SHARE. */
				if (*index->name == TEMP_INDEX_PREFIX) {
					num_innodb_index--;
				}
			}

			if (table->s->keys < num_innodb_index
			    && innobase_fts_check_doc_id_index(
				    ib_table, NULL, NULL)
			    == FTS_EXIST_DOC_ID_INDEX) {
				num_innodb_index--;
			}
		}

		if (table->s->keys != num_innodb_index) {
			sql_print_error("InnoDB: Table %s contains %lu"
					" indexes inside InnoDB, which"
					" is different from the number of"
					" indexes %u defined in MySQL",
					ib_table->name, num_innodb_index,
					table->s->keys);
		}

		if (!(flag & HA_STATUS_NO_LOCK)) {
			dict_table_stats_lock(ib_table, RW_S_LATCH);
		}

		ut_a(ib_table->stat_initialized);

		for (i = 0; i < table->s->keys; i++) {
			ulong	j;
			/* We could get index quickly through internal
			index mapping with the index translation table.
			The identity of index (match up index name with
			that of table->key_info[i]) is already verified in
			innobase_get_index().  */
			dict_index_t* index = innobase_get_index(i);

			if (index == NULL) {
				sql_print_error("Table %s contains fewer"
						" indexes inside InnoDB than"
						" are defined in the MySQL"
						" .frm file. Have you mixed up"
						" .frm files from different"
						" installations? %s\n",
						ib_table->name,
						TROUBLESHOOTING_MSG);

				break;
			}

			for (j = 0; j < table->key_info[i].actual_key_parts; j++) {

				if (table->key_info[i].flags & HA_FULLTEXT) {
					/* The whole concept has no validity
					for FTS indexes. */
					table->key_info[i].rec_per_key[j] = 1;
					continue;
				}

				if (j + 1 > index->n_uniq) {
					sql_print_error(
						"Index %s of %s has %lu columns"
						" unique inside InnoDB, but"
						" MySQL is asking statistics for"
						" %lu columns. Have you mixed"
						" up .frm files from different"
						" installations? %s",
						index->name,
						ib_table->name,
						(unsigned long)
						index->n_uniq, j + 1,
						TROUBLESHOOTING_MSG);
					break;
				}

				rec_per_key = innodb_rec_per_key(
					index, j, stats.records);

				/* Since MySQL seems to favor table scans
				too much over index searches, we pretend
				index selectivity is 2 times better than
				our estimate: */

				rec_per_key = rec_per_key / 2;

				if (rec_per_key == 0) {
					rec_per_key = 1;
				}

				table->key_info[i].rec_per_key[j] =
				  rec_per_key >= ~(ulong) 0 ? ~(ulong) 0 :
				  (ulong) rec_per_key;
			}
		}

		if (!(flag & HA_STATUS_NO_LOCK)) {
			dict_table_stats_unlock(ib_table, RW_S_LATCH);
		}
	}

	if (srv_force_recovery >= SRV_FORCE_NO_IBUF_MERGE) {

		goto func_exit;
	}

	if (flag & HA_STATUS_ERRKEY) {
		const dict_index_t*	err_index;

		ut_a(prebuilt->trx);
		ut_a(prebuilt->trx->magic_n == TRX_MAGIC_N);

		err_index = trx_get_error_info(prebuilt->trx);

		if (err_index) {
			errkey = innobase_get_mysql_key_number_for_index(
					share, table, ib_table, err_index);
		} else {
			errkey = (unsigned int) (
				(prebuilt->trx->error_key_num
				 == ULINT_UNDEFINED)
					? ~0
					: prebuilt->trx->error_key_num);
		}
	}

	if ((flag & HA_STATUS_AUTO) && table->found_next_number_field) {
		stats.auto_increment_value = innobase_peek_autoinc();
	}

func_exit:
	prebuilt->trx->op_info = (char*)"";

	DBUG_RETURN(0);
}

/*********************************************************************//**
Returns statistics information of the table to the MySQL interpreter,
in various fields of the handle object.
@return HA_ERR_* error code or 0 */

int
ha_innobase::info(
/*==============*/
	uint	flag)	/*!< in: what information is requested */
{
	return(this->info_low(flag, false /* not ANALYZE */));
}

/**********************************************************************//**
Updates index cardinalities of the table, based on random dives into
each index tree. This does NOT calculate exact statistics on the table.
@return HA_ADMIN_* error code or HA_ADMIN_OK */

int
ha_innobase::analyze(
/*=================*/
	THD*		thd,		/*!< in: connection thread handle */
	HA_CHECK_OPT*	check_opt)	/*!< in: currently ignored */
{
	int	ret;

	/* Simply call this->info_low() with all the flags
	and request recalculation of the statistics */
	ret = this->info_low(
		HA_STATUS_TIME | HA_STATUS_CONST | HA_STATUS_VARIABLE,
		true /* this is ANALYZE */);

	if (ret != 0) {
		return(HA_ADMIN_FAILED);
	}

	return(HA_ADMIN_OK);
}

/**********************************************************************//**
This is mapped to "ALTER TABLE tablename ENGINE=InnoDB", which rebuilds
the table in MySQL. */

int
ha_innobase::optimize(
/*==================*/
	THD*		thd,		/*!< in: connection thread handle */
	HA_CHECK_OPT*	check_opt)	/*!< in: currently ignored */
{
	/*FTS-FIXME: Since MySQL doesn't support engine-specific commands,
	we have to hijack some existing command in order to be able to test
	the new admin commands added in InnoDB's FTS support. For now, we
	use MySQL's OPTIMIZE command, normally mapped to ALTER TABLE in
	InnoDB (so it recreates the table anew), and map it to OPTIMIZE.

	This works OK otherwise, but MySQL locks the entire table during
	calls to OPTIMIZE, which is undesirable. */

	if (innodb_optimize_fulltext_only) {
		if (prebuilt->table->fts && prebuilt->table->fts->cache
		    && !dict_table_is_discarded(prebuilt->table)) {
			fts_sync_table(prebuilt->table);
			fts_optimize_table(prebuilt->table);
		}
		return(HA_ADMIN_OK);
	} else {

		return(HA_ADMIN_TRY_ALTER);
	}
}

/*******************************************************************//**
Tries to check that an InnoDB table is not corrupted. If corruption is
noticed, prints to stderr information about it. In case of corruption
may also assert a failure and crash the server.
@return HA_ADMIN_CORRUPT or HA_ADMIN_OK */

int
ha_innobase::check(
/*===============*/
	THD*		thd,		/*!< in: user thread handle */
	HA_CHECK_OPT*	check_opt)	/*!< in: check options */
{
	dict_index_t*	index;
	ulint		n_rows;
	ulint		n_rows_in_table	= ULINT_UNDEFINED;
	bool		is_ok		= true;
	ulint		old_isolation_level;
	ibool		table_corrupted;

	DBUG_ENTER("ha_innobase::check");
	DBUG_ASSERT(thd == ha_thd());
	ut_a(prebuilt->trx);
	ut_a(prebuilt->trx->magic_n == TRX_MAGIC_N);
	ut_a(prebuilt->trx == thd_to_trx(thd));

	if (prebuilt->mysql_template == NULL) {
		/* Build the template; we will use a dummy template
		in index scans done in checking */

		build_template(true);
	}

	if (dict_table_is_discarded(prebuilt->table)) {

		ib_senderrf(
			thd,
			IB_LOG_LEVEL_ERROR,
			ER_TABLESPACE_DISCARDED,
			table->s->table_name.str);

		DBUG_RETURN(HA_ADMIN_CORRUPT);

	} else if (prebuilt->table->ibd_file_missing) {

		ib_senderrf(
			thd, IB_LOG_LEVEL_ERROR,
			ER_TABLESPACE_MISSING,
			table->s->table_name.str);

		DBUG_RETURN(HA_ADMIN_CORRUPT);
	}

	prebuilt->trx->op_info = "checking table";

	old_isolation_level = prebuilt->trx->isolation_level;

	/* We must run the index record counts at an isolation level
	>= READ COMMITTED, because a dirty read can see a wrong number
	of records in some index; to play safe, we use always
	REPEATABLE READ here */

	prebuilt->trx->isolation_level = TRX_ISO_REPEATABLE_READ;

	/* Check whether the table is already marked as corrupted
	before running the check table */
	table_corrupted = prebuilt->table->corrupted;

	/* Reset table->corrupted bit so that check table can proceed to
	do additional check */
	prebuilt->table->corrupted = FALSE;

	for (index = dict_table_get_first_index(prebuilt->table);
	     index != NULL;
	     index = dict_table_get_next_index(index)) {
		char	index_name[MAX_FULL_NAME_LEN + 1];

		/* If this is an index being created or dropped, skip */
		if (*index->name == TEMP_INDEX_PREFIX) {
			continue;
		}

		if (!(check_opt->flags & T_QUICK)) {
			/* Enlarge the fatal lock wait timeout during
			CHECK TABLE. */
			os_increment_counter_by_amount(
				server_mutex,
				srv_fatal_semaphore_wait_threshold,
				SRV_SEMAPHORE_WAIT_EXTENSION);
			bool valid = btr_validate_index(
					index, prebuilt->trx, false);

			/* Restore the fatal lock wait timeout after
			CHECK TABLE. */
			os_decrement_counter_by_amount(
				server_mutex,
				srv_fatal_semaphore_wait_threshold,
				SRV_SEMAPHORE_WAIT_EXTENSION);

			if (!valid) {
				is_ok = false;

				innobase_format_name(
					index_name, sizeof index_name,
					index->name, TRUE);

				push_warning_printf(
					thd,
					Sql_condition::SL_WARNING,
					ER_NOT_KEYFILE,
					"InnoDB: The B-tree of"
					" index %s is corrupted.",
					index_name);
				continue;
			}
		}

		/* Instead of invoking change_active_index(), set up
		a dummy template for non-locking reads, disabling
		access to the clustered index. */
		prebuilt->index = index;

		prebuilt->index_usable = row_merge_is_index_usable(
			prebuilt->trx, prebuilt->index);

		if (!prebuilt->index_usable) {
			innobase_format_name(
				index_name, sizeof index_name,
				prebuilt->index->name, TRUE);

			if (dict_index_is_corrupted(prebuilt->index)) {
				push_warning_printf(
					user_thd,
					Sql_condition::SL_WARNING,
					HA_ERR_INDEX_CORRUPT,
					"InnoDB: Index %s is marked as"
					" corrupted",
					index_name);
				is_ok = false;
			} else {
				push_warning_printf(
					thd,
					Sql_condition::SL_WARNING,
					HA_ERR_TABLE_DEF_CHANGED,
					"InnoDB: Insufficient history for"
					" index %s",
					index_name);
			}
			continue;
		}

		prebuilt->sql_stat_start = TRUE;
		prebuilt->template_type = ROW_MYSQL_DUMMY_TEMPLATE;
		prebuilt->n_template = 0;
		prebuilt->need_to_access_clustered = FALSE;

		dtuple_set_n_fields(prebuilt->search_tuple, 0);

		prebuilt->select_lock_type = LOCK_NONE;

		/* Scan this index. */
		dberr_t ret = row_scan_index_for_mysql(
			prebuilt, index, true, &n_rows);

		DBUG_EXECUTE_IF(
			"dict_set_index_corrupted",
			if (!dict_index_is_clust(index)) {
				ret = DB_CORRUPTION;
			});

		if (ret == DB_INTERRUPTED || thd_killed(user_thd)) {
			/* Do not report error since this could happen
			during shutdown */
			break;
		}
		if (ret != DB_SUCCESS) {
			/* Assume some kind of corruption. */
			innobase_format_name(
				index_name, sizeof index_name,
				index->name, TRUE);

			push_warning_printf(
				thd, Sql_condition::SL_WARNING,
				ER_NOT_KEYFILE,
				"InnoDB: The B-tree of"
				" index %s is corrupted.",
				index_name);
			is_ok = false;
			dict_set_corrupted(
				index, prebuilt->trx, "CHECK TABLE-check index");
		}

#if 0
		fprintf(stderr, "%lu entries in index %s\n", n_rows,
			index->name);
#endif

		if (index == dict_table_get_first_index(prebuilt->table)) {
			n_rows_in_table = n_rows;
		} else if (!(index->type & DICT_FTS)
			   && (n_rows != n_rows_in_table)) {
			push_warning_printf(
				thd, Sql_condition::SL_WARNING,
				ER_NOT_KEYFILE,
				"InnoDB: Index '%-.200s' contains %lu"
				" entries, should be %lu.",
				index->name,
				(ulong) n_rows,
				(ulong) n_rows_in_table);
			is_ok = false;
			dict_set_corrupted(
				index, prebuilt->trx,
				"CHECK TABLE; Wrong count");
		}
	}

	if (table_corrupted) {
		/* If some previous operation has marked the table as
		corrupted in memory, and has not propagated such to
		clustered index, we will do so here */
		index = dict_table_get_first_index(prebuilt->table);

		if (!dict_index_is_corrupted(index)) {
			dict_set_corrupted(
				index, prebuilt->trx, "CHECK TABLE");
		}
		prebuilt->table->corrupted = TRUE;
	}

	/* Restore the original isolation level */
	prebuilt->trx->isolation_level = old_isolation_level;
#if defined UNIV_AHI_DEBUG || defined UNIV_DEBUG
	/* We validate the whole adaptive hash index for all tables
	at every CHECK TABLE only when QUICK flag is not present. */

	if (!(check_opt->flags & T_QUICK) && !btr_search_validate()) {
		push_warning(thd, Sql_condition::SL_WARNING,
			     ER_NOT_KEYFILE,
			     "InnoDB: The adaptive hash index is corrupted.");
		is_ok = false;
	}
#endif /* defined UNIV_AHI_DEBUG || defined UNIV_DEBUG */
	prebuilt->trx->op_info = "";
	if (thd_killed(user_thd)) {
		my_error(ER_QUERY_INTERRUPTED, MYF(0));
	}

	DBUG_RETURN(is_ok ? HA_ADMIN_OK : HA_ADMIN_CORRUPT);
}

/*************************************************************//**
Adds information about free space in the InnoDB tablespace to a table comment
which is printed out when a user calls SHOW TABLE STATUS. Adds also info on
foreign keys.
@return table comment + InnoDB free space + info on foreign keys */

char*
ha_innobase::update_table_comment(
/*==============================*/
	const char*	comment)/*!< in: table comment defined by user */
{
	uint	length = (uint) strlen(comment);
	char*	str;
	long	flen;

	/* We do not know if MySQL can call this function before calling
	external_lock(). To be safe, update the thd of the current table
	handle. */

	if (length > 64000 - 3) {
		return((char*) comment); /* string too long */
	}

	update_thd(ha_thd());

	prebuilt->trx->op_info = (char*)"returning table comment";

	/* In case MySQL calls this in the middle of a SELECT query, release
	possible adaptive hash latch to avoid deadlocks of threads */

	trx_search_latch_release_if_reserved(prebuilt->trx);
	str = NULL;

	/* output the data to a temporary file */

	if (!srv_read_only_mode) {

		mutex_enter(&srv_dict_tmpfile_mutex);

		rewind(srv_dict_tmpfile);

		fprintf(srv_dict_tmpfile, "InnoDB free: %llu kB",
			fsp_get_available_space_in_free_extents(
				prebuilt->table->space));

		dict_print_info_on_foreign_keys(
			FALSE, srv_dict_tmpfile, prebuilt->trx,
			prebuilt->table);

		flen = ftell(srv_dict_tmpfile);

		if (flen < 0) {
			flen = 0;
		} else if (length + flen + 3 > 64000) {
			flen = 64000 - 3 - length;
		}

		/* allocate buffer for the full string, and
		read the contents of the temporary file */

		str = (char*) my_malloc(PSI_INSTRUMENT_ME,
                                        length + flen + 3, MYF(0));

		if (str) {
			char* pos	= str + length;
			if (length) {
				memcpy(str, comment, length);
				*pos++ = ';';
				*pos++ = ' ';
			}
			rewind(srv_dict_tmpfile);
			flen = (uint) fread(pos, 1, flen, srv_dict_tmpfile);
			pos[flen] = 0;
		}

		mutex_exit(&srv_dict_tmpfile_mutex);
	}

	prebuilt->trx->op_info = (char*)"";

	return(str ? str : (char*) comment);
}

/*******************************************************************//**
Gets the foreign key create info for a table stored in InnoDB.
@return own: character string in the form which can be inserted to the
CREATE TABLE statement, MUST be freed with
ha_innobase::free_foreign_key_create_info */

char*
ha_innobase::get_foreign_key_create_info(void)
/*==========================================*/
{
	long	flen;
	char*	str	= 0;

	ut_a(prebuilt != NULL);

	/* We do not know if MySQL can call this function before calling
	external_lock(). To be safe, update the thd of the current table
	handle. */

	update_thd(ha_thd());

	prebuilt->trx->op_info = (char*)"getting info on foreign keys";

	/* In case MySQL calls this in the middle of a SELECT query,
	release possible adaptive hash latch to avoid
	deadlocks of threads */

	trx_search_latch_release_if_reserved(prebuilt->trx);

	if (!srv_read_only_mode) {
		mutex_enter(&srv_dict_tmpfile_mutex);
		rewind(srv_dict_tmpfile);

		/* Output the data to a temporary file */
		dict_print_info_on_foreign_keys(
			TRUE, srv_dict_tmpfile, prebuilt->trx,
			prebuilt->table);

		prebuilt->trx->op_info = (char*)"";

		flen = ftell(srv_dict_tmpfile);

		if (flen < 0) {
			flen = 0;
		}

		/* Allocate buffer for the string, and
		read the contents of the temporary file */

		str = (char*) my_malloc(PSI_INSTRUMENT_ME,
                                        flen + 1, MYF(0));

		if (str) {
			rewind(srv_dict_tmpfile);
			flen = (uint) fread(str, 1, flen, srv_dict_tmpfile);
			str[flen] = 0;
		}

		mutex_exit(&srv_dict_tmpfile_mutex);
	}

	return(str);
}


/***********************************************************************//**
Maps a InnoDB foreign key constraint to a equivalent MySQL foreign key info.
@return pointer to foreign key info */
static
FOREIGN_KEY_INFO*
get_foreign_key_info(
/*=================*/
	THD*			thd,		/*!< in: user thread handle */
	dict_foreign_t*		foreign)	/*!< in: foreign key constraint */
{
	FOREIGN_KEY_INFO	f_key_info;
	FOREIGN_KEY_INFO*	pf_key_info;
	uint			i = 0;
	ulint			len;
	char			tmp_buff[NAME_LEN+1];
	char			name_buff[NAME_LEN+1];
	const char*		ptr;
	LEX_STRING*		referenced_key_name;
	LEX_STRING*		name = NULL;

	ptr = dict_remove_db_name(foreign->id);
	f_key_info.foreign_id = thd_make_lex_string(
		thd, 0, ptr, (uint) strlen(ptr), 1);

	/* Name format: database name, '/', table name, '\0' */

	/* Referenced (parent) database name */
	len = dict_get_db_name_len(foreign->referenced_table_name);
	ut_a(len < sizeof(tmp_buff));
	ut_memcpy(tmp_buff, foreign->referenced_table_name, len);
	tmp_buff[len] = 0;

	len = filename_to_tablename(tmp_buff, name_buff, sizeof(name_buff));
	f_key_info.referenced_db = thd_make_lex_string(
<<<<<<< HEAD
		thd, 0, name_buff, (unsigned int) len, 1);
=======
		thd, 0, name_buff, static_cast<unsigned int>(len), 1);
>>>>>>> b7095272

	/* Referenced (parent) table name */
	ptr = dict_remove_db_name(foreign->referenced_table_name);
	len = filename_to_tablename(ptr, name_buff, sizeof(name_buff));
	f_key_info.referenced_table = thd_make_lex_string(
<<<<<<< HEAD
		thd, 0, name_buff, (unsigned int) len, 1);
=======
		thd, 0, name_buff, static_cast<unsigned int>(len), 1);
>>>>>>> b7095272

	/* Dependent (child) database name */
	len = dict_get_db_name_len(foreign->foreign_table_name);
	ut_a(len < sizeof(tmp_buff));
	ut_memcpy(tmp_buff, foreign->foreign_table_name, len);
	tmp_buff[len] = 0;

	len = filename_to_tablename(tmp_buff, name_buff, sizeof(name_buff));
	f_key_info.foreign_db = thd_make_lex_string(
<<<<<<< HEAD
		thd, 0, name_buff, (unsigned int) len, 1);
=======
		thd, 0, name_buff, static_cast<unsigned int>(len), 1);
>>>>>>> b7095272

	/* Dependent (child) table name */
	ptr = dict_remove_db_name(foreign->foreign_table_name);
	len = filename_to_tablename(ptr, name_buff, sizeof(name_buff));
	f_key_info.foreign_table = thd_make_lex_string(
<<<<<<< HEAD
		thd, 0, name_buff, (unsigned int) len, 1);
=======
		thd, 0, name_buff, static_cast<unsigned int>(len), 1);
>>>>>>> b7095272

	do {
		ptr = foreign->foreign_col_names[i];
		name = thd_make_lex_string(thd, name, ptr,
					   (uint) strlen(ptr), 1);
		f_key_info.foreign_fields.push_back(name);
		ptr = foreign->referenced_col_names[i];
		name = thd_make_lex_string(thd, name, ptr,
					   (uint) strlen(ptr), 1);
		f_key_info.referenced_fields.push_back(name);
	} while (++i < foreign->n_fields);

	if (foreign->type & DICT_FOREIGN_ON_DELETE_CASCADE) {
		len = 7;
		ptr = "CASCADE";
	} else if (foreign->type & DICT_FOREIGN_ON_DELETE_SET_NULL) {
		len = 8;
		ptr = "SET NULL";
	} else if (foreign->type & DICT_FOREIGN_ON_DELETE_NO_ACTION) {
		len = 9;
		ptr = "NO ACTION";
	} else {
		len = 8;
		ptr = "RESTRICT";
	}

	f_key_info.delete_method = thd_make_lex_string(
<<<<<<< HEAD
		thd, f_key_info.delete_method, ptr, (unsigned int) len, 1);
=======
		thd, f_key_info.delete_method, ptr,
		static_cast<unsigned int>(len), 1);
>>>>>>> b7095272

	if (foreign->type & DICT_FOREIGN_ON_UPDATE_CASCADE) {
		len = 7;
		ptr = "CASCADE";
	} else if (foreign->type & DICT_FOREIGN_ON_UPDATE_SET_NULL) {
		len = 8;
		ptr = "SET NULL";
	} else if (foreign->type & DICT_FOREIGN_ON_UPDATE_NO_ACTION) {
		len = 9;
		ptr = "NO ACTION";
	} else {
		len = 8;
		ptr = "RESTRICT";
	}

	f_key_info.update_method = thd_make_lex_string(
<<<<<<< HEAD
		thd, f_key_info.update_method, ptr, (unsigned int) len, 1);
=======
		thd, f_key_info.update_method, ptr,
		static_cast<unsigned int>(len), 1);
>>>>>>> b7095272

	if (foreign->referenced_index && foreign->referenced_index->name) {
		referenced_key_name = thd_make_lex_string(thd,
					f_key_info.referenced_key_name,
					foreign->referenced_index->name,
					 (uint) strlen(foreign->referenced_index->name),
					1);
	} else {
		referenced_key_name = NULL;
	}

	f_key_info.referenced_key_name = referenced_key_name;

	pf_key_info = (FOREIGN_KEY_INFO*) thd_memdup(thd, &f_key_info,
						      sizeof(FOREIGN_KEY_INFO));

	return(pf_key_info);
}

/*******************************************************************//**
Gets the list of foreign keys in this table.
@return always 0, that is, always succeeds */

int
ha_innobase::get_foreign_key_list(
/*==============================*/
	THD*			thd,		/*!< in: user thread handle */
	List<FOREIGN_KEY_INFO>*	f_key_list)	/*!< out: foreign key list */
{
	FOREIGN_KEY_INFO*	pf_key_info;
	dict_foreign_t*		foreign;

	update_thd(ha_thd());

	prebuilt->trx->op_info = "getting list of foreign keys";

	trx_search_latch_release_if_reserved(prebuilt->trx);

	mutex_enter(&(dict_sys->mutex));

	for (foreign = UT_LIST_GET_FIRST(prebuilt->table->foreign_list);
	     foreign != NULL;
	     foreign = UT_LIST_GET_NEXT(foreign_list, foreign)) {
		pf_key_info = get_foreign_key_info(thd, foreign);
		if (pf_key_info) {
			f_key_list->push_back(pf_key_info);
		}
	}

	mutex_exit(&(dict_sys->mutex));

	prebuilt->trx->op_info = "";

	return(0);
}

/*******************************************************************//**
Gets the set of foreign keys where this table is the referenced table.
@return always 0, that is, always succeeds */

int
ha_innobase::get_parent_foreign_key_list(
/*=====================================*/
	THD*			thd,		/*!< in: user thread handle */
	List<FOREIGN_KEY_INFO>*	f_key_list)	/*!< out: foreign key list */
{
	FOREIGN_KEY_INFO*	pf_key_info;
	dict_foreign_t*		foreign;

	update_thd(ha_thd());

	prebuilt->trx->op_info = "getting list of referencing foreign keys";

	trx_search_latch_release_if_reserved(prebuilt->trx);

	mutex_enter(&(dict_sys->mutex));

	for (foreign = UT_LIST_GET_FIRST(prebuilt->table->referenced_list);
	     foreign != NULL;
	     foreign = UT_LIST_GET_NEXT(referenced_list, foreign)) {
		pf_key_info = get_foreign_key_info(thd, foreign);
		if (pf_key_info) {
			f_key_list->push_back(pf_key_info);
		}
	}

	mutex_exit(&(dict_sys->mutex));

	prebuilt->trx->op_info = "";

	return(0);
}

/*****************************************************************//**
Checks if ALTER TABLE may change the storage engine of the table.
Changing storage engines is not allowed for tables for which there
are foreign key constraints (parent or child tables).
@return TRUE if can switch engines */

bool
ha_innobase::can_switch_engines(void)
/*=================================*/
{
	bool	can_switch;

	DBUG_ENTER("ha_innobase::can_switch_engines");
	update_thd();

	prebuilt->trx->op_info =
			"determining if there are foreign key constraints";
	row_mysql_freeze_data_dictionary(prebuilt->trx);

	can_switch = !UT_LIST_GET_FIRST(prebuilt->table->referenced_list)
			&& !UT_LIST_GET_FIRST(prebuilt->table->foreign_list);

	row_mysql_unfreeze_data_dictionary(prebuilt->trx);
	prebuilt->trx->op_info = "";

	DBUG_RETURN(can_switch);
}

/*******************************************************************//**
Checks if a table is referenced by a foreign key. The MySQL manual states that
a REPLACE is either equivalent to an INSERT, or DELETE(s) + INSERT. Only a
delete is then allowed internally to resolve a duplicate key conflict in
REPLACE, not an update.
@return > 0 if referenced by a FOREIGN KEY */

uint
ha_innobase::referenced_by_foreign_key(void)
/*========================================*/
{
	if (dict_table_is_referenced_by_foreign_key(prebuilt->table)) {

		return(1);
	}

	return(0);
}

/*******************************************************************//**
Frees the foreign key create info for a table stored in InnoDB, if it is
non-NULL. */

void
ha_innobase::free_foreign_key_create_info(
/*======================================*/
	char*	str)	/*!< in, own: create info string to free */
{
	if (str) {
		my_free(str);
	}
}

/*******************************************************************//**
Tells something additional to the handler about how to do things.
@return 0 or error number */

int
ha_innobase::extra(
/*===============*/
	enum ha_extra_function operation)
			   /*!< in: HA_EXTRA_FLUSH or some other flag */
{
	check_trx_exists(ha_thd());

	/* Warning: since it is not sure that MySQL calls external_lock
	before calling this function, the trx field in prebuilt can be
	obsolete! */

	switch (operation) {
	case HA_EXTRA_FLUSH:
		if (prebuilt->blob_heap) {
			row_mysql_prebuilt_free_blob_heap(prebuilt);
		}
		break;
	case HA_EXTRA_RESET_STATE:
		reset_template();
		thd_to_trx(ha_thd())->duplicates = 0;
		break;
	case HA_EXTRA_NO_KEYREAD:
		prebuilt->read_just_key = 0;
		break;
	case HA_EXTRA_KEYREAD:
		prebuilt->read_just_key = 1;
		break;
	case HA_EXTRA_KEYREAD_PRESERVE_FIELDS:
		prebuilt->keep_other_fields_on_keyread = 1;
		break;

		/* IMPORTANT: prebuilt->trx can be obsolete in
		this method, because it is not sure that MySQL
		calls external_lock before this method with the
		parameters below.  We must not invoke update_thd()
		either, because the calling threads may change.
		CAREFUL HERE, OR MEMORY CORRUPTION MAY OCCUR! */
	case HA_EXTRA_INSERT_WITH_UPDATE:
		thd_to_trx(ha_thd())->duplicates |= TRX_DUP_IGNORE;
		break;
	case HA_EXTRA_NO_IGNORE_DUP_KEY:
		thd_to_trx(ha_thd())->duplicates &= ~TRX_DUP_IGNORE;
		break;
	case HA_EXTRA_WRITE_CAN_REPLACE:
		thd_to_trx(ha_thd())->duplicates |= TRX_DUP_REPLACE;
		break;
	case HA_EXTRA_WRITE_CANNOT_REPLACE:
		thd_to_trx(ha_thd())->duplicates &= ~TRX_DUP_REPLACE;
		break;
	default:/* Do nothing */
		;
	}

	return(0);
}

/******************************************************************//**
*/

int
ha_innobase::reset()
/*================*/
{
	if (prebuilt->blob_heap) {
		row_mysql_prebuilt_free_blob_heap(prebuilt);
	}

	reset_template();
	ds_mrr.reset();

	/* TODO: This should really be reset in reset_template() but for now
	it's safer to do it explicitly here. */

	/* This is a statement level counter. */
	prebuilt->autoinc_last_value = 0;

	return(0);
}

/******************************************************************//**
MySQL calls this function at the start of each SQL statement inside LOCK
TABLES. Inside LOCK TABLES the ::external_lock method does not work to
mark SQL statement borders. Note also a special case: if a temporary table
is created inside LOCK TABLES, MySQL has not called external_lock() at all
on that table.
MySQL-5.0 also calls this before each statement in an execution of a stored
procedure. To make the execution more deterministic for binlogging, MySQL-5.0
locks all tables involved in a stored procedure with full explicit table
locks (thd_in_lock_tables(thd) holds in store_lock()) before executing the
procedure.
@return 0 or error code */

int
ha_innobase::start_stmt(
/*====================*/
	THD*		thd,	/*!< in: handle to the user thread */
	thr_lock_type	lock_type)
{
	trx_t*		trx;

	update_thd(thd);

	trx = prebuilt->trx;

	/* Here we release the search latch and the InnoDB thread FIFO ticket
	if they were reserved. They should have been released already at the
	end of the previous statement, but because inside LOCK TABLES the
	lock count method does not work to mark the end of a SELECT statement,
	that may not be the case. We MUST release the search latch before an
	INSERT, for example. */

	trx_search_latch_release_if_reserved(trx);

	innobase_srv_conc_force_exit_innodb(trx);

	/* Reset the AUTOINC statement level counter for multi-row INSERTs. */
	trx->n_autoinc_rows = 0;

	prebuilt->sql_stat_start = TRUE;
	prebuilt->hint_need_to_fetch_extra_cols = 0;
	reset_template();

	if (!prebuilt->mysql_has_locked) {
		/* This handle is for a temporary table created inside
		this same LOCK TABLES; since MySQL does NOT call external_lock
		in this case, we must use x-row locks inside InnoDB to be
		prepared for an update of a row */

		prebuilt->select_lock_type = LOCK_X;

	} else if (trx->isolation_level != TRX_ISO_SERIALIZABLE
		   && thd_sql_command(thd) == SQLCOM_SELECT
		   && lock_type == TL_READ) {

		/* For other than temporary tables, we obtain
		no lock for consistent read (plain SELECT). */

		prebuilt->select_lock_type = LOCK_NONE;
	} else {
		/* Not a consistent read: restore the
		select_lock_type value. The value of
		stored_select_lock_type was decided in:
		1) ::store_lock(),
		2) ::external_lock(),
		3) ::init_table_handle_for_HANDLER(), and
		4) ::transactional_table_lock(). */

		ut_a(prebuilt->stored_select_lock_type != LOCK_NONE_UNSET);
		prebuilt->select_lock_type = prebuilt->stored_select_lock_type;
	}

	*trx->detailed_error = 0;

	innobase_register_trx(ht, thd, trx);

	if (!trx_is_started(trx)) {
		++trx->will_lock;
	}

	return(0);
}

/******************************************************************//**
Maps a MySQL trx isolation level code to the InnoDB isolation level code
@return InnoDB isolation level */
static inline
ulint
innobase_map_isolation_level(
/*=========================*/
	enum_tx_isolation	iso)	/*!< in: MySQL isolation level code */
{
	switch (iso) {
	case ISO_REPEATABLE_READ:	return(TRX_ISO_REPEATABLE_READ);
	case ISO_READ_COMMITTED:	return(TRX_ISO_READ_COMMITTED);
	case ISO_SERIALIZABLE:		return(TRX_ISO_SERIALIZABLE);
	case ISO_READ_UNCOMMITTED:	return(TRX_ISO_READ_UNCOMMITTED);
	}

	ut_error;

	return(0);
}

/******************************************************************//**
As MySQL will execute an external lock for every new table it uses when it
starts to process an SQL statement (an exception is when MySQL calls
start_stmt for the handle) we can use this function to store the pointer to
the THD in the handle. We will also use this function to communicate
to InnoDB that a new SQL statement has started and that we must store a
savepoint to our transaction handle, so that we are able to roll back
the SQL statement in case of an error.
@return 0 */

int
ha_innobase::external_lock(
/*=======================*/
	THD*	thd,		/*!< in: handle to the user thread */
	int	lock_type)	/*!< in: lock type */
{
	trx_t*		trx;

	DBUG_ENTER("ha_innobase::external_lock");
	DBUG_PRINT("enter",("lock_type: %d", lock_type));

	update_thd(thd);

	/* Statement based binlogging does not work in isolation level
	READ UNCOMMITTED and READ COMMITTED since the necessary
	locks cannot be taken. In this case, we print an
	informative error message and return with an error.
	Note: decide_logging_format would give the same error message,
	except it cannot give the extra details. */

	if (lock_type == F_WRLCK
	    && !(table_flags() & HA_BINLOG_STMT_CAPABLE)
	    && thd_binlog_format(thd) == BINLOG_FORMAT_STMT
	    && thd_binlog_filter_ok(thd)
	    && thd_sqlcom_can_generate_row_events(thd)) {
		bool skip = 0;
		/* used by test case */
		DBUG_EXECUTE_IF("no_innodb_binlog_errors", skip = true;);
		if (!skip) {
			my_error(ER_BINLOG_STMT_MODE_AND_ROW_ENGINE, MYF(0),
			         " InnoDB is limited to row-logging when"
			         " transaction isolation level is"
			         " READ COMMITTED or READ UNCOMMITTED.");
			DBUG_RETURN(HA_ERR_LOGGING_IMPOSSIBLE);
		}
	}

	/* Check for UPDATEs in read-only mode. */
	if (srv_read_only_mode
	    && (thd_sql_command(thd) == SQLCOM_UPDATE
		|| thd_sql_command(thd) == SQLCOM_INSERT
		|| thd_sql_command(thd) == SQLCOM_REPLACE
		|| thd_sql_command(thd) == SQLCOM_DROP_TABLE
		|| thd_sql_command(thd) == SQLCOM_ALTER_TABLE
		|| thd_sql_command(thd) == SQLCOM_OPTIMIZE
		|| (thd_sql_command(thd) == SQLCOM_CREATE_TABLE
		    && lock_type == F_WRLCK)
		|| thd_sql_command(thd) == SQLCOM_CREATE_INDEX
		|| thd_sql_command(thd) == SQLCOM_DROP_INDEX
		|| thd_sql_command(thd) == SQLCOM_DELETE)) {

		if (thd_sql_command(thd) == SQLCOM_CREATE_TABLE)
		{
			ib_senderrf(thd, IB_LOG_LEVEL_WARN,
				    ER_INNODB_READ_ONLY);
			DBUG_RETURN(HA_ERR_INNODB_READ_ONLY);
		} else {
			ib_senderrf(thd, IB_LOG_LEVEL_WARN,
				    ER_READ_ONLY_MODE);
			DBUG_RETURN(HA_ERR_TABLE_READONLY);
		}

	}

	trx = prebuilt->trx;

	prebuilt->sql_stat_start = TRUE;
	prebuilt->hint_need_to_fetch_extra_cols = 0;

	reset_template();

	switch (prebuilt->table->quiesce) {
	case QUIESCE_START:
		/* Check for FLUSH TABLE t WITH READ LOCK; */
		if (!srv_read_only_mode
		    && thd_sql_command(thd) == SQLCOM_FLUSH
		    && lock_type == F_RDLCK) {

			row_quiesce_table_start(prebuilt->table, trx);

			/* Use the transaction instance to track UNLOCK
			TABLES. It can be done via START TRANSACTION; too
			implicitly. */

			++trx->flush_tables;
		}
		break;

	case QUIESCE_COMPLETE:
		/* Check for UNLOCK TABLES; implicit or explicit
		or trx interruption. */
		if (trx->flush_tables > 0
		    && (lock_type == F_UNLCK || trx_is_interrupted(trx))) {

			row_quiesce_table_complete(prebuilt->table, trx);

			ut_a(trx->flush_tables > 0);
			--trx->flush_tables;
		}

		break;

	case QUIESCE_NONE:
		break;
	}

	if (lock_type == F_WRLCK) {

		/* If this is a SELECT, then it is in UPDATE TABLE ...
		or SELECT ... FOR UPDATE */
		prebuilt->select_lock_type = LOCK_X;
		prebuilt->stored_select_lock_type = LOCK_X;
	}

	if (lock_type != F_UNLCK) {
		/* MySQL is setting a new table lock */

		*trx->detailed_error = 0;

		innobase_register_trx(ht, thd, trx);

		if (trx->isolation_level == TRX_ISO_SERIALIZABLE
		    && prebuilt->select_lock_type == LOCK_NONE
		    && thd_test_options(
			    thd, OPTION_NOT_AUTOCOMMIT | OPTION_BEGIN)) {

			/* To get serializable execution, we let InnoDB
			conceptually add 'LOCK IN SHARE MODE' to all SELECTs
			which otherwise would have been consistent reads. An
			exception is consistent reads in the AUTOCOMMIT=1 mode:
			we know that they are read-only transactions, and they
			can be serialized also if performed as consistent
			reads. */

			prebuilt->select_lock_type = LOCK_S;
			prebuilt->stored_select_lock_type = LOCK_S;
		}

		/* Starting from 4.1.9, no InnoDB table lock is taken in LOCK
		TABLES if AUTOCOMMIT=1. It does not make much sense to acquire
		an InnoDB table lock if it is released immediately at the end
		of LOCK TABLES, and InnoDB's table locks in that case cause
		VERY easily deadlocks.

		We do not set InnoDB table locks if user has not explicitly
		requested a table lock. Note that thd_in_lock_tables(thd)
		can hold in some cases, e.g., at the start of a stored
		procedure call (SQLCOM_CALL). */

		if (prebuilt->select_lock_type != LOCK_NONE) {

			if (thd_sql_command(thd) == SQLCOM_LOCK_TABLES
			    && THDVAR(thd, table_locks)
			    && thd_test_options(thd, OPTION_NOT_AUTOCOMMIT)
			    && thd_in_lock_tables(thd)) {

				dberr_t	error = row_lock_table_for_mysql(
					prebuilt, NULL, 0);

				if (error != DB_SUCCESS) {
					DBUG_RETURN(
						convert_error_code_to_mysql(
							error, 0, thd));
				}
			}

			trx->mysql_n_tables_locked++;
		}

		trx->n_mysql_tables_in_use++;
		prebuilt->mysql_has_locked = TRUE;

		if (!trx_is_started(trx)
		    && (prebuilt->select_lock_type != LOCK_NONE
			|| prebuilt->stored_select_lock_type != LOCK_NONE)) {

			++trx->will_lock;
		}

		DBUG_RETURN(0);
	}

	/* MySQL is releasing a table lock */

	trx->n_mysql_tables_in_use--;
	prebuilt->mysql_has_locked = FALSE;

	/* Release a possible FIFO ticket and search latch. Since we
	may reserve the trx_sys->mutex, we have to release the search
	system latch first to obey the latching order. */

	trx_search_latch_release_if_reserved(trx);

	innobase_srv_conc_force_exit_innodb(trx);

	/* If the MySQL lock count drops to zero we know that the current SQL
	statement has ended */

	if (trx->n_mysql_tables_in_use == 0) {

		trx->mysql_n_tables_locked = 0;
		prebuilt->used_in_HANDLER = FALSE;

		if (!thd_test_options(
				thd, OPTION_NOT_AUTOCOMMIT | OPTION_BEGIN)) {

			if (trx_is_started(trx)) {
				innobase_commit(ht, thd, TRUE);
			}

		} else if (trx->isolation_level <= TRX_ISO_READ_COMMITTED
			   && MVCC::is_view_active(trx->read_view)) {

			mutex_enter(&trx_sys->mutex);

			trx_sys->mvcc->view_close(trx->read_view, true);

			mutex_exit(&trx_sys->mutex);
		}
	}

	if (!trx_is_started(trx)
	    && (prebuilt->select_lock_type != LOCK_NONE
		|| prebuilt->stored_select_lock_type != LOCK_NONE)) {

		++trx->will_lock;
	}

	DBUG_RETURN(0);
}

/******************************************************************//**
With this function MySQL request a transactional lock to a table when
user issued query LOCK TABLES..WHERE ENGINE = InnoDB.
@return error code */

int
ha_innobase::transactional_table_lock(
/*==================================*/
	THD*	thd,		/*!< in: handle to the user thread */
	int	lock_type)	/*!< in: lock type */
{
	trx_t*		trx;

	DBUG_ENTER("ha_innobase::transactional_table_lock");
	DBUG_PRINT("enter",("lock_type: %d", lock_type));

	/* We do not know if MySQL can call this function before calling
	external_lock(). To be safe, update the thd of the current table
	handle. */

	update_thd(thd);

	if (!thd_tablespace_op(thd)) {

		if (dict_table_is_discarded(prebuilt->table)) {

			ib_senderrf(
				thd, IB_LOG_LEVEL_ERROR,
				ER_TABLESPACE_DISCARDED,
				table->s->table_name.str);

		} else if (prebuilt->table->ibd_file_missing) {

			ib_senderrf(
				thd, IB_LOG_LEVEL_ERROR,
				ER_TABLESPACE_MISSING,
				table->s->table_name.str);
		}

		DBUG_RETURN(HA_ERR_CRASHED);
	}

	trx = prebuilt->trx;

	prebuilt->sql_stat_start = TRUE;
	prebuilt->hint_need_to_fetch_extra_cols = 0;

	reset_template();

	if (lock_type == F_WRLCK) {
		prebuilt->select_lock_type = LOCK_X;
		prebuilt->stored_select_lock_type = LOCK_X;
	} else if (lock_type == F_RDLCK) {
		prebuilt->select_lock_type = LOCK_S;
		prebuilt->stored_select_lock_type = LOCK_S;
	} else {
		ib_logf(IB_LOG_LEVEL_ERROR,
			"MySQL is trying to set transactional table lock"
			" with corrupted lock type to table %s, lock type"
			" %d does not exist.",
			table->s->table_name.str, lock_type);

		DBUG_RETURN(HA_ERR_CRASHED);
	}

	/* MySQL is setting a new transactional table lock */

	innobase_register_trx(ht, thd, trx);

	if (THDVAR(thd, table_locks) && thd_in_lock_tables(thd)) {
		dberr_t	error;

		error = row_lock_table_for_mysql(prebuilt, NULL, 0);

		if (error != DB_SUCCESS) {
			DBUG_RETURN(
				convert_error_code_to_mysql(
					error, prebuilt->table->flags, thd));
		}

		if (thd_test_options(
			thd, OPTION_NOT_AUTOCOMMIT | OPTION_BEGIN)) {

			/* Store the current undo_no of the transaction
			so that we know where to roll back if we have
			to roll back the next SQL statement */

			trx_mark_sql_stat_end(trx);
		}
	}

	DBUG_RETURN(0);
}

/************************************************************************//**
Here we export InnoDB status variables to MySQL. */
static
void
innodb_export_status()
/*==================*/
{
	if (innodb_inited) {
		srv_export_innodb_status();
	}
}

/************************************************************************//**
Implements the SHOW ENGINE INNODB STATUS command. Sends the output of the
InnoDB Monitor to the client.
@return 0 on success */
static
int
innodb_show_status(
/*===============*/
	handlerton*	hton,	/*!< in: the innodb handlerton */
	THD*		thd,	/*!< in: the MySQL query thread of the caller */
	stat_print_fn*	stat_print)
{
	trx_t*			trx;
	static const char	truncated_msg[] = "... truncated...\n";
	const long		MAX_STATUS_SIZE = 1048576;
	ulint			trx_list_start = ULINT_UNDEFINED;
	ulint			trx_list_end = ULINT_UNDEFINED;
	bool			ret_val;

	DBUG_ENTER("innodb_show_status");
	DBUG_ASSERT(hton == innodb_hton_ptr);

	/* We don't create the temp files or associated
	mutexes in read-only-mode */

	if (srv_read_only_mode) {
		DBUG_RETURN(0);
	}

	trx = check_trx_exists(thd);

	trx_search_latch_release_if_reserved(trx);

	innobase_srv_conc_force_exit_innodb(trx);

	/* We let the InnoDB Monitor to output at most MAX_STATUS_SIZE
	bytes of text. */

	char*	str;
	ssize_t	flen, usable_len;

	mutex_enter(&srv_monitor_file_mutex);
	rewind(srv_monitor_file);

	srv_printf_innodb_monitor(srv_monitor_file, FALSE,
				  &trx_list_start, &trx_list_end);

	os_file_set_eof(srv_monitor_file);

	if ((flen = ftell(srv_monitor_file)) < 0) {
		flen = 0;
	}

	if (flen > MAX_STATUS_SIZE) {
		usable_len = MAX_STATUS_SIZE;
		srv_truncated_status_writes++;
	} else {
		usable_len = flen;
	}

	/* allocate buffer for the string, and
	read the contents of the temporary file */

	if (!(str = (char*) my_malloc(PSI_INSTRUMENT_ME,
                                      usable_len + 1, MYF(0)))) {
		mutex_exit(&srv_monitor_file_mutex);
		DBUG_RETURN(1);
	}

	rewind(srv_monitor_file);

	if (flen < MAX_STATUS_SIZE) {
		/* Display the entire output. */
		flen = fread(str, 1, flen, srv_monitor_file);
	} else if (trx_list_end < (ulint) flen
		   && trx_list_start < trx_list_end
		   && trx_list_start + (flen - trx_list_end)
		   < MAX_STATUS_SIZE - sizeof truncated_msg - 1) {

		/* Omit the beginning of the list of active transactions. */
		ssize_t	len = fread(str, 1, trx_list_start, srv_monitor_file);

		memcpy(str + len, truncated_msg, sizeof truncated_msg - 1);
		len += sizeof truncated_msg - 1;
		usable_len = (MAX_STATUS_SIZE - 1) - len;
<<<<<<< HEAD
		fseek(srv_monitor_file, (long) (flen - usable_len), SEEK_SET);
=======
		fseek(srv_monitor_file,
		      static_cast<long>(flen - usable_len), SEEK_SET);
>>>>>>> b7095272
		len += fread(str + len, 1, usable_len, srv_monitor_file);
		flen = len;
	} else {
		/* Omit the end of the output. */
		flen = fread(str, 1, MAX_STATUS_SIZE - 1, srv_monitor_file);
	}

	mutex_exit(&srv_monitor_file_mutex);

<<<<<<< HEAD
	ret_val= stat_print(thd, innobase_hton_name,
				(uint) strlen(innobase_hton_name),
				STRING_WITH_LEN(""), str, uint(flen));
=======
	ret_val= stat_print(
		thd, innobase_hton_name,
		static_cast<uint>(strlen(innobase_hton_name)),
		STRING_WITH_LEN(""), str, static_cast<uint>(flen));
>>>>>>> b7095272

	my_free(str);

	DBUG_RETURN(ret_val);
}

/************************************************************************//**
<<<<<<< HEAD
=======
Implements the SHOW MUTEX STATUS command.
@return 0 on success. */
static
int
innodb_mutex_show_status(
/*=====================*/
	handlerton*	hton,		/*!< in: the innodb handlerton */
	THD*		thd,		/*!< in: the MySQL query thread of the
					caller */
	stat_print_fn*	stat_print)	/*!< in: function for printing
					statistics */
{
	char		buf1[IO_SIZE];
	char		buf2[IO_SIZE];
	ib_mutex_t*	mutex;
	rw_lock_t*	lock;
	ulint		block_mutex_oswait_count = 0;
	ulint		block_lock_oswait_count = 0;
	ib_mutex_t*	block_mutex = NULL;
	rw_lock_t*	block_lock = NULL;
#ifdef UNIV_DEBUG
	ulint		rw_lock_count= 0;
	ulint		rw_lock_count_spin_loop= 0;
	ulint		rw_lock_count_spin_rounds= 0;
	ulint		rw_lock_count_os_wait= 0;
	ulint		rw_lock_count_os_yield= 0;
	ulonglong	rw_lock_wait_time= 0;
#endif /* UNIV_DEBUG */
	uint		buf1len;
	uint		buf2len;
	uint		hton_name_len;

	hton_name_len = (uint) strlen(innobase_hton_name);

	DBUG_ENTER("innodb_mutex_show_status");
	DBUG_ASSERT(hton == innodb_hton_ptr);

	mutex_enter(&mutex_list_mutex);

	for (mutex = UT_LIST_GET_FIRST(mutex_list); mutex != NULL;
	     mutex = UT_LIST_GET_NEXT(list, mutex)) {
		if (mutex->count_os_wait == 0) {
			continue;
		}

		if (buf_pool_is_block_mutex(mutex)) {
			block_mutex = mutex;
			block_mutex_oswait_count += mutex->count_os_wait;
			continue;
		}

		buf1len= (uint) my_snprintf(buf1, sizeof(buf1), "%s:%lu",
				     innobase_basename(mutex->cfile_name),
				     (ulong) mutex->cline);
		buf2len= (uint) my_snprintf(buf2, sizeof(buf2), "os_waits=%lu",
				     (ulong) mutex->count_os_wait);

		if (stat_print(thd, innobase_hton_name,
			       hton_name_len, buf1, buf1len,
			       buf2, buf2len)) {
			mutex_exit(&mutex_list_mutex);
			DBUG_RETURN(1);
		}
	}

	if (block_mutex) {
		buf1len = (uint) my_snprintf(buf1, sizeof buf1,
					     "combined %s:%lu",
					     innobase_basename(
						block_mutex->cfile_name),
					     (ulong) block_mutex->cline);
		buf2len = (uint) my_snprintf(buf2, sizeof buf2,
					     "os_waits=%lu",
					     (ulong) block_mutex_oswait_count);

		if (stat_print(thd, innobase_hton_name,
			       hton_name_len, buf1, buf1len,
			       buf2, buf2len)) {
			mutex_exit(&mutex_list_mutex);
			DBUG_RETURN(1);
		}
	}

	mutex_exit(&mutex_list_mutex);

	mutex_enter(&rw_lock_list_mutex);

	for (lock = UT_LIST_GET_FIRST(rw_lock_list); lock != NULL;
	     lock = UT_LIST_GET_NEXT(list, lock)) {
		if (lock->count_os_wait == 0) {
			continue;
		}

		if (buf_pool_is_block_lock(lock)) {
			block_lock = lock;
			block_lock_oswait_count += lock->count_os_wait;
			continue;
		}

		buf1len = (uint) my_snprintf(
			buf1, sizeof buf1, "%s:%lu",
			innobase_basename(lock->cfile_name),
			static_cast<ulong>(lock->cline));
		buf2len = (uint) my_snprintf(
			buf2, sizeof buf2, "os_waits=%lu",
			static_cast<ulong>(lock->count_os_wait));

		if (stat_print(thd, innobase_hton_name,
			       hton_name_len, buf1, buf1len,
			       buf2, buf2len)) {
			mutex_exit(&rw_lock_list_mutex);
			DBUG_RETURN(1);
		}
	}

	if (block_lock) {
		buf1len = (uint) my_snprintf(buf1, sizeof buf1,
					     "combined %s:%lu",
					     innobase_basename(
						block_lock->cfile_name),
					     (ulong) block_lock->cline);
		buf2len = (uint) my_snprintf(buf2, sizeof buf2,
					     "os_waits=%lu",
					     (ulong) block_lock_oswait_count);

		if (stat_print(thd, innobase_hton_name,
			       hton_name_len, buf1, buf1len,
			       buf2, buf2len)) {
			mutex_exit(&rw_lock_list_mutex);
			DBUG_RETURN(1);
		}
	}

	mutex_exit(&rw_lock_list_mutex);

#ifdef UNIV_DEBUG
	buf2len = static_cast<uint>(my_snprintf(buf2, sizeof buf2,
			     "count=%lu, spin_waits=%lu, spin_rounds=%lu, "
			     "os_waits=%lu, os_yields=%lu, os_wait_times=%lu",
			      (ulong) rw_lock_count,
			      (ulong) rw_lock_count_spin_loop,
			      (ulong) rw_lock_count_spin_rounds,
			      (ulong) rw_lock_count_os_wait,
			      (ulong) rw_lock_count_os_yield,
			      (ulong) (rw_lock_wait_time / 1000)));

	if (stat_print(thd, innobase_hton_name, hton_name_len,
			STRING_WITH_LEN("rw_lock_mutexes"), buf2, buf2len)) {
		DBUG_RETURN(1);
	}
#endif /* UNIV_DEBUG */

	/* Success */
	DBUG_RETURN(0);
}

/************************************************************************//**
>>>>>>> b7095272
Return 0 on success and non-zero on failure. Note: the bool return type
seems to be abused here, should be an int. */
static
bool
innobase_show_status(
/*=================*/
	handlerton*		hton,	/*!< in: the innodb handlerton */
	THD*			thd,	/*!< in: the MySQL query thread
					of the caller */
	stat_print_fn*		stat_print,
	enum ha_stat_type	stat_type)
{
	DBUG_ASSERT(hton == innodb_hton_ptr);

	switch (stat_type) {
	case HA_ENGINE_STATUS:
		/* Non-zero return value means there was an error. */
		return(innodb_show_status(hton, thd, stat_print) != 0);

	case HA_ENGINE_MUTEX:
		/* After WL#6044 we no longer support reporting of mutex
		statistics via this interface. All mutex related counters
		should be accessed via the Performance Schema Engine. */
		/* Not handled */
		break;

	case HA_ENGINE_LOGS:
		/* Not handled */
		break;
	}

	/* Success */
	return(false);
}

/************************************************************************//**
Handling the shared INNOBASE_SHARE structure that is needed to provide table
locking. Register the table name if it doesn't exist in the hash table. */
static
INNOBASE_SHARE*
get_share(
/*======*/
	const char*	table_name)
{
	INNOBASE_SHARE*	share;

	mysql_mutex_lock(&innobase_share_mutex);

	ulint	fold = ut_fold_string(table_name);

	HASH_SEARCH(table_name_hash, innobase_open_tables, fold,
		    INNOBASE_SHARE*, share,
		    ut_ad(share->use_count > 0),
		    !strcmp(share->table_name, table_name));

	if (!share) {

		uint length = (uint) strlen(table_name);

		/* TODO: invoke HASH_MIGRATE if innobase_open_tables
		grows too big */

		share = (INNOBASE_SHARE*) my_malloc(PSI_INSTRUMENT_ME,
                                                    sizeof(*share)+length+1,
			MYF(MY_FAE | MY_ZEROFILL));

		share->table_name = (char*) memcpy(share + 1,
						   table_name, length + 1);

		HASH_INSERT(INNOBASE_SHARE, table_name_hash,
			    innobase_open_tables, fold, share);

		thr_lock_init(&share->lock);

		/* Index translation table initialization */
		share->idx_trans_tbl.index_mapping = NULL;
		share->idx_trans_tbl.index_count = 0;
		share->idx_trans_tbl.array_size = 0;
	}

	share->use_count++;
	mysql_mutex_unlock(&innobase_share_mutex);

	return(share);
}

/************************************************************************//**
Free the shared object that was registered with get_share(). */
static
void
free_share(
/*=======*/
	INNOBASE_SHARE*	share)	/*!< in/own: table share to free */
{
	mysql_mutex_lock(&innobase_share_mutex);

#ifdef UNIV_DEBUG
	INNOBASE_SHARE* share2;
	ulint	fold = ut_fold_string(share->table_name);

	HASH_SEARCH(table_name_hash, innobase_open_tables, fold,
		    INNOBASE_SHARE*, share2,
		    ut_ad(share->use_count > 0),
		    !strcmp(share->table_name, share2->table_name));

	ut_a(share2 == share);
#endif /* UNIV_DEBUG */

	if (!--share->use_count) {
		ulint	fold = ut_fold_string(share->table_name);

		HASH_DELETE(INNOBASE_SHARE, table_name_hash,
			    innobase_open_tables, fold, share);
		thr_lock_delete(&share->lock);

		/* Free any memory from index translation table */
		my_free(share->idx_trans_tbl.index_mapping);

		my_free(share);

		/* TODO: invoke HASH_MIGRATE if innobase_open_tables
		shrinks too much */
	}

	mysql_mutex_unlock(&innobase_share_mutex);
}

/*****************************************************************//**
Converts a MySQL table lock stored in the 'lock' field of the handle to
a proper type before storing pointer to the lock into an array of pointers.
MySQL also calls this if it wants to reset some table locks to a not-locked
state during the processing of an SQL query. An example is that during a
SELECT the read lock is released early on the 'const' tables where we only
fetch one row. MySQL does not call this when it releases all locks at the
end of an SQL statement.
@return pointer to the next element in the 'to' array */

THR_LOCK_DATA**
ha_innobase::store_lock(
/*====================*/
	THD*			thd,		/*!< in: user thread handle */
	THR_LOCK_DATA**		to,		/*!< in: pointer to an array
						of pointers to lock structs;
						pointer to the 'lock' field
						of current handle is stored
						next to this array */
	enum thr_lock_type	lock_type)	/*!< in: lock type to store in
						'lock'; this may also be
						TL_IGNORE */
{
	trx_t*		trx;

	/* Note that trx in this function is NOT necessarily prebuilt->trx
	because we call update_thd() later, in ::external_lock()! Failure to
	understand this caused a serious memory corruption bug in 5.1.11. */

	trx = check_trx_exists(thd);

	/* NOTE: MySQL can call this function with lock 'type' TL_IGNORE!
	Be careful to ignore TL_IGNORE if we are going to do something with
	only 'real' locks! */

	/* If no MySQL table is in use, we need to set the isolation level
	of the transaction. */

	if (lock_type != TL_IGNORE
	    && trx->n_mysql_tables_in_use == 0) {
		trx->isolation_level = innobase_map_isolation_level(
			(enum_tx_isolation) thd_tx_isolation(thd));

		if (trx->isolation_level <= TRX_ISO_READ_COMMITTED
		    && MVCC::is_view_active(trx->read_view)) {

			/* At low transaction isolation levels we let
			each consistent read set its own snapshot */

			mutex_enter(&trx_sys->mutex);

			trx_sys->mvcc->view_close(trx->read_view, true);

			mutex_exit(&trx_sys->mutex);
		}
	}

	DBUG_ASSERT(EQ_CURRENT_THD(thd));
	const bool in_lock_tables = thd_in_lock_tables(thd);
	const uint sql_command = thd_sql_command(thd);

	if (srv_read_only_mode
	    && (sql_command == SQLCOM_UPDATE
		|| sql_command == SQLCOM_INSERT
		|| sql_command == SQLCOM_REPLACE
		|| sql_command == SQLCOM_DROP_TABLE
		|| sql_command == SQLCOM_ALTER_TABLE
		|| sql_command == SQLCOM_OPTIMIZE
		|| (sql_command == SQLCOM_CREATE_TABLE
		    && (lock_type >= TL_WRITE_CONCURRENT_INSERT
			 && lock_type <= TL_WRITE))
		|| sql_command == SQLCOM_CREATE_INDEX
		|| sql_command == SQLCOM_DROP_INDEX
		|| sql_command == SQLCOM_DELETE)) {

		ib_senderrf(trx->mysql_thd,
			    IB_LOG_LEVEL_WARN, ER_READ_ONLY_MODE);

	} else if (sql_command == SQLCOM_FLUSH
		   && lock_type == TL_READ_NO_INSERT) {

		/* Check for FLUSH TABLES ... WITH READ LOCK */

		/* Note: This call can fail, but there is no way to return
		the error to the caller. We simply ignore it for now here
		and push the error code to the caller where the error is
		detected in the function. */

		dberr_t	err = row_quiesce_set_state(
			prebuilt->table, QUIESCE_START, trx);

		ut_a(err == DB_SUCCESS || err == DB_UNSUPPORTED);

		if (trx->isolation_level == TRX_ISO_SERIALIZABLE) {
			prebuilt->select_lock_type = LOCK_S;
			prebuilt->stored_select_lock_type = LOCK_S;
		} else {
			prebuilt->select_lock_type = LOCK_NONE;
			prebuilt->stored_select_lock_type = LOCK_NONE;
		}

	/* Check for DROP TABLE */
	} else if (sql_command == SQLCOM_DROP_TABLE) {

		/* MySQL calls this function in DROP TABLE though this table
		handle may belong to another thd that is running a query. Let
		us in that case skip any changes to the prebuilt struct. */

	/* Check for LOCK TABLE t1,...,tn WITH SHARED LOCKS */
	} else if ((lock_type == TL_READ && in_lock_tables)
		   || (lock_type == TL_READ_HIGH_PRIORITY && in_lock_tables)
		   || lock_type == TL_READ_WITH_SHARED_LOCKS
		   || lock_type == TL_READ_NO_INSERT
		   || (lock_type != TL_IGNORE
		       && sql_command != SQLCOM_SELECT)) {

		/* The OR cases above are in this order:
		1) MySQL is doing LOCK TABLES ... READ LOCAL, or we
		are processing a stored procedure or function, or
		2) (we do not know when TL_READ_HIGH_PRIORITY is used), or
		3) this is a SELECT ... IN SHARE MODE, or
		4) we are doing a complex SQL statement like
		INSERT INTO ... SELECT ... and the logical logging (MySQL
		binlog) requires the use of a locking read, or
		MySQL is doing LOCK TABLES ... READ.
		5) we let InnoDB do locking reads for all SQL statements that
		are not simple SELECTs; note that select_lock_type in this
		case may get strengthened in ::external_lock() to LOCK_X.
		Note that we MUST use a locking read in all data modifying
		SQL statements, because otherwise the execution would not be
		serializable, and also the results from the update could be
		unexpected if an obsolete consistent read view would be
		used. */

		/* Use consistent read for checksum table */

		if (sql_command == SQLCOM_CHECKSUM
		    || ((srv_locks_unsafe_for_binlog
			|| trx->isolation_level <= TRX_ISO_READ_COMMITTED)
			&& trx->isolation_level != TRX_ISO_SERIALIZABLE
			&& (lock_type == TL_READ
			    || lock_type == TL_READ_NO_INSERT)
			&& (sql_command == SQLCOM_INSERT_SELECT
			    || sql_command == SQLCOM_REPLACE_SELECT
			    || sql_command == SQLCOM_UPDATE
			    || sql_command == SQLCOM_CREATE_TABLE))) {

			/* If we either have innobase_locks_unsafe_for_binlog
			option set or this session is using READ COMMITTED
			isolation level and isolation level of the transaction
			is not set to serializable and MySQL is doing
			INSERT INTO...SELECT or REPLACE INTO...SELECT
			or UPDATE ... = (SELECT ...) or CREATE  ...
			SELECT... without FOR UPDATE or IN SHARE
			MODE in select, then we use consistent read
			for select. */

			prebuilt->select_lock_type = LOCK_NONE;
			prebuilt->stored_select_lock_type = LOCK_NONE;
		} else {
			prebuilt->select_lock_type = LOCK_S;
			prebuilt->stored_select_lock_type = LOCK_S;
		}

	} else if (lock_type != TL_IGNORE) {

		/* We set possible LOCK_X value in external_lock, not yet
		here even if this would be SELECT ... FOR UPDATE */

		prebuilt->select_lock_type = LOCK_NONE;
		prebuilt->stored_select_lock_type = LOCK_NONE;
	}

	if (lock_type != TL_IGNORE && lock.type == TL_UNLOCK) {

		/* Starting from 5.0.7, we weaken also the table locks
		set at the start of a MySQL stored procedure call, just like
		we weaken the locks set at the start of an SQL statement.
		MySQL does set in_lock_tables TRUE there, but in reality
		we do not need table locks to make the execution of a
		single transaction stored procedure call deterministic
		(if it does not use a consistent read). */

		if (lock_type == TL_READ
		    && sql_command == SQLCOM_LOCK_TABLES) {
			/* We come here if MySQL is processing LOCK TABLES
			... READ LOCAL. MyISAM under that table lock type
			reads the table as it was at the time the lock was
			granted (new inserts are allowed, but not seen by the
			reader). To get a similar effect on an InnoDB table,
			we must use LOCK TABLES ... READ. We convert the lock
			type here, so that for InnoDB, READ LOCAL is
			equivalent to READ. This will change the InnoDB
			behavior in mysqldump, so that dumps of InnoDB tables
			are consistent with dumps of MyISAM tables. */

			lock_type = TL_READ_NO_INSERT;
		}

		/* If we are not doing a LOCK TABLE, DISCARD/IMPORT
		TABLESPACE or TRUNCATE TABLE then allow multiple
		writers. Note that ALTER TABLE uses a TL_WRITE_ALLOW_READ
		< TL_WRITE_CONCURRENT_INSERT.

		We especially allow multiple writers if MySQL is at the
		start of a stored procedure call (SQLCOM_CALL) or a
		stored function call (MySQL does have in_lock_tables
		TRUE there). */

		if ((lock_type >= TL_WRITE_CONCURRENT_INSERT
		     && lock_type <= TL_WRITE)
		    && !(in_lock_tables
			 && sql_command == SQLCOM_LOCK_TABLES)
		    && !thd_tablespace_op(thd)
		    && sql_command != SQLCOM_TRUNCATE
		    && sql_command != SQLCOM_OPTIMIZE
		    && sql_command != SQLCOM_CREATE_TABLE) {

			lock_type = TL_WRITE_ALLOW_WRITE;
		}

		/* In queries of type INSERT INTO t1 SELECT ... FROM t2 ...
		MySQL would use the lock TL_READ_NO_INSERT on t2, and that
		would conflict with TL_WRITE_ALLOW_WRITE, blocking all inserts
		to t2. Convert the lock to a normal read lock to allow
		concurrent inserts to t2.

		We especially allow concurrent inserts if MySQL is at the
		start of a stored procedure call (SQLCOM_CALL)
		(MySQL does have thd_in_lock_tables() TRUE there). */

		if (lock_type == TL_READ_NO_INSERT
		    && sql_command != SQLCOM_LOCK_TABLES) {

			lock_type = TL_READ;
		}

		lock.type = lock_type;
	}

	*to++= &lock;

	if (!trx_is_started(trx)
	    && (prebuilt->select_lock_type != LOCK_NONE
	        || prebuilt->stored_select_lock_type != LOCK_NONE)) {

		++trx->will_lock;
	}

	return(to);
}

/*********************************************************************//**
Read the next autoinc value. Acquire the relevant locks before reading
the AUTOINC value. If SUCCESS then the table AUTOINC mutex will be locked
on return and all relevant locks acquired.
@return DB_SUCCESS or error code */

dberr_t
ha_innobase::innobase_get_autoinc(
/*==============================*/
	ulonglong*	value)		/*!< out: autoinc value */
{
	*value = 0;

	prebuilt->autoinc_error = innobase_lock_autoinc();

	if (prebuilt->autoinc_error == DB_SUCCESS) {

		/* Determine the first value of the interval */
		*value = dict_table_autoinc_read(prebuilt->table);

		/* It should have been initialized during open. */
		if (*value == 0) {
			prebuilt->autoinc_error = DB_UNSUPPORTED;
			dict_table_autoinc_unlock(prebuilt->table);
		}
	}

	return(prebuilt->autoinc_error);
}

/*******************************************************************//**
This function reads the global auto-inc counter. It doesn't use the
AUTOINC lock even if the lock mode is set to TRADITIONAL.
@return the autoinc value */

ulonglong
ha_innobase::innobase_peek_autoinc(void)
/*====================================*/
{
	ulonglong	auto_inc;
	dict_table_t*	innodb_table;

	ut_a(prebuilt != NULL);
	ut_a(prebuilt->table != NULL);

	innodb_table = prebuilt->table;

	dict_table_autoinc_lock(innodb_table);

	auto_inc = dict_table_autoinc_read(innodb_table);

	if (auto_inc == 0) {
		ib_logf(IB_LOG_LEVEL_INFO,
			"AUTOINC next value generation"
			" is disabled for '%s'", innodb_table->name);
	}

	dict_table_autoinc_unlock(innodb_table);

	return(auto_inc);
}

/*********************************************************************//**
Returns the value of the auto-inc counter in *first_value and ~0 on failure. */

void
ha_innobase::get_auto_increment(
/*============================*/
	ulonglong	offset,			/*!< in: table autoinc offset */
	ulonglong	increment,		/*!< in: table autoinc
						increment */
	ulonglong	nb_desired_values,	/*!< in: number of values
						reqd */
	ulonglong*	first_value,		/*!< out: the autoinc value */
	ulonglong*	nb_reserved_values)	/*!< out: count of reserved
						values */
{
	trx_t*		trx;
	dberr_t		error;
	ulonglong	autoinc = 0;

	/* Prepare prebuilt->trx in the table handle */
	update_thd(ha_thd());

	error = innobase_get_autoinc(&autoinc);

	if (error != DB_SUCCESS) {
		*first_value = (~(ulonglong) 0);
		return;
	}

	/* This is a hack, since nb_desired_values seems to be accurate only
	for the first call to get_auto_increment() for multi-row INSERT and
	meaningless for other statements e.g, LOAD etc. Subsequent calls to
	this method for the same statement results in different values which
	don't make sense. Therefore we store the value the first time we are
	called and count down from that as rows are written (see write_row()).
	*/

	trx = prebuilt->trx;

	/* Note: We can't rely on *first_value since some MySQL engines,
	in particular the partition engine, don't initialize it to 0 when
	invoking this method. So we are not sure if it's guaranteed to
	be 0 or not. */

	/* We need the upper limit of the col type to check for
	whether we update the table autoinc counter or not. */
	ulonglong	col_max_value =
		table->next_number_field->get_max_int_value();

	/* Called for the first time ? */
	if (trx->n_autoinc_rows == 0) {

		trx->n_autoinc_rows = (ulint) nb_desired_values;

		/* It's possible for nb_desired_values to be 0:
		e.g., INSERT INTO T1(C) SELECT C FROM T2; */
		if (nb_desired_values == 0) {

			trx->n_autoinc_rows = 1;
		}

		set_if_bigger(*first_value, autoinc);
	/* Not in the middle of a mult-row INSERT. */
	} else if (prebuilt->autoinc_last_value == 0) {
		set_if_bigger(*first_value, autoinc);
	/* Check for -ve values. */
	} else if (*first_value > col_max_value && trx->n_autoinc_rows > 0) {
		/* Set to next logical value. */
		ut_a(autoinc > trx->n_autoinc_rows);
		*first_value = (autoinc - trx->n_autoinc_rows) - 1;
	}

	*nb_reserved_values = trx->n_autoinc_rows;

	/* With old style AUTOINC locking we only update the table's
	AUTOINC counter after attempting to insert the row. */
	if (innobase_autoinc_lock_mode != AUTOINC_OLD_STYLE_LOCKING) {
		ulonglong	current;
		ulonglong	next_value;

		current = *first_value > col_max_value ? autoinc : *first_value;

		/* Compute the last value in the interval */
		next_value = innobase_next_autoinc(
			current, *nb_reserved_values, increment, offset,
			col_max_value);

		prebuilt->autoinc_last_value = next_value;

		if (prebuilt->autoinc_last_value < *first_value) {
			*first_value = (~(ulonglong) 0);
		} else {
			/* Update the table autoinc variable */
			dict_table_autoinc_update_if_greater(
				prebuilt->table, prebuilt->autoinc_last_value);
		}
	} else {
		/* This will force write_row() into attempting an update
		of the table's AUTOINC counter. */
		prebuilt->autoinc_last_value = 0;
	}

	/* The increment to be used to increase the AUTOINC value, we use
	this in write_row() and update_row() to increase the autoinc counter
	for columns that are filled by the user. We need the offset and
	the increment. */
	prebuilt->autoinc_offset = offset;
	prebuilt->autoinc_increment = increment;

	dict_table_autoinc_unlock(prebuilt->table);
}

/*******************************************************************//**
Reset the auto-increment counter to the given value, i.e. the next row
inserted will get the given value. This is called e.g. after TRUNCATE
is emulated by doing a 'DELETE FROM t'. HA_ERR_WRONG_COMMAND is
returned by storage engines that don't support this operation.
@return 0 or error code */

int
ha_innobase::reset_auto_increment(
/*==============================*/
	ulonglong	value)		/*!< in: new value for table autoinc */
{
	DBUG_ENTER("ha_innobase::reset_auto_increment");

	dberr_t	error;

	update_thd(ha_thd());

	error = row_lock_table_autoinc_for_mysql(prebuilt);

	if (error != DB_SUCCESS) {
		DBUG_RETURN(convert_error_code_to_mysql(
				    error, prebuilt->table->flags, user_thd));
	}

	/* The next value can never be 0. */
	if (value == 0) {
		value = 1;
	}

	innobase_reset_autoinc(value);

	DBUG_RETURN(0);
}

/*******************************************************************//**
See comment in handler.cc */

bool
ha_innobase::get_error_message(
/*===========================*/
	int	error,
	String*	buf)
{
	trx_t*	trx = check_trx_exists(ha_thd());

	buf->copy(trx->detailed_error, (uint) strlen(trx->detailed_error),
		system_charset_info);

	return(FALSE);
}

/** Retrieves the names of the table and the key for which there was a
duplicate entry in the case of HA_ERR_FOREIGN_DUPLICATE_KEY.

If any of the names is not available, then this method will return
false and will not change any of child_table_name or child_key_name.

@param[out] child_table_name Table name
@param[in] child_table_name_len Table name buffer size
@param[out] child_key_name Key name
@param[in] child_key_name_len Key name buffer size

@retval true table and key names were available and were written into the
corresponding out parameters.
@retval false table and key names were not available, the out parameters
were not touched. */
bool
ha_innobase::get_foreign_dup_key(
/*=============================*/
	char*	child_table_name,
	uint	child_table_name_len,
	char*	child_key_name,
	uint	child_key_name_len)
{
	const dict_index_t*	err_index;

	ut_a(prebuilt->trx != NULL);
	ut_a(prebuilt->trx->magic_n == TRX_MAGIC_N);

	err_index = trx_get_error_info(prebuilt->trx);

	if (err_index == NULL) {
		return(false);
	}
	/* else */

	/* copy table name (and convert from filename-safe encoding to
	system_charset_info) */
	char*	p;
	p = strchr(err_index->table->name, '/');
	/* strip ".../" prefix if any */
	if (p != NULL) {
		p++;
	} else {
		p = err_index->table->name;
	}
	uint	len;
	len = filename_to_tablename(p, child_table_name, child_table_name_len);
	child_table_name[len] = '\0';

	/* copy index name */
	ut_snprintf(child_key_name, child_key_name_len, "%s", err_index->name);

	return(true);
}

/*******************************************************************//**
Compares two 'refs'. A 'ref' is the (internal) primary key value of the row.
If there is no explicitly declared non-null unique key or a primary key, then
InnoDB internally uses the row id as the primary key.
@return < 0 if ref1 < ref2, 0 if equal, else > 0 */

int
ha_innobase::cmp_ref(
/*=================*/
	const uchar*	ref1,	/*!< in: an (internal) primary key value in the
				MySQL key value format */
	const uchar*	ref2)	/*!< in: an (internal) primary key value in the
				MySQL key value format */
{
	enum_field_types mysql_type;
	Field*		field;
	KEY_PART_INFO*	key_part;
	KEY_PART_INFO*	key_part_end;
	uint		len1;
	uint		len2;
	int		result;

	if (prebuilt->clust_index_was_generated) {
		/* The 'ref' is an InnoDB row id */

		return(memcmp(ref1, ref2, DATA_ROW_ID_LEN));
	}

	/* Do a type-aware comparison of primary key fields. PK fields
	are always NOT NULL, so no checks for NULL are performed. */

	key_part = table->key_info[table->s->primary_key].key_part;

	key_part_end = key_part
			+ table->key_info[table->s->primary_key].user_defined_key_parts;

	for (; key_part != key_part_end; ++key_part) {
		field = key_part->field;
		mysql_type = field->type();

		if (mysql_type == MYSQL_TYPE_TINY_BLOB
			|| mysql_type == MYSQL_TYPE_MEDIUM_BLOB
			|| mysql_type == MYSQL_TYPE_BLOB
			|| mysql_type == MYSQL_TYPE_LONG_BLOB) {

			/* In the MySQL key value format, a column prefix of
			a BLOB is preceded by a 2-byte length field */

			len1 = innobase_read_from_2_little_endian(ref1);
			len2 = innobase_read_from_2_little_endian(ref2);

			ref1 += 2;
			ref2 += 2;
			result = ((Field_blob*) field)->cmp(
				ref1, len1, ref2, len2);
		} else {
			result = field->key_cmp(ref1, ref2);
		}

		if (result) {

			return(result);
		}

		ref1 += key_part->store_length;
		ref2 += key_part->store_length;
	}

	return(0);
}

/*******************************************************************//**
Ask InnoDB if a query to a table can be cached.
@return TRUE if query caching of the table is permitted */

my_bool
ha_innobase::register_query_cache_table(
/*====================================*/
	THD*		thd,		/*!< in: user thread handle */
	char*		table_key,	/*!< in: normalized path to the
					table */
	uint		key_length,	/*!< in: length of the normalized
					path to the table */
	qc_engine_callback*
			call_back,	/*!< out: pointer to function for
					checking if query caching
					is permitted */
	ulonglong	*engine_data)	/*!< in/out: data to call_back */
{
	*call_back = innobase_query_caching_of_table_permitted;
	*engine_data = 0;
	return(innobase_query_caching_of_table_permitted(thd, table_key,
							 key_length,
							 engine_data));
}

/*******************************************************************//**
Get the bin log name. */

const char*
ha_innobase::get_mysql_bin_log_name()
/*=================================*/
{
	return(trx_sys_mysql_bin_log_name);
}

/*******************************************************************//**
Get the bin log offset (or file position). */

ulonglong
ha_innobase::get_mysql_bin_log_pos()
/*================================*/
{
	/* trx... is ib_int64_t, which is a typedef for a 64-bit integer
	(__int64 or longlong) so it's ok to cast it to ulonglong. */

	return(trx_sys_mysql_bin_log_pos);
}

/******************************************************************//**
This function is used to find the storage length in bytes of the first n
characters for prefix indexes using a multibyte character set. The function
finds charset information and returns length of prefix_len characters in the
index field in bytes.
@return number of bytes occupied by the first n characters */

ulint
innobase_get_at_most_n_mbchars(
/*===========================*/
	ulint charset_id,	/*!< in: character set id */
	ulint prefix_len,	/*!< in: prefix length in bytes of the index
				(this has to be divided by mbmaxlen to get the
				number of CHARACTERS n in the prefix) */
	ulint data_len,		/*!< in: length of the string in bytes */
	const char* str)	/*!< in: character string */
{
	ulint char_length;	/*!< character length in bytes */
	ulint n_chars;		/*!< number of characters in prefix */
	CHARSET_INFO* charset;	/*!< charset used in the field */

	charset = get_charset((uint) charset_id, MYF(MY_WME));

	ut_ad(charset);
	ut_ad(charset->mbmaxlen);

	/* Calculate how many characters at most the prefix index contains */

	n_chars = prefix_len / charset->mbmaxlen;

	/* If the charset is multi-byte, then we must find the length of the
	first at most n chars in the string. If the string contains less
	characters than n, then we return the length to the end of the last
	character. */

	if (charset->mbmaxlen > 1) {
		/* my_charpos() returns the byte length of the first n_chars
		characters, or a value bigger than the length of str, if
		there were not enough full characters in str.

		Why does the code below work:
		Suppose that we are looking for n UTF-8 characters.

		1) If the string is long enough, then the prefix contains at
		least n complete UTF-8 characters + maybe some extra
		characters + an incomplete UTF-8 character. No problem in
		this case. The function returns the pointer to the
		end of the nth character.

		2) If the string is not long enough, then the string contains
		the complete value of a column, that is, only complete UTF-8
		characters, and we can store in the column prefix index the
		whole string. */

		char_length = my_charpos(charset, str,
						str + data_len, (int) n_chars);
		if (char_length > data_len) {
			char_length = data_len;
		}
	} else {
		if (data_len < prefix_len) {
			char_length = data_len;
		} else {
			char_length = prefix_len;
		}
	}

	return(char_length);
}

/*******************************************************************//**
This function is used to prepare an X/Open XA distributed transaction.
@return 0 or error number */
static
int
innobase_xa_prepare(
/*================*/
	handlerton*	hton,		/*!< in: InnoDB handlerton */
	THD*		thd,		/*!< in: handle to the MySQL thread of
					the user whose XA transaction should
					be prepared */
	bool		prepare_trx)	/*!< in: true - prepare transaction
					false - the current SQL statement
					ended */
{
	int		error = 0;
	trx_t*		trx = check_trx_exists(thd);

	DBUG_ASSERT(hton == innodb_hton_ptr);

	/* we use support_xa value as it was seen at transaction start
	time, not the current session variable value. Any possible changes
	to the session variable take effect only in the next transaction */
	if (!trx->support_xa) {

		return(0);
	}

	bool	read_only = trx->read_only || trx->id == 0;

	thd_get_xid(thd, (MYSQL_XID*) trx->xid);

	/* Release a possible FIFO ticket and search latch. Since we will
	reserve the trx_sys->mutex, we have to release the search system
	latch first to obey the latching order. */

	trx_search_latch_release_if_reserved(trx);

	innobase_srv_conc_force_exit_innodb(trx);

	if (!trx_is_registered_for_2pc(trx) && trx_is_started(trx)) {

		sql_print_error("Transaction not registered for MySQL 2PC,"
				" but transaction is active");
	}

	if (prepare_trx
	    || (!thd_test_options(thd, OPTION_NOT_AUTOCOMMIT | OPTION_BEGIN))) {

		/* We were instructed to prepare the whole transaction, or
		this is an SQL statement end and autocommit is on */

		ut_ad(trx_is_registered_for_2pc(trx));

		trx_prepare_for_mysql(trx);

		error = 0;
	} else {
		/* We just mark the SQL statement ended and do not do a
		transaction prepare */

		/* If we had reserved the auto-inc lock for some
		table in this SQL statement we release it now */

		lock_unlock_table_autoinc(trx);

		/* Store the current undo_no of the transaction so that we
		know where to roll back if we have to roll back the next
		SQL statement */

		trx_mark_sql_stat_end(trx);
	}

	/* Tell the InnoDB server that there might be work for utility
	threads: */

	if (!read_only) {
		srv_active_wake_master_thread();
	}

	if (thd_sql_command(thd) != SQLCOM_XA_PREPARE
	    && (prepare_trx
		|| !thd_test_options(
			thd, OPTION_NOT_AUTOCOMMIT | OPTION_BEGIN))) {

		/* For ibbackup to work the order of transactions in binlog
		and InnoDB must be the same. Consider the situation

		  thread1> prepare; write to binlog; ...
			  <context switch>
		  thread2> prepare; write to binlog; commit
		  thread1>			     ... commit

                The server guarantees that writes to the binary log
                and commits are in the same order, so we do not have
                to handle this case. */
	}

	return(error);
}

/*******************************************************************//**
This function is used to recover X/Open XA distributed transactions.
@return number of prepared transactions stored in xid_list */
static
int
innobase_xa_recover(
/*================*/
	handlerton*	hton,	/*!< in: InnoDB handlerton */
	XID*		xid_list,/*!< in/out: prepared transactions */
	uint		len)	/*!< in: number of slots in xid_list */
{
	DBUG_ASSERT(hton == innodb_hton_ptr);

	if (len == 0 || xid_list == NULL) {

		return(0);
	}

	return(trx_recover_for_mysql(xid_list, len));
}

/*******************************************************************//**
This function is used to commit one X/Open XA distributed transaction
which is in the prepared state
@return 0 or error number */
static
int
innobase_commit_by_xid(
/*===================*/
	handlerton*	hton,
	XID*		xid)	/*!< in: X/Open XA transaction identification */
{
	trx_t*	trx;

	DBUG_ASSERT(hton == innodb_hton_ptr);

	trx = trx_get_trx_by_xid(xid);

	if (trx) {
		innobase_commit_low(trx);
		trx_free_for_background(trx);
		return(XA_OK);
	} else {
		return(XAER_NOTA);
	}
}

/*******************************************************************//**
This function is used to rollback one X/Open XA distributed transaction
which is in the prepared state
@return 0 or error number */
static
int
innobase_rollback_by_xid(
/*=====================*/
	handlerton*	hton,	/*!< in: InnoDB handlerton */
	XID*		xid)	/*!< in: X/Open XA transaction
				identification */
{
	trx_t*	trx;

	DBUG_ASSERT(hton == innodb_hton_ptr);

	trx = trx_get_trx_by_xid(xid);

	if (trx != 0) {
		int	ret = innobase_rollback_trx(trx);
		trx_free_for_background(trx);
		return(ret);
	} else {
		return(XAER_NOTA);
	}
}

/*******************************************************************//**
*/

bool
ha_innobase::check_if_incompatible_data(
/*====================================*/
	HA_CREATE_INFO*	info,
	uint		table_changes)
{
	innobase_copy_frm_flags_from_create_info(prebuilt->table, info);

	if (table_changes != IS_EQUAL_YES) {

		return(COMPATIBLE_DATA_NO);
	}

	/* Check that auto_increment value was not changed */
	if ((info->used_fields & HA_CREATE_USED_AUTO) &&
		info->auto_increment_value != 0) {

		return(COMPATIBLE_DATA_NO);
	}

	/* Check that row format didn't change */
	if ((info->used_fields & HA_CREATE_USED_ROW_FORMAT)
	    && info->row_type != get_row_type()) {

		return(COMPATIBLE_DATA_NO);
	}

	/* Specifying KEY_BLOCK_SIZE requests a rebuild of the table. */
	if (info->used_fields & HA_CREATE_USED_KEY_BLOCK_SIZE) {
		return(COMPATIBLE_DATA_NO);
	}

	return(COMPATIBLE_DATA_YES);
}

/****************************************************************//**
Update the system variable innodb_io_capacity_max using the "saved"
value. This function is registered as a callback with MySQL. */
static
void
innodb_io_capacity_max_update(
/*===========================*/
	THD*				thd,	/*!< in: thread handle */
	struct st_mysql_sys_var*	var,	/*!< in: pointer to
						system variable */
	void*				var_ptr,/*!< out: where the
						formal string goes */
	const void*			save)	/*!< in: immediate result
						from check function */
{
	ulong	in_val = *static_cast<const ulong*>(save);
	if (in_val < srv_io_capacity) {
		in_val = srv_io_capacity;
		push_warning_printf(thd, Sql_condition::SL_WARNING,
				    ER_WRONG_ARGUMENTS,
				    "innodb_io_capacity_max cannot be"
				    " set lower than innodb_io_capacity.");
		push_warning_printf(thd, Sql_condition::SL_WARNING,
				    ER_WRONG_ARGUMENTS,
				    "Setting innodb_io_capacity_max to %lu",
				    srv_io_capacity);
	}

	srv_max_io_capacity = in_val;
}

/****************************************************************//**
Update the system variable innodb_io_capacity using the "saved"
value. This function is registered as a callback with MySQL. */
static
void
innodb_io_capacity_update(
/*======================*/
	THD*				thd,	/*!< in: thread handle */
	struct st_mysql_sys_var*	var,	/*!< in: pointer to
						system variable */
	void*				var_ptr,/*!< out: where the
						formal string goes */
	const void*			save)	/*!< in: immediate result
						from check function */
{
	ulong	in_val = *static_cast<const ulong*>(save);
	if (in_val > srv_max_io_capacity) {
		in_val = srv_max_io_capacity;
		push_warning_printf(thd, Sql_condition::SL_WARNING,
				    ER_WRONG_ARGUMENTS,
				    "innodb_io_capacity cannot be set"
				    " higher than innodb_io_capacity_max.");
		push_warning_printf(thd, Sql_condition::SL_WARNING,
				    ER_WRONG_ARGUMENTS,
				    "Setting innodb_io_capacity to %lu",
				    srv_max_io_capacity);
	}

	srv_io_capacity = in_val;
}

/****************************************************************//**
Update the system variable innodb_max_dirty_pages_pct using the "saved"
value. This function is registered as a callback with MySQL. */
static
void
innodb_max_dirty_pages_pct_update(
/*==============================*/
	THD*				thd,	/*!< in: thread handle */
	struct st_mysql_sys_var*	var,	/*!< in: pointer to
						system variable */
	void*				var_ptr,/*!< out: where the
						formal string goes */
	const void*			save)	/*!< in: immediate result
						from check function */
{
	ulong	in_val = *static_cast<const ulong*>(save);
	if (in_val < srv_max_dirty_pages_pct_lwm) {
		push_warning_printf(thd, Sql_condition::SL_WARNING,
				    ER_WRONG_ARGUMENTS,
				    "innodb_max_dirty_pages_pct cannot be"
				    " set lower than"
				    " innodb_max_dirty_pages_pct_lwm.");
		push_warning_printf(thd, Sql_condition::SL_WARNING,
				    ER_WRONG_ARGUMENTS,
				    "Lowering"
				    " innodb_max_dirty_page_pct_lwm to %lu",
				    in_val);

		srv_max_dirty_pages_pct_lwm = in_val;
	}

	srv_max_buf_pool_modified_pct = in_val;
}

/****************************************************************//**
Update the system variable innodb_max_dirty_pages_pct_lwm using the
"saved" value. This function is registered as a callback with MySQL. */
static
void
innodb_max_dirty_pages_pct_lwm_update(
/*==================================*/
	THD*				thd,	/*!< in: thread handle */
	struct st_mysql_sys_var*	var,	/*!< in: pointer to
						system variable */
	void*				var_ptr,/*!< out: where the
						formal string goes */
	const void*			save)	/*!< in: immediate result
						from check function */
{
	ulong	in_val = *static_cast<const ulong*>(save);
	if (in_val > srv_max_buf_pool_modified_pct) {
		in_val = srv_max_buf_pool_modified_pct;
		push_warning_printf(thd, Sql_condition::SL_WARNING,
				    ER_WRONG_ARGUMENTS,
				    "innodb_max_dirty_pages_pct_lwm"
				    " cannot be set higher than"
				    " innodb_max_dirty_pages_pct.");
		push_warning_printf(thd, Sql_condition::SL_WARNING,
				    ER_WRONG_ARGUMENTS,
				    "Setting innodb_max_dirty_page_pct_lwm"
				    " to %lu",
				    in_val);
	}

	srv_max_dirty_pages_pct_lwm = in_val;
}

/************************************************************//**
Validate the file format name and return its corresponding id.
@return valid file format id */
static
uint
innobase_file_format_name_lookup(
/*=============================*/
	const char*	format_name)	/*!< in: pointer to file format name */
{
	char*	endp;
	uint	format_id;

	ut_a(format_name != NULL);

	/* The format name can contain the format id itself instead of
	the name and we check for that. */
	format_id = (uint) strtoul(format_name, &endp, 10);

	/* Check for valid parse. */
	if (*endp == '\0' && *format_name != '\0') {

		if (format_id <= UNIV_FORMAT_MAX) {

			return(format_id);
		}
	} else {

		for (format_id = 0; format_id <= UNIV_FORMAT_MAX;
		     format_id++) {
			const char*	name;

			name = trx_sys_file_format_id_to_name(format_id);

			if (!innobase_strcasecmp(format_name, name)) {

				return(format_id);
			}
		}
	}

	return(UNIV_FORMAT_MAX + 1);
}

/************************************************************//**
Validate the file format check config parameters, as a side effect it
sets the srv_max_file_format_at_startup variable.
@return the format_id if valid config value, otherwise, return -1 */
static
int
innobase_file_format_validate_and_set(
/*==================================*/
	const char*	format_max)	/*!< in: parameter value */
{
	uint		format_id;

	format_id = innobase_file_format_name_lookup(format_max);

	if (format_id < UNIV_FORMAT_MAX + 1) {
		srv_max_file_format_at_startup = format_id;

		return((int) format_id);
	} else {
		return(-1);
	}
}

/*************************************************************//**
Check if it is a valid file format. This function is registered as
a callback with MySQL.
@return 0 for valid file format */
static
int
innodb_file_format_name_validate(
/*=============================*/
	THD*				thd,	/*!< in: thread handle */
	struct st_mysql_sys_var*	var,	/*!< in: pointer to system
						variable */
	void*				save,	/*!< out: immediate result
						for update function */
	struct st_mysql_value*		value)	/*!< in: incoming string */
{
	const char*	file_format_input;
	char		buff[STRING_BUFFER_USUAL_SIZE];
	int		len = sizeof(buff);

	ut_a(save != NULL);
	ut_a(value != NULL);

	file_format_input = value->val_str(value, buff, &len);

	if (file_format_input != NULL) {
		uint	format_id;

		format_id = innobase_file_format_name_lookup(
			file_format_input);

		if (format_id <= UNIV_FORMAT_MAX) {

			/* Save a pointer to the name in the
			'file_format_name_map' constant array. */
			*static_cast<const char**>(save) =
			    trx_sys_file_format_id_to_name(format_id);

			return(0);
		}
	}

	*static_cast<const char**>(save) = NULL;
	return(1);
}

/****************************************************************//**
Update the system variable innodb_file_format using the "saved"
value. This function is registered as a callback with MySQL. */
static
void
innodb_file_format_name_update(
/*===========================*/
	THD*				thd,		/*!< in: thread handle */
	struct st_mysql_sys_var*	var,		/*!< in: pointer to
							system variable */
	void*				var_ptr,	/*!< out: where the
							formal string goes */
	const void*			save)		/*!< in: immediate result
							from check function */
{
	const char* format_name;

	ut_a(var_ptr != NULL);
	ut_a(save != NULL);

	format_name = *static_cast<const char*const*>(save);

	if (format_name) {
		uint	format_id;

		format_id = innobase_file_format_name_lookup(format_name);

		if (format_id <= UNIV_FORMAT_MAX) {
			srv_file_format = format_id;
		}
	}

	*static_cast<const char**>(var_ptr)
		= trx_sys_file_format_id_to_name(srv_file_format);
}

/*************************************************************//**
Check if valid argument to innodb_file_format_max. This function
is registered as a callback with MySQL.
@return 0 for valid file format */
static
int
innodb_file_format_max_validate(
/*============================*/
	THD*				thd,	/*!< in: thread handle */
	struct st_mysql_sys_var*	var,	/*!< in: pointer to system
						variable */
	void*				save,	/*!< out: immediate result
						for update function */
	struct st_mysql_value*		value)	/*!< in: incoming string */
{
	const char*	file_format_input;
	char		buff[STRING_BUFFER_USUAL_SIZE];
	int		len = sizeof(buff);
	int		format_id;

	ut_a(save != NULL);
	ut_a(value != NULL);

	file_format_input = value->val_str(value, buff, &len);

	if (file_format_input != NULL) {

		format_id = innobase_file_format_validate_and_set(
			file_format_input);

		if (format_id >= 0) {
			/* Save a pointer to the name in the
			'file_format_name_map' constant array. */
			*static_cast<const char**>(save) =
			    trx_sys_file_format_id_to_name(
						(uint) format_id);

			return(0);

		} else {
			push_warning_printf(thd,
			  Sql_condition::SL_WARNING,
			  ER_WRONG_ARGUMENTS,
			  "InnoDB: invalid innodb_file_format_max"
			  " value; can be any format up to %s"
			  " or equivalent id of %d",
			  trx_sys_file_format_id_to_name(UNIV_FORMAT_MAX),
			  UNIV_FORMAT_MAX);
		}
	}

	*static_cast<const char**>(save) = NULL;
	return(1);
}

/****************************************************************//**
Update the system variable innodb_file_format_max using the "saved"
value. This function is registered as a callback with MySQL. */
static
void
innodb_file_format_max_update(
/*==========================*/
	THD*				thd,	/*!< in: thread handle */
	struct st_mysql_sys_var*	var,	/*!< in: pointer to
						system variable */
	void*				var_ptr,/*!< out: where the
						formal string goes */
	const void*			save)	/*!< in: immediate result
						from check function */
{
	const char*	format_name_in;
	const char**	format_name_out;
	uint		format_id;

	ut_a(save != NULL);
	ut_a(var_ptr != NULL);

	format_name_in = *static_cast<const char*const*>(save);

	if (!format_name_in) {

		return;
	}

	format_id = innobase_file_format_name_lookup(format_name_in);

	if (format_id > UNIV_FORMAT_MAX) {
		/* DEFAULT is "on", which is invalid at runtime. */
		push_warning_printf(thd, Sql_condition::SL_WARNING,
				    ER_WRONG_ARGUMENTS,
				    "Ignoring SET innodb_file_format=%s",
				    format_name_in);
		return;
	}

	format_name_out = static_cast<const char**>(var_ptr);

	/* Update the max format id in the system tablespace. */
	if (trx_sys_file_format_max_set(format_id, format_name_out)) {
		ib_logf(IB_LOG_LEVEL_INFO,
			"The file format in the system"
			" tablespace is now set to %s.", *format_name_out);
	}
}

/*************************************************************//**
Check whether valid argument given to innobase_*_stopword_table.
This function is registered as a callback with MySQL.
@return 0 for valid stopword table */
static
int
innodb_stopword_table_validate(
/*===========================*/
	THD*				thd,	/*!< in: thread handle */
	struct st_mysql_sys_var*	var,	/*!< in: pointer to system
						variable */
	void*				save,	/*!< out: immediate result
						for update function */
	struct st_mysql_value*		value)	/*!< in: incoming string */
{
	const char*	stopword_table_name;
	char		buff[STRING_BUFFER_USUAL_SIZE];
	int		len = sizeof(buff);
	trx_t*		trx;
	int		ret = 1;

	ut_a(save != NULL);
	ut_a(value != NULL);

	stopword_table_name = value->val_str(value, buff, &len);

	trx = check_trx_exists(thd);

	row_mysql_lock_data_dictionary(trx);

	/* Validate the stopword table's (if supplied) existence and
	of the right format */
	if (!stopword_table_name
	    || fts_valid_stopword_table(stopword_table_name)) {
		*static_cast<const char**>(save) = stopword_table_name;
		ret = 0;
	}

	row_mysql_unlock_data_dictionary(trx);

	return(ret);
}

/*************************************************************//**
Check whether valid argument given to "innodb_fts_internal_tbl_name"
This function is registered as a callback with MySQL.
@return 0 for valid stopword table */
static
int
innodb_internal_table_validate(
/*===========================*/
	THD*				thd,	/*!< in: thread handle */
	struct st_mysql_sys_var*	var,	/*!< in: pointer to system
						variable */
	void*				save,	/*!< out: immediate result
						for update function */
	struct st_mysql_value*		value)	/*!< in: incoming string */
{
	const char*	table_name;
	char		buff[STRING_BUFFER_USUAL_SIZE];
	int		len = sizeof(buff);
	int		ret = 1;
	dict_table_t*	user_table;

	ut_a(save != NULL);
	ut_a(value != NULL);

	table_name = value->val_str(value, buff, &len);

	if (!table_name) {
		*static_cast<const char**>(save) = NULL;
		return(0);
	}

	user_table = dict_table_open_on_name(
		table_name, FALSE, TRUE, DICT_ERR_IGNORE_NONE);

	if (user_table) {
		if (dict_table_has_fts_index(user_table)) {
			*static_cast<const char**>(save) = table_name;
			ret = 0;
		}

		dict_table_close(user_table, FALSE, TRUE);
	}

	return(ret);
}

/****************************************************************//**
Update the system variable innodb_adaptive_hash_index using the "saved"
value. This function is registered as a callback with MySQL. */
static
void
innodb_adaptive_hash_index_update(
/*==============================*/
	THD*				thd,	/*!< in: thread handle */
	struct st_mysql_sys_var*	var,	/*!< in: pointer to
						system variable */
	void*				var_ptr,/*!< out: where the
						formal string goes */
	const void*			save)	/*!< in: immediate result
						from check function */
{
	if (*(my_bool*) save) {
		btr_search_enable();
	} else {
		btr_search_disable();
	}
}

/****************************************************************//**
Update the system variable innodb_cmp_per_index using the "saved"
value. This function is registered as a callback with MySQL. */
static
void
innodb_cmp_per_index_update(
/*========================*/
	THD*				thd,	/*!< in: thread handle */
	struct st_mysql_sys_var*	var,	/*!< in: pointer to
						system variable */
	void*				var_ptr,/*!< out: where the
						formal string goes */
	const void*			save)	/*!< in: immediate result
						from check function */
{
	/* Reset the stats whenever we enable the table
	INFORMATION_SCHEMA.innodb_cmp_per_index. */
	if (!srv_cmp_per_index_enabled && *(my_bool*) save) {
		page_zip_reset_stat_per_index();
	}

	srv_cmp_per_index_enabled = !!(*(my_bool*) save);
}

/****************************************************************//**
Update the system variable innodb_old_blocks_pct using the "saved"
value. This function is registered as a callback with MySQL. */
static
void
innodb_old_blocks_pct_update(
/*=========================*/
	THD*				thd,	/*!< in: thread handle */
	struct st_mysql_sys_var*	var,	/*!< in: pointer to
						system variable */
	void*				var_ptr,/*!< out: where the
						formal string goes */
	const void*			save)	/*!< in: immediate result
						from check function */
{
	innobase_old_blocks_pct = static_cast<uint>(
		buf_LRU_old_ratio_update(
			*static_cast<const uint*>(save), TRUE));
}

/****************************************************************//**
Update the system variable innodb_old_blocks_pct using the "saved"
value. This function is registered as a callback with MySQL. */
static
void
innodb_change_buffer_max_size_update(
/*=================================*/
	THD*				thd,	/*!< in: thread handle */
	struct st_mysql_sys_var*	var,	/*!< in: pointer to
						system variable */
	void*				var_ptr,/*!< out: where the
						formal string goes */
	const void*			save)	/*!< in: immediate result
						from check function */
{
	innobase_change_buffer_max_size =
			(*static_cast<const uint*>(save));
	ibuf_max_size_update(innobase_change_buffer_max_size);
}


/*************************************************************//**
Find the corresponding ibuf_use_t value that indexes into
innobase_change_buffering_values[] array for the input
change buffering option name.
@return corresponding IBUF_USE_* value for the input variable
name, or IBUF_USE_COUNT if not able to find a match */
static
ibuf_use_t
innodb_find_change_buffering_value(
/*===============================*/
	const char*	input_name)	/*!< in: input change buffering
					option name */
{
	ulint	use;

	for (use = 0; use < UT_ARR_SIZE(innobase_change_buffering_values);
	     use++) {
		/* found a match */
		if (!innobase_strcasecmp(
			input_name, innobase_change_buffering_values[use])) {
			return((ibuf_use_t) use);
		}
	}

	/* Did not find any match */
	return(IBUF_USE_COUNT);
}

/*************************************************************//**
Check if it is a valid value of innodb_change_buffering. This function is
registered as a callback with MySQL.
@return 0 for valid innodb_change_buffering */
static
int
innodb_change_buffering_validate(
/*=============================*/
	THD*				thd,	/*!< in: thread handle */
	struct st_mysql_sys_var*	var,	/*!< in: pointer to system
						variable */
	void*				save,	/*!< out: immediate result
						for update function */
	struct st_mysql_value*		value)	/*!< in: incoming string */
{
	const char*	change_buffering_input;
	char		buff[STRING_BUFFER_USUAL_SIZE];
	int		len = sizeof(buff);

	ut_a(save != NULL);
	ut_a(value != NULL);

	change_buffering_input = value->val_str(value, buff, &len);

	if (change_buffering_input != NULL) {
		ibuf_use_t	use;

		use = innodb_find_change_buffering_value(
			change_buffering_input);

		if (use != IBUF_USE_COUNT) {
			/* Find a matching change_buffering option value. */
			*static_cast<const char**>(save) =
				innobase_change_buffering_values[use];

			return(0);
		}
	}

	/* No corresponding change buffering option for user supplied
	"change_buffering_input" */
	return(1);
}

/****************************************************************//**
Update the system variable innodb_change_buffering using the "saved"
value. This function is registered as a callback with MySQL. */
static
void
innodb_change_buffering_update(
/*===========================*/
	THD*				thd,	/*!< in: thread handle */
	struct st_mysql_sys_var*	var,	/*!< in: pointer to
						system variable */
	void*				var_ptr,/*!< out: where the
						formal string goes */
	const void*			save)	/*!< in: immediate result
						from check function */
{
	ibuf_use_t	use;

	ut_a(var_ptr != NULL);
	ut_a(save != NULL);

	use = innodb_find_change_buffering_value(
		*static_cast<const char*const*>(save));

	ut_a(use < IBUF_USE_COUNT);

	ibuf_use = use;
	*static_cast<const char**>(var_ptr) =
		 *static_cast<const char*const*>(save);
}

/*************************************************************//**
Just emit a warning that the usage of the variable is deprecated.
@return 0 */
static
void
innodb_stats_sample_pages_update(
/*=============================*/
	THD*				thd,	/*!< in: thread handle */
	struct st_mysql_sys_var*	var,	/*!< in: pointer to
						system variable */
	void*				var_ptr,/*!< out: where the
						formal string goes */
	const void*			save)	/*!< in: immediate result
						from check function */
{

const char*	STATS_SAMPLE_PAGES_DEPRECATED_MSG =
	"Using innodb_stats_sample_pages is deprecated and"
	" the variable may be removed in future releases."
	" Please use innodb_stats_transient_sample_pages instead.";

	push_warning(thd, Sql_condition::SL_WARNING,
		     HA_ERR_WRONG_COMMAND, STATS_SAMPLE_PAGES_DEPRECATED_MSG);

	ib_logf(IB_LOG_LEVEL_WARN, "%s", STATS_SAMPLE_PAGES_DEPRECATED_MSG);

	srv_stats_transient_sample_pages =
		*static_cast<const unsigned long long*>(save);
}

/****************************************************************//**
Update the monitor counter according to the "set_option",  turn
on/off or reset specified monitor counter. */
static
void
innodb_monitor_set_option(
/*======================*/
	const monitor_info_t* monitor_info,/*!< in: monitor info for the monitor
					to set */
	mon_option_t	set_option)	/*!< in: Turn on/off reset the
					counter */
{
	monitor_id_t	monitor_id = monitor_info->monitor_id;

	/* If module type is MONITOR_GROUP_MODULE, it cannot be
	turned on/off individually. It should never use this
	function to set options */
	ut_a(!(monitor_info->monitor_type & MONITOR_GROUP_MODULE));

	switch (set_option) {
	case MONITOR_TURN_ON:
		MONITOR_ON(monitor_id);
		MONITOR_INIT(monitor_id);
		MONITOR_SET_START(monitor_id);

		/* If the monitor to be turned on uses
		exisitng monitor counter (status variable),
		make special processing to remember existing
		counter value. */
		if (monitor_info->monitor_type & MONITOR_EXISTING) {
			srv_mon_process_existing_counter(
				monitor_id, MONITOR_TURN_ON);
		}
		break;

	case MONITOR_TURN_OFF:
		if (monitor_info->monitor_type & MONITOR_EXISTING) {
			srv_mon_process_existing_counter(
				monitor_id, MONITOR_TURN_OFF);
		}

		MONITOR_OFF(monitor_id);
		MONITOR_SET_OFF(monitor_id);
		break;

	case MONITOR_RESET_VALUE:
		srv_mon_reset(monitor_id);
		break;

	case MONITOR_RESET_ALL_VALUE:
		srv_mon_reset_all(monitor_id);
		break;

	default:
		ut_error;
	}
}

/****************************************************************//**
Find matching InnoDB monitor counters and update their status
according to the "set_option",  turn on/off or reset specified
monitor counter. */
static
void
innodb_monitor_update_wildcard(
/*===========================*/
	const char*	name,		/*!< in: monitor name to match */
	mon_option_t	set_option)	/*!< in: the set option, whether
					to turn on/off or reset the counter */
{
	ut_a(name);

	for (ulint use = 0; use < NUM_MONITOR; use++) {
		ulint		type;
		monitor_id_t	monitor_id = static_cast<monitor_id_t>(use);
		monitor_info_t*	monitor_info;

		if (!innobase_wildcasecmp(
			srv_mon_get_name(monitor_id), name)) {
			monitor_info = srv_mon_get_info(monitor_id);

			type = monitor_info->monitor_type;

			/* If the monitor counter is of MONITOR_MODULE
			type, skip it. Except for those also marked with
			MONITOR_GROUP_MODULE flag, which can be turned
			on only as a module. */
			if (!(type & MONITOR_MODULE)
			     && !(type & MONITOR_GROUP_MODULE)) {
				innodb_monitor_set_option(monitor_info,
							  set_option);
			}

			/* Need to special handle counters marked with
			MONITOR_GROUP_MODULE, turn on the whole module if
			any one of it comes here. Currently, only
			"module_buf_page" is marked with MONITOR_GROUP_MODULE */
			if (type & MONITOR_GROUP_MODULE) {
				if ((monitor_id >= MONITOR_MODULE_BUF_PAGE)
				     && (monitor_id < MONITOR_MODULE_OS)) {
					if (set_option == MONITOR_TURN_ON
					    && MONITOR_IS_ON(
						MONITOR_MODULE_BUF_PAGE)) {
						continue;
					}

					srv_mon_set_module_control(
						MONITOR_MODULE_BUF_PAGE,
						set_option);
				} else {
					/* If new monitor is added with
					MONITOR_GROUP_MODULE, it needs
					to be added here. */
					ut_ad(0);
				}
			}
		}
	}
}

/*************************************************************//**
Given a configuration variable name, find corresponding monitor counter
and return its monitor ID if found.
@return monitor ID if found, MONITOR_NO_MATCH if there is no match */
static
ulint
innodb_monitor_id_by_name_get(
/*==========================*/
	const char*	name)	/*!< in: monitor counter namer */
{
	ut_a(name);

	/* Search for wild character '%' in the name, if
	found, we treat it as a wildcard match. We do not search for
	single character wildcard '_' since our monitor names already contain
	such character. To avoid confusion, we request user must include
	at least one '%' character to activate the wildcard search. */
	if (strchr(name, '%')) {
		return(MONITOR_WILDCARD_MATCH);
	}

	/* Not wildcard match, check for an exact match */
	for (ulint i = 0; i < NUM_MONITOR; i++) {
		if (!innobase_strcasecmp(
			name, srv_mon_get_name(static_cast<monitor_id_t>(i)))) {
			return(i);
		}
	}

	return(MONITOR_NO_MATCH);
}
/*************************************************************//**
Validate that the passed in monitor name matches at least one
monitor counter name with wildcard compare.
@return TRUE if at least one monitor name matches */
static
ibool
innodb_monitor_validate_wildcard_name(
/*==================================*/
	const char*	name)	/*!< in: monitor counter namer */
{
	for (ulint i = 0; i < NUM_MONITOR; i++) {
		if (!innobase_wildcasecmp(
			srv_mon_get_name(static_cast<monitor_id_t>(i)), name)) {
			return(TRUE);
		}
	}

	return(FALSE);
}
/*************************************************************//**
Validate the passed in monitor name, find and save the
corresponding monitor name in the function parameter "save".
@return 0 if monitor name is valid */
static
int
innodb_monitor_valid_byname(
/*========================*/
	void*			save,	/*!< out: immediate result
					for update function */
	const char*		name)	/*!< in: incoming monitor name */
{
	ulint		use;
	monitor_info_t*	monitor_info;

	if (!name) {
		return(1);
	}

	use = innodb_monitor_id_by_name_get(name);

	/* No monitor name matches, nor it is wildcard match */
	if (use == MONITOR_NO_MATCH) {
		return(1);
	}

	if (use < NUM_MONITOR) {
		monitor_info = srv_mon_get_info((monitor_id_t) use);

		/* If the monitor counter is marked with
		MONITOR_GROUP_MODULE flag, then this counter
		cannot be turned on/off individually, instead
		it shall be turned on/off as a group using
		its module name */
		if ((monitor_info->monitor_type & MONITOR_GROUP_MODULE)
		    && (!(monitor_info->monitor_type & MONITOR_MODULE))) {
			sql_print_warning(
				"Monitor counter '%s' cannot"
				" be turned on/off individually."
				" Please use its module name"
				" to turn on/off the counters"
				" in the module as a group.\n",
				name);

			return(1);
		}

	} else {
		ut_a(use == MONITOR_WILDCARD_MATCH);

		/* For wildcard match, if there is not a single monitor
		counter name that matches, treat it as an invalid
		value for the system configuration variables */
		if (!innodb_monitor_validate_wildcard_name(name)) {
			return(1);
		}
	}

	/* Save the configure name for innodb_monitor_update() */
	*static_cast<const char**>(save) = name;

	return(0);
}
/*************************************************************//**
Validate passed-in "value" is a valid monitor counter name.
This function is registered as a callback with MySQL.
@return 0 for valid name */
static
int
innodb_monitor_validate(
/*====================*/
	THD*				thd,	/*!< in: thread handle */
	struct st_mysql_sys_var*	var,	/*!< in: pointer to system
						variable */
	void*				save,	/*!< out: immediate result
						for update function */
	struct st_mysql_value*		value)	/*!< in: incoming string */
{
	const char*	name;
	char*		monitor_name;
	char		buff[STRING_BUFFER_USUAL_SIZE];
	int		len = sizeof(buff);
	int		ret;

	ut_a(save != NULL);
	ut_a(value != NULL);

	name = value->val_str(value, buff, &len);

	/* monitor_name could point to memory from MySQL
	or buff[]. Always dup the name to memory allocated
	by InnoDB, so we can access it in another callback
	function innodb_monitor_update() and free it appropriately */
	if (name) {
		monitor_name = my_strdup(PSI_INSTRUMENT_ME,
                                         name, MYF(0));
	} else {
		return(1);
	}

	ret = innodb_monitor_valid_byname(save, monitor_name);

	if (ret) {
		/* Validation failed */
		my_free(monitor_name);
	} else {
		/* monitor_name will be freed in separate callback function
		innodb_monitor_update(). Assert "save" point to
		the "monitor_name" variable */
		ut_ad(*static_cast<char**>(save) == monitor_name);
	}

	return(ret);
}

/****************************************************************//**
Update the system variable innodb_enable(disable/reset/reset_all)_monitor
according to the "set_option" and turn on/off or reset specified monitor
counter. */
static
void
innodb_monitor_update(
/*==================*/
	THD*			thd,		/*!< in: thread handle */
	void*			var_ptr,	/*!< out: where the
						formal string goes */
	const void*		save,		/*!< in: immediate result
						from check function */
	mon_option_t		set_option,	/*!< in: the set option,
						whether to turn on/off or
						reset the counter */
	ibool			free_mem)	/*!< in: whether we will
						need to free the memory */
{
	monitor_info_t*	monitor_info;
	ulint		monitor_id;
	ulint		err_monitor = 0;
	const char*	name;

	ut_a(save != NULL);

	name = *static_cast<const char*const*>(save);

	if (!name) {
		monitor_id = MONITOR_DEFAULT_START;
	} else {
		monitor_id = innodb_monitor_id_by_name_get(name);

		/* Double check we have a valid monitor ID */
		if (monitor_id == MONITOR_NO_MATCH) {
			return;
		}
	}

	if (monitor_id == MONITOR_DEFAULT_START) {
		/* If user set the variable to "default", we will
		print a message and make this set operation a "noop".
		The check is being made here is because "set default"
		does not go through validation function */
		if (thd) {
			push_warning_printf(
				thd, Sql_condition::SL_WARNING,
				ER_NO_DEFAULT,
				"Default value is not defined for"
				" this set option. Please specify"
				" correct counter or module name.");
		} else {
			sql_print_error(
				"Default value is not defined for"
				" this set option. Please specify"
				" correct counter or module name.\n");
		}

		if (var_ptr) {
			*(const char**) var_ptr = NULL;
		}
	} else if (monitor_id == MONITOR_WILDCARD_MATCH) {
		innodb_monitor_update_wildcard(name, set_option);
	} else {
		monitor_info = srv_mon_get_info(
			static_cast<monitor_id_t>(monitor_id));

		ut_a(monitor_info);

		/* If monitor is already truned on, someone could already
		collect monitor data, exit and ask user to turn off the
		monitor before turn it on again. */
		if (set_option == MONITOR_TURN_ON
		    && MONITOR_IS_ON(monitor_id)) {
			err_monitor = monitor_id;
			goto exit;
		}

		if (var_ptr) {
			*(const char**) var_ptr = monitor_info->monitor_name;
		}

		/* Depending on the monitor name is for a module or
		a counter, process counters in the whole module or
		individual counter. */
		if (monitor_info->monitor_type & MONITOR_MODULE) {
			srv_mon_set_module_control(
				static_cast<monitor_id_t>(monitor_id),
				set_option);
		} else {
			innodb_monitor_set_option(monitor_info, set_option);
		}
	}
exit:
	/* Only if we are trying to turn on a monitor that already
	been turned on, we will set err_monitor. Print related
	information */
	if (err_monitor) {
		sql_print_warning("Monitor %s is already enabled.",
				  srv_mon_get_name((monitor_id_t) err_monitor));
	}

	if (free_mem && name) {
		my_free((void*) name);
	}

	return;
}

#ifdef _WIN32
/*************************************************************//**
Validate if passed-in "value" is a valid value for
innodb_buffer_pool_filename. On Windows, file names with colon (:)
are not allowed.

@return 0 for valid name */
static
int
innodb_srv_buf_dump_filename_validate(
/*==================================*/
	THD*				thd,	/*!< in: thread handle */
	struct st_mysql_sys_var*	var,	/*!< in: pointer to system
						variable */
	void*				save,	/*!< out: immediate result
						for update function */
	struct st_mysql_value*		value)	/*!< in: incoming string */
{
	const char*	buf_name;
	char		buff[OS_FILE_MAX_PATH];
	int		len= sizeof(buff);

	ut_a(save != NULL);
	ut_a(value != NULL);

	buf_name = value->val_str(value, buff, &len);

	if (buf_name) {
		if (is_filename_allowed(buf_name, len, FALSE)){
			*static_cast<const char**>(save) = buf_name;
			return(0);
		} else {
			push_warning_printf(thd,
				Sql_condition::SL_WARNING,
				ER_WRONG_ARGUMENTS,
				"InnoDB: innodb_buffer_pool_filename"
				" cannot have colon (:) in the file name.");

		}
	}

	return(1);
}
#else /* _WIN32 */
# define innodb_srv_buf_dump_filename_validate NULL
#endif /* _WIN32 */

#ifdef UNIV_DEBUG
static char* srv_buffer_pool_evict;

/****************************************************************//**
Evict all uncompressed pages of compressed tables from the buffer pool.
Keep the compressed pages in the buffer pool.
@return whether all uncompressed pages were evicted */
static __attribute__((warn_unused_result))
bool
innodb_buffer_pool_evict_uncompressed(void)
/*=======================================*/
{
	bool	all_evicted = true;

	for (ulint i = 0; i < srv_buf_pool_instances; i++) {
		buf_pool_t*	buf_pool = &buf_pool_ptr[i];

		buf_pool_mutex_enter(buf_pool);

		for (buf_block_t* block = UT_LIST_GET_LAST(
			     buf_pool->unzip_LRU);
		     block != NULL; ) {
			buf_block_t*	prev_block = UT_LIST_GET_PREV(
				unzip_LRU, block);
			ut_ad(buf_block_get_state(block)
			      == BUF_BLOCK_FILE_PAGE);
			ut_ad(block->in_unzip_LRU_list);
			ut_ad(block->page.in_LRU_list);

			if (!buf_LRU_free_page(&block->page, false)) {
				all_evicted = false;
			}

			block = prev_block;
		}

		buf_pool_mutex_exit(buf_pool);
	}

	return(all_evicted);
}

/****************************************************************//**
Called on SET GLOBAL innodb_buffer_pool_evict=...
Handles some values specially, to evict pages from the buffer pool.
SET GLOBAL innodb_buffer_pool_evict='uncompressed'
evicts all uncompressed page frames of compressed tablespaces. */
static
void
innodb_buffer_pool_evict_update(
/*============================*/
	THD*			thd,	/*!< in: thread handle */
	struct st_mysql_sys_var*var,	/*!< in: pointer to system variable */
	void*			var_ptr,/*!< out: ignored */
	const void*		save)	/*!< in: immediate result
					from check function */
{
	if (const char* op = *static_cast<const char*const*>(save)) {
		if (!strcmp(op, "uncompressed")) {
			for (uint tries = 0; tries < 10000; tries++) {
				if (innodb_buffer_pool_evict_uncompressed()) {
					return;
				}

				os_thread_sleep(10000);
			}

			/* We failed to evict all uncompressed pages. */
			ut_ad(0);
		}
	}
}
#endif /* UNIV_DEBUG */

/****************************************************************//**
Update the system variable innodb_monitor_enable and enable
specified monitor counter.
This function is registered as a callback with MySQL. */
static
void
innodb_enable_monitor_update(
/*=========================*/
	THD*				thd,	/*!< in: thread handle */
	struct st_mysql_sys_var*	var,	/*!< in: pointer to
						system variable */
	void*				var_ptr,/*!< out: where the
						formal string goes */
	const void*			save)	/*!< in: immediate result
						from check function */
{
	innodb_monitor_update(thd, var_ptr, save, MONITOR_TURN_ON, TRUE);
}

/****************************************************************//**
Update the system variable innodb_monitor_disable and turn
off specified monitor counter. */
static
void
innodb_disable_monitor_update(
/*==========================*/
	THD*				thd,	/*!< in: thread handle */
	struct st_mysql_sys_var*	var,	/*!< in: pointer to
						system variable */
	void*				var_ptr,/*!< out: where the
						formal string goes */
	const void*			save)	/*!< in: immediate result
						from check function */
{
	innodb_monitor_update(thd, var_ptr, save, MONITOR_TURN_OFF, TRUE);
}

/****************************************************************//**
Update the system variable innodb_monitor_reset and reset
specified monitor counter(s).
This function is registered as a callback with MySQL. */
static
void
innodb_reset_monitor_update(
/*========================*/
	THD*				thd,	/*!< in: thread handle */
	struct st_mysql_sys_var*	var,	/*!< in: pointer to
						system variable */
	void*				var_ptr,/*!< out: where the
						formal string goes */
	const void*			save)	/*!< in: immediate result
						from check function */
{
	innodb_monitor_update(thd, var_ptr, save, MONITOR_RESET_VALUE, TRUE);
}

/****************************************************************//**
Update the system variable innodb_monitor_reset_all and reset
all value related monitor counter.
This function is registered as a callback with MySQL. */
static
void
innodb_reset_all_monitor_update(
/*============================*/
	THD*				thd,	/*!< in: thread handle */
	struct st_mysql_sys_var*	var,	/*!< in: pointer to
						system variable */
	void*				var_ptr,/*!< out: where the
						formal string goes */
	const void*			save)	/*!< in: immediate result
						from check function */
{
	innodb_monitor_update(thd, var_ptr, save, MONITOR_RESET_ALL_VALUE,
			      TRUE);
}

/****************************************************************//**
Parse and enable InnoDB monitor counters during server startup.
User can list the monitor counters/groups to be enable by specifying
"loose-innodb_monitor_enable=monitor_name1;monitor_name2..."
in server configuration file or at the command line. The string
separate could be ";", "," or empty space. */
static
void
innodb_enable_monitor_at_startup(
/*=============================*/
	char*	str)	/*!< in/out: monitor counter enable list */
{
	static const char*	sep = " ;,";
	char*			last;

	ut_a(str);

	/* Walk through the string, and separate each monitor counter
	and/or counter group name, and calling innodb_monitor_update()
	if successfully updated. Please note that the "str" would be
	changed by strtok_r() as it walks through it. */
	for (char* option = strtok_r(str, sep, &last);
	     option;
	     option = strtok_r(NULL, sep, &last)) {
		ulint	ret;
		char*	option_name;

		ret = innodb_monitor_valid_byname(&option_name, option);

		/* The name is validated if ret == 0 */
		if (!ret) {
			innodb_monitor_update(NULL, NULL, &option,
					      MONITOR_TURN_ON, FALSE);
		} else {
			sql_print_warning("Invalid monitor counter"
					  " name: '%s'", option);
		}
	}
}

/****************************************************************//**
Callback function for accessing the InnoDB variables from MySQL:
SHOW VARIABLES. */
static
int
show_innodb_vars(
/*=============*/
	THD*		thd,
	SHOW_VAR*	var,
	char*		buff)
{
	innodb_export_status();
	var->type = SHOW_ARRAY;
	var->value = (char*) &innodb_status_variables;

	return(0);
}

/****************************************************************//**
This function checks each index name for a table against reserved
system default primary index name 'GEN_CLUST_INDEX'. If a name
matches, this function pushes an warning message to the client,
and returns true.
@return true if the index name matches the reserved name */

bool
innobase_index_name_is_reserved(
/*============================*/
	THD*		thd,		/*!< in/out: MySQL connection */
	const KEY*	key_info,	/*!< in: Indexes to be created */
	ulint		num_of_keys)	/*!< in: Number of indexes to
					be created. */
{
	const KEY*	key;
	uint		key_num;	/* index number */

	for (key_num = 0; key_num < num_of_keys; key_num++) {
		key = &key_info[key_num];

		if (innobase_strcasecmp(key->name,
					innobase_index_reserve_name) == 0) {
			/* Push warning to mysql */
			push_warning_printf(thd,
					    Sql_condition::SL_WARNING,
					    ER_WRONG_NAME_FOR_INDEX,
					    "Cannot Create Index with name"
					    " '%s'. The name is reserved"
					    " for the system default primary"
					    " index.",
					    innobase_index_reserve_name);

			my_error(ER_WRONG_NAME_FOR_INDEX, MYF(0),
				 innobase_index_reserve_name);

			return(true);
		}
	}

	return(false);
}

/***********************************************************************
Retrieve the FTS Relevance Ranking result for doc with doc_id
of prebuilt->fts_doc_id
@return the relevance ranking value */

float
innobase_fts_retrieve_ranking(
/*============================*/
		FT_INFO * fts_hdl)	/*!< in: FTS handler */
{
	row_prebuilt_t*	ft_prebuilt;
	fts_result_t*	result;

	result = ((NEW_FT_INFO*) fts_hdl)->ft_result;

	ft_prebuilt = ((NEW_FT_INFO*) fts_hdl)->ft_prebuilt;

	if (ft_prebuilt->read_just_key) {
		fts_ranking_t*  ranking =
			rbt_value(fts_ranking_t, result->current);
		return(ranking->rank);
	}

	/* Retrieve the ranking value for doc_id with value of
	prebuilt->fts_doc_id */
	return(fts_retrieve_ranking(result, ft_prebuilt->fts_doc_id));
}

/***********************************************************************
Free the memory for the FTS handler */

void
innobase_fts_close_ranking(
/*=======================*/
		FT_INFO * fts_hdl)
{
	fts_result_t*	result;

	((NEW_FT_INFO*) fts_hdl)->ft_prebuilt->in_fts_query = false;

	result = ((NEW_FT_INFO*) fts_hdl)->ft_result;

	fts_query_free_result(result);

	my_free((uchar*) fts_hdl);


	return;
}

/***********************************************************************
Find and Retrieve the FTS Relevance Ranking result for doc with doc_id
of prebuilt->fts_doc_id
@return the relevance ranking value */

float
innobase_fts_find_ranking(
/*======================*/
		FT_INFO*	fts_hdl,	/*!< in: FTS handler */
		uchar*		record,		/*!< in: Unused */
		uint		len)		/*!< in: Unused */
{
	row_prebuilt_t*	ft_prebuilt;
	fts_result_t*	result;

	ft_prebuilt = ((NEW_FT_INFO*) fts_hdl)->ft_prebuilt;
	result = ((NEW_FT_INFO*) fts_hdl)->ft_result;

	/* Retrieve the ranking value for doc_id with value of
	prebuilt->fts_doc_id */
	return(fts_retrieve_ranking(result, ft_prebuilt->fts_doc_id));
}

#ifdef UNIV_DEBUG
static my_bool	innodb_purge_run_now = TRUE;
static my_bool	innodb_purge_stop_now = TRUE;
static my_bool	innodb_log_checkpoint_now = TRUE;
static my_bool	innodb_buf_flush_list_now = TRUE;

/****************************************************************//**
Set the purge state to RUN. If purge is disabled then it
is a no-op. This function is registered as a callback with MySQL. */
static
void
purge_run_now_set(
/*==============*/
	THD*				thd	/*!< in: thread handle */
					__attribute__((unused)),
	struct st_mysql_sys_var*	var	/*!< in: pointer to system
						variable */
					__attribute__((unused)),
	void*				var_ptr	/*!< out: where the formal
						string goes */
					__attribute__((unused)),
	const void*			save)	/*!< in: immediate result from
						check function */
{
	if (*(my_bool*) save && trx_purge_state() != PURGE_STATE_DISABLED) {
		trx_purge_run();
	}
}

/****************************************************************//**
Set the purge state to STOP. If purge is disabled then it
is a no-op. This function is registered as a callback with MySQL. */
static
void
purge_stop_now_set(
/*===============*/
	THD*				thd	/*!< in: thread handle */
					__attribute__((unused)),
	struct st_mysql_sys_var*	var	/*!< in: pointer to system
						variable */
					__attribute__((unused)),
	void*				var_ptr	/*!< out: where the formal
						string goes */
					__attribute__((unused)),
	const void*			save)	/*!< in: immediate result from
						check function */
{
	if (*(my_bool*) save && trx_purge_state() != PURGE_STATE_DISABLED) {
		trx_purge_stop();
	}
}

/****************************************************************//**
Force innodb to checkpoint. */
static
void
checkpoint_now_set(
/*===============*/
	THD*				thd	/*!< in: thread handle */
					__attribute__((unused)),
	struct st_mysql_sys_var*	var	/*!< in: pointer to system
						variable */
					__attribute__((unused)),
	void*				var_ptr	/*!< out: where the formal
						string goes */
					__attribute__((unused)),
	const void*			save)	/*!< in: immediate result from
						check function */
{
	if (*(my_bool*) save) {
		while (log_sys->last_checkpoint_lsn < log_sys->lsn) {
			log_make_checkpoint_at(LSN_MAX, TRUE);
			fil_flush_file_spaces(FIL_LOG);
		}
		fil_write_flushed_lsn_to_data_files(log_sys->lsn, 0);
		fil_flush_file_spaces(FIL_TABLESPACE);
	}
}

/****************************************************************//**
Force a dirty pages flush now. */
static
void
buf_flush_list_now_set(
/*===================*/
	THD*				thd	/*!< in: thread handle */
					__attribute__((unused)),
	struct st_mysql_sys_var*	var	/*!< in: pointer to system
						variable */
					__attribute__((unused)),
	void*				var_ptr	/*!< out: where the formal
						string goes */
					__attribute__((unused)),
	const void*			save)	/*!< in: immediate result from
						check function */
{
	if (*(my_bool*) save) {
		buf_flush_lists(ULINT_MAX, LSN_MAX, NULL);
		buf_flush_wait_batch_end(NULL, BUF_FLUSH_LIST);
	}
}
#endif /* UNIV_DEBUG */

/***********************************************************************
@return version of the extended FTS API */
uint
innobase_fts_get_version()
/*======================*/
{
	/* Currently this doesn't make much sense as returning
	HA_CAN_FULLTEXT_EXT automatically mean this version is supported.
	This supposed to ease future extensions.  */
	return(2);
}

/***********************************************************************
@return Which part of the extended FTS API is supported */
ulonglong
innobase_fts_flags()
/*================*/
{
	return(FTS_ORDERED_RESULT | FTS_DOCID_IN_RESULT);
}


/***********************************************************************
Find and Retrieve the FTS doc_id for the current result row
@return the document ID */
ulonglong
innobase_fts_retrieve_docid(
/*========================*/
		FT_INFO_EXT * fts_hdl)	/*!< in: FTS handler */
{
	row_prebuilt_t* ft_prebuilt;
	fts_result_t*	result;

	ft_prebuilt = ((NEW_FT_INFO *)fts_hdl)->ft_prebuilt;
	result = ((NEW_FT_INFO *)fts_hdl)->ft_result;

	if (ft_prebuilt->read_just_key) {
		fts_ranking_t* ranking =
			rbt_value(fts_ranking_t, result->current);
		return(ranking->doc_id);
	}

	return(ft_prebuilt->fts_doc_id);
}

/***********************************************************************
Find and retrieve the size of the current result
@return number of matching rows */
ulonglong
innobase_fts_count_matches(
/*=======================*/
	FT_INFO_EXT* fts_hdl)	/*!< in: FTS handler */
{
	NEW_FT_INFO*	handle = (NEW_FT_INFO *) fts_hdl;

	if (handle->ft_result->rankings_by_id != 0) {
		return rbt_size(handle->ft_result->rankings_by_id);
	} else {
		return(0);
	}
}

/* These variables are never read by InnoDB or changed. They are a kind of
dummies that are needed by the MySQL infrastructure to call
buffer_pool_dump_now(), buffer_pool_load_now() and buffer_pool_load_abort()
by the user by doing:
  SET GLOBAL innodb_buffer_pool_dump_now=ON;
  SET GLOBAL innodb_buffer_pool_load_now=ON;
  SET GLOBAL innodb_buffer_pool_load_abort=ON;
Their values are read by MySQL and displayed to the user when the variables
are queried, e.g.:
  SELECT @@innodb_buffer_pool_dump_now;
  SELECT @@innodb_buffer_pool_load_now;
  SELECT @@innodb_buffer_pool_load_abort; */
static my_bool	innodb_buffer_pool_dump_now = FALSE;
static my_bool	innodb_buffer_pool_load_now = FALSE;
static my_bool	innodb_buffer_pool_load_abort = FALSE;

/****************************************************************//**
Trigger a dump of the buffer pool if innodb_buffer_pool_dump_now is set
to ON. This function is registered as a callback with MySQL. */
static
void
buffer_pool_dump_now(
/*=================*/
	THD*				thd	/*!< in: thread handle */
					__attribute__((unused)),
	struct st_mysql_sys_var*	var	/*!< in: pointer to system
						variable */
					__attribute__((unused)),
	void*				var_ptr	/*!< out: where the formal
						string goes */
					__attribute__((unused)),
	const void*			save)	/*!< in: immediate result from
						check function */
{
	if (*(my_bool*) save && !srv_read_only_mode) {
		buf_dump_start();
	}
}

/****************************************************************//**
Trigger a load of the buffer pool if innodb_buffer_pool_load_now is set
to ON. This function is registered as a callback with MySQL. */
static
void
buffer_pool_load_now(
/*=================*/
	THD*				thd	/*!< in: thread handle */
					__attribute__((unused)),
	struct st_mysql_sys_var*	var	/*!< in: pointer to system
						variable */
					__attribute__((unused)),
	void*				var_ptr	/*!< out: where the formal
						string goes */
					__attribute__((unused)),
	const void*			save)	/*!< in: immediate result from
						check function */
{
	if (*(my_bool*) save) {
		buf_load_start();
	}
}

/****************************************************************//**
Abort a load of the buffer pool if innodb_buffer_pool_load_abort
is set to ON. This function is registered as a callback with MySQL. */
static
void
buffer_pool_load_abort(
/*===================*/
	THD*				thd	/*!< in: thread handle */
					__attribute__((unused)),
	struct st_mysql_sys_var*	var	/*!< in: pointer to system
						variable */
					__attribute__((unused)),
	void*				var_ptr	/*!< out: where the formal
						string goes */
					__attribute__((unused)),
	const void*			save)	/*!< in: immediate result from
						check function */
{
	if (*(my_bool*) save) {
		buf_load_abort();
	}
}

/****************************************************************//**
Update the system variable innodb_log_write_ahead_size using the "saved"
value. This function is registered as a callback with MySQL. */
static
void
innodb_log_write_ahead_size_update(
/*===============================*/
	THD*				thd,	/*!< in: thread handle */
	struct st_mysql_sys_var*	var,	/*!< in: pointer to
						system variable */
	void*				var_ptr,/*!< out: where the
						formal string goes */
	const void*			save)	/*!< in: immediate result
						from check function */
{
	ulong	in_val = *static_cast<const ulong*>(save);

	ulong	val = OS_FILE_LOG_BLOCK_SIZE;

	while (val < in_val) {
		val = val * 2;
	}

	if (val > UNIV_PAGE_SIZE) {
		val = UNIV_PAGE_SIZE;
		push_warning_printf(thd, Sql_condition::SL_WARNING,
				    ER_WRONG_ARGUMENTS,
				    "innodb_log_write_ahead_size cannot"
				    " be set higher than innodb_page_size.");
		push_warning_printf(thd, Sql_condition::SL_WARNING,
				    ER_WRONG_ARGUMENTS,
				    "Setting innodb_log_write_ahead_size"
				    " to %lu",
				    UNIV_PAGE_SIZE);
	} else if (val != in_val) {
		push_warning_printf(thd, Sql_condition::SL_WARNING,
				    ER_WRONG_ARGUMENTS,
				    "innodb_log_write_ahead_size should be"
				    " set 2^n value and larger than 512.");
		push_warning_printf(thd, Sql_condition::SL_WARNING,
				    ER_WRONG_ARGUMENTS,
				    "Setting innodb_log_write_ahead_size"
				    " to %lu",
				    val);
	}

	srv_log_write_ahead_size = val;
}

/** Update innodb_status_output or innodb_status_output_locks,
which control InnoDB "status monitor" output to the error log.
@param[in]	thd	thread handle
@param[in]	var	system variable
@param[out]	var_ptr	current value
@param[in]	save	to-be-assigned value */
static
void
innodb_status_output_update(
	THD*				thd __attribute__((unused)),
	struct st_mysql_sys_var*	var __attribute__((unused)),
	void*				var_ptr __attribute__((unused)),
	const void*			save __attribute__((unused)))
{
	*static_cast<my_bool*>(var_ptr) = *static_cast<const my_bool*>(save);
	/* The lock timeout monitor thread also takes care of this
	output. */
	os_event_set(lock_sys->timeout_event);
}

static SHOW_VAR innodb_status_variables_export[]= {
	{"Innodb", (char*) &show_innodb_vars, SHOW_FUNC},
	{NullS, NullS, SHOW_LONG}
};

static struct st_mysql_storage_engine innobase_storage_engine=
{ MYSQL_HANDLERTON_INTERFACE_VERSION };

/* plugin options */

static MYSQL_SYSVAR_ENUM(checksum_algorithm, srv_checksum_algorithm,
  PLUGIN_VAR_RQCMDARG,
  "The algorithm InnoDB uses for page checksumming. Possible values are"
  " CRC32 (hardware accelerated if the CPU supports it)"
    " write crc32, allow any of the other checksums to match when reading;"
  " STRICT_CRC32"
    " write crc32, do not allow other algorithms to match when reading;"
  " INNODB"
    " write a software calculated checksum, allow any other checksums"
    " to match when reading;"
  " STRICT_INNODB"
    " write a software calculated checksum, do not allow other algorithms"
    " to match when reading;"
  " NONE"
    " write a constant magic number, do not do any checksum verification"
    " when reading (same as innodb_checksums=OFF);"
  " STRICT_NONE"
    " write a constant magic number, do not allow values other than that"
    " magic number when reading;"
  " Files updated when this option is set to crc32 or strict_crc32 will"
  " not be readable by MySQL versions older than 5.6.3",
  NULL, NULL, SRV_CHECKSUM_ALGORITHM_INNODB,
  &innodb_checksum_algorithm_typelib);

static MYSQL_SYSVAR_BOOL(checksums, innobase_use_checksums,
  PLUGIN_VAR_NOCMDARG | PLUGIN_VAR_READONLY,
  "DEPRECATED. Use innodb_checksum_algorithm=NONE instead of setting"
  " this to OFF."
  " Enable InnoDB checksums validation (enabled by default)."
  " Disable with --skip-innodb-checksums.",
  NULL, NULL, TRUE);

static MYSQL_SYSVAR_STR(data_home_dir, innobase_data_home_dir,
  PLUGIN_VAR_READONLY,
  "The common part for InnoDB table spaces.",
  NULL, NULL, NULL);

static MYSQL_SYSVAR_BOOL(doublewrite, innobase_use_doublewrite,
  PLUGIN_VAR_NOCMDARG | PLUGIN_VAR_READONLY,
  "Enable InnoDB doublewrite buffer (enabled by default)."
  " Disable with --skip-innodb-doublewrite.",
  NULL, NULL, TRUE);

static MYSQL_SYSVAR_ULONG(io_capacity, srv_io_capacity,
  PLUGIN_VAR_RQCMDARG,
  "Number of IOPs the server can do. Tunes the background IO rate",
  NULL, innodb_io_capacity_update, 200, 100, ~0UL, 0);

static MYSQL_SYSVAR_ULONG(io_capacity_max, srv_max_io_capacity,
  PLUGIN_VAR_RQCMDARG,
  "Limit to which innodb_io_capacity can be inflated.",
  NULL, innodb_io_capacity_max_update,
  SRV_MAX_IO_CAPACITY_DUMMY_DEFAULT, 100,
  SRV_MAX_IO_CAPACITY_LIMIT, 0);

#ifdef UNIV_DEBUG
static MYSQL_SYSVAR_BOOL(purge_run_now, innodb_purge_run_now,
  PLUGIN_VAR_OPCMDARG,
  "Set purge state to RUN",
  NULL, purge_run_now_set, FALSE);

static MYSQL_SYSVAR_BOOL(purge_stop_now, innodb_purge_stop_now,
  PLUGIN_VAR_OPCMDARG,
  "Set purge state to STOP",
  NULL, purge_stop_now_set, FALSE);

static MYSQL_SYSVAR_BOOL(log_checkpoint_now, innodb_log_checkpoint_now,
  PLUGIN_VAR_OPCMDARG,
  "Force checkpoint now",
  NULL, checkpoint_now_set, FALSE);

static MYSQL_SYSVAR_BOOL(buf_flush_list_now, innodb_buf_flush_list_now,
  PLUGIN_VAR_OPCMDARG,
  "Force dirty page flush now",
  NULL, buf_flush_list_now_set, FALSE);
#endif /* UNIV_DEBUG */

static MYSQL_SYSVAR_ULONG(purge_batch_size, srv_purge_batch_size,
  PLUGIN_VAR_OPCMDARG,
  "Number of UNDO log pages to purge in one batch from the history list.",
  NULL, NULL,
  300,			/* Default setting */
  1,			/* Minimum value */
  5000, 0);		/* Maximum value */

static MYSQL_SYSVAR_ULONG(purge_threads, srv_n_purge_threads,
  PLUGIN_VAR_OPCMDARG | PLUGIN_VAR_READONLY,
  "Purge threads can be from 1 to 32. Default is 1.",
  NULL, NULL,
  1,			/* Default setting */
  1,			/* Minimum value */
  32, 0);		/* Maximum value */

static MYSQL_SYSVAR_ULONG(sync_array_size, srv_sync_array_size,
  PLUGIN_VAR_OPCMDARG | PLUGIN_VAR_READONLY,
  "Size of the mutex/lock wait array.",
  NULL, NULL,
  1,			/* Default setting */
  1,			/* Minimum value */
  1024, 0);		/* Maximum value */

static MYSQL_SYSVAR_ULONG(fast_shutdown, innobase_fast_shutdown,
  PLUGIN_VAR_OPCMDARG,
  "Speeds up the shutdown process of the InnoDB storage engine. Possible"
  " values are 0, 1 (faster) or 2 (fastest - crash-like).",
  NULL, NULL, 1, 0, 2, 0);

static MYSQL_SYSVAR_BOOL(file_per_table, srv_file_per_table,
  PLUGIN_VAR_NOCMDARG,
  "Stores each InnoDB table to an .ibd file in the database dir.",
  NULL, NULL, TRUE);

static MYSQL_SYSVAR_STR(file_format, innobase_file_format_name,
  PLUGIN_VAR_RQCMDARG,
  "File format to use for new tables in .ibd files.",
  innodb_file_format_name_validate,
  innodb_file_format_name_update, "Antelope");

/* "innobase_file_format_check" decides whether we would continue
booting the server if the file format stamped on the system
table space exceeds the maximum file format supported
by the server. Can be set during server startup at command
line or configure file, and a read only variable after
server startup */
static MYSQL_SYSVAR_BOOL(file_format_check, innobase_file_format_check,
  PLUGIN_VAR_NOCMDARG | PLUGIN_VAR_READONLY,
  "Whether to perform system file format check.",
  NULL, NULL, TRUE);

/* If a new file format is introduced, the file format
name needs to be updated accordingly. Please refer to
file_format_name_map[] defined in trx0sys.cc for the next
file format name. */
static MYSQL_SYSVAR_STR(file_format_max, innobase_file_format_max,
  PLUGIN_VAR_OPCMDARG,
  "The highest file format in the tablespace.",
  innodb_file_format_max_validate,
  innodb_file_format_max_update, "Antelope");

static MYSQL_SYSVAR_STR(ft_server_stopword_table, innobase_server_stopword_table,
  PLUGIN_VAR_OPCMDARG | PLUGIN_VAR_MEMALLOC,
  "The user supplied stopword table name.",
  innodb_stopword_table_validate,
  NULL,
  NULL);

static MYSQL_SYSVAR_UINT(flush_log_at_timeout, srv_flush_log_at_timeout,
  PLUGIN_VAR_OPCMDARG,
  "Write and flush logs every (n) second.",
  NULL, NULL, 1, 0, 2700, 0);

static MYSQL_SYSVAR_ULONG(flush_log_at_trx_commit, srv_flush_log_at_trx_commit,
  PLUGIN_VAR_OPCMDARG,
  "Set to 0 (write and flush once per second),"
  " 1 (write and flush at each commit)"
  " or 2 (write at commit, flush once per second).",
  NULL, NULL, 1, 0, 2, 0);

static MYSQL_SYSVAR_STR(flush_method, innobase_file_flush_method,
  PLUGIN_VAR_RQCMDARG | PLUGIN_VAR_READONLY,
  "With which method to flush data.", NULL, NULL, NULL);

static MYSQL_SYSVAR_BOOL(large_prefix, innobase_large_prefix,
  PLUGIN_VAR_NOCMDARG,
  "Support large index prefix length of REC_VERSION_56_MAX_INDEX_COL_LEN (3072) bytes.",
  NULL, NULL, FALSE);

static MYSQL_SYSVAR_BOOL(force_load_corrupted, srv_load_corrupted,
  PLUGIN_VAR_NOCMDARG | PLUGIN_VAR_READONLY,
  "Force InnoDB to load metadata of corrupted table.",
  NULL, NULL, FALSE);

static MYSQL_SYSVAR_BOOL(locks_unsafe_for_binlog, innobase_locks_unsafe_for_binlog,
  PLUGIN_VAR_NOCMDARG | PLUGIN_VAR_READONLY,
  "DEPRECATED. This option may be removed in future releases."
  " Please use READ COMMITTED transaction isolation level instead."
  " Force InnoDB to not use next-key locking, to use only row-level locking.",
  NULL, NULL, FALSE);

static MYSQL_SYSVAR_STR(log_group_home_dir, srv_log_group_home_dir,
  PLUGIN_VAR_RQCMDARG | PLUGIN_VAR_READONLY,
  "Path to InnoDB log files.", NULL, NULL, NULL);

static MYSQL_SYSVAR_ULONG(page_cleaners, srv_n_page_cleaners,
  PLUGIN_VAR_OPCMDARG | PLUGIN_VAR_READONLY,
  "Page cleaner threads can be from 1 to 64. Default is 1.",
  NULL, NULL, 1, 1, 64, 0);

static MYSQL_SYSVAR_ULONG(max_dirty_pages_pct, srv_max_buf_pool_modified_pct,
  PLUGIN_VAR_RQCMDARG,
  "Percentage of dirty pages allowed in bufferpool.",
  NULL, innodb_max_dirty_pages_pct_update, 75, 0, 99, 0);

static MYSQL_SYSVAR_ULONG(max_dirty_pages_pct_lwm,
  srv_max_dirty_pages_pct_lwm,
  PLUGIN_VAR_RQCMDARG,
  "Percentage of dirty pages at which flushing kicks in.",
  NULL, innodb_max_dirty_pages_pct_lwm_update, 0, 0, 99, 0);

static MYSQL_SYSVAR_ULONG(adaptive_flushing_lwm,
  srv_adaptive_flushing_lwm,
  PLUGIN_VAR_RQCMDARG,
  "Percentage of log capacity below which no adaptive flushing happens.",
  NULL, NULL, 10, 0, 70, 0);

static MYSQL_SYSVAR_BOOL(adaptive_flushing, srv_adaptive_flushing,
  PLUGIN_VAR_NOCMDARG,
  "Attempt flushing dirty pages to avoid IO bursts at checkpoints.",
  NULL, NULL, TRUE);

static MYSQL_SYSVAR_ULONG(flushing_avg_loops,
  srv_flushing_avg_loops,
  PLUGIN_VAR_RQCMDARG,
  "Number of iterations over which the background flushing is averaged.",
  NULL, NULL, 30, 1, 1000, 0);

static MYSQL_SYSVAR_ULONG(max_purge_lag, srv_max_purge_lag,
  PLUGIN_VAR_RQCMDARG,
  "Desired maximum length of the purge queue (0 = no limit)",
  NULL, NULL, 0, 0, ~0UL, 0);

static MYSQL_SYSVAR_ULONG(max_purge_lag_delay, srv_max_purge_lag_delay,
   PLUGIN_VAR_RQCMDARG,
   "Maximum delay of user threads in micro-seconds",
   NULL, NULL,
   0L,			/* Default seting */
   0L,			/* Minimum value */
   10000000UL, 0);	/* Maximum value */

static MYSQL_SYSVAR_BOOL(rollback_on_timeout, innobase_rollback_on_timeout,
  PLUGIN_VAR_OPCMDARG | PLUGIN_VAR_READONLY,
  "Roll back the complete transaction on lock wait timeout, for 4.x compatibility (disabled by default)",
  NULL, NULL, FALSE);

static MYSQL_SYSVAR_BOOL(status_file, innobase_create_status_file,
  PLUGIN_VAR_OPCMDARG | PLUGIN_VAR_NOSYSVAR,
  "Enable SHOW ENGINE INNODB STATUS output in the innodb_status.<pid> file",
  NULL, NULL, FALSE);

static MYSQL_SYSVAR_BOOL(stats_on_metadata, innobase_stats_on_metadata,
  PLUGIN_VAR_OPCMDARG,
  "Enable statistics gathering for metadata commands such as"
  " SHOW TABLE STATUS for tables that use transient statistics (off by default)",
  NULL, NULL, FALSE);

static MYSQL_SYSVAR_ULONGLONG(stats_sample_pages, srv_stats_transient_sample_pages,
  PLUGIN_VAR_RQCMDARG,
  "Deprecated, use innodb_stats_transient_sample_pages instead",
  NULL, innodb_stats_sample_pages_update, 8, 1, ~0ULL, 0);

static MYSQL_SYSVAR_ULONGLONG(stats_transient_sample_pages,
  srv_stats_transient_sample_pages,
  PLUGIN_VAR_RQCMDARG,
  "The number of leaf index pages to sample when calculating transient"
  " statistics (if persistent statistics are not used, default 8)",
  NULL, NULL, 8, 1, ~0ULL, 0);

static MYSQL_SYSVAR_BOOL(stats_persistent, srv_stats_persistent,
  PLUGIN_VAR_OPCMDARG,
  "InnoDB persistent statistics enabled for all tables unless overridden"
  " at table level",
  NULL, NULL, TRUE);

static MYSQL_SYSVAR_BOOL(stats_auto_recalc, srv_stats_auto_recalc,
  PLUGIN_VAR_OPCMDARG,
  "InnoDB automatic recalculation of persistent statistics enabled for all"
  " tables unless overridden at table level (automatic recalculation is only"
  " done when InnoDB decides that the table has changed too much and needs a"
  " new statistics)",
  NULL, NULL, TRUE);

static MYSQL_SYSVAR_ULONGLONG(stats_persistent_sample_pages,
  srv_stats_persistent_sample_pages,
  PLUGIN_VAR_RQCMDARG,
  "The number of leaf index pages to sample when calculating persistent"
  " statistics (by ANALYZE, default 20)",
  NULL, NULL, 20, 1, ~0ULL, 0);

static MYSQL_SYSVAR_BOOL(adaptive_hash_index, btr_search_enabled,
  PLUGIN_VAR_OPCMDARG,
  "Enable InnoDB adaptive hash index (enabled by default). "
  " Disable with --skip-innodb-adaptive-hash-index.",
  NULL, innodb_adaptive_hash_index_update, TRUE);

static MYSQL_SYSVAR_ULONG(replication_delay, srv_replication_delay,
  PLUGIN_VAR_RQCMDARG,
  "Replication thread delay (ms) on the slave server if"
  " innodb_thread_concurrency is reached (0 by default)",
  NULL, NULL, 0, 0, ~0UL, 0);

static MYSQL_SYSVAR_UINT(compression_level, page_zip_level,
  PLUGIN_VAR_RQCMDARG,
  "Compression level used for compressed row format.  0 is no compression"
  ", 1 is fastest, 9 is best compression and default is 6.",
  NULL, NULL, DEFAULT_COMPRESSION_LEVEL, 0, 9, 0);

static MYSQL_SYSVAR_BOOL(log_compressed_pages, page_zip_log_pages,
       PLUGIN_VAR_OPCMDARG,
  "Enables/disables the logging of entire compressed page images."
  " InnoDB logs the compressed pages to prevent corruption if"
  " the zlib compression algorithm changes."
  " When turned OFF, InnoDB will assume that the zlib"
  " compression algorithm doesn't change.",
  NULL, NULL, TRUE);

static MYSQL_SYSVAR_LONG(additional_mem_pool_size, innobase_additional_mem_pool_size,
  PLUGIN_VAR_RQCMDARG | PLUGIN_VAR_READONLY,
  "DEPRECATED. This option may be removed in future releases,"
  " together with the option innodb_use_sys_malloc and with the InnoDB's"
  " internal memory allocator."
  " Size of a memory pool InnoDB uses to store data dictionary information"
  " and other internal data structures.",
  NULL, NULL, 8*1024*1024L, 512*1024L, LONG_MAX, 1024);

static MYSQL_SYSVAR_ULONG(autoextend_increment,
  sys_tablespace_auto_extend_increment,
  PLUGIN_VAR_RQCMDARG,
  "Data file autoextend increment in megabytes",
  NULL, NULL, 64L, 1L, 1000L, 0);

/* If the default value of innodb_buffer_pool_size is increased to be more than
BUF_POOL_SIZE_THRESHOLD (srv/srv0start.cc), then SRV_BUF_POOL_INSTANCES_NOT_SET
can be removed and 8 used instead. The problem with the current setup is that
with 128MiB default buffer pool size and 8 instances by default we would emit
a warning when no options are specified. */
static MYSQL_SYSVAR_LONGLONG(buffer_pool_size, innobase_buffer_pool_size,
  PLUGIN_VAR_RQCMDARG | PLUGIN_VAR_READONLY,
  "The size of the memory buffer InnoDB uses to cache data and indexes of its tables.",
  NULL, NULL, 128*1024*1024L, 5*1024*1024L, LONGLONG_MAX, 1024*1024L);

#if defined UNIV_DEBUG || defined UNIV_PERF_DEBUG
static MYSQL_SYSVAR_ULONG(page_hash_locks, srv_n_page_hash_locks,
  PLUGIN_VAR_OPCMDARG | PLUGIN_VAR_READONLY,
  "Number of rw_locks protecting buffer pool page_hash. Rounded up to the next power of 2",
  NULL, NULL, 16, 1, MAX_PAGE_HASH_LOCKS, 0);

static MYSQL_SYSVAR_ULONG(doublewrite_batch_size, srv_doublewrite_batch_size,
  PLUGIN_VAR_OPCMDARG | PLUGIN_VAR_READONLY,
  "Number of pages reserved in doublewrite buffer for batch flushing",
  NULL, NULL, 120, 1, 127, 0);
#endif /* defined UNIV_DEBUG || defined UNIV_PERF_DEBUG */

static MYSQL_SYSVAR_ULONG(buffer_pool_instances, srv_buf_pool_instances,
  PLUGIN_VAR_RQCMDARG | PLUGIN_VAR_READONLY,
  "Number of buffer pool instances, set to higher value on high-end machines to increase scalability",
  NULL, NULL, SRV_BUF_POOL_INSTANCES_NOT_SET, 0, MAX_BUFFER_POOLS, 0);

static MYSQL_SYSVAR_STR(buffer_pool_filename, srv_buf_dump_filename,
  PLUGIN_VAR_RQCMDARG | PLUGIN_VAR_MEMALLOC,
  "Filename to/from which to dump/load the InnoDB buffer pool",
  innodb_srv_buf_dump_filename_validate, NULL, SRV_BUF_DUMP_FILENAME_DEFAULT);

static MYSQL_SYSVAR_BOOL(buffer_pool_dump_now, innodb_buffer_pool_dump_now,
  PLUGIN_VAR_RQCMDARG,
  "Trigger an immediate dump of the buffer pool into a file named @@innodb_buffer_pool_filename",
  NULL, buffer_pool_dump_now, FALSE);

static MYSQL_SYSVAR_BOOL(buffer_pool_dump_at_shutdown, srv_buffer_pool_dump_at_shutdown,
  PLUGIN_VAR_RQCMDARG,
  "Dump the buffer pool into a file named @@innodb_buffer_pool_filename",
  NULL, NULL, FALSE);

static MYSQL_SYSVAR_ULONG(buffer_pool_dump_pct, srv_buf_pool_dump_pct,
  PLUGIN_VAR_RQCMDARG,
  "Dump only the hottest N% of each buffer pool, defaults to 100",
  NULL, NULL, 100, 1, 100, 0);

#ifdef UNIV_DEBUG
static MYSQL_SYSVAR_STR(buffer_pool_evict, srv_buffer_pool_evict,
  PLUGIN_VAR_RQCMDARG,
  "Evict pages from the buffer pool",
  NULL, innodb_buffer_pool_evict_update, "");
#endif /* UNIV_DEBUG */

static MYSQL_SYSVAR_BOOL(buffer_pool_load_now, innodb_buffer_pool_load_now,
  PLUGIN_VAR_RQCMDARG,
  "Trigger an immediate load of the buffer pool from a file named @@innodb_buffer_pool_filename",
  NULL, buffer_pool_load_now, FALSE);

static MYSQL_SYSVAR_BOOL(buffer_pool_load_abort, innodb_buffer_pool_load_abort,
  PLUGIN_VAR_RQCMDARG,
  "Abort a currently running load of the buffer pool",
  NULL, buffer_pool_load_abort, FALSE);

/* there is no point in changing this during runtime, thus readonly */
static MYSQL_SYSVAR_BOOL(buffer_pool_load_at_startup, srv_buffer_pool_load_at_startup,
  PLUGIN_VAR_RQCMDARG | PLUGIN_VAR_READONLY,
  "Load the buffer pool from a file named @@innodb_buffer_pool_filename",
  NULL, NULL, FALSE);

static MYSQL_SYSVAR_ULONG(lru_scan_depth, srv_LRU_scan_depth,
  PLUGIN_VAR_RQCMDARG,
  "How deep to scan LRU to keep it clean",
  NULL, NULL, 1024, 100, ~0UL, 0);

static MYSQL_SYSVAR_ULONG(flush_neighbors, srv_flush_neighbors,
  PLUGIN_VAR_OPCMDARG,
  "Set to 0 (don't flush neighbors from buffer pool),"
  " 1 (flush contiguous neighbors from buffer pool)"
  " or 2 (flush neighbors from buffer pool),"
  " when flushing a block",
  NULL, NULL, 1, 0, 2, 0);

static MYSQL_SYSVAR_ULONG(commit_concurrency, innobase_commit_concurrency,
  PLUGIN_VAR_RQCMDARG,
  "Helps in performance tuning in heavily concurrent environments.",
  innobase_commit_concurrency_validate, NULL, 0, 0, 1000, 0);

static MYSQL_SYSVAR_ULONG(concurrency_tickets, srv_n_free_tickets_to_enter,
  PLUGIN_VAR_RQCMDARG,
  "Number of times a thread is allowed to enter InnoDB within the same SQL query after it has once got the ticket",
  NULL, NULL, 5000L, 1L, ~0UL, 0);

static MYSQL_SYSVAR_LONG(file_io_threads, innobase_file_io_threads,
  PLUGIN_VAR_RQCMDARG | PLUGIN_VAR_READONLY | PLUGIN_VAR_NOSYSVAR,
  "Number of file I/O threads in InnoDB.",
  NULL, NULL, 4, 4, 64, 0);

static MYSQL_SYSVAR_BOOL(ft_enable_diag_print, fts_enable_diag_print,
  PLUGIN_VAR_OPCMDARG,
  "Whether to enable additional FTS diagnostic printout ",
  NULL, NULL, FALSE);

static MYSQL_SYSVAR_BOOL(disable_sort_file_cache, srv_disable_sort_file_cache,
  PLUGIN_VAR_OPCMDARG,
  "Whether to disable OS system file cache for sort I/O",
  NULL, NULL, FALSE);

static MYSQL_SYSVAR_STR(ft_aux_table, fts_internal_tbl_name,
  PLUGIN_VAR_RQCMDARG | PLUGIN_VAR_MEMALLOC,
  "FTS internal auxiliary table to be checked",
  innodb_internal_table_validate,
  NULL, NULL);

static MYSQL_SYSVAR_ULONG(ft_cache_size, fts_max_cache_size,
  PLUGIN_VAR_RQCMDARG | PLUGIN_VAR_READONLY,
  "InnoDB Fulltext search cache size in bytes",
  NULL, NULL, 8000000, 1600000, 80000000, 0);

static MYSQL_SYSVAR_ULONG(ft_total_cache_size, fts_max_total_cache_size,
  PLUGIN_VAR_RQCMDARG | PLUGIN_VAR_READONLY,
  "Total memory allocated for InnoDB Fulltext Search cache",
  NULL, NULL, 640000000, 32000000, 1600000000, 0);

static MYSQL_SYSVAR_ULONG(ft_result_cache_limit, fts_result_cache_limit,
  PLUGIN_VAR_RQCMDARG,
  "InnoDB Fulltext search query result cache limit in bytes",
  NULL, NULL, 2000000000L, 1000000L, ~0UL, 0);

static MYSQL_SYSVAR_ULONG(ft_min_token_size, fts_min_token_size,
  PLUGIN_VAR_RQCMDARG | PLUGIN_VAR_READONLY,
  "InnoDB Fulltext search minimum token size in characters",
  NULL, NULL, 3, 0, 16, 0);

static MYSQL_SYSVAR_ULONG(ft_max_token_size, fts_max_token_size,
  PLUGIN_VAR_RQCMDARG | PLUGIN_VAR_READONLY,
  "InnoDB Fulltext search maximum token size in characters",
  NULL, NULL, FTS_MAX_WORD_LEN_IN_CHAR, 10, FTS_MAX_WORD_LEN_IN_CHAR, 0);

static MYSQL_SYSVAR_ULONG(ft_num_word_optimize, fts_num_word_optimize,
  PLUGIN_VAR_OPCMDARG,
  "InnoDB Fulltext search number of words to optimize for each optimize table call ",
  NULL, NULL, 2000, 1000, 10000, 0);

static MYSQL_SYSVAR_ULONG(ft_sort_pll_degree, fts_sort_pll_degree,
  PLUGIN_VAR_RQCMDARG | PLUGIN_VAR_READONLY,
  "InnoDB Fulltext search parallel sort degree, will round up to nearest power of 2 number",
  NULL, NULL, 2, 1, 16, 0);

static MYSQL_SYSVAR_ULONG(sort_buffer_size, srv_sort_buf_size,
  PLUGIN_VAR_RQCMDARG | PLUGIN_VAR_READONLY,
  "Memory buffer size for index creation",
  NULL, NULL, 1048576, 65536, 64<<20, 0);

static MYSQL_SYSVAR_ULONGLONG(online_alter_log_max_size, srv_online_max_size,
  PLUGIN_VAR_RQCMDARG,
  "Maximum modification log file size for online index creation",
  NULL, NULL, 128<<20, 65536, ~0ULL, 0);

static MYSQL_SYSVAR_BOOL(optimize_fulltext_only, innodb_optimize_fulltext_only,
  PLUGIN_VAR_NOCMDARG,
  "Only optimize the Fulltext index of the table",
  NULL, NULL, FALSE);

static MYSQL_SYSVAR_ULONG(read_io_threads, innobase_read_io_threads,
  PLUGIN_VAR_RQCMDARG | PLUGIN_VAR_READONLY,
  "Number of background read I/O threads in InnoDB.",
  NULL, NULL, 4, 1, 64, 0);

static MYSQL_SYSVAR_ULONG(write_io_threads, innobase_write_io_threads,
  PLUGIN_VAR_RQCMDARG | PLUGIN_VAR_READONLY,
  "Number of background write I/O threads in InnoDB.",
  NULL, NULL, 4, 1, 64, 0);

static MYSQL_SYSVAR_ULONG(force_recovery, srv_force_recovery,
  PLUGIN_VAR_RQCMDARG | PLUGIN_VAR_READONLY,
  "Helps to save your data in case the disk image of the database becomes corrupt.",
  NULL, NULL, 0, 0, 6, 0);

#ifndef DBUG_OFF
static MYSQL_SYSVAR_ULONG(force_recovery_crash, srv_force_recovery_crash,
  PLUGIN_VAR_RQCMDARG | PLUGIN_VAR_READONLY,
  "Kills the server during crash recovery.",
  NULL, NULL, 0, 0, 100, 0);
#endif /* !DBUG_OFF */

static MYSQL_SYSVAR_ULONG(page_size, srv_page_size,
  PLUGIN_VAR_OPCMDARG | PLUGIN_VAR_READONLY,
  "Page size to use for all InnoDB tablespaces.",
  NULL, NULL, UNIV_PAGE_SIZE_DEF,
  UNIV_PAGE_SIZE_MIN, UNIV_PAGE_SIZE_MAX, 0);

static MYSQL_SYSVAR_LONG(log_buffer_size, innobase_log_buffer_size,
  PLUGIN_VAR_RQCMDARG | PLUGIN_VAR_READONLY,
  "The size of the buffer which InnoDB uses to write log to the log files on disk.",
  NULL, NULL, 8*1024*1024L, 256*1024L, LONG_MAX, 1024);

static MYSQL_SYSVAR_LONGLONG(log_file_size, innobase_log_file_size,
  PLUGIN_VAR_RQCMDARG | PLUGIN_VAR_READONLY,
  "Size of each log file in a log group.",
  NULL, NULL, 48*1024*1024L, 1*1024*1024L, LONGLONG_MAX, 1024*1024L);

static MYSQL_SYSVAR_ULONG(log_files_in_group, srv_n_log_files,
  PLUGIN_VAR_RQCMDARG | PLUGIN_VAR_READONLY,
  "Number of log files in the log group. InnoDB writes to the files in a circular fashion.",
  NULL, NULL, 2, 2, SRV_N_LOG_FILES_MAX, 0);

static MYSQL_SYSVAR_ULONG(log_write_ahead_size, srv_log_write_ahead_size,
  PLUGIN_VAR_RQCMDARG,
  "Redo log write ahead unit size to avoid read-on-write,"
  " it should match the OS cache block IO size",
  NULL, innodb_log_write_ahead_size_update,
  8*1024L, OS_FILE_LOG_BLOCK_SIZE, UNIV_PAGE_SIZE_DEF, OS_FILE_LOG_BLOCK_SIZE);

static MYSQL_SYSVAR_UINT(old_blocks_pct, innobase_old_blocks_pct,
  PLUGIN_VAR_RQCMDARG,
  "Percentage of the buffer pool to reserve for 'old' blocks.",
  NULL, innodb_old_blocks_pct_update, 100 * 3 / 8, 5, 95, 0);

static MYSQL_SYSVAR_UINT(old_blocks_time, buf_LRU_old_threshold_ms,
  PLUGIN_VAR_RQCMDARG,
  "Move blocks to the 'new' end of the buffer pool if the first access"
  " was at least this many milliseconds ago."
  " The timeout is disabled if 0.",
  NULL, NULL, 1000, 0, UINT_MAX32, 0);

static MYSQL_SYSVAR_LONG(open_files, innobase_open_files,
  PLUGIN_VAR_RQCMDARG | PLUGIN_VAR_READONLY,
  "How many files at the maximum InnoDB keeps open at the same time.",
  NULL, NULL, 0L, 0L, LONG_MAX, 0);

static MYSQL_SYSVAR_ULONG(sync_spin_loops, srv_n_spin_wait_rounds,
  PLUGIN_VAR_RQCMDARG,
  "Count of spin-loop rounds in InnoDB mutexes (30 by default)",
  NULL, NULL, 30L, 0L, ~0UL, 0);

static MYSQL_SYSVAR_ULONG(spin_wait_delay, srv_spin_wait_delay,
  PLUGIN_VAR_OPCMDARG,
  "Maximum delay between polling for a spin lock (6 by default)",
  NULL, NULL, 6L, 0L, ~0UL, 0);

static MYSQL_SYSVAR_ULONG(thread_concurrency, srv_thread_concurrency,
  PLUGIN_VAR_RQCMDARG,
  "Helps in performance tuning in heavily concurrent environments. Sets the maximum number of threads allowed inside InnoDB. Value 0 will disable the thread throttling.",
  NULL, NULL, 0, 0, 1000, 0);

#ifdef HAVE_ATOMIC_BUILTINS
static MYSQL_SYSVAR_ULONG(
  adaptive_max_sleep_delay, srv_adaptive_max_sleep_delay,
  PLUGIN_VAR_RQCMDARG,
  "The upper limit of the sleep delay in usec. Value of 0 disables it.",
  NULL, NULL,
  150000,			/* Default setting */
  0,				/* Minimum value */
  1000000, 0);			/* Maximum value */
#endif /* HAVE_ATOMIC_BUILTINS */

static MYSQL_SYSVAR_ULONG(thread_sleep_delay, srv_thread_sleep_delay,
  PLUGIN_VAR_RQCMDARG,
  "Time of innodb thread sleeping before joining InnoDB queue (usec)."
  " Value 0 disable a sleep",
  NULL, NULL,
  10000L,
  0L,
  ~0UL, 0);

static MYSQL_SYSVAR_STR(data_file_path, innobase_data_file_path,
  PLUGIN_VAR_RQCMDARG | PLUGIN_VAR_READONLY,
  "Path to individual files and their sizes.",
  NULL, NULL, NULL);

static MYSQL_SYSVAR_STR(temp_data_file_path, innobase_temp_data_file_path,
  PLUGIN_VAR_RQCMDARG | PLUGIN_VAR_READONLY,
  "Path to files and their sizes making temp-tablespace.",
  NULL, NULL, NULL);

static MYSQL_SYSVAR_STR(undo_directory, srv_undo_dir,
  PLUGIN_VAR_RQCMDARG | PLUGIN_VAR_READONLY,
  "Directory where undo tablespace files live, this path can be absolute.",
  NULL, NULL, ".");

static MYSQL_SYSVAR_ULONG(undo_tablespaces, srv_undo_tablespaces,
  PLUGIN_VAR_RQCMDARG | PLUGIN_VAR_READONLY,
  "Number of undo tablespaces to use. ",
  NULL, NULL,
  0L,			/* Default seting */
  0L,			/* Minimum value */
  126L, 0);		/* Maximum value */

static MYSQL_SYSVAR_ULONG(undo_logs, srv_undo_logs,
  PLUGIN_VAR_OPCMDARG,
  "Number of undo logs to use.",
  NULL, NULL,
  TRX_SYS_N_RSEGS,	/* Default setting */
  1,			/* Minimum value */
  TRX_SYS_N_RSEGS, 0);	/* Maximum value */

/* Alias for innodb_undo_logs, this config variable is deprecated. */
static MYSQL_SYSVAR_ULONG(rollback_segments, srv_undo_logs,
  PLUGIN_VAR_OPCMDARG,
  "Number of undo logs to use (deprecated).",
  NULL, NULL,
  TRX_SYS_N_RSEGS,	/* Default setting */
  1,			/* Minimum value */
  TRX_SYS_N_RSEGS, 0);	/* Maximum value */

static MYSQL_SYSVAR_LONG(autoinc_lock_mode, innobase_autoinc_lock_mode,
  PLUGIN_VAR_RQCMDARG | PLUGIN_VAR_READONLY,
  "The AUTOINC lock modes supported by InnoDB:"
  " 0 => Old style AUTOINC locking (for backward compatibility);"
  " 1 => New style AUTOINC locking;"
  " 2 => No AUTOINC locking (unsafe for SBR)",
  NULL, NULL,
  AUTOINC_NEW_STYLE_LOCKING,	/* Default setting */
  AUTOINC_OLD_STYLE_LOCKING,	/* Minimum value */
  AUTOINC_NO_LOCKING, 0);	/* Maximum value */

static MYSQL_SYSVAR_STR(version, innodb_version_str,
  PLUGIN_VAR_NOCMDOPT | PLUGIN_VAR_READONLY,
  "InnoDB version", NULL, NULL, INNODB_VERSION_STR);

static MYSQL_SYSVAR_BOOL(use_sys_malloc, srv_use_sys_malloc,
  PLUGIN_VAR_NOCMDARG | PLUGIN_VAR_READONLY,
  "DEPRECATED. This option may be removed in future releases,"
  " together with the InnoDB's internal memory allocator."
  " Use OS memory allocator instead of InnoDB's internal memory allocator",
  NULL, NULL, TRUE);

static MYSQL_SYSVAR_BOOL(use_native_aio, srv_use_native_aio,
  PLUGIN_VAR_NOCMDARG | PLUGIN_VAR_READONLY,
  "Use native AIO if supported on this platform.",
  NULL, NULL, TRUE);

static MYSQL_SYSVAR_BOOL(api_enable_binlog, ib_binlog_enabled,
  PLUGIN_VAR_NOCMDARG | PLUGIN_VAR_READONLY,
  "Enable binlog for applications direct access InnoDB through InnoDB APIs",
  NULL, NULL, FALSE);

static MYSQL_SYSVAR_BOOL(api_enable_mdl, ib_mdl_enabled,
  PLUGIN_VAR_NOCMDARG | PLUGIN_VAR_READONLY,
  "Enable MDL for applications direct access InnoDB through InnoDB APIs",
  NULL, NULL, FALSE);

static MYSQL_SYSVAR_BOOL(api_disable_rowlock, ib_disable_row_lock,
  PLUGIN_VAR_NOCMDARG | PLUGIN_VAR_READONLY,
  "Disable row lock when direct access InnoDB through InnoDB APIs",
  NULL, NULL, FALSE);

static MYSQL_SYSVAR_ULONG(api_trx_level, ib_trx_level_setting,
  PLUGIN_VAR_OPCMDARG,
  "InnoDB API transaction isolation level",
  NULL, NULL,
  0,		/* Default setting */
  0,		/* Minimum value */
  3, 0);	/* Maximum value */

static MYSQL_SYSVAR_ULONG(api_bk_commit_interval, ib_bk_commit_interval,
  PLUGIN_VAR_OPCMDARG,
  "Background commit interval in seconds",
  NULL, NULL,
  5,		/* Default setting */
  1,		/* Minimum value */
  1024 * 1024 * 1024, 0);	/* Maximum value */

static MYSQL_SYSVAR_STR(change_buffering, innobase_change_buffering,
  PLUGIN_VAR_RQCMDARG,
  "Buffer changes to reduce random access:"
  " OFF, ON, inserting, deleting, changing, or purging.",
  innodb_change_buffering_validate,
  innodb_change_buffering_update, "all");

static MYSQL_SYSVAR_UINT(change_buffer_max_size,
  innobase_change_buffer_max_size,
  PLUGIN_VAR_RQCMDARG,
  "Maximum on-disk size of change buffer in terms of percentage"
  " of the buffer pool.",
  NULL, innodb_change_buffer_max_size_update,
  CHANGE_BUFFER_DEFAULT_SIZE, 0, 50, 0);

static MYSQL_SYSVAR_ENUM(stats_method, srv_innodb_stats_method,
   PLUGIN_VAR_RQCMDARG,
  "Specifies how InnoDB index statistics collection code should"
  " treat NULLs. Possible values are NULLS_EQUAL (default),"
  " NULLS_UNEQUAL and NULLS_IGNORED",
   NULL, NULL, SRV_STATS_NULLS_EQUAL, &innodb_stats_method_typelib);

#if defined UNIV_DEBUG || defined UNIV_IBUF_DEBUG
static MYSQL_SYSVAR_UINT(change_buffering_debug, ibuf_debug,
  PLUGIN_VAR_RQCMDARG,
  "Debug flags for InnoDB change buffering (0=none, 2=crash at merge)",
  NULL, NULL, 0, 0, 2, 0);

static MYSQL_SYSVAR_BOOL(disable_background_merge,
  srv_ibuf_disable_background_merge,
  PLUGIN_VAR_NOCMDARG | PLUGIN_VAR_RQCMDARG,
  "Disable change buffering merges by the master thread",
  NULL, NULL, FALSE);
#endif /* UNIV_DEBUG || UNIV_IBUF_DEBUG */

static MYSQL_SYSVAR_BOOL(random_read_ahead, srv_random_read_ahead,
  PLUGIN_VAR_NOCMDARG,
  "Whether to use read ahead for random access within an extent.",
  NULL, NULL, FALSE);

static MYSQL_SYSVAR_ULONG(read_ahead_threshold, srv_read_ahead_threshold,
  PLUGIN_VAR_RQCMDARG,
  "Number of pages that must be accessed sequentially for InnoDB to"
  " trigger a readahead.",
  NULL, NULL, 56, 0, 64, 0);

static MYSQL_SYSVAR_STR(monitor_enable, innobase_enable_monitor_counter,
  PLUGIN_VAR_RQCMDARG,
  "Turn on a monitor counter",
  innodb_monitor_validate,
  innodb_enable_monitor_update, NULL);

static MYSQL_SYSVAR_STR(monitor_disable, innobase_disable_monitor_counter,
  PLUGIN_VAR_RQCMDARG,
  "Turn off a monitor counter",
  innodb_monitor_validate,
  innodb_disable_monitor_update, NULL);

static MYSQL_SYSVAR_STR(monitor_reset, innobase_reset_monitor_counter,
  PLUGIN_VAR_RQCMDARG,
  "Reset a monitor counter",
  innodb_monitor_validate,
  innodb_reset_monitor_update, NULL);

static MYSQL_SYSVAR_STR(monitor_reset_all, innobase_reset_all_monitor_counter,
  PLUGIN_VAR_RQCMDARG,
  "Reset all values for a monitor counter",
  innodb_monitor_validate,
  innodb_reset_all_monitor_update, NULL);

static MYSQL_SYSVAR_BOOL(status_output, srv_print_innodb_monitor,
  PLUGIN_VAR_OPCMDARG, "Enable InnoDB monitor output to the error log.",
  NULL, innodb_status_output_update, FALSE);

static MYSQL_SYSVAR_BOOL(status_output_locks, srv_print_innodb_lock_monitor,
  PLUGIN_VAR_OPCMDARG, "Enable InnoDB lock monitor output to the error log."
  " Requires innodb_status_output=ON.",
  NULL, innodb_status_output_update, FALSE);

static MYSQL_SYSVAR_BOOL(print_all_deadlocks, srv_print_all_deadlocks,
  PLUGIN_VAR_OPCMDARG,
  "Print all deadlocks to MySQL error log (off by default)",
  NULL, NULL, FALSE);

static MYSQL_SYSVAR_ULONG(compression_failure_threshold_pct,
  zip_failure_threshold_pct, PLUGIN_VAR_OPCMDARG,
  "If the compression failure rate of a table is greater than this number"
  " more padding is added to the pages to reduce the failures. A value of"
  " zero implies no padding",
  NULL, NULL, 5, 0, 100, 0);

static MYSQL_SYSVAR_ULONG(compression_pad_pct_max,
  zip_pad_max, PLUGIN_VAR_OPCMDARG,
  "Percentage of empty space on a data page that can be reserved"
  " to make the page compressible.",
  NULL, NULL, 50, 0, 75, 0);

static MYSQL_SYSVAR_BOOL(read_only, srv_read_only_mode,
  PLUGIN_VAR_OPCMDARG | PLUGIN_VAR_READONLY,
  "Start InnoDB in read only mode (off by default)",
  NULL, NULL, FALSE);

static MYSQL_SYSVAR_BOOL(cmp_per_index_enabled, srv_cmp_per_index_enabled,
  PLUGIN_VAR_OPCMDARG,
  "Enable INFORMATION_SCHEMA.innodb_cmp_per_index,"
  " may have negative impact on performance (off by default)",
  NULL, innodb_cmp_per_index_update, FALSE);

#ifdef UNIV_DEBUG
static MYSQL_SYSVAR_UINT(trx_rseg_n_slots_debug, trx_rseg_n_slots_debug,
  PLUGIN_VAR_RQCMDARG,
  "Debug flags for InnoDB to limit TRX_RSEG_N_SLOTS for trx_rsegf_undo_find_free()",
  NULL, NULL, 0, 0, 1024, 0);

static MYSQL_SYSVAR_UINT(limit_optimistic_insert_debug,
  btr_cur_limit_optimistic_insert_debug, PLUGIN_VAR_RQCMDARG,
  "Artificially limit the number of records per B-tree page (0=unlimited).",
  NULL, NULL, 0, 0, UINT_MAX32, 0);

static MYSQL_SYSVAR_BOOL(trx_purge_view_update_only_debug,
  srv_purge_view_update_only_debug, PLUGIN_VAR_NOCMDARG,
  "Pause actual purging any delete-marked records, but merely update the purge view."
  " It is to create artificially the situation the purge view have been updated"
  " but the each purges were not done yet.",
  NULL, NULL, FALSE);
#endif /* UNIV_DEBUG */

static struct st_mysql_sys_var* innobase_system_variables[]= {
  MYSQL_SYSVAR(additional_mem_pool_size),
  MYSQL_SYSVAR(api_trx_level),
  MYSQL_SYSVAR(api_bk_commit_interval),
  MYSQL_SYSVAR(autoextend_increment),
  MYSQL_SYSVAR(buffer_pool_size),
  MYSQL_SYSVAR(buffer_pool_instances),
  MYSQL_SYSVAR(buffer_pool_filename),
  MYSQL_SYSVAR(buffer_pool_dump_now),
  MYSQL_SYSVAR(buffer_pool_dump_at_shutdown),
  MYSQL_SYSVAR(buffer_pool_dump_pct),
#ifdef UNIV_DEBUG
  MYSQL_SYSVAR(buffer_pool_evict),
#endif /* UNIV_DEBUG */
  MYSQL_SYSVAR(buffer_pool_load_now),
  MYSQL_SYSVAR(buffer_pool_load_abort),
  MYSQL_SYSVAR(buffer_pool_load_at_startup),
  MYSQL_SYSVAR(lru_scan_depth),
  MYSQL_SYSVAR(flush_neighbors),
  MYSQL_SYSVAR(checksum_algorithm),
  MYSQL_SYSVAR(checksums),
  MYSQL_SYSVAR(commit_concurrency),
  MYSQL_SYSVAR(concurrency_tickets),
  MYSQL_SYSVAR(compression_level),
  MYSQL_SYSVAR(data_file_path),
  MYSQL_SYSVAR(temp_data_file_path),
  MYSQL_SYSVAR(data_home_dir),
  MYSQL_SYSVAR(doublewrite),
  MYSQL_SYSVAR(api_enable_binlog),
  MYSQL_SYSVAR(api_enable_mdl),
  MYSQL_SYSVAR(api_disable_rowlock),
  MYSQL_SYSVAR(fast_shutdown),
  MYSQL_SYSVAR(file_io_threads),
  MYSQL_SYSVAR(read_io_threads),
  MYSQL_SYSVAR(write_io_threads),
  MYSQL_SYSVAR(file_per_table),
  MYSQL_SYSVAR(file_format),
  MYSQL_SYSVAR(file_format_check),
  MYSQL_SYSVAR(file_format_max),
  MYSQL_SYSVAR(flush_log_at_timeout),
  MYSQL_SYSVAR(flush_log_at_trx_commit),
  MYSQL_SYSVAR(flush_method),
  MYSQL_SYSVAR(force_recovery),
#ifndef DBUG_OFF
  MYSQL_SYSVAR(force_recovery_crash),
#endif /* !DBUG_OFF */
  MYSQL_SYSVAR(ft_cache_size),
  MYSQL_SYSVAR(ft_total_cache_size),
  MYSQL_SYSVAR(ft_result_cache_limit),
  MYSQL_SYSVAR(ft_enable_stopword),
  MYSQL_SYSVAR(ft_max_token_size),
  MYSQL_SYSVAR(ft_min_token_size),
  MYSQL_SYSVAR(ft_num_word_optimize),
  MYSQL_SYSVAR(ft_sort_pll_degree),
  MYSQL_SYSVAR(large_prefix),
  MYSQL_SYSVAR(force_load_corrupted),
  MYSQL_SYSVAR(locks_unsafe_for_binlog),
  MYSQL_SYSVAR(lock_wait_timeout),
  MYSQL_SYSVAR(page_size),
  MYSQL_SYSVAR(log_buffer_size),
  MYSQL_SYSVAR(log_file_size),
  MYSQL_SYSVAR(log_files_in_group),
  MYSQL_SYSVAR(log_write_ahead_size),
  MYSQL_SYSVAR(log_group_home_dir),
  MYSQL_SYSVAR(log_compressed_pages),
  MYSQL_SYSVAR(max_dirty_pages_pct),
  MYSQL_SYSVAR(max_dirty_pages_pct_lwm),
  MYSQL_SYSVAR(adaptive_flushing_lwm),
  MYSQL_SYSVAR(adaptive_flushing),
  MYSQL_SYSVAR(flushing_avg_loops),
  MYSQL_SYSVAR(max_purge_lag),
  MYSQL_SYSVAR(max_purge_lag_delay),
  MYSQL_SYSVAR(old_blocks_pct),
  MYSQL_SYSVAR(old_blocks_time),
  MYSQL_SYSVAR(open_files),
  MYSQL_SYSVAR(optimize_fulltext_only),
  MYSQL_SYSVAR(rollback_on_timeout),
  MYSQL_SYSVAR(ft_aux_table),
  MYSQL_SYSVAR(ft_enable_diag_print),
  MYSQL_SYSVAR(ft_server_stopword_table),
  MYSQL_SYSVAR(ft_user_stopword_table),
  MYSQL_SYSVAR(disable_sort_file_cache),
  MYSQL_SYSVAR(stats_on_metadata),
  MYSQL_SYSVAR(stats_sample_pages),
  MYSQL_SYSVAR(stats_transient_sample_pages),
  MYSQL_SYSVAR(stats_persistent),
  MYSQL_SYSVAR(stats_persistent_sample_pages),
  MYSQL_SYSVAR(stats_auto_recalc),
  MYSQL_SYSVAR(adaptive_hash_index),
  MYSQL_SYSVAR(stats_method),
  MYSQL_SYSVAR(replication_delay),
  MYSQL_SYSVAR(status_file),
  MYSQL_SYSVAR(strict_mode),
  MYSQL_SYSVAR(support_xa),
  MYSQL_SYSVAR(sort_buffer_size),
  MYSQL_SYSVAR(online_alter_log_max_size),
  MYSQL_SYSVAR(sync_spin_loops),
  MYSQL_SYSVAR(spin_wait_delay),
  MYSQL_SYSVAR(table_locks),
  MYSQL_SYSVAR(thread_concurrency),
#ifdef HAVE_ATOMIC_BUILTINS
  MYSQL_SYSVAR(adaptive_max_sleep_delay),
#endif /* HAVE_ATOMIC_BUILTINS */
  MYSQL_SYSVAR(thread_sleep_delay),
  MYSQL_SYSVAR(autoinc_lock_mode),
  MYSQL_SYSVAR(version),
  MYSQL_SYSVAR(use_sys_malloc),
  MYSQL_SYSVAR(use_native_aio),
  MYSQL_SYSVAR(change_buffering),
  MYSQL_SYSVAR(change_buffer_max_size),
#if defined UNIV_DEBUG || defined UNIV_IBUF_DEBUG
  MYSQL_SYSVAR(change_buffering_debug),
  MYSQL_SYSVAR(disable_background_merge),
#endif /* UNIV_DEBUG || UNIV_IBUF_DEBUG */
  MYSQL_SYSVAR(random_read_ahead),
  MYSQL_SYSVAR(read_ahead_threshold),
  MYSQL_SYSVAR(read_only),
  MYSQL_SYSVAR(io_capacity),
  MYSQL_SYSVAR(io_capacity_max),
  MYSQL_SYSVAR(page_cleaners),
  MYSQL_SYSVAR(monitor_enable),
  MYSQL_SYSVAR(monitor_disable),
  MYSQL_SYSVAR(monitor_reset),
  MYSQL_SYSVAR(monitor_reset_all),
  MYSQL_SYSVAR(purge_threads),
  MYSQL_SYSVAR(purge_batch_size),
#ifdef UNIV_DEBUG
  MYSQL_SYSVAR(purge_run_now),
  MYSQL_SYSVAR(purge_stop_now),
  MYSQL_SYSVAR(log_checkpoint_now),
  MYSQL_SYSVAR(buf_flush_list_now),
#endif /* UNIV_DEBUG */
#if defined UNIV_DEBUG || defined UNIV_PERF_DEBUG
  MYSQL_SYSVAR(page_hash_locks),
  MYSQL_SYSVAR(doublewrite_batch_size),
#endif /* defined UNIV_DEBUG || defined UNIV_PERF_DEBUG */
  MYSQL_SYSVAR(status_output),
  MYSQL_SYSVAR(status_output_locks),
  MYSQL_SYSVAR(print_all_deadlocks),
  MYSQL_SYSVAR(cmp_per_index_enabled),
  MYSQL_SYSVAR(undo_logs),
  MYSQL_SYSVAR(rollback_segments),
  MYSQL_SYSVAR(undo_directory),
  MYSQL_SYSVAR(undo_tablespaces),
  MYSQL_SYSVAR(sync_array_size),
  MYSQL_SYSVAR(compression_failure_threshold_pct),
  MYSQL_SYSVAR(compression_pad_pct_max),
#ifdef UNIV_DEBUG
  MYSQL_SYSVAR(trx_rseg_n_slots_debug),
  MYSQL_SYSVAR(limit_optimistic_insert_debug),
  MYSQL_SYSVAR(trx_purge_view_update_only_debug),
#endif /* UNIV_DEBUG */
  NULL
};

mysql_declare_plugin(innobase)
{
  MYSQL_STORAGE_ENGINE_PLUGIN,
  &innobase_storage_engine,
  innobase_hton_name,
  plugin_author,
  "Supports transactions, row-level locking, and foreign keys",
  PLUGIN_LICENSE_GPL,
  innobase_init, /* Plugin Init */
  NULL, /* Plugin Deinit */
  INNODB_VERSION_SHORT,
  innodb_status_variables_export,/* status variables             */
  innobase_system_variables, /* system variables */
  NULL, /* reserved */
  0,    /* flags */
},
i_s_innodb_trx,
i_s_innodb_locks,
i_s_innodb_lock_waits,
i_s_innodb_cmp,
i_s_innodb_cmp_reset,
i_s_innodb_cmpmem,
i_s_innodb_cmpmem_reset,
i_s_innodb_cmp_per_index,
i_s_innodb_cmp_per_index_reset,
i_s_innodb_buffer_page,
i_s_innodb_buffer_page_lru,
i_s_innodb_buffer_stats,
i_s_innodb_temp_table_info,
i_s_innodb_metrics,
i_s_innodb_ft_default_stopword,
i_s_innodb_ft_deleted,
i_s_innodb_ft_being_deleted,
i_s_innodb_ft_config,
i_s_innodb_ft_index_cache,
i_s_innodb_ft_index_table,
i_s_innodb_sys_tables,
i_s_innodb_sys_tablestats,
i_s_innodb_sys_indexes,
i_s_innodb_sys_columns,
i_s_innodb_sys_fields,
i_s_innodb_sys_foreign,
i_s_innodb_sys_foreign_cols,
i_s_innodb_sys_tablespaces,
i_s_innodb_sys_datafiles

mysql_declare_plugin_end;

/** @brief Initialize the default value of innodb_commit_concurrency.

Once InnoDB is running, the innodb_commit_concurrency must not change
from zero to nonzero. (Bug #42101)

The initial default value is 0, and without this extra initialization,
SET GLOBAL innodb_commit_concurrency=DEFAULT would set the parameter
to 0, even if it was initially set to nonzero at the command line
or configuration file. */
static
void
innobase_commit_concurrency_init_default()
/*======================================*/
{
	MYSQL_SYSVAR_NAME(commit_concurrency).def_val
		= innobase_commit_concurrency;
}

/** @brief Initialize the default and max value of innodb_undo_logs.

Once InnoDB is running, the default value and the max value of
innodb_undo_logs must be equal to the available undo logs,
given by srv_available_undo_logs. */
static
void
innobase_undo_logs_init_default_max()
/*=================================*/
{
	MYSQL_SYSVAR_NAME(undo_logs).max_val
		= MYSQL_SYSVAR_NAME(undo_logs).def_val
<<<<<<< HEAD
		= (unsigned long) srv_available_undo_logs;
=======
		= static_cast<unsigned long>(srv_available_undo_logs);
}

#ifdef UNIV_COMPILE_TEST_FUNCS

struct innobase_convert_name_test_t {
	char*		buf;
	ulint		buflen;
	const char*	id;
	ulint		idlen;
	void*		thd;
	ibool		file_id;

	const char*	expected;
};

void
test_innobase_convert_name()
{
	char	buf[1024];
	ulint	i;

	innobase_convert_name_test_t test_input[] = {
		{buf, sizeof(buf), "abcd", 4, NULL, TRUE, "\"abcd\""},
		{buf, 7, "abcd", 4, NULL, TRUE, "\"abcd\""},
		{buf, 6, "abcd", 4, NULL, TRUE, "\"abcd\""},
		{buf, 5, "abcd", 4, NULL, TRUE, "\"abc\""},
		{buf, 4, "abcd", 4, NULL, TRUE, "\"ab\""},

		{buf, sizeof(buf), "ab@0060cd", 9, NULL, TRUE, "\"ab`cd\""},
		{buf, 9, "ab@0060cd", 9, NULL, TRUE, "\"ab`cd\""},
		{buf, 8, "ab@0060cd", 9, NULL, TRUE, "\"ab`cd\""},
		{buf, 7, "ab@0060cd", 9, NULL, TRUE, "\"ab`cd\""},
		{buf, 6, "ab@0060cd", 9, NULL, TRUE, "\"ab`c\""},
		{buf, 5, "ab@0060cd", 9, NULL, TRUE, "\"ab`\""},
		{buf, 4, "ab@0060cd", 9, NULL, TRUE, "\"ab\""},

		{buf, sizeof(buf), "ab\"cd", 5, NULL, TRUE,
			"\"#mysql50#ab\"\"cd\""},
		{buf, 17, "ab\"cd", 5, NULL, TRUE,
			"\"#mysql50#ab\"\"cd\""},
		{buf, 16, "ab\"cd", 5, NULL, TRUE,
			"\"#mysql50#ab\"\"c\""},
		{buf, 15, "ab\"cd", 5, NULL, TRUE,
			"\"#mysql50#ab\"\"\""},
		{buf, 14, "ab\"cd", 5, NULL, TRUE,
			"\"#mysql50#ab\""},
		{buf, 13, "ab\"cd", 5, NULL, TRUE,
			"\"#mysql50#ab\""},
		{buf, 12, "ab\"cd", 5, NULL, TRUE,
			"\"#mysql50#a\""},
		{buf, 11, "ab\"cd", 5, NULL, TRUE,
			"\"#mysql50#\""},
		{buf, 10, "ab\"cd", 5, NULL, TRUE,
			"\"#mysql50\""},

		{buf, sizeof(buf), "ab/cd", 5, NULL, TRUE, "\"ab\".\"cd\""},
		{buf, 9, "ab/cd", 5, NULL, TRUE, "\"ab\".\"cd\""},
		{buf, 8, "ab/cd", 5, NULL, TRUE, "\"ab\".\"c\""},
		{buf, 7, "ab/cd", 5, NULL, TRUE, "\"ab\".\"\""},
		{buf, 6, "ab/cd", 5, NULL, TRUE, "\"ab\"."},
		{buf, 5, "ab/cd", 5, NULL, TRUE, "\"ab\"."},
		{buf, 4, "ab/cd", 5, NULL, TRUE, "\"ab\""},
		{buf, 3, "ab/cd", 5, NULL, TRUE, "\"a\""},
		{buf, 2, "ab/cd", 5, NULL, TRUE, "\"\""},
		/* XXX probably "" is a better result in this case
		{buf, 1, "ab/cd", 5, NULL, TRUE, "."},
		*/
		{buf, 0, "ab/cd", 5, NULL, TRUE, ""},
	};

	for (i = 0; i < sizeof(test_input) / sizeof(test_input[0]); i++) {

		char*	end;
		ibool	ok = TRUE;
		size_t	res_len;

		fprintf(stderr, "TESTING %lu, %s, %lu, %s\n",
			test_input[i].buflen,
			test_input[i].id,
			test_input[i].idlen,
			test_input[i].expected);

		end = innobase_convert_name(
			test_input[i].buf,
			test_input[i].buflen,
			test_input[i].id,
			test_input[i].idlen,
			test_input[i].thd,
			test_input[i].file_id);

		res_len = (size_t) (end - test_input[i].buf);

		if (res_len != strlen(test_input[i].expected)) {

			fprintf(stderr, "unexpected len of the result: %u, "
				"expected: %u\n", (unsigned) res_len,
				(unsigned) strlen(test_input[i].expected));
			ok = FALSE;
		}

		if (memcmp(test_input[i].buf,
			   test_input[i].expected,
			   strlen(test_input[i].expected)) != 0
		    || !ok) {

			fprintf(stderr, "unexpected result: %.*s, "
				"expected: %s\n", (int) res_len,
				test_input[i].buf,
				test_input[i].expected);
			ok = FALSE;
		}

		if (ok) {
			fprintf(stderr, "OK: res: %.*s\n\n", (int) res_len,
				buf);
		} else {
			fprintf(stderr, "FAILED\n\n");
			return;
		}
	}
>>>>>>> b7095272
}

/****************************************************************************
 * DS-MRR implementation
 ***************************************************************************/

/**
 * Multi Range Read interface, DS-MRR calls
 */

int
ha_innobase::multi_range_read_init(
	RANGE_SEQ_IF*	seq,
	void*		seq_init_param,
	uint		n_ranges,
	uint		mode,
	HANDLER_BUFFER*	buf)
{
	return(ds_mrr.dsmrr_init(this, seq, seq_init_param,
				 n_ranges, mode, buf));
}

int
ha_innobase::multi_range_read_next(
	char**		range_info)
{
	return(ds_mrr.dsmrr_next(range_info));
}

ha_rows
ha_innobase::multi_range_read_info_const(
	uint		keyno,
	RANGE_SEQ_IF*	seq,
	void*		seq_init_param,
	uint		n_ranges,
	uint*		bufsz,
	uint*		flags,
	Cost_estimate*	cost)
{
	/* See comments in ha_myisam::multi_range_read_info_const */
	ds_mrr.init(this, table);
	return(ds_mrr.dsmrr_info_const(keyno, seq, seq_init_param,
				       n_ranges, bufsz, flags, cost));
}

ha_rows
ha_innobase::multi_range_read_info(
	uint		keyno,
	uint		n_ranges,
	uint		keys,
	uint*		bufsz,
	uint*		flags,
	Cost_estimate*	cost)
{
	ds_mrr.init(this, table);
	return(ds_mrr.dsmrr_info(keyno, n_ranges, keys, bufsz, flags, cost));
}

/**
 * Index Condition Pushdown interface implementation
 */

/*************************************************************//**
InnoDB index push-down condition check
@return ICP_NO_MATCH, ICP_MATCH, or ICP_OUT_OF_RANGE */

ICP_RESULT
innobase_index_cond(
/*================*/
	void*	file)	/*!< in/out: pointer to ha_innobase */
{
	DBUG_ENTER("innobase_index_cond");

	ha_innobase*	h = reinterpret_cast<class ha_innobase*>(file);

	DBUG_ASSERT(h->pushed_idx_cond);
	DBUG_ASSERT(h->pushed_idx_cond_keyno != MAX_KEY);

	if (h->end_range && h->compare_key_icp(h->end_range) > 0) {

		/* caller should return HA_ERR_END_OF_FILE already */
		DBUG_RETURN(ICP_OUT_OF_RANGE);
	}

	DBUG_RETURN(h->pushed_idx_cond->val_int() ? ICP_MATCH : ICP_NO_MATCH);
}

/** Attempt to push down an index condition.
@param[in] keyno MySQL key number
@param[in] idx_cond Index condition to be checked
@return Part of idx_cond which the handler will not evaluate */

class Item*
ha_innobase::idx_cond_push(
	uint		keyno,
	class Item*	idx_cond)
{
	DBUG_ENTER("ha_innobase::idx_cond_push");
	DBUG_ASSERT(keyno != MAX_KEY);
	DBUG_ASSERT(idx_cond != NULL);

	pushed_idx_cond = idx_cond;
	pushed_idx_cond_keyno = keyno;
	in_range_check_pushed_down = TRUE;
	/* We will evaluate the condition entirely */
	DBUG_RETURN(NULL);
}

/******************************************************************//**
Use this when the args are passed to the format string from
errmsg-utf8.txt directly as is.

Push a warning message to the client, it is a wrapper around:

void push_warning_printf(
	THD *thd, Sql_condition::enum_condition_level level,
	uint code, const char *format, ...);
*/

void
ib_senderrf(
/*========*/
	THD*		thd,		/*!< in/out: session */
	ib_log_level_t	level,		/*!< in: warning level */
	ib_uint32_t	code,		/*!< MySQL error code */
	...)				/*!< Args */
{
	char*		str = NULL;
	va_list		args;
	const char*	format = innobase_get_err_msg(code);

	/* If the caller wants to push a message to the client then
	the caller must pass a valid session handle. */

	ut_a(thd != 0);

	/* The error code must exist in the errmsg-utf8.txt file. */
	ut_a(format != 0);

	va_start(args, code);

#ifdef _WIN32
	int		size = _vscprintf(format, args) + 1;
	if (size > 0) {
		str = static_cast<char*>(malloc(size));
	}
	if (str == NULL) {
		return;	/* Watch for Out-Of-Memory */
	}
	str[size - 1] = 0x0;
	vsnprintf(str, size, format, args);
#elif HAVE_VASPRINTF
	int	ret;
	ret = vasprintf(&str, format, args);
	if (ret < 0) {
		return;	/* Watch for Out-Of-Memory */
	}
#else
	/* Use a fixed length string. */
	str = static_cast<char*>(malloc(BUFSIZ));
	if (str == NULL) {
		return;	/* Watch for Out-Of-Memory */
	}
	my_vsnprintf(str, BUFSIZ, format, args);
#endif /* _WIN32 */

	Sql_condition::enum_severity_level	l;

	l = Sql_condition::SL_NOTE;

	switch (level) {
	case IB_LOG_LEVEL_INFO:
		break;
	case IB_LOG_LEVEL_WARN:
		l = Sql_condition::SL_WARNING;
		break;
	case IB_LOG_LEVEL_ERROR:
		/* We can't use push_warning_printf(), it is a hard error. */
		my_printf_error(code, "%s", MYF(0), str);
		break;
	case IB_LOG_LEVEL_FATAL:
		l = Sql_condition::SEVERITY_END;
		break;
	}

	if (level != IB_LOG_LEVEL_ERROR) {
		push_warning_printf(thd, l, code, "InnoDB: %s", str);
	}

	va_end(args);
	free(str);

	if (level == IB_LOG_LEVEL_FATAL) {
		ut_error;
	}
}

/******************************************************************//**
Use this when the args are first converted to a formatted string and then
passed to the format string from errmsg-utf8.txt. The error message format
must be: "Some string ... %s".

Push a warning message to the client, it is a wrapper around:

void push_warning_printf(
	THD *thd, Sql_condition::enum_condition_level level,
	uint code, const char *format, ...);
*/

void
ib_errf(
/*====*/
	THD*		thd,		/*!< in/out: session */
	ib_log_level_t	level,		/*!< in: warning level */
	ib_uint32_t	code,		/*!< MySQL error code */
	const char*	format,		/*!< printf format */
	...)				/*!< Args */
{
	char*		str = NULL;
	va_list         args;

	/* If the caller wants to push a message to the client then
	the caller must pass a valid session handle. */

	ut_a(thd != 0);
	ut_a(format != 0);

	va_start(args, format);

#ifdef _WIN32
	int		size = _vscprintf(format, args) + 1;
	if (size > 0) {
		str = static_cast<char*>(malloc(size));
	}
	if (str == NULL) {
		return;	/* Watch for Out-Of-Memory */
	}
	str[size - 1] = 0x0;
	vsnprintf(str, size, format, args);
#elif HAVE_VASPRINTF
	int	ret;
	ret = vasprintf(&str, format, args);
	if (ret < 0) {
		return;	/* Watch for Out-Of-Memory */
	}
#else
	/* Use a fixed length string. */
	str = static_cast<char*>(malloc(BUFSIZ));
	if (str == NULL) {
		return;	/* Watch for Out-Of-Memory */
	}
	my_vsnprintf(str, BUFSIZ, format, args);
#endif /* _WIN32 */

	ib_senderrf(thd, level, code, str);

	va_end(args);
	free(str);
}

const char*	TROUBLESHOOTING_MSG =
	"Please refer to " REFMAN "innodb-troubleshooting.html"
	" for how to resolve the issue.";

const char*	TROUBLESHOOT_DATADICT_MSG =
	"Please refer to " REFMAN "innodb-troubleshooting-datadict.html"
	" for how to resolve the issue.";

const char*	BUG_REPORT_MSG =
	"Submit a detailed bug report to http://bugs.mysql.com";

const char*	FORCE_RECOVERY_MSG =
	"Please refer to " REFMAN "forcing-innodb-recovery.html"
	" for information about forcing recovery.";

const char*	ERROR_CREATING_MSG =
	"Please refer to " REFMAN "error-creating-innodb.html";

const char*	OPERATING_SYSTEM_ERROR_MSG =
	"Some operating system error numbers are described at"
	" " REFMAN "operating-system-error-codes.html";

const char*	FOREIGN_KEY_CONSTRAINTS_MSG =
	"Please refer to " REFMAN "innodb-foreign-key-constraints.html"
	" for correct foreign key definition.";

const char*	SET_TRANSACTION_MSG =
	"Please refer to " REFMAN "set-transaction.html";

const char*	INNODB_PARAMETERS_MSG =
	"Please refer to " REFMAN "innodb-parameters.html";

/******************************************************************//**
Write a message to the MySQL log, prefixed with "InnoDB: " */

void
ib_logf(
/*====*/
	ib_log_level_t	level,		/*!< in: warning level */
	const char*	format,		/*!< printf format */
	...)				/*!< Args */
{
	char*		str = NULL;
	va_list		args;

	va_start(args, format);

#ifdef _WIN32
	int		size = _vscprintf(format, args) + 1;
	if (size > 0) {
		str = static_cast<char*>(malloc(size));
	}
	if (str == NULL) {
		return;	/* Watch for Out-Of-Memory */
	}
	str[size - 1] = 0x0;
	vsnprintf(str, size, format, args);
#elif HAVE_VASPRINTF
	int	ret;
	ret = vasprintf(&str, format, args);
	if (ret < 0) {
		return;	/* Watch for Out-Of-Memory */
	}
#else
	/* Use a fixed length string. */
	str = static_cast<char*>(malloc(BUFSIZ));
	if (str == NULL) {
		return;	/* Watch for Out-Of-Memory */
	}
	my_vsnprintf(str, BUFSIZ, format, args);
#endif /* _WIN32 */

	switch (level) {
	case IB_LOG_LEVEL_INFO:
		sql_print_information("InnoDB: %s", str);
		break;
	case IB_LOG_LEVEL_WARN:
		sql_print_warning("InnoDB: %s", str);
		break;
	case IB_LOG_LEVEL_ERROR:
		sql_print_error("InnoDB: %s", str);
		break;
	case IB_LOG_LEVEL_FATAL:
		sql_print_error("[FATAL] InnoDB: %s", str);
		break;
	}

	va_end(args);
	free(str);

	if (level == IB_LOG_LEVEL_FATAL) {
		ut_error;
	}
}

/**********************************************************************
Converts an identifier from my_charset_filename to UTF-8 charset.
@return result string length, as returned by strconvert() */
uint
innobase_convert_to_filename_charset(
/*=================================*/
	char*		to,	/* out: converted identifier */
	const char*	from,	/* in: identifier to convert */
	ulint		len)	/* in: length of 'to', in bytes */
{
	uint		errors;
	CHARSET_INFO*	cs_to = &my_charset_filename;
	CHARSET_INFO*	cs_from = system_charset_info;

<<<<<<< HEAD
	return(strconvert(cs_from, from, cs_to, to, (uint) len, &errors));
=======
	return(strconvert(
		cs_from, from, cs_to, to, static_cast<uint>(len), &errors));
>>>>>>> b7095272
}

/**********************************************************************
Converts an identifier from my_charset_filename to UTF-8 charset.
@return result string length, as returned by strconvert() */
uint
innobase_convert_to_system_charset(
/*===============================*/
	char*		to,	/* out: converted identifier */
	const char*	from,	/* in: identifier to convert */
	ulint		len,	/* in: length of 'to', in bytes */
	uint*		errors)	/* out: error return */
{
	CHARSET_INFO*	cs1 = &my_charset_filename;
	CHARSET_INFO*	cs2 = system_charset_info;

<<<<<<< HEAD
	return(strconvert(cs1, from, cs2, to, (uint) len, errors));
=======
	return(strconvert(
		cs1, from, cs2, to, static_cast<uint>(len), errors));
>>>>>>> b7095272
}<|MERGE_RESOLUTION|>--- conflicted
+++ resolved
@@ -1614,15 +1614,9 @@
 	CHARSET_INFO	*cs = system_charset_info;
 	DBUG_ENTER("innobase_check_identifier_length");
 
-<<<<<<< HEAD
-	size_t len = cs->cset->well_formed_len(cs, id, id + strlen(id),
-					       NAME_CHAR_LEN,
-					       &well_formed_error);
-=======
 	size_t len = cs->cset->well_formed_len(
 		cs, id, id + strlen(id),
 		NAME_CHAR_LEN, &well_formed_error);
->>>>>>> b7095272
 
 	if (well_formed_error || len == NAME_CHAR_LEN) {
 		my_error(ER_TOO_LONG_IDENT, MYF(0), id);
@@ -3058,13 +3052,8 @@
 		} else {
 			/* The user has not set the value. We should
 			set it based on innodb_io_capacity. */
-<<<<<<< HEAD
 			srv_max_io_capacity =
 				(ulong) ut_max(2 * srv_io_capacity, 2000);
-=======
-			srv_max_io_capacity = static_cast<ulong>(
-				ut_max(2 * srv_io_capacity, 2000));
->>>>>>> b7095272
 		}
 
 	} else if (srv_max_io_capacity < srv_io_capacity) {
@@ -5127,14 +5116,9 @@
 	const fts_string_t*	s1 = (const fts_string_t*) p1;
 	const fts_string_t*	s2 = (const fts_string_t*) p2;
 
-<<<<<<< HEAD
-	return(ha_compare_text(charset, s1->f_str, (uint) s1->f_len,
-			       s2->f_str, (uint) s2->f_len, 0, 0));
-=======
 	return(ha_compare_text(
 		charset, s1->f_str, static_cast<uint>(s1->f_len),
 		s2->f_str, static_cast<uint>(s2->f_len), 0, 0));
->>>>>>> b7095272
 }
 /******************************************************************//**
 compare two character string case insensitively according to their charset. */
@@ -5155,14 +5139,9 @@
 
 	newlen = strlen((const char*) s2->f_str);
 
-<<<<<<< HEAD
-	return(ha_compare_text(charset, s1->f_str, (uint) s1->f_len,
-			       s2->f_str, (uint) newlen, 0, 0));
-=======
 	return(ha_compare_text(
 		charset, s1->f_str, static_cast<uint>(s1->f_len),
 		s2->f_str, static_cast<uint>(newlen), 0, 0));
->>>>>>> b7095272
 }
 /******************************************************************//**
 Get the first character's code position for FTS index partition. */
@@ -5208,14 +5187,9 @@
 	const fts_string_t*	s2 = (const fts_string_t*) p2;
 	int			result;
 
-<<<<<<< HEAD
-	result = ha_compare_text(charset, s2->f_str, (uint) s2->f_len,
-				 s1->f_str, (uint) s1->f_len, 1, 0);
-=======
 	result = ha_compare_text(
 		charset, s2->f_str, static_cast<uint>(s2->f_len),
 		s1->f_str, static_cast<uint>(s1->f_len), 1, 0);
->>>>>>> b7095272
 
 	/* We switched s1, s2 position in ha_compare_text. So we need
 	to negate the result */
@@ -5790,13 +5764,8 @@
 		return(field);
 	}
 
-<<<<<<< HEAD
-	if (bitmap_is_set(table->read_set, (uint) i)
-	    || bitmap_is_set(table->write_set, (uint) i)) {
-=======
 	if (bitmap_is_set(table->read_set, static_cast<uint>(i))
 	    || bitmap_is_set(table->write_set, static_cast<uint>(i))) {
->>>>>>> b7095272
 		/* This field is needed in the query */
 
 		return(field);
@@ -8427,12 +8396,6 @@
 			}
 		}
 
-<<<<<<< HEAD
-=======
-		/* we assume in dtype_form_prtype() that this fits in
-		two bytes */
-		ut_a(static_cast<uint>(field->type()) <= MAX_CHAR_COLL_NUM);
->>>>>>> b7095272
 		col_len = field->pack_length();
 
 		/* The MySQL pack length contains 1 or 2 bytes length field
@@ -11636,21 +11599,13 @@
 
 	len = filename_to_tablename(tmp_buff, name_buff, sizeof(name_buff));
 	f_key_info.referenced_db = thd_make_lex_string(
-<<<<<<< HEAD
-		thd, 0, name_buff, (unsigned int) len, 1);
-=======
 		thd, 0, name_buff, static_cast<unsigned int>(len), 1);
->>>>>>> b7095272
 
 	/* Referenced (parent) table name */
 	ptr = dict_remove_db_name(foreign->referenced_table_name);
 	len = filename_to_tablename(ptr, name_buff, sizeof(name_buff));
 	f_key_info.referenced_table = thd_make_lex_string(
-<<<<<<< HEAD
-		thd, 0, name_buff, (unsigned int) len, 1);
-=======
 		thd, 0, name_buff, static_cast<unsigned int>(len), 1);
->>>>>>> b7095272
 
 	/* Dependent (child) database name */
 	len = dict_get_db_name_len(foreign->foreign_table_name);
@@ -11660,21 +11615,13 @@
 
 	len = filename_to_tablename(tmp_buff, name_buff, sizeof(name_buff));
 	f_key_info.foreign_db = thd_make_lex_string(
-<<<<<<< HEAD
-		thd, 0, name_buff, (unsigned int) len, 1);
-=======
 		thd, 0, name_buff, static_cast<unsigned int>(len), 1);
->>>>>>> b7095272
 
 	/* Dependent (child) table name */
 	ptr = dict_remove_db_name(foreign->foreign_table_name);
 	len = filename_to_tablename(ptr, name_buff, sizeof(name_buff));
 	f_key_info.foreign_table = thd_make_lex_string(
-<<<<<<< HEAD
-		thd, 0, name_buff, (unsigned int) len, 1);
-=======
 		thd, 0, name_buff, static_cast<unsigned int>(len), 1);
->>>>>>> b7095272
 
 	do {
 		ptr = foreign->foreign_col_names[i];
@@ -11702,12 +11649,8 @@
 	}
 
 	f_key_info.delete_method = thd_make_lex_string(
-<<<<<<< HEAD
-		thd, f_key_info.delete_method, ptr, (unsigned int) len, 1);
-=======
 		thd, f_key_info.delete_method, ptr,
 		static_cast<unsigned int>(len), 1);
->>>>>>> b7095272
 
 	if (foreign->type & DICT_FOREIGN_ON_UPDATE_CASCADE) {
 		len = 7;
@@ -11724,12 +11667,8 @@
 	}
 
 	f_key_info.update_method = thd_make_lex_string(
-<<<<<<< HEAD
-		thd, f_key_info.update_method, ptr, (unsigned int) len, 1);
-=======
 		thd, f_key_info.update_method, ptr,
 		static_cast<unsigned int>(len), 1);
->>>>>>> b7095272
 
 	if (foreign->referenced_index && foreign->referenced_index->name) {
 		referenced_key_name = thd_make_lex_string(thd,
@@ -12504,12 +12443,8 @@
 		memcpy(str + len, truncated_msg, sizeof truncated_msg - 1);
 		len += sizeof truncated_msg - 1;
 		usable_len = (MAX_STATUS_SIZE - 1) - len;
-<<<<<<< HEAD
-		fseek(srv_monitor_file, (long) (flen - usable_len), SEEK_SET);
-=======
 		fseek(srv_monitor_file,
 		      static_cast<long>(flen - usable_len), SEEK_SET);
->>>>>>> b7095272
 		len += fread(str + len, 1, usable_len, srv_monitor_file);
 		flen = len;
 	} else {
@@ -12519,16 +12454,10 @@
 
 	mutex_exit(&srv_monitor_file_mutex);
 
-<<<<<<< HEAD
-	ret_val= stat_print(thd, innobase_hton_name,
-				(uint) strlen(innobase_hton_name),
-				STRING_WITH_LEN(""), str, uint(flen));
-=======
 	ret_val= stat_print(
 		thd, innobase_hton_name,
 		static_cast<uint>(strlen(innobase_hton_name)),
 		STRING_WITH_LEN(""), str, static_cast<uint>(flen));
->>>>>>> b7095272
 
 	my_free(str);
 
@@ -12536,166 +12465,6 @@
 }
 
 /************************************************************************//**
-<<<<<<< HEAD
-=======
-Implements the SHOW MUTEX STATUS command.
-@return 0 on success. */
-static
-int
-innodb_mutex_show_status(
-/*=====================*/
-	handlerton*	hton,		/*!< in: the innodb handlerton */
-	THD*		thd,		/*!< in: the MySQL query thread of the
-					caller */
-	stat_print_fn*	stat_print)	/*!< in: function for printing
-					statistics */
-{
-	char		buf1[IO_SIZE];
-	char		buf2[IO_SIZE];
-	ib_mutex_t*	mutex;
-	rw_lock_t*	lock;
-	ulint		block_mutex_oswait_count = 0;
-	ulint		block_lock_oswait_count = 0;
-	ib_mutex_t*	block_mutex = NULL;
-	rw_lock_t*	block_lock = NULL;
-#ifdef UNIV_DEBUG
-	ulint		rw_lock_count= 0;
-	ulint		rw_lock_count_spin_loop= 0;
-	ulint		rw_lock_count_spin_rounds= 0;
-	ulint		rw_lock_count_os_wait= 0;
-	ulint		rw_lock_count_os_yield= 0;
-	ulonglong	rw_lock_wait_time= 0;
-#endif /* UNIV_DEBUG */
-	uint		buf1len;
-	uint		buf2len;
-	uint		hton_name_len;
-
-	hton_name_len = (uint) strlen(innobase_hton_name);
-
-	DBUG_ENTER("innodb_mutex_show_status");
-	DBUG_ASSERT(hton == innodb_hton_ptr);
-
-	mutex_enter(&mutex_list_mutex);
-
-	for (mutex = UT_LIST_GET_FIRST(mutex_list); mutex != NULL;
-	     mutex = UT_LIST_GET_NEXT(list, mutex)) {
-		if (mutex->count_os_wait == 0) {
-			continue;
-		}
-
-		if (buf_pool_is_block_mutex(mutex)) {
-			block_mutex = mutex;
-			block_mutex_oswait_count += mutex->count_os_wait;
-			continue;
-		}
-
-		buf1len= (uint) my_snprintf(buf1, sizeof(buf1), "%s:%lu",
-				     innobase_basename(mutex->cfile_name),
-				     (ulong) mutex->cline);
-		buf2len= (uint) my_snprintf(buf2, sizeof(buf2), "os_waits=%lu",
-				     (ulong) mutex->count_os_wait);
-
-		if (stat_print(thd, innobase_hton_name,
-			       hton_name_len, buf1, buf1len,
-			       buf2, buf2len)) {
-			mutex_exit(&mutex_list_mutex);
-			DBUG_RETURN(1);
-		}
-	}
-
-	if (block_mutex) {
-		buf1len = (uint) my_snprintf(buf1, sizeof buf1,
-					     "combined %s:%lu",
-					     innobase_basename(
-						block_mutex->cfile_name),
-					     (ulong) block_mutex->cline);
-		buf2len = (uint) my_snprintf(buf2, sizeof buf2,
-					     "os_waits=%lu",
-					     (ulong) block_mutex_oswait_count);
-
-		if (stat_print(thd, innobase_hton_name,
-			       hton_name_len, buf1, buf1len,
-			       buf2, buf2len)) {
-			mutex_exit(&mutex_list_mutex);
-			DBUG_RETURN(1);
-		}
-	}
-
-	mutex_exit(&mutex_list_mutex);
-
-	mutex_enter(&rw_lock_list_mutex);
-
-	for (lock = UT_LIST_GET_FIRST(rw_lock_list); lock != NULL;
-	     lock = UT_LIST_GET_NEXT(list, lock)) {
-		if (lock->count_os_wait == 0) {
-			continue;
-		}
-
-		if (buf_pool_is_block_lock(lock)) {
-			block_lock = lock;
-			block_lock_oswait_count += lock->count_os_wait;
-			continue;
-		}
-
-		buf1len = (uint) my_snprintf(
-			buf1, sizeof buf1, "%s:%lu",
-			innobase_basename(lock->cfile_name),
-			static_cast<ulong>(lock->cline));
-		buf2len = (uint) my_snprintf(
-			buf2, sizeof buf2, "os_waits=%lu",
-			static_cast<ulong>(lock->count_os_wait));
-
-		if (stat_print(thd, innobase_hton_name,
-			       hton_name_len, buf1, buf1len,
-			       buf2, buf2len)) {
-			mutex_exit(&rw_lock_list_mutex);
-			DBUG_RETURN(1);
-		}
-	}
-
-	if (block_lock) {
-		buf1len = (uint) my_snprintf(buf1, sizeof buf1,
-					     "combined %s:%lu",
-					     innobase_basename(
-						block_lock->cfile_name),
-					     (ulong) block_lock->cline);
-		buf2len = (uint) my_snprintf(buf2, sizeof buf2,
-					     "os_waits=%lu",
-					     (ulong) block_lock_oswait_count);
-
-		if (stat_print(thd, innobase_hton_name,
-			       hton_name_len, buf1, buf1len,
-			       buf2, buf2len)) {
-			mutex_exit(&rw_lock_list_mutex);
-			DBUG_RETURN(1);
-		}
-	}
-
-	mutex_exit(&rw_lock_list_mutex);
-
-#ifdef UNIV_DEBUG
-	buf2len = static_cast<uint>(my_snprintf(buf2, sizeof buf2,
-			     "count=%lu, spin_waits=%lu, spin_rounds=%lu, "
-			     "os_waits=%lu, os_yields=%lu, os_wait_times=%lu",
-			      (ulong) rw_lock_count,
-			      (ulong) rw_lock_count_spin_loop,
-			      (ulong) rw_lock_count_spin_rounds,
-			      (ulong) rw_lock_count_os_wait,
-			      (ulong) rw_lock_count_os_yield,
-			      (ulong) (rw_lock_wait_time / 1000)));
-
-	if (stat_print(thd, innobase_hton_name, hton_name_len,
-			STRING_WITH_LEN("rw_lock_mutexes"), buf2, buf2len)) {
-		DBUG_RETURN(1);
-	}
-#endif /* UNIV_DEBUG */
-
-	/* Success */
-	DBUG_RETURN(0);
-}
-
-/************************************************************************//**
->>>>>>> b7095272
 Return 0 on success and non-zero on failure. Note: the bool return type
 seems to be abused here, should be an int. */
 static
@@ -16585,131 +16354,7 @@
 {
 	MYSQL_SYSVAR_NAME(undo_logs).max_val
 		= MYSQL_SYSVAR_NAME(undo_logs).def_val
-<<<<<<< HEAD
-		= (unsigned long) srv_available_undo_logs;
-=======
 		= static_cast<unsigned long>(srv_available_undo_logs);
-}
-
-#ifdef UNIV_COMPILE_TEST_FUNCS
-
-struct innobase_convert_name_test_t {
-	char*		buf;
-	ulint		buflen;
-	const char*	id;
-	ulint		idlen;
-	void*		thd;
-	ibool		file_id;
-
-	const char*	expected;
-};
-
-void
-test_innobase_convert_name()
-{
-	char	buf[1024];
-	ulint	i;
-
-	innobase_convert_name_test_t test_input[] = {
-		{buf, sizeof(buf), "abcd", 4, NULL, TRUE, "\"abcd\""},
-		{buf, 7, "abcd", 4, NULL, TRUE, "\"abcd\""},
-		{buf, 6, "abcd", 4, NULL, TRUE, "\"abcd\""},
-		{buf, 5, "abcd", 4, NULL, TRUE, "\"abc\""},
-		{buf, 4, "abcd", 4, NULL, TRUE, "\"ab\""},
-
-		{buf, sizeof(buf), "ab@0060cd", 9, NULL, TRUE, "\"ab`cd\""},
-		{buf, 9, "ab@0060cd", 9, NULL, TRUE, "\"ab`cd\""},
-		{buf, 8, "ab@0060cd", 9, NULL, TRUE, "\"ab`cd\""},
-		{buf, 7, "ab@0060cd", 9, NULL, TRUE, "\"ab`cd\""},
-		{buf, 6, "ab@0060cd", 9, NULL, TRUE, "\"ab`c\""},
-		{buf, 5, "ab@0060cd", 9, NULL, TRUE, "\"ab`\""},
-		{buf, 4, "ab@0060cd", 9, NULL, TRUE, "\"ab\""},
-
-		{buf, sizeof(buf), "ab\"cd", 5, NULL, TRUE,
-			"\"#mysql50#ab\"\"cd\""},
-		{buf, 17, "ab\"cd", 5, NULL, TRUE,
-			"\"#mysql50#ab\"\"cd\""},
-		{buf, 16, "ab\"cd", 5, NULL, TRUE,
-			"\"#mysql50#ab\"\"c\""},
-		{buf, 15, "ab\"cd", 5, NULL, TRUE,
-			"\"#mysql50#ab\"\"\""},
-		{buf, 14, "ab\"cd", 5, NULL, TRUE,
-			"\"#mysql50#ab\""},
-		{buf, 13, "ab\"cd", 5, NULL, TRUE,
-			"\"#mysql50#ab\""},
-		{buf, 12, "ab\"cd", 5, NULL, TRUE,
-			"\"#mysql50#a\""},
-		{buf, 11, "ab\"cd", 5, NULL, TRUE,
-			"\"#mysql50#\""},
-		{buf, 10, "ab\"cd", 5, NULL, TRUE,
-			"\"#mysql50\""},
-
-		{buf, sizeof(buf), "ab/cd", 5, NULL, TRUE, "\"ab\".\"cd\""},
-		{buf, 9, "ab/cd", 5, NULL, TRUE, "\"ab\".\"cd\""},
-		{buf, 8, "ab/cd", 5, NULL, TRUE, "\"ab\".\"c\""},
-		{buf, 7, "ab/cd", 5, NULL, TRUE, "\"ab\".\"\""},
-		{buf, 6, "ab/cd", 5, NULL, TRUE, "\"ab\"."},
-		{buf, 5, "ab/cd", 5, NULL, TRUE, "\"ab\"."},
-		{buf, 4, "ab/cd", 5, NULL, TRUE, "\"ab\""},
-		{buf, 3, "ab/cd", 5, NULL, TRUE, "\"a\""},
-		{buf, 2, "ab/cd", 5, NULL, TRUE, "\"\""},
-		/* XXX probably "" is a better result in this case
-		{buf, 1, "ab/cd", 5, NULL, TRUE, "."},
-		*/
-		{buf, 0, "ab/cd", 5, NULL, TRUE, ""},
-	};
-
-	for (i = 0; i < sizeof(test_input) / sizeof(test_input[0]); i++) {
-
-		char*	end;
-		ibool	ok = TRUE;
-		size_t	res_len;
-
-		fprintf(stderr, "TESTING %lu, %s, %lu, %s\n",
-			test_input[i].buflen,
-			test_input[i].id,
-			test_input[i].idlen,
-			test_input[i].expected);
-
-		end = innobase_convert_name(
-			test_input[i].buf,
-			test_input[i].buflen,
-			test_input[i].id,
-			test_input[i].idlen,
-			test_input[i].thd,
-			test_input[i].file_id);
-
-		res_len = (size_t) (end - test_input[i].buf);
-
-		if (res_len != strlen(test_input[i].expected)) {
-
-			fprintf(stderr, "unexpected len of the result: %u, "
-				"expected: %u\n", (unsigned) res_len,
-				(unsigned) strlen(test_input[i].expected));
-			ok = FALSE;
-		}
-
-		if (memcmp(test_input[i].buf,
-			   test_input[i].expected,
-			   strlen(test_input[i].expected)) != 0
-		    || !ok) {
-
-			fprintf(stderr, "unexpected result: %.*s, "
-				"expected: %s\n", (int) res_len,
-				test_input[i].buf,
-				test_input[i].expected);
-			ok = FALSE;
-		}
-
-		if (ok) {
-			fprintf(stderr, "OK: res: %.*s\n\n", (int) res_len,
-				buf);
-		} else {
-			fprintf(stderr, "FAILED\n\n");
-			return;
-		}
-	}
->>>>>>> b7095272
 }
 
 /****************************************************************************
@@ -17079,12 +16724,8 @@
 	CHARSET_INFO*	cs_to = &my_charset_filename;
 	CHARSET_INFO*	cs_from = system_charset_info;
 
-<<<<<<< HEAD
-	return(strconvert(cs_from, from, cs_to, to, (uint) len, &errors));
-=======
 	return(strconvert(
 		cs_from, from, cs_to, to, static_cast<uint>(len), &errors));
->>>>>>> b7095272
 }
 
 /**********************************************************************
@@ -17101,10 +16742,6 @@
 	CHARSET_INFO*	cs1 = &my_charset_filename;
 	CHARSET_INFO*	cs2 = system_charset_info;
 
-<<<<<<< HEAD
-	return(strconvert(cs1, from, cs2, to, (uint) len, errors));
-=======
 	return(strconvert(
 		cs1, from, cs2, to, static_cast<uint>(len), errors));
->>>>>>> b7095272
 }