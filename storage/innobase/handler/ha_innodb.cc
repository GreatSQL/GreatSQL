/*****************************************************************************

Copyright (c) 2000, 2011, Oracle and/or its affiliates. All Rights Reserved.
Copyright (c) 2008, 2009 Google Inc.
Copyright (c) 2009, Percona Inc.

Portions of this file contain modifications contributed and copyrighted by
Google, Inc. Those modifications are gratefully acknowledged and are described
briefly in the InnoDB documentation. The contributions by Google are
incorporated with their permission, and subject to the conditions contained in
the file COPYING.Google.

Portions of this file contain modifications contributed and copyrighted
by Percona Inc.. Those modifications are
gratefully acknowledged and are described briefly in the InnoDB
documentation. The contributions by Percona Inc. are incorporated with
their permission, and subject to the conditions contained in the file
COPYING.Percona.

This program is free software; you can redistribute it and/or modify it under
the terms of the GNU General Public License as published by the Free Software
Foundation; version 2 of the License.

This program is distributed in the hope that it will be useful, but WITHOUT
ANY WARRANTY; without even the implied warranty of MERCHANTABILITY or FITNESS
FOR A PARTICULAR PURPOSE. See the GNU General Public License for more details.

You should have received a copy of the GNU General Public License along with
this program; if not, write to the Free Software Foundation, Inc.,
51 Franklin Street, Suite 500, Boston, MA 02110-1335 USA

*****************************************************************************/

#include <sql_table.h>	// explain_filename, nz2, EXPLAIN_PARTITIONS_AS_COMMENT,
			// EXPLAIN_FILENAME_MAX_EXTRA_LENGTH

#include <sql_acl.h>	// PROCESS_ACL
#include <m_ctype.h>
#include <mysys_err.h>
#include <mysql/plugin.h>
#include <mysql/innodb_priv.h>
#include <mysql/psi/psi.h>
#include <my_sys.h>

/** @file ha_innodb.cc */

/* Include necessary InnoDB headers */
extern "C" {
#include "univ.i"
#include "buf0dump.h"
#include "buf0lru.h"
#include "buf0flu.h"
#include "btr0sea.h"
#include "os0file.h"
#include "os0thread.h"
#include "srv0start.h"
#include "srv0srv.h"
#include "trx0roll.h"
#include "trx0trx.h"
#include "trx0sys.h"
#include "mtr0mtr.h"
#include "row0ins.h"
#include "row0mysql.h"
#include "row0sel.h"
#include "row0upd.h"
#include "log0log.h"
#include "lock0lock.h"
#include "dict0crea.h"
#include "btr0cur.h"
#include "btr0btr.h"
#include "fsp0fsp.h"
#include "sync0sync.h"
#include "fil0fil.h"
#include "trx0xa.h"
#include "row0merge.h"
#include "dict0boot.h"
#include "dict0stats.h"
#include "ha_prototypes.h"
#include "ut0mem.h"
#include "ibuf0ibuf.h"
#include "dict0dict.h"
#include "srv0mon.h"
}

#include "ha_innodb.h"
#include "i_s.h"

# ifndef MYSQL_PLUGIN_IMPORT
#  define MYSQL_PLUGIN_IMPORT /* nothing */
# endif /* MYSQL_PLUGIN_IMPORT */

/** to protect innobase_open_files */
static mysql_mutex_t innobase_share_mutex;
/** to force correct commit order in binlog */
static mysql_mutex_t prepare_commit_mutex;
static ulong commit_threads = 0;
static mysql_mutex_t commit_threads_m;
static mysql_cond_t commit_cond;
static mysql_mutex_t commit_cond_m;
static bool innodb_inited = 0;

#define INSIDE_HA_INNOBASE_CC

/* In the Windows plugin, the return value of current_thd is
undefined.  Map it to NULL. */

#define EQ_CURRENT_THD(thd) ((thd) == current_thd)


static struct handlerton* innodb_hton_ptr;

static const long AUTOINC_OLD_STYLE_LOCKING = 0;
static const long AUTOINC_NEW_STYLE_LOCKING = 1;
static const long AUTOINC_NO_LOCKING = 2;

static long innobase_mirrored_log_groups;
static long innobase_log_files_in_group;
static long innobase_log_buffer_size;
static long innobase_additional_mem_pool_size;
static long innobase_file_io_threads;
static long innobase_force_recovery;
static long innobase_open_files;
static long innobase_autoinc_lock_mode;
static ulong innobase_commit_concurrency = 0;
static ulong innobase_read_io_threads;
static ulong innobase_write_io_threads;
static long innobase_buffer_pool_instances = 1;

static long long innobase_buffer_pool_size, innobase_log_file_size;

/** Percentage of the buffer pool to reserve for 'old' blocks.
Connected to buf_LRU_old_ratio. */
static uint innobase_old_blocks_pct;

/** Maximum on-disk size of change buffer in terms of percentage
of the buffer pool. */
static uint innobase_change_buffer_max_size = CHANGE_BUFFER_DEFAULT_SIZE;

/* The default values for the following char* start-up parameters
are determined in innobase_init below: */

static char*	innobase_data_home_dir			= NULL;
static char*	innobase_data_file_path			= NULL;
static char*	innobase_log_group_home_dir		= NULL;
static char*	innobase_file_format_name		= NULL;
static char*	innobase_change_buffering		= NULL;
static char*	innobase_enable_monitor_counter		= NULL;
static char*	innobase_disable_monitor_counter	= NULL;
static char*	innobase_reset_monitor_counter		= NULL;
static char*	innobase_reset_all_monitor_counter	= NULL;

/* The highest file format being used in the database. The value can be
set by user, however, it will be adjusted to the newer file format if
a table of such format is created/opened. */
static char*	innobase_file_format_max		= NULL;

static char*	innobase_file_flush_method		= NULL;

/* Below we have boolean-valued start-up parameters, and their default
values */

static ulong	innobase_fast_shutdown			= 1;
static my_bool	innobase_file_format_check		= TRUE;
#ifdef UNIV_LOG_ARCHIVE
static my_bool	innobase_log_archive			= FALSE;
static char*	innobase_log_arch_dir			= NULL;
#endif /* UNIV_LOG_ARCHIVE */
static my_bool	innobase_use_doublewrite		= TRUE;
static my_bool	innobase_use_checksums			= TRUE;
static my_bool	innobase_locks_unsafe_for_binlog	= FALSE;
static my_bool	innobase_rollback_on_timeout		= FALSE;
static my_bool	innobase_create_status_file		= FALSE;
static my_bool	innobase_stats_on_metadata		= TRUE;
static my_bool	innobase_large_prefix			= FALSE;


static char*	internal_innobase_data_file_path	= NULL;

static char*	innodb_version_str = (char*) INNODB_VERSION_STR;

/** Possible values for system variable "innodb_stats_method". The values
are defined the same as its corresponding MyISAM system variable
"myisam_stats_method"(see "myisam_stats_method_names"), for better usability */
static const char* innodb_stats_method_names[] = {
	"nulls_equal",
	"nulls_unequal",
	"nulls_ignored",
	NullS
};

/** Used to define an enumerate type of the system variable innodb_stats_method.
This is the same as "myisam_stats_method_typelib" */
static TYPELIB innodb_stats_method_typelib = {
	array_elements(innodb_stats_method_names) - 1,
	"innodb_stats_method_typelib",
	innodb_stats_method_names,
	NULL
};

/** Possible values for system variable "innodb_checksum_algorithm". */
static const char* innodb_checksum_algorithm_names[] = {
	"crc32",
	"strict_crc32",
	"innodb",
	"strict_innodb",
	"none",
	"strict_none",
	NullS
};

/** Used to define an enumerate type of the system variable
innodb_checksum_algorithm. */
static TYPELIB innodb_checksum_algorithm_typelib = {
	array_elements(innodb_checksum_algorithm_names) - 1,
	"innodb_checksum_algorithm_typelib",
	innodb_checksum_algorithm_names,
	NULL
};

/* The following counter is used to convey information to InnoDB
about server activity: in selects it is not sensible to call
srv_active_wake_master_thread after each fetch or search, we only do
it every INNOBASE_WAKE_INTERVAL'th step. */

#define INNOBASE_WAKE_INTERVAL	32
static ulong	innobase_active_counter	= 0;

static hash_table_t*	innobase_open_tables;

/** Allowed values of innodb_change_buffering */
static const char* innobase_change_buffering_values[IBUF_USE_COUNT] = {
	"none",		/* IBUF_USE_NONE */
	"inserts",	/* IBUF_USE_INSERT */
	"deletes",	/* IBUF_USE_DELETE_MARK */
	"changes",	/* IBUF_USE_INSERT_DELETE_MARK */
	"purges",	/* IBUF_USE_DELETE */
	"all"		/* IBUF_USE_ALL */
};

#ifdef HAVE_PSI_INTERFACE
/* Keys to register pthread mutexes/cond in the current file with
performance schema */
static mysql_pfs_key_t	innobase_share_mutex_key;
static mysql_pfs_key_t	prepare_commit_mutex_key;
static mysql_pfs_key_t	commit_threads_m_key;
static mysql_pfs_key_t	commit_cond_mutex_key;
static mysql_pfs_key_t	commit_cond_key;

static PSI_mutex_info	all_pthread_mutexes[] = {
	{&commit_threads_m_key, "commit_threads_m", 0},
 	{&commit_cond_mutex_key, "commit_cond_mutex", 0},
 	{&innobase_share_mutex_key, "innobase_share_mutex", 0},
 	{&prepare_commit_mutex_key, "prepare_commit_mutex", 0}
};

static PSI_cond_info	all_innodb_conds[] = {
	{&commit_cond_key, "commit_cond", 0}
};

# ifdef UNIV_PFS_MUTEX
/* all_innodb_mutexes array contains mutexes that are
performance schema instrumented if "UNIV_PFS_MUTEX"
is defined */
static PSI_mutex_info all_innodb_mutexes[] = {
	{&autoinc_mutex_key, "autoinc_mutex", 0},
#  ifndef PFS_SKIP_BUFFER_MUTEX_RWLOCK
	{&buffer_block_mutex_key, "buffer_block_mutex", 0},
#  endif /* !PFS_SKIP_BUFFER_MUTEX_RWLOCK */
	{&buf_pool_mutex_key, "buf_pool_mutex", 0},
	{&buf_pool_zip_mutex_key, "buf_pool_zip_mutex", 0},
	{&cache_last_read_mutex_key, "cache_last_read_mutex", 0},
	{&dict_foreign_err_mutex_key, "dict_foreign_err_mutex", 0},
	{&dict_sys_mutex_key, "dict_sys_mutex", 0},
	{&file_format_max_mutex_key, "file_format_max_mutex", 0},
	{&fil_system_mutex_key, "fil_system_mutex", 0},
	{&flush_list_mutex_key, "flush_list_mutex", 0},
	{&log_flush_order_mutex_key, "log_flush_order_mutex", 0},
	{&hash_table_mutex_key, "hash_table_mutex", 0},
	{&ibuf_bitmap_mutex_key, "ibuf_bitmap_mutex", 0},
	{&ibuf_mutex_key, "ibuf_mutex", 0},
	{&ibuf_pessimistic_insert_mutex_key,
		 "ibuf_pessimistic_insert_mutex", 0},
#  ifndef HAVE_ATOMIC_BUILTINS
	{&server_mutex_key, "server_mutex", 0},
#  endif /* !HAVE_ATOMIC_BUILTINS */
	{&log_sys_mutex_key, "log_sys_mutex", 0},
#  ifdef UNIV_MEM_DEBUG
	{&mem_hash_mutex_key, "mem_hash_mutex", 0},
#  endif /* UNIV_MEM_DEBUG */
	{&mem_pool_mutex_key, "mem_pool_mutex", 0},
	{&mutex_list_mutex_key, "mutex_list_mutex", 0},
	{&purge_sys_bh_mutex_key, "purge_sys_bh_mutex", 0},
	{&recv_sys_mutex_key, "recv_sys_mutex", 0},
	{&rseg_mutex_key, "rseg_mutex", 0},
#  ifdef UNIV_SYNC_DEBUG
	{&rw_lock_debug_mutex_key, "rw_lock_debug_mutex", 0},
#  endif /* UNIV_SYNC_DEBUG */
	{&rw_lock_list_mutex_key, "rw_lock_list_mutex", 0},
	{&rw_lock_mutex_key, "rw_lock_mutex", 0},
	{&srv_dict_tmpfile_mutex_key, "srv_dict_tmpfile_mutex", 0},
	{&srv_innodb_monitor_mutex_key, "srv_innodb_monitor_mutex", 0},
	{&srv_misc_tmpfile_mutex_key, "srv_misc_tmpfile_mutex", 0},
	{&srv_monitor_file_mutex_key, "srv_monitor_file_mutex", 0},
#  ifdef UNIV_SYNC_DEBUG
	{&sync_thread_mutex_key, "sync_thread_mutex", 0},
#  endif /* UNIV_SYNC_DEBUG */
	{&trx_doublewrite_mutex_key, "trx_doublewrite_mutex", 0},
	{&trx_undo_mutex_key, "trx_undo_mutex", 0},
	{&srv_sys_mutex_key, "srv_sys_mutex", 0},
	{&lock_sys_mutex_key, "lock_mutex", 0},
	{&lock_sys_wait_mutex_key, "lock_wait_mutex", 0},
	{&trx_mutex_key, "trx_mutex", 0},
	{&srv_sys_tasks_mutex_key, "srv_threads_mutex", 0},
	/* mutex with os_fast_mutex_ interfaces */
#  ifndef PFS_SKIP_EVENT_MUTEX
	{&event_os_mutex_key, "event_os_mutex", 0},
#  endif /* PFS_SKIP_EVENT_MUTEX */
	{&os_mutex_key, "os_mutex", 0},
#ifndef HAVE_ATOMIC_BUILTINS
	{&srv_conc_mutex_key, "srv_conc_mutex", 0},
#endif /* !HAVE_ATOMIC_BUILTINS */
	{&ut_list_mutex_key, "ut_list_mutex", 0},
	{&trx_sys_mutex_key, "trx_sys_mutex", 0},
};
# endif /* UNIV_PFS_MUTEX */

# ifdef UNIV_PFS_RWLOCK
/* all_innodb_rwlocks array contains rwlocks that are
performance schema instrumented if "UNIV_PFS_RWLOCK"
is defined */
static PSI_rwlock_info all_innodb_rwlocks[] = {
#  ifdef UNIV_LOG_ARCHIVE
	{&archive_lock_key, "archive_lock", 0},
#  endif /* UNIV_LOG_ARCHIVE */
	{&btr_search_latch_key, "btr_search_latch", 0},
#  ifndef PFS_SKIP_BUFFER_MUTEX_RWLOCK
	{&buf_block_lock_key, "buf_block_lock", 0},
#  endif /* !PFS_SKIP_BUFFER_MUTEX_RWLOCK */
#  ifdef UNIV_SYNC_DEBUG
	{&buf_block_debug_latch_key, "buf_block_debug_latch", 0},
#  endif /* UNIV_SYNC_DEBUG */
	{&dict_operation_lock_key, "dict_operation_lock", 0},
	{&fil_space_latch_key, "fil_space_latch", 0},
	{&checkpoint_lock_key, "checkpoint_lock", 0},
	{&trx_i_s_cache_lock_key, "trx_i_s_cache_lock", 0},
	{&trx_purge_latch_key, "trx_purge_latch", 0},
	{&index_tree_rw_lock_key, "index_tree_rw_lock", 0},
	{&dict_table_stats_latch_key, "dict_table_stats", 0},
	{&hash_table_rw_lock_key, "hash table locks", 0}
};
# endif /* UNIV_PFS_RWLOCK */

# ifdef UNIV_PFS_THREAD
/* all_innodb_threads array contains threads that are
performance schema instrumented if "UNIV_PFS_THREAD"
is defined */
static PSI_thread_info	all_innodb_threads[] = {
	{&trx_rollback_clean_thread_key, "trx_rollback_clean_thread", 0},
	{&io_handler_thread_key, "io_handler_thread", 0},
	{&srv_lock_timeout_thread_key, "srv_lock_timeout_thread", 0},
	{&srv_error_monitor_thread_key, "srv_error_monitor_thread", 0},
	{&srv_monitor_thread_key, "srv_monitor_thread", 0},
	{&srv_master_thread_key, "srv_master_thread", 0},
	{&srv_purge_thread_key, "srv_purge_thread", 0},
	{&buf_page_cleaner_thread_key, "page_cleaner_thread", 0}
};
# endif /* UNIV_PFS_THREAD */

# ifdef UNIV_PFS_IO
/* all_innodb_files array contains the type of files that are
performance schema instrumented if "UNIV_PFS_IO" is defined */
static PSI_file_info	all_innodb_files[] = {
	{&innodb_file_data_key, "innodb_data_file", 0},
	{&innodb_file_log_key, "innodb_log_file", 0},
	{&innodb_file_temp_key, "innodb_temp_file", 0}
};
# endif /* UNIV_PFS_IO */
#endif /* HAVE_PSI_INTERFACE */

/** "GEN_CLUST_INDEX" is the name reserved for Innodb default
system primary index. */
static const char innobase_index_reserve_name[]= "GEN_CLUST_INDEX";

static const char innobase_hton_name[]= "InnoDB";

static MYSQL_THDVAR_BOOL(support_xa, PLUGIN_VAR_OPCMDARG,
  "Enable InnoDB support for the XA two-phase commit",
  /* check_func */ NULL, /* update_func */ NULL,
  /* default */ TRUE);

static MYSQL_THDVAR_BOOL(table_locks, PLUGIN_VAR_OPCMDARG,
  "Enable InnoDB locking in LOCK TABLES",
  /* check_func */ NULL, /* update_func */ NULL,
  /* default */ TRUE);

static MYSQL_THDVAR_BOOL(strict_mode, PLUGIN_VAR_OPCMDARG,
  "Use strict mode when evaluating create options.",
  NULL, NULL, FALSE);

static MYSQL_THDVAR_BOOL(analyze_is_persistent, PLUGIN_VAR_OPCMDARG,
  "ANALYZE TABLE in InnoDB uses a more precise (and slow) sampling "
  "algorithm and saves the results persistently.",
  /* check_func */ NULL, /* update_func */ NULL,
  /* default */ FALSE);

static MYSQL_THDVAR_ULONG(lock_wait_timeout, PLUGIN_VAR_RQCMDARG,
  "Timeout in seconds an InnoDB transaction may wait for a lock before being rolled back. Values above 100000000 disable the timeout.",
  NULL, NULL, 50, 1, 1024 * 1024 * 1024, 0);

static SHOW_VAR innodb_status_variables[]= {
  {"buffer_pool_dump_status",
  (char*) &export_vars.innodb_buffer_pool_dump_status,	  SHOW_CHAR},
  {"buffer_pool_load_status",
  (char*) &export_vars.innodb_buffer_pool_load_status,	  SHOW_CHAR},
  {"buffer_pool_pages_data",
  (char*) &export_vars.innodb_buffer_pool_pages_data,	  SHOW_LONG},
  {"buffer_pool_pages_dirty",
  (char*) &export_vars.innodb_buffer_pool_pages_dirty,	  SHOW_LONG},
  {"buffer_pool_pages_flushed",
  (char*) &export_vars.innodb_buffer_pool_pages_flushed,  SHOW_LONG},
  {"buffer_pool_pages_free",
  (char*) &export_vars.innodb_buffer_pool_pages_free,	  SHOW_LONG},
#ifdef UNIV_DEBUG
  {"buffer_pool_pages_latched",
  (char*) &export_vars.innodb_buffer_pool_pages_latched,  SHOW_LONG},
#endif /* UNIV_DEBUG */
  {"buffer_pool_pages_misc",
  (char*) &export_vars.innodb_buffer_pool_pages_misc,	  SHOW_LONG},
  {"buffer_pool_pages_total",
  (char*) &export_vars.innodb_buffer_pool_pages_total,	  SHOW_LONG},
  {"buffer_pool_read_ahead_rnd",
  (char*) &export_vars.innodb_buffer_pool_read_ahead_rnd, SHOW_LONG},
  {"buffer_pool_read_ahead",
  (char*) &export_vars.innodb_buffer_pool_read_ahead,	  SHOW_LONG},
  {"buffer_pool_read_ahead_evicted",
  (char*) &export_vars.innodb_buffer_pool_read_ahead_evicted, SHOW_LONG},
  {"buffer_pool_read_requests",
  (char*) &export_vars.innodb_buffer_pool_read_requests,  SHOW_LONG},
  {"buffer_pool_reads",
  (char*) &export_vars.innodb_buffer_pool_reads,	  SHOW_LONG},
  {"buffer_pool_wait_free",
  (char*) &export_vars.innodb_buffer_pool_wait_free,	  SHOW_LONG},
  {"buffer_pool_write_requests",
  (char*) &export_vars.innodb_buffer_pool_write_requests, SHOW_LONG},
  {"data_fsyncs",
  (char*) &export_vars.innodb_data_fsyncs,		  SHOW_LONG},
  {"data_pending_fsyncs",
  (char*) &export_vars.innodb_data_pending_fsyncs,	  SHOW_LONG},
  {"data_pending_reads",
  (char*) &export_vars.innodb_data_pending_reads,	  SHOW_LONG},
  {"data_pending_writes",
  (char*) &export_vars.innodb_data_pending_writes,	  SHOW_LONG},
  {"data_read",
  (char*) &export_vars.innodb_data_read,		  SHOW_LONG},
  {"data_reads",
  (char*) &export_vars.innodb_data_reads,		  SHOW_LONG},
  {"data_writes",
  (char*) &export_vars.innodb_data_writes,		  SHOW_LONG},
  {"data_written",
  (char*) &export_vars.innodb_data_written,		  SHOW_LONG},
  {"dblwr_pages_written",
  (char*) &export_vars.innodb_dblwr_pages_written,	  SHOW_LONG},
  {"dblwr_writes",
  (char*) &export_vars.innodb_dblwr_writes,		  SHOW_LONG},
  {"have_atomic_builtins",
  (char*) &export_vars.innodb_have_atomic_builtins,	  SHOW_BOOL},
  {"log_waits",
  (char*) &export_vars.innodb_log_waits,		  SHOW_LONG},
  {"log_write_requests",
  (char*) &export_vars.innodb_log_write_requests,	  SHOW_LONG},
  {"log_writes",
  (char*) &export_vars.innodb_log_writes,		  SHOW_LONG},
  {"os_log_fsyncs",
  (char*) &export_vars.innodb_os_log_fsyncs,		  SHOW_LONG},
  {"os_log_pending_fsyncs",
  (char*) &export_vars.innodb_os_log_pending_fsyncs,	  SHOW_LONG},
  {"os_log_pending_writes",
  (char*) &export_vars.innodb_os_log_pending_writes,	  SHOW_LONG},
  {"os_log_written",
  (char*) &export_vars.innodb_os_log_written,		  SHOW_LONGLONG},
  {"page_size",
  (char*) &export_vars.innodb_page_size,		  SHOW_LONG},
  {"pages_created",
  (char*) &export_vars.innodb_pages_created,		  SHOW_LONG},
  {"pages_read",
  (char*) &export_vars.innodb_pages_read,		  SHOW_LONG},
  {"pages_written",
  (char*) &export_vars.innodb_pages_written,		  SHOW_LONG},
  {"row_lock_current_waits",
  (char*) &export_vars.innodb_row_lock_current_waits,	  SHOW_LONG},
  {"row_lock_time",
  (char*) &export_vars.innodb_row_lock_time,		  SHOW_LONGLONG},
  {"row_lock_time_avg",
  (char*) &export_vars.innodb_row_lock_time_avg,	  SHOW_LONG},
  {"row_lock_time_max",
  (char*) &export_vars.innodb_row_lock_time_max,	  SHOW_LONG},
  {"row_lock_waits",
  (char*) &export_vars.innodb_row_lock_waits,		  SHOW_LONG},
  {"rows_deleted",
  (char*) &export_vars.innodb_rows_deleted,		  SHOW_LONG},
  {"rows_inserted",
  (char*) &export_vars.innodb_rows_inserted,		  SHOW_LONG},
  {"rows_read",
  (char*) &export_vars.innodb_rows_read,		  SHOW_LONG},
  {"rows_updated",
  (char*) &export_vars.innodb_rows_updated,		  SHOW_LONG},
  {"num_open_files",
  (char*) &export_vars.innodb_num_open_files,		  SHOW_LONG},
  {"truncated_status_writes",
  (char*) &export_vars.innodb_truncated_status_writes,	  SHOW_LONG},
  {NullS, NullS, SHOW_LONG}
};

/************************************************************************//**
Handling the shared INNOBASE_SHARE structure that is needed to provide table
locking. Register the table name if it doesn't exist in the hash table. */
static
INNOBASE_SHARE*
get_share(
/*======*/
	const char*	table_name);	/*!< in: table to lookup */

/************************************************************************//**
Free the shared object that was registered with get_share(). */
static
void
free_share(
/*=======*/
	INNOBASE_SHARE*	share);		/*!< in/own: share to free */

/*****************************************************************//**
Frees a possible InnoDB trx object associated with the current THD.
@return	0 or error number */
static
int
innobase_close_connection(
/*======================*/
	handlerton*	hton,		/*!< in/out: Innodb handlerton */
	THD*		thd);		/*!< in: MySQL thread handle for
					which to close the connection */

/*****************************************************************//**
Commits a transaction in an InnoDB database or marks an SQL statement
ended.
@return	0 */
static
int
innobase_commit(
/*============*/
	handlerton*	hton,		/*!< in/out: Innodb handlerton */
	THD*		thd,		/*!< in: MySQL thread handle of the
					user for whom the transaction should
					be committed */
	bool		commit_trx);	/*!< in: true - commit transaction
					false - the current SQL statement
					ended */

/*****************************************************************//**
Rolls back a transaction to a savepoint.
@return 0 if success, HA_ERR_NO_SAVEPOINT if no savepoint with the
given name */
static
int
innobase_rollback(
/*==============*/
	handlerton*	hton,		/*!< in/out: Innodb handlerton */
	THD*		thd,		/*!< in: handle to the MySQL thread
					of the user whose transaction should
					be rolled back */
	bool		rollback_trx);	/*!< in: TRUE - rollback entire
					transaction FALSE - rollback the current
					statement only */

/*****************************************************************//**
Rolls back a transaction to a savepoint.
@return 0 if success, HA_ERR_NO_SAVEPOINT if no savepoint with the
given name */
static
int
innobase_rollback_to_savepoint(
/*===========================*/
	handlerton*	hton,		/*!< in/out: InnoDB handlerton */
	THD*		thd,		/*!< in: handle to the MySQL thread of
					the user whose XA transaction should
					be rolled back to savepoint */
	void*		savepoint);	/*!< in: savepoint data */

/*****************************************************************//**
Sets a transaction savepoint.
@return	always 0, that is, always succeeds */
static
int
innobase_savepoint(
/*===============*/
	handlerton*	hton,		/*!< in/out: InnoDB handlerton */
	THD*		thd,		/*!< in: handle to the MySQL thread of
					the user's XA transaction for which
					we need to take a savepoint */
	void*		savepoint);	/*!< in: savepoint data */

/*****************************************************************//**
Release transaction savepoint name.
@return 0 if success, HA_ERR_NO_SAVEPOINT if no savepoint with the
given name */
static
int
innobase_release_savepoint(
/*=======================*/
	handlerton*	hton,		/*!< in/out: handlerton for Innodb */
	THD*		thd,		/*!< in: handle to the MySQL thread
					of the user whose transaction's
					savepoint should be released */
	void*		savepoint);	/*!< in: savepoint data */

/************************************************************************//**
Function for constructing an InnoDB table handler instance. */
static
handler*
innobase_create_handler(
/*====================*/
	handlerton*	hton,		/*!< in/out: handlerton for Innodb */
	TABLE_SHARE*	table,
	MEM_ROOT*	mem_root);

/** @brief Initialize the default value of innodb_commit_concurrency.

Once InnoDB is running, the innodb_commit_concurrency must not change
from zero to nonzero. (Bug #42101)

The initial default value is 0, and without this extra initialization,
SET GLOBAL innodb_commit_concurrency=DEFAULT would set the parameter
to 0, even if it was initially set to nonzero at the command line
or configuration file. */
static
void
innobase_commit_concurrency_init_default();
/*=======================================*/

/************************************************************//**
Validate the file format name and return its corresponding id.
@return	valid file format id */
static
uint
innobase_file_format_name_lookup(
/*=============================*/
	const char*	format_name);	/*!< in: pointer to file format
					name */
/************************************************************//**
Validate the file format check config parameters, as a side effect it
sets the srv_max_file_format_at_startup variable.
@return	the format_id if valid config value, otherwise, return -1 */
static
int
innobase_file_format_validate_and_set(
/*==================================*/
	const char*	format_max);	/*!< in: parameter value */
/****************************************************************//**
Return alter table flags supported in an InnoDB database. */
static
uint
innobase_alter_table_flags(
/*=======================*/
	uint	flags);

/*******************************************************************//**
This function is used to prepare an X/Open XA distributed transaction.
@return	0 or error number */
static
int
innobase_xa_prepare(
/*================*/
	handlerton*	hton,		/*!< in: InnoDB handlerton */
	THD*		thd,		/*!< in: handle to the MySQL thread of
					the user whose XA transaction should
					be prepared */
	bool		all);		/*!< in: true - prepare transaction
					false - the current SQL statement
					ended */
/*******************************************************************//**
This function is used to recover X/Open XA distributed transactions.
@return	number of prepared transactions stored in xid_list */
static
int
innobase_xa_recover(
/*================*/
	handlerton*	hton,		/*!< in: InnoDB handlerton */
	XID*		xid_list,	/*!< in/out: prepared transactions */
	uint		len);		/*!< in: number of slots in xid_list */
/*******************************************************************//**
This function is used to commit one X/Open XA distributed transaction
which is in the prepared state
@return	0 or error number */
static
int
innobase_commit_by_xid(
/*===================*/
	handlerton*	hton,		/*!< in: InnoDB handlerton */
	XID*		xid);		/*!< in: X/Open XA transaction
					identification */
/*******************************************************************//**
This function is used to rollback one X/Open XA distributed transaction
which is in the prepared state
@return	0 or error number */
static
int
innobase_rollback_by_xid(
/*=====================*/
	handlerton*	hton,		/*!< in: InnoDB handlerton */
	XID*		xid);		/*!< in: X/Open XA transaction
					identification */
/*******************************************************************//**
Create a consistent view for a cursor based on current transaction
which is created if the corresponding MySQL thread still lacks one.
This consistent view is then used inside of MySQL when accessing records
using a cursor.
@return	pointer to cursor view or NULL */
static
void*
innobase_create_cursor_view(
/*========================*/
	handlerton*	hton,		/*!< in: innobase hton */
	THD*		thd);		/*!< in: user thread handle */
/*******************************************************************//**
Set the given consistent cursor view to a transaction which is created
if the corresponding MySQL thread still lacks one. If the given
consistent cursor view is NULL global read view of a transaction is
restored to a transaction read view. */
static
void
innobase_set_cursor_view(
/*=====================*/
	handlerton*	hton,		/*!< in: handlerton of Innodb */
	THD*		thd,		/*!< in: user thread handle */
	void*		curview);	/*!< in: Consistent cursor view to
					be set */
/*******************************************************************//**
Close the given consistent cursor view of a transaction and restore
global read view to a transaction read view. Transaction is created if the
corresponding MySQL thread still lacks one. */
static
void
innobase_close_cursor_view(
/*=======================*/
	handlerton*	hton,		/*!< in: handlerton of Innodb */
	THD*		thd,		/*!< in: user thread handle */
	void*		curview);	/*!< in: Consistent read view to be
					closed */
/*****************************************************************//**
Removes all tables in the named database inside InnoDB. */
static
void
innobase_drop_database(
/*===================*/
	handlerton*	hton,		/*!< in: handlerton of Innodb */
	char*		path);		/*!< in: database path; inside InnoDB
					the name of the last directory in
					the path is used as the database name:
					for example, in 'mysql/data/test' the
					database name is 'test' */
/*******************************************************************//**
Closes an InnoDB database. */
static
int
innobase_end(
/*=========*/
	handlerton*		hton,	/* in: Innodb handlerton */
	ha_panic_function	type);

/*****************************************************************//**
Creates an InnoDB transaction struct for the thd if it does not yet have one.
Starts a new InnoDB transaction if a transaction is not yet started. And
assigns a new snapshot for a consistent read if the transaction does not yet
have one.
@return	0 */
static
int
innobase_start_trx_and_assign_read_view(
/*====================================*/
	handlerton*	hton,		/* in: Innodb handlerton */
	THD*		thd);		/* in: MySQL thread handle of the
					user for whom the transaction should
					be committed */
/****************************************************************//**
Flushes InnoDB logs to disk and makes a checkpoint. Really, a commit flushes
the logs, and the name of this function should be innobase_checkpoint.
@return	TRUE if error */
static
bool
innobase_flush_logs(
/*================*/
	handlerton*	hton);		/*!< in: InnoDB handlerton */

/************************************************************************//**
Implements the SHOW ENGINE INNODB STATUS command. Sends the output of the
InnoDB Monitor to the client.
@return 0 on success */
static
int
innodb_show_status(
/*===============*/
	handlerton*	hton,		/*!< in: the innodb handlerton */
	THD*		thd,		/*!< in: the MySQL query thread of
					the caller */
	stat_print_fn*	stat_print);
/************************************************************************//**
Return 0 on success and non-zero on failure. Note: the bool return type
seems to be abused here, should be an int. */
static
bool
innobase_show_status(
/*=================*/
	handlerton*		hton,	/*!< in: the innodb handlerton */
	THD*			thd,	/*!< in: the MySQL query thread of
					the caller */
	stat_print_fn*		stat_print,
	enum ha_stat_type	stat_type);

/*****************************************************************//**
Commits a transaction in an InnoDB database. */
static
void
innobase_commit_low(
/*================*/
	trx_t*	trx);	/*!< in: transaction handle */

/****************************************************************//**
Parse and enable InnoDB monitor counters during server startup.
User can enable monitor counters/groups by specifying
"loose-innodb_monitor_enable = monitor_name1;monitor_name2..."
in server configuration file or at the command line. */
static
void
innodb_enable_monitor_at_startup(
/*=============================*/
	char*	str);	/*!< in: monitor counter enable list */

/*************************************************************//**
Check for a valid value of innobase_commit_concurrency.
@return	0 for valid innodb_commit_concurrency */
static
int
innobase_commit_concurrency_validate(
/*=================================*/
	THD*				thd,	/*!< in: thread handle */
	struct st_mysql_sys_var*	var,	/*!< in: pointer to system
						variable */
	void*				save,	/*!< out: immediate result
						for update function */
	struct st_mysql_value*		value)	/*!< in: incoming string */
{
	long long	intbuf;
	ulong		commit_concurrency;

	DBUG_ENTER("innobase_commit_concurrency_validate");

	if (value->val_int(value, &intbuf)) {
		/* The value is NULL. That is invalid. */
		DBUG_RETURN(1);
	}

	*reinterpret_cast<ulong*>(save) = commit_concurrency
		= static_cast<ulong>(intbuf);

	/* Allow the value to be updated, as long as it remains zero
	or nonzero. */
	DBUG_RETURN(!(!commit_concurrency == !innobase_commit_concurrency));
}

/*******************************************************************//**
Function for constructing an InnoDB table handler instance. */
static
handler*
innobase_create_handler(
/*====================*/
	handlerton*	hton,	/*!< in: InnoDB handlerton */
	TABLE_SHARE*	table,
	MEM_ROOT*	mem_root)
{
	return new (mem_root) ha_innobase(hton, table);
}

/* General functions */

/******************************************************************//**
Returns true if the thread is the replication thread on the slave
server. Used in srv_conc_enter_innodb() to determine if the thread
should be allowed to enter InnoDB - the replication thread is treated
differently than other threads. Also used in
srv_conc_force_exit_innodb().
@return	true if thd is the replication thread */
extern "C" UNIV_INTERN
ibool
thd_is_replication_slave_thread(
/*============================*/
	void*	thd)	/*!< in: thread handle (THD*) */
{
	return((ibool) thd_slave_thread((THD*) thd));
}

/******************************************************************//**
Save some CPU by testing the value of srv_thread_concurrency in inline
functions. */
static inline
void
innobase_srv_conc_enter_innodb(
/*===========================*/
	trx_t*	trx)	/*!< in: transaction handle */
{
	if (srv_thread_concurrency) {
		if (trx->n_tickets_to_enter_innodb > 0) {

			/* If trx has 'free tickets' to enter the engine left,
			then use one such ticket */

			--trx->n_tickets_to_enter_innodb;

		} else if (trx->mysql_thd != NULL
			   && thd_is_replication_slave_thread(trx->mysql_thd)) {

			UT_WAIT_FOR(
				srv_conc_get_active_threads()
				< srv_thread_concurrency,
				srv_replication_delay * 1000);

		}  else {
			srv_conc_enter_innodb(trx);
		}
	}
}

/******************************************************************//**
Note that the thread wants to leave InnoDB only if it doesn't have
any spare tickets. */
static inline
void
innobase_srv_conc_exit_innodb(
/*==========================*/
	trx_t*	trx)	/*!< in: transaction handle */
{
#ifdef UNIV_SYNC_DEBUG
	ut_ad(!sync_thread_levels_nonempty_trx(trx->has_search_latch));
#endif /* UNIV_SYNC_DEBUG */

	/* This is to avoid making an unnecessary function call. */
	if (trx->declared_to_be_inside_innodb
	    && trx->n_tickets_to_enter_innodb == 0) {

		srv_conc_force_exit_innodb(trx);
	}
}

/******************************************************************//**
Force a thread to leave InnoDB even if it has spare tickets. */
static inline
void
innobase_srv_conc_force_exit_innodb(
/*================================*/
	trx_t*	trx)	/*!< in: transaction handle */
{
#ifdef UNIV_SYNC_DEBUG
	ut_ad(!sync_thread_levels_nonempty_trx(trx->has_search_latch));
#endif /* UNIV_SYNC_DEBUG */

	/* This is to avoid making an unnecessary function call. */
	if (trx->declared_to_be_inside_innodb) {
		srv_conc_force_exit_innodb(trx);
	}
}

/******************************************************************//**
Returns true if the transaction this thread is processing has edited
non-transactional tables. Used by the deadlock detector when deciding
which transaction to rollback in case of a deadlock - we try to avoid
rolling back transactions that have edited non-transactional tables.
@return	true if non-transactional tables have been edited */
extern "C" UNIV_INTERN
ibool
thd_has_edited_nontrans_tables(
/*===========================*/
	void*	thd)	/*!< in: thread handle (THD*) */
{
	return((ibool) thd_non_transactional_update((THD*) thd));
}

/******************************************************************//**
Returns true if the thread is executing a SELECT statement.
@return	true if thd is executing SELECT */
extern "C" UNIV_INTERN
ibool
thd_is_select(
/*==========*/
	const void*	thd)	/*!< in: thread handle (THD*) */
{
	return(thd_sql_command((const THD*) thd) == SQLCOM_SELECT);
}

/******************************************************************//**
Returns true if the thread supports XA,
global value of innodb_supports_xa if thd is NULL.
@return	true if thd has XA support */
extern "C" UNIV_INTERN
ibool
thd_supports_xa(
/*============*/
	void*	thd)	/*!< in: thread handle (THD*), or NULL to query
			the global innodb_supports_xa */
{
	return(THDVAR((THD*) thd, support_xa));
}

/******************************************************************//**
Returns the lock wait timeout for the current connection.
@return	the lock wait timeout, in seconds */
extern "C" UNIV_INTERN
ulong
thd_lock_wait_timeout(
/*==================*/
	void*	thd)	/*!< in: thread handle (THD*), or NULL to query
			the global innodb_lock_wait_timeout */
{
	/* According to <mysql/plugin.h>, passing thd == NULL
	returns the global value of the session variable. */
	return(THDVAR((THD*) thd, lock_wait_timeout));
}

/******************************************************************//**
Set the time waited for the lock for the current query. */
extern "C" UNIV_INTERN
void
thd_set_lock_wait_time(
/*===================*/
	void*	thd,	/*!< in: thread handle (THD*) */
	ulint	value)	/*!< in: time waited for the lock */
{
	if (thd) {
		thd_storage_lock_wait((THD*)thd, value);
	}
}

/********************************************************************//**
Obtain the InnoDB transaction of a MySQL thread.
@return	reference to transaction pointer */
static inline
trx_t*&
thd_to_trx(
/*=======*/
	THD*	thd)	/*!< in: MySQL thread */
{
	return(*(trx_t**) thd_ha_data(thd, innodb_hton_ptr));
}

/********************************************************************//**
Call this function when mysqld passes control to the client. That is to
avoid deadlocks on the adaptive hash S-latch possibly held by thd. For more
documentation, see handler.cc.
@return	0 */
static
int
innobase_release_temporary_latches(
/*===============================*/
	handlerton*	hton,	/*!< in: handlerton */
	THD*		thd)	/*!< in: MySQL thread */
{
	DBUG_ASSERT(hton == innodb_hton_ptr);

	if (!innodb_inited) {

		return(0);
	}

	trx_t*	trx = thd_to_trx(thd);

	if (trx != NULL) {
		trx_search_latch_release_if_reserved(trx);
	}

	return(0);
}

/********************************************************************//**
Increments innobase_active_counter and every INNOBASE_WAKE_INTERVALth
time calls srv_active_wake_master_thread. This function should be used
when a single database operation may introduce a small need for
server utility activity, like checkpointing. */
static inline
void
innobase_active_small(void)
/*=======================*/
{
	innobase_active_counter++;

	if ((innobase_active_counter % INNOBASE_WAKE_INTERVAL) == 0) {
		srv_active_wake_master_thread();
	}
}

/********************************************************************//**
Converts an InnoDB error code to a MySQL error code and also tells to MySQL
about a possible transaction rollback inside InnoDB caused by a lock wait
timeout or a deadlock.
@return	MySQL error code */
extern "C" UNIV_INTERN
int
convert_error_code_to_mysql(
/*========================*/
	int	error,	/*!< in: InnoDB error code */
	ulint	flags,  /*!< in: InnoDB table flags, or 0 */
	THD*	thd)	/*!< in: user thread handle or NULL */
{
	switch (error) {
	case DB_SUCCESS:
		return(0);

	case DB_INTERRUPTED:
		my_error(ER_QUERY_INTERRUPTED, MYF(0));
		/* fall through */

	case DB_FOREIGN_EXCEED_MAX_CASCADE:
		push_warning_printf(thd, Sql_condition::WARN_LEVEL_WARN,
				    HA_ERR_ROW_IS_REFERENCED,
				    "InnoDB: Cannot delete/update "
				    "rows with cascading foreign key "
				    "constraints that exceed max "
				    "depth of %d. Please "
				    "drop extra constraints and try "
				    "again", DICT_FK_MAX_RECURSIVE_LOAD);

		/* fall through */

	case DB_ERROR:
	default:
		return(-1); /* unspecified error */

	case DB_DUPLICATE_KEY:
		/* Be cautious with returning this error, since
		mysql could re-enter the storage layer to get
		duplicated key info, the operation requires a
		valid table handle and/or transaction information,
		which might not always be available in the error
		handling stage. */
		return(HA_ERR_FOUND_DUPP_KEY);

	case DB_FOREIGN_DUPLICATE_KEY:
		return(HA_ERR_FOREIGN_DUPLICATE_KEY);

	case DB_MISSING_HISTORY:
		return(HA_ERR_TABLE_DEF_CHANGED);

	case DB_RECORD_NOT_FOUND:
		return(HA_ERR_NO_ACTIVE_RECORD);

	case DB_DEADLOCK:
		/* Since we rolled back the whole transaction, we must
		tell it also to MySQL so that MySQL knows to empty the
		cached binlog for this transaction */

		if (thd) {
			thd_mark_transaction_to_rollback(thd, TRUE);
		}

		return(HA_ERR_LOCK_DEADLOCK);

	case DB_LOCK_WAIT_TIMEOUT:
		/* Starting from 5.0.13, we let MySQL just roll back the
		latest SQL statement in a lock wait timeout. Previously, we
		rolled back the whole transaction. */

		if (thd) {
			thd_mark_transaction_to_rollback(
				thd, (bool)row_rollback_on_timeout);
		}

		return(HA_ERR_LOCK_WAIT_TIMEOUT);

	case DB_NO_REFERENCED_ROW:
		return(HA_ERR_NO_REFERENCED_ROW);

	case DB_ROW_IS_REFERENCED:
		return(HA_ERR_ROW_IS_REFERENCED);

	case DB_CANNOT_ADD_CONSTRAINT:
	case DB_CHILD_NO_INDEX:
	case DB_PARENT_NO_INDEX:
		return(HA_ERR_CANNOT_ADD_FOREIGN);

	case DB_CANNOT_DROP_CONSTRAINT:

		return(HA_ERR_ROW_IS_REFERENCED); /* TODO: This is a bit
						misleading, a new MySQL error
						code should be introduced */

	case DB_CORRUPTION:
		return(HA_ERR_CRASHED);

	case DB_OUT_OF_FILE_SPACE:
		return(HA_ERR_RECORD_FILE_FULL);

	case DB_TABLE_IS_BEING_USED:
		return(HA_ERR_WRONG_COMMAND);

	case DB_TABLE_NOT_FOUND:
		return(HA_ERR_NO_SUCH_TABLE);

	case DB_TOO_BIG_RECORD:
		my_error(ER_TOO_BIG_ROWSIZE, MYF(0),
			 page_get_free_space_of_empty(flags
						      & DICT_TF_COMPACT) / 2);
		return(HA_ERR_TO_BIG_ROW);

	case DB_TOO_BIG_INDEX_COL:
		my_error(ER_INDEX_COLUMN_TOO_LONG, MYF(0),
			 DICT_MAX_FIELD_LEN_BY_FORMAT_FLAG(flags));
		return(HA_ERR_INDEX_COL_TOO_LONG);

	case DB_NO_SAVEPOINT:
		return(HA_ERR_NO_SAVEPOINT);

	case DB_LOCK_TABLE_FULL:
		/* Since we rolled back the whole transaction, we must
		tell it also to MySQL so that MySQL knows to empty the
		cached binlog for this transaction */

		if (thd) {
			thd_mark_transaction_to_rollback(thd, TRUE);
		}

		return(HA_ERR_LOCK_TABLE_FULL);

	case DB_PRIMARY_KEY_IS_NULL:
		return(ER_PRIMARY_CANT_HAVE_NULL);

	case DB_TOO_MANY_CONCURRENT_TRXS:
		/* New error code HA_ERR_TOO_MANY_CONCURRENT_TRXS is only
		available in 5.1.38 and later, but the plugin should still
		work with previous versions of MySQL. */
#ifdef HA_ERR_TOO_MANY_CONCURRENT_TRXS
		return(HA_ERR_TOO_MANY_CONCURRENT_TRXS);
#else /* HA_ERR_TOO_MANY_CONCURRENT_TRXS */
		return(HA_ERR_RECORD_FILE_FULL);
#endif /* HA_ERR_TOO_MANY_CONCURRENT_TRXS */
	case DB_UNSUPPORTED:
		return(HA_ERR_UNSUPPORTED);
	case DB_INDEX_CORRUPT:
		return(HA_ERR_INDEX_CORRUPT);
	case DB_UNDO_RECORD_TOO_BIG:
		return(HA_ERR_UNDO_REC_TOO_BIG);
	}
}

/*************************************************************//**
Prints info of a THD object (== user session thread) to the given file. */
extern "C" UNIV_INTERN
void
innobase_mysql_print_thd(
/*=====================*/
	FILE*	f,		/*!< in: output stream */
	void*	thd,		/*!< in: pointer to a MySQL THD object */
	uint	max_query_len)	/*!< in: max query length to print, or 0 to
				use the default max length */
{
	char	buffer[1024];

	fputs(thd_security_context((THD*) thd, buffer, sizeof buffer,
				   max_query_len), f);
	putc('\n', f);
}

/******************************************************************//**
Get the variable length bounds of the given character set. */
extern "C" UNIV_INTERN
void
innobase_get_cset_width(
/*====================*/
	ulint	cset,		/*!< in: MySQL charset-collation code */
	ulint*	mbminlen,	/*!< out: minimum length of a char (in bytes) */
	ulint*	mbmaxlen)	/*!< out: maximum length of a char (in bytes) */
{
	CHARSET_INFO*	cs;
	ut_ad(cset <= MAX_CHAR_COLL_NUM);
	ut_ad(mbminlen);
	ut_ad(mbmaxlen);

	cs = all_charsets[cset];
	if (cs) {
		*mbminlen = cs->mbminlen;
		*mbmaxlen = cs->mbmaxlen;
		ut_ad(*mbminlen < DATA_MBMAX);
		ut_ad(*mbmaxlen < DATA_MBMAX);
	} else {
		THD*	thd = current_thd;

		if (thd && thd_sql_command(thd) == SQLCOM_DROP_TABLE) {

			/* Fix bug#46256: allow tables to be dropped if the
			collation is not found, but issue a warning. */
			if ((log_warnings)
			    && (cset != 0)){

				sql_print_warning(
					"Unknown collation #%lu.", cset);
			}
		} else {

			ut_a(cset == 0);
		}

		*mbminlen = *mbmaxlen = 0;
	}
}

/******************************************************************//**
Converts an identifier to a table name. */
extern "C" UNIV_INTERN
void
innobase_convert_from_table_id(
/*===========================*/
	struct charset_info_st*	cs,	/*!< in: the 'from' character set */
	char*			to,	/*!< out: converted identifier */
	const char*		from,	/*!< in: identifier to convert */
	ulint			len)	/*!< in: length of 'to', in bytes */
{
	uint	errors;

	strconvert(cs, from, &my_charset_filename, to, (uint) len, &errors);
}

/******************************************************************//**
Converts an identifier to UTF-8. */
extern "C" UNIV_INTERN
void
innobase_convert_from_id(
/*=====================*/
	struct charset_info_st*	cs,	/*!< in: the 'from' character set */
	char*			to,	/*!< out: converted identifier */
	const char*		from,	/*!< in: identifier to convert */
	ulint			len)	/*!< in: length of 'to', in bytes */
{
	uint	errors;

	strconvert(cs, from, system_charset_info, to, (uint) len, &errors);
}

/******************************************************************//**
Compares NUL-terminated UTF-8 strings case insensitively.
@return	0 if a=b, <0 if a<b, >1 if a>b */
extern "C" UNIV_INTERN
int
innobase_strcasecmp(
/*================*/
	const char*	a,	/*!< in: first string to compare */
	const char*	b)	/*!< in: second string to compare */
{
	return(my_strcasecmp(system_charset_info, a, b));
}

/******************************************************************//**
Compares NUL-terminated UTF-8 strings case insensitively. The
second string contains wildcards.
@return 0 if a match is found, 1 if not */
extern "C" UNIV_INTERN
int
innobase_wildcasecmp(
/*=================*/
	const char*	a,	/*!< in: string to compare */
	const char*	b)	/*!< in: wildcard string to compare */
{
	return(wild_case_compare(system_charset_info, a, b));
}

/******************************************************************//**
Strip dir name from a full path name and return only the file name
@return file name or "null" if no file name */
extern "C" UNIV_INTERN
const char*
innobase_basename(
/*==============*/
	const char*	path_name)	/*!< in: full path name */
{
	const char*	name = base_name(path_name);

	return((name) ? name : "null");
}

/******************************************************************//**
Makes all characters in a NUL-terminated UTF-8 string lower case. */
extern "C" UNIV_INTERN
void
innobase_casedn_str(
/*================*/
	char*	a)	/*!< in/out: string to put in lower case */
{
	my_casedn_str(system_charset_info, a);
}

/**********************************************************************//**
Determines the connection character set.
@return	connection character set */
extern "C" UNIV_INTERN
struct charset_info_st*
innobase_get_charset(
/*=================*/
	void*	mysql_thd)	/*!< in: MySQL thread handle */
{
	return(thd_charset((THD*) mysql_thd));
}

/**********************************************************************//**
Determines the current SQL statement.
@return	SQL statement string */
extern "C" UNIV_INTERN
const char*
innobase_get_stmt(
/*==============*/
	void*	mysql_thd,	/*!< in: MySQL thread handle */
	size_t*	length)		/*!< out: length of the SQL statement */
{
	LEX_STRING* stmt;

	stmt = thd_query_string((THD*) mysql_thd);
	*length = stmt->length;
	return(stmt->str);
}

/**********************************************************************//**
Get the current setting of the table_def_size global parameter. We do
a dirty read because for one there is no synchronization object and
secondly there is little harm in doing so even if we get a torn read.
@return	value of table_def_size */
extern "C" UNIV_INTERN
ulint
innobase_get_table_cache_size(void)
/*===============================*/
{
	return(table_def_size);
}

/**********************************************************************//**
Get the current setting of the lower_case_table_names global parameter from
mysqld.cc. We do a dirty read because for one there is no synchronization
object and secondly there is little harm in doing so even if we get a torn
read.
@return	value of lower_case_table_names */
extern "C" UNIV_INTERN
ulint
innobase_get_lower_case_table_names(void)
/*=====================================*/
{
	return(lower_case_table_names);
}

#if defined (__WIN__) && defined (MYSQL_DYNAMIC_PLUGIN)
extern MYSQL_PLUGIN_IMPORT MY_TMPDIR mysql_tmpdir_list;
/*******************************************************************//**
Map an OS error to an errno value. The OS error number is stored in
_doserrno and the mapped value is stored in errno) */
extern "C"
void __cdecl
_dosmaperr(
	unsigned long);	/*!< in: OS error value */

/*********************************************************************//**
Creates a temporary file.
@return	temporary file descriptor, or < 0 on error */
extern "C" UNIV_INTERN
int
innobase_mysql_tmpfile(void)
/*========================*/
{
	int	fd;				/* handle of opened file */
	HANDLE	osfh;				/* OS handle of opened file */
	char*	tmpdir;				/* point to the directory
						where to create file */
	TCHAR	path_buf[MAX_PATH - 14];	/* buffer for tmp file path.
						The length cannot be longer
						than MAX_PATH - 14, or
						GetTempFileName will fail. */
	char	filename[MAX_PATH];		/* name of the tmpfile */
	DWORD	fileaccess = GENERIC_READ	/* OS file access */
			     | GENERIC_WRITE
			     | DELETE;
	DWORD	fileshare = FILE_SHARE_READ	/* OS file sharing mode */
			    | FILE_SHARE_WRITE
			    | FILE_SHARE_DELETE;
	DWORD	filecreate = CREATE_ALWAYS;	/* OS method of open/create */
	DWORD	fileattrib =			/* OS file attribute flags */
			     FILE_ATTRIBUTE_NORMAL
			     | FILE_FLAG_DELETE_ON_CLOSE
			     | FILE_ATTRIBUTE_TEMPORARY
			     | FILE_FLAG_SEQUENTIAL_SCAN;

	DBUG_ENTER("innobase_mysql_tmpfile");

	tmpdir = my_tmpdir(&mysql_tmpdir_list);

	/* The tmpdir parameter can not be NULL for GetTempFileName. */
	if (!tmpdir) {
		uint	ret;

		/* Use GetTempPath to determine path for temporary files. */
		ret = GetTempPath(sizeof(path_buf), path_buf);
		if (ret > sizeof(path_buf) || (ret == 0)) {

			_dosmaperr(GetLastError());	/* map error */
			DBUG_RETURN(-1);
		}

		tmpdir = path_buf;
	}

	/* Use GetTempFileName to generate a unique filename. */
	if (!GetTempFileName(tmpdir, "ib", 0, filename)) {

		_dosmaperr(GetLastError());	/* map error */
		DBUG_RETURN(-1);
	}

	DBUG_PRINT("info", ("filename: %s", filename));

	/* Open/Create the file. */
	osfh = CreateFile(filename, fileaccess, fileshare, NULL,
			  filecreate, fileattrib, NULL);
	if (osfh == INVALID_HANDLE_VALUE) {

		/* open/create file failed! */
		_dosmaperr(GetLastError());	/* map error */
		DBUG_RETURN(-1);
	}

	do {
		/* Associates a CRT file descriptor with the OS file handle. */
		fd = _open_osfhandle((intptr_t) osfh, 0);
	} while (fd == -1 && errno == EINTR);

	if (fd == -1) {
		/* Open failed, close the file handle. */

		_dosmaperr(GetLastError());	/* map error */
		CloseHandle(osfh);		/* no need to check if
						CloseHandle fails */
	}

	DBUG_RETURN(fd);
}
#else
/*********************************************************************//**
Creates a temporary file.
@return	temporary file descriptor, or < 0 on error */
extern "C" UNIV_INTERN
int
innobase_mysql_tmpfile(void)
/*========================*/
{
	int	fd2 = -1;
	File	fd = mysql_tmpfile("ib");
	if (fd >= 0) {
		/* Copy the file descriptor, so that the additional resources
		allocated by create_temp_file() can be freed by invoking
		my_close().

		Because the file descriptor returned by this function
		will be passed to fdopen(), it will be closed by invoking
		fclose(), which in turn will invoke close() instead of
		my_close(). */

#ifdef _WIN32
		/* Note that on Windows, the integer returned by mysql_tmpfile
		has no relation to C runtime file descriptor. Here, we need
		to call my_get_osfhandle to get the HANDLE and then convert it 
		to C runtime filedescriptor. */
		{
			HANDLE hFile = my_get_osfhandle(fd);
			HANDLE hDup;
			BOOL bOK = DuplicateHandle(
					GetCurrentProcess(),
					hFile, GetCurrentProcess(),
					&hDup, 0, FALSE, DUPLICATE_SAME_ACCESS);
			if (bOK) {
				fd2 = _open_osfhandle((intptr_t)hDup,0);
			} else {
				my_osmaperr(GetLastError());
				fd2 = -1;
			}	
		}
#else
		fd2 = dup(fd);
#endif
		if (fd2 < 0) {
			DBUG_PRINT("error",("Got error %d on dup",fd2));
			my_errno=errno;
			my_error(EE_OUT_OF_FILERESOURCES,
				 MYF(ME_BELL+ME_WAITTANG),
				 "ib*", my_errno);
		}
		my_close(fd, MYF(MY_WME));
	}
	return(fd2);
}
#endif /* defined (__WIN__) && defined (MYSQL_DYNAMIC_PLUGIN) */

/*********************************************************************//**
Wrapper around MySQL's copy_and_convert function.
@return	number of bytes copied to 'to' */
extern "C" UNIV_INTERN
ulint
innobase_convert_string(
/*====================*/
	void*		to,		/*!< out: converted string */
	ulint		to_length,	/*!< in: number of bytes reserved
					for the converted string */
	CHARSET_INFO*	to_cs,		/*!< in: character set to convert to */
	const void*	from,		/*!< in: string to convert */
	ulint		from_length,	/*!< in: number of bytes to convert */
	CHARSET_INFO*	from_cs,	/*!< in: character set to convert
					from */
	uint*		errors)		/*!< out: number of errors encountered
					during the conversion */
{
	return(copy_and_convert(
			(char*) to, (uint32) to_length, to_cs,
			(const char*) from, (uint32) from_length, from_cs,
			errors));
}

/*******************************************************************//**
Formats the raw data in "data" (in InnoDB on-disk format) that is of
type DATA_(CHAR|VARCHAR|MYSQL|VARMYSQL) using "charset_coll" and writes
the result to "buf". The result is converted to "system_charset_info".
Not more than "buf_size" bytes are written to "buf".
The result is always NUL-terminated (provided buf_size > 0) and the
number of bytes that were written to "buf" is returned (including the
terminating NUL).
@return	number of bytes that were written */
extern "C" UNIV_INTERN
ulint
innobase_raw_format(
/*================*/
	const char*	data,		/*!< in: raw data */
	ulint		data_len,	/*!< in: raw data length
					in bytes */
	ulint		charset_coll,	/*!< in: charset collation */
	char*		buf,		/*!< out: output buffer */
	ulint		buf_size)	/*!< in: output buffer size
					in bytes */
{
	/* XXX we use a hard limit instead of allocating
	but_size bytes from the heap */
	CHARSET_INFO*	data_cs;
	char		buf_tmp[8192];
	ulint		buf_tmp_used;
	uint		num_errors;

	data_cs = all_charsets[charset_coll];

	buf_tmp_used = innobase_convert_string(buf_tmp, sizeof(buf_tmp),
					       system_charset_info,
					       data, data_len, data_cs,
					       &num_errors);

	return(ut_str_sql_format(buf_tmp, buf_tmp_used, buf, buf_size));
}

/*********************************************************************//**
Compute the next autoinc value.

For MySQL replication the autoincrement values can be partitioned among
the nodes. The offset is the start or origin of the autoincrement value
for a particular node. For n nodes the increment will be n and the offset
will be in the interval [1, n]. The formula tries to allocate the next
value for a particular node.

Note: This function is also called with increment set to the number of
values we want to reserve for multi-value inserts e.g.,

	INSERT INTO T VALUES(), (), ();

innobase_next_autoinc() will be called with increment set to
n * 3 where autoinc_lock_mode != TRADITIONAL because we want
to reserve 3 values for the multi-value INSERT above.
@return	the next value */
static
ulonglong
innobase_next_autoinc(
/*==================*/
	ulonglong	current,	/*!< in: Current value */
	ulonglong	increment,	/*!< in: increment current by */
	ulonglong	offset,		/*!< in: AUTOINC offset */
	ulonglong	max_value)	/*!< in: max value for type */
{
	ulonglong	next_value;

	/* Should never be 0. */
	ut_a(increment > 0);

	/* According to MySQL documentation, if the offset is greater than
	the increment then the offset is ignored. */
	if (offset > increment) {
		offset = 0;
	}

	if (max_value <= current) {
		next_value = max_value;
	} else if (offset <= 1) {
		/* Offset 0 and 1 are the same, because there must be at
		least one node in the system. */
		if (max_value - current <= increment) {
			next_value = max_value;
		} else {
			next_value = current + increment;
		}
	} else if (max_value > current) {
		if (current > offset) {
			next_value = ((current - offset) / increment) + 1;
		} else {
			next_value = ((offset - current) / increment) + 1;
		}

		ut_a(increment > 0);
		ut_a(next_value > 0);

		/* Check for multiplication overflow. */
		if (increment > (max_value / next_value)) {

			next_value = max_value;
		} else {
			next_value *= increment;

			ut_a(max_value >= next_value);

			/* Check for overflow. */
			if (max_value - next_value <= offset) {
				next_value = max_value;
			} else {
				next_value += offset;
			}
		}
	} else {
		next_value = max_value;
	}

	ut_a(next_value <= max_value);

	return(next_value);
}

/*********************************************************************//**
Initializes some fields in an InnoDB transaction object. */
static
void
innobase_trx_init(
/*==============*/
	THD*	thd,	/*!< in: user thread handle */
	trx_t*	trx)	/*!< in/out: InnoDB transaction handle */
{
	DBUG_ENTER("innobase_trx_init");
	DBUG_ASSERT(EQ_CURRENT_THD(thd));
	DBUG_ASSERT(thd == trx->mysql_thd);

	trx->check_foreigns = !thd_test_options(
		thd, OPTION_NO_FOREIGN_KEY_CHECKS);

	trx->check_unique_secondary = !thd_test_options(
		thd, OPTION_RELAXED_UNIQUE_CHECKS);

	DBUG_VOID_RETURN;
}

/*********************************************************************//**
Allocates an InnoDB transaction for a MySQL handler object.
@return	InnoDB transaction handle */
extern "C" UNIV_INTERN
trx_t*
innobase_trx_allocate(
/*==================*/
	THD*	thd)	/*!< in: user thread handle */
{
	trx_t*	trx;

	DBUG_ENTER("innobase_trx_allocate");
	DBUG_ASSERT(thd != NULL);
	DBUG_ASSERT(EQ_CURRENT_THD(thd));

	trx = trx_allocate_for_mysql();

	trx->mysql_thd = thd;

	innobase_trx_init(thd, trx);

	DBUG_RETURN(trx);
}

/*********************************************************************//**
Gets the InnoDB transaction handle for a MySQL handler object, creates
an InnoDB transaction struct if the corresponding MySQL thread struct still
lacks one.
@return	InnoDB transaction handle */
static inline
trx_t*
check_trx_exists(
/*=============*/
	THD*	thd)	/*!< in: user thread handle */
{
	trx_t*&	trx = thd_to_trx(thd);

	ut_ad(EQ_CURRENT_THD(thd));

	if (trx == NULL) {
		trx = innobase_trx_allocate(thd);
	} else if (UNIV_UNLIKELY(trx->magic_n != TRX_MAGIC_N)) {
		mem_analyze_corruption(trx);
		ut_error;
	}

	innobase_trx_init(thd, trx);

	return(trx);
}

/*********************************************************************//**
Note that a transaction has been registered with MySQL.
@return true if transaction is registered with MySQL 2PC coordinator */
static inline
bool
trx_is_registered_for_2pc(
/*=========================*/
	const trx_t*	trx)	/* in: transaction */
{
	return(trx->is_registered == 1);
}

/*********************************************************************//**
Note that a transaction owns the prepare_commit_mutex. */
static inline
void
trx_owns_prepare_commit_mutex_set(
/*==============================*/
	trx_t*	trx)	/* in: transaction */
{
	ut_a(trx_is_registered_for_2pc(trx));
	trx->owns_prepare_mutex = 1;
}

/*********************************************************************//**
Note that a transaction has been registered with MySQL 2PC coordinator. */
static inline
void
trx_register_for_2pc(
/*==================*/
	trx_t*	trx)	/* in: transaction */
{
	trx->is_registered = 1;
	ut_ad(trx->owns_prepare_mutex == 0);
}

/*********************************************************************//**
Note that a transaction has been deregistered. */
static inline
void
trx_deregister_from_2pc(
/*====================*/
	trx_t*	trx)	/* in: transaction */
{
	trx->is_registered = 0;
	trx->owns_prepare_mutex = 0;
}

/*********************************************************************//**
Check whether atransaction owns the prepare_commit_mutex.
@return true if transaction owns the prepare commit mutex */
static inline
bool
trx_has_prepare_commit_mutex(
/*=========================*/
	const trx_t*	trx)	/* in: transaction */
{
	return(trx->owns_prepare_mutex == 1);
}

/*********************************************************************//**
Check if transaction is started.
@reutrn true if transaction is in state started */
static
bool
trx_is_started(
/*===========*/
	trx_t*	trx)	/* in: transaction */
{
	return(trx->state != TRX_STATE_NOT_STARTED);
}

/*********************************************************************//**
Construct ha_innobase handler. */
UNIV_INTERN
ha_innobase::ha_innobase(
/*=====================*/
	handlerton*	hton,
	TABLE_SHARE*	table_arg)
	:handler(hton, table_arg),
	int_table_flags(HA_REC_NOT_IN_SEQ |
		  HA_NULL_IN_KEY |
		  HA_CAN_INDEX_BLOBS |
		  HA_CAN_SQL_HANDLER |
		  HA_PRIMARY_KEY_REQUIRED_FOR_POSITION |
		  HA_PRIMARY_KEY_IN_READ_INDEX |
		  HA_BINLOG_ROW_CAPABLE |
		  HA_CAN_GEOMETRY | HA_PARTIAL_COLUMN_READ |
		  HA_TABLE_SCAN_ON_INDEX),
	start_of_scan(0),
	num_write_row(0)
{}

/*********************************************************************//**
Destruct ha_innobase handler. */
UNIV_INTERN
ha_innobase::~ha_innobase()
/*======================*/
{
}

/*********************************************************************//**
Updates the user_thd field in a handle and also allocates a new InnoDB
transaction handle if needed, and updates the transaction fields in the
prebuilt struct. */
UNIV_INTERN inline
void
ha_innobase::update_thd(
/*====================*/
	THD*	thd)	/*!< in: thd to use the handle */
{
	trx_t*		trx;

	trx = check_trx_exists(thd);

	if (prebuilt->trx != trx) {

		row_update_prebuilt_trx(prebuilt, trx);
	}

	user_thd = thd;
}

/*********************************************************************//**
Updates the user_thd field in a handle and also allocates a new InnoDB
transaction handle if needed, and updates the transaction fields in the
prebuilt struct. */
UNIV_INTERN
void
ha_innobase::update_thd()
/*=====================*/
{
	THD*	thd = ha_thd();

	ut_ad(EQ_CURRENT_THD(thd));
	update_thd(thd);
}

/*********************************************************************//**
Registers an InnoDB transaction with the MySQL 2PC coordinator, so that
the MySQL XA code knows to call the InnoDB prepare and commit, or rollback
for the transaction. This MUST be called for every transaction for which
the user may call commit or rollback. Calling this several times to register
the same transaction is allowed, too. This function also registers the
current SQL statement. */
static inline
void
innobase_register_trx(
/*==================*/
	handlerton*	hton,	/* in: Innobase handlerton */
	THD*		thd,	/* in: MySQL thd (connection) object */
	trx_t*		trx)	/* in: transaction to register */
{
	trans_register_ha(thd, FALSE, hton);

	if (!trx_is_registered_for_2pc(trx)
	    && thd_test_options(thd, OPTION_NOT_AUTOCOMMIT | OPTION_BEGIN)) {

		trans_register_ha(thd, TRUE, hton);
	}

	trx_register_for_2pc(trx);
}

/*	BACKGROUND INFO: HOW THE MYSQL QUERY CACHE WORKS WITH INNODB
	------------------------------------------------------------

1) The use of the query cache for TBL is disabled when there is an
uncommitted change to TBL.

2) When a change to TBL commits, InnoDB stores the current value of
its global trx id counter, let us denote it by INV_TRX_ID, to the table object
in the InnoDB data dictionary, and does only allow such transactions whose
id <= INV_TRX_ID to use the query cache.

3) When InnoDB does an INSERT/DELETE/UPDATE to a table TBL, or an implicit
modification because an ON DELETE CASCADE, we invalidate the MySQL query cache
of TBL immediately.

How this is implemented inside InnoDB:

1) Since every modification always sets an IX type table lock on the InnoDB
table, it is easy to check if there can be uncommitted modifications for a
table: just check if there are locks in the lock list of the table.

2) When a transaction inside InnoDB commits, it reads the global trx id
counter and stores the value INV_TRX_ID to the tables on which it had a lock.

3) If there is an implicit table change from ON DELETE CASCADE or SET NULL,
InnoDB calls an invalidate method for the MySQL query cache for that table.

How this is implemented inside sql_cache.cc:

1) The query cache for an InnoDB table TBL is invalidated immediately at an
INSERT/UPDATE/DELETE, just like in the case of MyISAM. No need to delay
invalidation to the transaction commit.

2) To store or retrieve a value from the query cache of an InnoDB table TBL,
any query must first ask InnoDB's permission. We must pass the thd as a
parameter because InnoDB will look at the trx id, if any, associated with
that thd.

3) Use of the query cache for InnoDB tables is now allowed also when
AUTOCOMMIT==0 or we are inside BEGIN ... COMMIT. Thus transactions no longer
put restrictions on the use of the query cache.
*/

/******************************************************************//**
The MySQL query cache uses this to check from InnoDB if the query cache at
the moment is allowed to operate on an InnoDB table. The SQL query must
be a non-locking SELECT.

The query cache is allowed to operate on certain query only if this function
returns TRUE for all tables in the query.

If thd is not in the autocommit state, this function also starts a new
transaction for thd if there is no active trx yet, and assigns a consistent
read view to it if there is no read view yet.

Why a deadlock of threads is not possible: the query cache calls this function
at the start of a SELECT processing. Then the calling thread cannot be
holding any InnoDB semaphores. The calling thread is holding the
query cache mutex, and this function will reserve the InnoDB trx_sys->mutex.
Thus, the 'rank' in sync0sync.h of the MySQL query cache mutex is above
the InnoDB trx_sys->mutex.
@return TRUE if permitted, FALSE if not; note that the value FALSE
does not mean we should invalidate the query cache: invalidation is
called explicitly */
static
my_bool
innobase_query_caching_of_table_permitted(
/*======================================*/
	THD*	thd,		/*!< in: thd of the user who is trying to
				store a result to the query cache or
				retrieve it */
	char*	full_name,	/*!< in: concatenation of database name,
				the null character NUL, and the table
				name */
	uint	full_name_len,	/*!< in: length of the full name, i.e.
				len(dbname) + len(tablename) + 1 */
	ulonglong *unused)	/*!< unused for this engine */
{
	ibool	is_autocommit;
	trx_t*	trx;
	char	norm_name[1000];

	ut_a(full_name_len < 999);

	trx = check_trx_exists(thd);

	if (trx->isolation_level == TRX_ISO_SERIALIZABLE) {
		/* In the SERIALIZABLE mode we add LOCK IN SHARE MODE to every
		plain SELECT if AUTOCOMMIT is not on. */

		return((my_bool)FALSE);
	}

	if (UNIV_UNLIKELY(trx->has_search_latch)) {
		sql_print_error("The calling thread is holding the adaptive "
				"search, latch though calling "
				"innobase_query_caching_of_table_permitted.");
		trx_print(stderr, trx, 1024);
	}

	trx_search_latch_release_if_reserved(trx);

	innobase_srv_conc_force_exit_innodb(trx);

	if (!thd_test_options(thd, OPTION_NOT_AUTOCOMMIT | OPTION_BEGIN)) {

		is_autocommit = TRUE;
	} else {
		is_autocommit = FALSE;

	}

	if (is_autocommit && trx->n_mysql_tables_in_use == 0) {
		/* We are going to retrieve the query result from the query
		cache. This cannot be a store operation to the query cache
		because then MySQL would have locks on tables already.

		TODO: if the user has used LOCK TABLES to lock the table,
		then we open a transaction in the call of row_.. below.
		That trx can stay open until UNLOCK TABLES. The same problem
		exists even if we do not use the query cache. MySQL should be
		modified so that it ALWAYS calls some cleanup function when
		the processing of a query ends!

		We can imagine we instantaneously serialize this consistent
		read trx to the current trx id counter. If trx2 would have
		changed the tables of a query result stored in the cache, and
		trx2 would have already committed, making the result obsolete,
		then trx2 would have already invalidated the cache. Thus we
		can trust the result in the cache is ok for this query. */

		return((my_bool)TRUE);
	}

	/* Normalize the table name to InnoDB format */

	memcpy(norm_name, full_name, full_name_len);

	norm_name[strlen(norm_name)] = '/'; 	/* InnoDB uses '/' as the
						separator between db and
						table */
	norm_name[full_name_len] = '\0';
#ifdef __WIN__
	innobase_casedn_str(norm_name);
#endif

	innobase_register_trx(innodb_hton_ptr, thd, trx);

	if (row_search_check_if_query_cache_permitted(trx, norm_name)) {

		/* printf("Query cache for %s permitted\n", norm_name); */

		return((my_bool)TRUE);
	}

	/* printf("Query cache for %s NOT permitted\n", norm_name); */

	return((my_bool)FALSE);
}

/*****************************************************************//**
Invalidates the MySQL query cache for the table. */
extern "C" UNIV_INTERN
void
innobase_invalidate_query_cache(
/*============================*/
	trx_t*		trx,		/*!< in: transaction which
					modifies the table */
	const char*	full_name,	/*!< in: concatenation of
					database name, null char NUL,
					table name, null char NUL;
					NOTE that in Windows this is
					always in LOWER CASE! */
	ulint		full_name_len)	/*!< in: full name length where
					also the null chars count */
{
	/* Note that the sync0sync.h rank of the query cache mutex is just
	above the InnoDB trx_sys_t->lock. The caller of this function must
	not have latches of a lower rank. */

	/* Argument TRUE below means we are using transactions */
#ifdef HAVE_QUERY_CACHE
	mysql_query_cache_invalidate4((THD*) trx->mysql_thd,
				      full_name,
				      (uint32) full_name_len,
				      TRUE);
#endif
}

/*****************************************************************//**
Convert an SQL identifier to the MySQL system_charset_info (UTF-8)
and quote it if needed.
@return	pointer to the end of buf */
static
char*
innobase_convert_identifier(
/*========================*/
	char*		buf,	/*!< out: buffer for converted identifier */
	ulint		buflen,	/*!< in: length of buf, in bytes */
	const char*	id,	/*!< in: identifier to convert */
	ulint		idlen,	/*!< in: length of id, in bytes */
	void*		thd,	/*!< in: MySQL connection thread, or NULL */
	ibool		file_id)/*!< in: TRUE=id is a table or database name;
				FALSE=id is an UTF-8 string */
{
	char nz[NAME_LEN + 1];
	char nz2[NAME_LEN + 1 + EXPLAIN_FILENAME_MAX_EXTRA_LENGTH];

	const char*	s	= id;
	int		q;

	if (file_id) {
		/* Decode the table name.  The MySQL function expects
		a NUL-terminated string.  The input and output strings
		buffers must not be shared. */

		if (UNIV_UNLIKELY(idlen > (sizeof nz) - 1)) {
			idlen = (sizeof nz) - 1;
		}

		memcpy(nz, id, idlen);
		nz[idlen] = 0;

		s = nz2;
		idlen = explain_filename((THD*) thd, nz, nz2, sizeof nz2,
					 EXPLAIN_PARTITIONS_AS_COMMENT);
		goto no_quote;
	}

	/* See if the identifier needs to be quoted. */
	if (UNIV_UNLIKELY(!thd)) {
		q = '"';
	} else {
		q = get_quote_char_for_identifier((THD*) thd, s, (int) idlen);
	}

	if (q == EOF) {
no_quote:
		if (UNIV_UNLIKELY(idlen > buflen)) {
			idlen = buflen;
		}
		memcpy(buf, s, idlen);
		return(buf + idlen);
	}

	/* Quote the identifier. */
	if (buflen < 2) {
		return(buf);
	}

	*buf++ = q;
	buflen--;

	for (; idlen; idlen--) {
		int	c = *s++;
		if (UNIV_UNLIKELY(c == q)) {
			if (UNIV_UNLIKELY(buflen < 3)) {
				break;
			}

			*buf++ = c;
			*buf++ = c;
			buflen -= 2;
		} else {
			if (UNIV_UNLIKELY(buflen < 2)) {
				break;
			}

			*buf++ = c;
			buflen--;
		}
	}

	*buf++ = q;
	return(buf);
}

/*****************************************************************//**
Convert a table or index name to the MySQL system_charset_info (UTF-8)
and quote it if needed.
@return	pointer to the end of buf */
extern "C" UNIV_INTERN
char*
innobase_convert_name(
/*==================*/
	char*		buf,	/*!< out: buffer for converted identifier */
	ulint		buflen,	/*!< in: length of buf, in bytes */
	const char*	id,	/*!< in: identifier to convert */
	ulint		idlen,	/*!< in: length of id, in bytes */
	void*		thd,	/*!< in: MySQL connection thread, or NULL */
	ibool		table_id)/*!< in: TRUE=id is a table or database name;
				FALSE=id is an index name */
{
	char*		s	= buf;
	const char*	bufend	= buf + buflen;

	if (table_id) {
		const char*	slash = (const char*) memchr(id, '/', idlen);
		if (!slash) {

			goto no_db_name;
		}

		/* Print the database name and table name separately. */
		s = innobase_convert_identifier(s, bufend - s, id, slash - id,
						thd, TRUE);
		if (UNIV_LIKELY(s < bufend)) {
			*s++ = '.';
			s = innobase_convert_identifier(s, bufend - s,
							slash + 1, idlen
							- (slash - id) - 1,
							thd, TRUE);
		}
	} else if (UNIV_UNLIKELY(*id == TEMP_INDEX_PREFIX)) {
		/* Temporary index name (smart ALTER TABLE) */
		const char temp_index_suffix[]= "--temporary--";

		s = innobase_convert_identifier(buf, buflen, id + 1, idlen - 1,
						thd, FALSE);
		if (s - buf + (sizeof temp_index_suffix - 1) < buflen) {
			memcpy(s, temp_index_suffix,
			       sizeof temp_index_suffix - 1);
			s += sizeof temp_index_suffix - 1;
		}
	} else {
no_db_name:
		s = innobase_convert_identifier(buf, buflen, id, idlen,
						thd, table_id);
	}

	return(s);

}

/*****************************************************************//**
A wrapper function of innobase_convert_name(), convert a table or
index name to the MySQL system_charset_info (UTF-8) and quote it if needed.
@return	pointer to the end of buf */
static inline
void
innobase_format_name(
/*==================*/
	char*		buf,	/*!< out: buffer for converted identifier */
	ulint		buflen,	/*!< in: length of buf, in bytes */
	const char*	name,	/*!< in: index or table name to format */
	ibool		is_index_name) /*!< in: index name */
{
	const char*     bufend;

	bufend = innobase_convert_name(buf, buflen, name, strlen(name),
				       NULL, !is_index_name);

	ut_ad((ulint) (bufend - buf) < buflen);

	buf[bufend - buf] = '\0';
}

/**********************************************************************//**
Determines if the currently running transaction has been interrupted.
@return	TRUE if interrupted */
extern "C" UNIV_INTERN
ibool
trx_is_interrupted(
/*===============*/
	trx_t*	trx)	/*!< in: transaction */
{
	return(trx && trx->mysql_thd && thd_killed((THD*) trx->mysql_thd));
}

/**********************************************************************//**
Determines if the currently running transaction is in strict mode.
@return	TRUE if strict */
extern "C" UNIV_INTERN
ibool
trx_is_strict(
/*==========*/
	trx_t*	trx)	/*!< in: transaction */
{
	return(trx && trx->mysql_thd
	       && THDVAR((THD*) trx->mysql_thd, strict_mode));
}

/**************************************************************//**
Resets some fields of a prebuilt struct. The template is used in fast
retrieval of just those column values MySQL needs in its processing. */
inline
void
ha_innobase::reset_template(void)
/*=============================*/
{
	ut_ad(prebuilt->magic_n == ROW_PREBUILT_ALLOCATED);
	ut_ad(prebuilt->magic_n2 == prebuilt->magic_n);

	prebuilt->keep_other_fields_on_keyread = 0;
	prebuilt->read_just_key = 0;
	/* Reset index condition pushdown state. */
	if (prebuilt->idx_cond) {
		prebuilt->idx_cond = NULL;
		prebuilt->idx_cond_n_cols = 0;
		/* Invalidate prebuilt->mysql_template
		in ha_innobase::write_row(). */
		prebuilt->template_type = ROW_MYSQL_NO_TEMPLATE;
	}
}

/*****************************************************************//**
Call this when you have opened a new table handle in HANDLER, before you
call index_read_idx() etc. Actually, we can let the cursor stay open even
over a transaction commit! Then you should call this before every operation,
fetch next etc. This function inits the necessary things even after a
transaction commit. */
UNIV_INTERN
void
ha_innobase::init_table_handle_for_HANDLER(void)
/*============================================*/
{
	/* If current thd does not yet have a trx struct, create one.
	If the current handle does not yet have a prebuilt struct, create
	one. Update the trx pointers in the prebuilt struct. Normally
	this operation is done in external_lock. */

	update_thd(ha_thd());

	/* Initialize the prebuilt struct much like it would be inited in
	external_lock */

	trx_search_latch_release_if_reserved(prebuilt->trx);

	innobase_srv_conc_force_exit_innodb(prebuilt->trx);

	/* If the transaction is not started yet, start it */

	trx_start_if_not_started_xa(prebuilt->trx);

	/* Assign a read view if the transaction does not have it yet */

	trx_assign_read_view(prebuilt->trx);

	innobase_register_trx(ht, user_thd, prebuilt->trx);

	/* We did the necessary inits in this function, no need to repeat them
	in row_search_for_mysql */

	prebuilt->sql_stat_start = FALSE;

	/* We let HANDLER always to do the reads as consistent reads, even
	if the trx isolation level would have been specified as SERIALIZABLE */

	prebuilt->select_lock_type = LOCK_NONE;
	prebuilt->stored_select_lock_type = LOCK_NONE;

	/* Always fetch all columns in the index record */

	prebuilt->hint_need_to_fetch_extra_cols = ROW_RETRIEVE_ALL_COLS;

	/* We want always to fetch all columns in the whole row? Or do
	we???? */

	prebuilt->used_in_HANDLER = TRUE;
	reset_template();
}

/*********************************************************************//**
Opens an InnoDB database.
@return	0 on success, error code on failure */
static
int
innobase_init(
/*==========*/
	void	*p)	/*!< in: InnoDB handlerton */
{
	static char	current_dir[3];		/*!< Set if using current lib */
	int		err;
	bool		ret;
	char		*default_path;
	uint		format_id;

	DBUG_ENTER("innobase_init");
	handlerton *innobase_hton= (handlerton *)p;
	innodb_hton_ptr = innobase_hton;

	innobase_hton->state = SHOW_OPTION_YES;
	innobase_hton->db_type= DB_TYPE_INNODB;
	innobase_hton->savepoint_offset = sizeof(trx_named_savept_t);
	innobase_hton->close_connection = innobase_close_connection;
	innobase_hton->savepoint_set = innobase_savepoint;
	innobase_hton->savepoint_rollback = innobase_rollback_to_savepoint;
	innobase_hton->savepoint_release = innobase_release_savepoint;
	innobase_hton->commit = innobase_commit;
	innobase_hton->rollback = innobase_rollback;
	innobase_hton->prepare = innobase_xa_prepare;
	innobase_hton->recover = innobase_xa_recover;
	innobase_hton->commit_by_xid = innobase_commit_by_xid;
	innobase_hton->rollback_by_xid = innobase_rollback_by_xid;
	innobase_hton->create_cursor_read_view = innobase_create_cursor_view;
	innobase_hton->set_cursor_read_view = innobase_set_cursor_view;
	innobase_hton->close_cursor_read_view = innobase_close_cursor_view;
	innobase_hton->create = innobase_create_handler;
	innobase_hton->drop_database = innobase_drop_database;
	innobase_hton->panic = innobase_end;

	innobase_hton->start_consistent_snapshot =
		innobase_start_trx_and_assign_read_view;

	innobase_hton->flush_logs = innobase_flush_logs;
	innobase_hton->show_status = innobase_show_status;
	innobase_hton->flags = HTON_NO_FLAGS;

	innobase_hton->release_temporary_latches =
		innobase_release_temporary_latches;

	innobase_hton->alter_table_flags = innobase_alter_table_flags;

	ut_a(DATA_MYSQL_TRUE_VARCHAR == (ulint)MYSQL_TYPE_VARCHAR);

#ifndef DBUG_OFF
	static const char	test_filename[] = "-@";
	char			test_tablename[sizeof test_filename
				+ sizeof srv_mysql50_table_name_prefix];
	if ((sizeof test_tablename) - 1
			!= filename_to_tablename(test_filename, test_tablename,
			sizeof test_tablename, true)
			|| strncmp(test_tablename,
			srv_mysql50_table_name_prefix,
			sizeof srv_mysql50_table_name_prefix)
			|| strcmp(test_tablename
			+ sizeof srv_mysql50_table_name_prefix,
			test_filename)) {
		sql_print_error("tablename encoding has been changed");
		goto error;
	}
#endif /* DBUG_OFF */

	/* Check that values don't overflow on 32-bit systems. */
	if (sizeof(ulint) == 4) {
		if (innobase_buffer_pool_size > UINT_MAX32) {
			sql_print_error(
				"innobase_buffer_pool_size can't be over 4GB"
				" on 32-bit systems");

			goto error;
		}
	}

	os_innodb_umask = (ulint)my_umask;

	/* First calculate the default path for innodb_data_home_dir etc.,
	in case the user has not given any value.

	Note that when using the embedded server, the datadirectory is not
	necessarily the current directory of this program. */

	if (mysqld_embedded) {
		default_path = mysql_real_data_home;
		fil_path_to_mysql_datadir = mysql_real_data_home;
	} else {
		/* It's better to use current lib, to keep paths short */
		current_dir[0] = FN_CURLIB;
		current_dir[1] = FN_LIBCHAR;
		current_dir[2] = 0;
		default_path = current_dir;
	}

	ut_a(default_path);

	/* Set InnoDB initialization parameters according to the values
	read from MySQL .cnf file */

	/*--------------- Data files -------------------------*/

	/* The default dir for data files is the datadir of MySQL */

	srv_data_home = (innobase_data_home_dir ? innobase_data_home_dir :
			 default_path);

	/* Set default InnoDB data file size to 10 MB and let it be
	auto-extending. Thus users can use InnoDB in >= 4.0 without having
	to specify any startup options. */

	if (!innobase_data_file_path) {
		innobase_data_file_path = (char*) "ibdata1:10M:autoextend";
	}

	/* Since InnoDB edits the argument in the next call, we make another
	copy of it: */

	internal_innobase_data_file_path = my_strdup(innobase_data_file_path,
						   MYF(MY_FAE));

	ret = (bool) srv_parse_data_file_paths_and_sizes(
		internal_innobase_data_file_path);
	if (ret == FALSE) {
		sql_print_error(
			"InnoDB: syntax error in innodb_data_file_path");
mem_free_and_error:
		srv_free_paths_and_sizes();
		my_free(internal_innobase_data_file_path);
		goto error;
	}

	/* -------------- All log files ---------------------------*/

	/* The default dir for log files is the datadir of MySQL */

	if (!innobase_log_group_home_dir) {
		innobase_log_group_home_dir = default_path;
	}

#ifdef UNIV_LOG_ARCHIVE
	/* Since innodb_log_arch_dir has no relevance under MySQL,
	starting from 4.0.6 we always set it the same as
	innodb_log_group_home_dir: */

	innobase_log_arch_dir = innobase_log_group_home_dir;

	srv_arch_dir = innobase_log_arch_dir;
#endif /* UNIG_LOG_ARCHIVE */

	ret = (bool)
		srv_parse_log_group_home_dirs(innobase_log_group_home_dir);

	if (ret == FALSE || innobase_mirrored_log_groups != 1) {
	  sql_print_error("syntax error in innodb_log_group_home_dir, or a "
			  "wrong number of mirrored log groups");

		goto mem_free_and_error;
	}

	/* Validate the file format by animal name */
	if (innobase_file_format_name != NULL) {

		format_id = innobase_file_format_name_lookup(
			innobase_file_format_name);

		if (format_id > UNIV_FORMAT_MAX) {

			sql_print_error("InnoDB: wrong innodb_file_format.");

			goto mem_free_and_error;
		}
	} else {
		/* Set it to the default file format id. Though this
		should never happen. */
		format_id = 0;
	}

	srv_file_format = format_id;

	/* Given the type of innobase_file_format_name we have little
	choice but to cast away the constness from the returned name.
	innobase_file_format_name is used in the MySQL set variable
	interface and so can't be const. */

	innobase_file_format_name =
		(char*) trx_sys_file_format_id_to_name(format_id);

	/* Check innobase_file_format_check variable */
	if (!innobase_file_format_check) {

		/* Set the value to disable checking. */
		srv_max_file_format_at_startup = UNIV_FORMAT_MAX + 1;

	} else {

		/* Set the value to the lowest supported format. */
		srv_max_file_format_at_startup = UNIV_FORMAT_MIN;
	}

	/* Did the user specify a format name that we support?
	As a side effect it will update the variable
	srv_max_file_format_at_startup */
	if (innobase_file_format_validate_and_set(
			innobase_file_format_max) < 0) {

		sql_print_error("InnoDB: invalid "
				"innodb_file_format_max value: "
				"should be any value up to %s or its "
				"equivalent numeric id",
				trx_sys_file_format_id_to_name(
					UNIV_FORMAT_MAX));

		goto mem_free_and_error;
	}

	if (innobase_change_buffering) {
		ulint	use;

		for (use = 0;
		     use < UT_ARR_SIZE(innobase_change_buffering_values);
		     use++) {
			if (!innobase_strcasecmp(
				    innobase_change_buffering,
				    innobase_change_buffering_values[use])) {
				ibuf_use = (ibuf_use_t) use;
				goto innobase_change_buffering_inited_ok;
			}
		}

		sql_print_error("InnoDB: invalid value "
				"innodb_change_buffering=%s",
				innobase_change_buffering);
		goto mem_free_and_error;
	}

innobase_change_buffering_inited_ok:
	ut_a((ulint) ibuf_use < UT_ARR_SIZE(innobase_change_buffering_values));
	innobase_change_buffering = (char*)
		innobase_change_buffering_values[ibuf_use];

	/* --------------------------------------------------*/

	srv_file_flush_method_str = innobase_file_flush_method;

	srv_n_log_groups = (ulint) innobase_mirrored_log_groups;
	srv_n_log_files = (ulint) innobase_log_files_in_group;
	srv_log_file_size = (ib_uint64_t) innobase_log_file_size;

#ifdef UNIV_LOG_ARCHIVE
	srv_log_archive_on = (ulint) innobase_log_archive;
#endif /* UNIV_LOG_ARCHIVE */
	srv_log_buffer_size = (ulint) innobase_log_buffer_size;

	srv_buf_pool_size = (ulint) innobase_buffer_pool_size;
	srv_buf_pool_instances = (ulint) innobase_buffer_pool_instances;

	srv_mem_pool_size = (ulint) innobase_additional_mem_pool_size;

	if (innobase_additional_mem_pool_size
	    != 8*1024*1024L /* the default */ ) {

		ut_print_timestamp(stderr);
		fprintf(stderr,
			" InnoDB: Warning: Using " 
			"innodb_additional_mem_pool_size is DEPRECATED. "
			"This option may be removed in future releases, "
			"together with the option innodb_use_sys_malloc "
			"and with the InnoDB's internal memory "
			"allocator.\n");
	}

	if (!srv_use_sys_malloc ) {
		ut_print_timestamp(stderr);
		fprintf(stderr,
			" InnoDB: Warning: Setting " 
			"innodb_use_sys_malloc to FALSE is DEPRECATED. "
			"This option may be removed in future releases, "
			"together with the InnoDB's internal memory "
			"allocator.\n");
	}

	srv_n_file_io_threads = (ulint) innobase_file_io_threads;
	srv_n_read_io_threads = (ulint) innobase_read_io_threads;
	srv_n_write_io_threads = (ulint) innobase_write_io_threads;

	srv_force_recovery = (ulint) innobase_force_recovery;

	srv_use_doublewrite_buf = (ibool) innobase_use_doublewrite;
	if (!innobase_use_checksums) {
		ut_print_timestamp(stderr);
		fprintf(stderr,
			" InnoDB: Warning: Setting " 
			"innodb_checksums to OFF is DEPRECATED. "
			"This option may be removed in future releases. "
			"You should set innodb_checksum_algorithm=NONE "
			"instead.\n");
		srv_checksum_algorithm = SRV_CHECKSUM_ALGORITHM_NONE;
	}

#ifdef HAVE_LARGE_PAGES
	if ((os_use_large_pages = (ibool) my_use_large_pages)) {
		os_large_page_size = (ulint) opt_large_page_size;
	}
#endif

	row_rollback_on_timeout = (ibool) innobase_rollback_on_timeout;

	srv_locks_unsafe_for_binlog = (ibool) innobase_locks_unsafe_for_binlog;
	if (innobase_locks_unsafe_for_binlog) {
		ut_print_timestamp(stderr);
		fprintf(stderr,
			" InnoDB: Warning: Using " 
			"innodb_locks_unsafe_for_binlog is DEPRECATED. "
			"This option may be removed in future releases. "
			"Please use READ COMMITTED transaction isolation "
			"level instead, see " REFMAN "set-transaction.html.\n");
	}

	srv_max_n_open_files = (ulint) innobase_open_files;
	srv_innodb_status = (ibool) innobase_create_status_file;

	srv_print_verbose_log = mysqld_embedded ? 0 : 1;

	/* Store the default charset-collation number of this MySQL
	installation */

	data_mysql_default_charset_coll = (ulint)default_charset_info->number;

	ut_a(DATA_MYSQL_LATIN1_SWEDISH_CHARSET_COLL ==
					my_charset_latin1.number);
	ut_a(DATA_MYSQL_BINARY_CHARSET_COLL == my_charset_bin.number);

	/* Store the latin1_swedish_ci character ordering table to InnoDB. For
	non-latin1_swedish_ci charsets we use the MySQL comparison functions,
	and consequently we do not need to know the ordering internally in
	InnoDB. */

	ut_a(0 == strcmp(my_charset_latin1.name, "latin1_swedish_ci"));
	srv_latin1_ordering = my_charset_latin1.sort_order;

	innobase_commit_concurrency_init_default();

#ifdef HAVE_PSI_INTERFACE
	/* Register keys with MySQL performance schema */
	int	count;

	count = array_elements(all_pthread_mutexes);
 	mysql_mutex_register("innodb", all_pthread_mutexes, count);

# ifdef UNIV_PFS_MUTEX
	count = array_elements(all_innodb_mutexes);
	mysql_mutex_register("innodb", all_innodb_mutexes, count);
# endif /* UNIV_PFS_MUTEX */

# ifdef UNIV_PFS_RWLOCK
	count = array_elements(all_innodb_rwlocks);
	mysql_rwlock_register("innodb", all_innodb_rwlocks, count);
# endif /* UNIV_PFS_MUTEX */

# ifdef UNIV_PFS_THREAD
	count = array_elements(all_innodb_threads);
	mysql_thread_register("innodb", all_innodb_threads, count);
# endif /* UNIV_PFS_THREAD */

# ifdef UNIV_PFS_IO
	count = array_elements(all_innodb_files);
	mysql_file_register("innodb", all_innodb_files, count);
# endif /* UNIV_PFS_IO */

	count = array_elements(all_innodb_conds);
	mysql_cond_register("innodb", all_innodb_conds, count);
#endif /* HAVE_PSI_INTERFACE */

	/* Since we in this module access directly the fields of a trx
	struct, and due to different headers and flags it might happen that
	mutex_t has a different size in this module and in InnoDB
	modules, we check at run time that the size is the same in
	these compilation modules. */

	err = innobase_start_or_create_for_mysql();

	if (err != DB_SUCCESS) {
		goto mem_free_and_error;
	}

	innobase_old_blocks_pct = buf_LRU_old_ratio_update(
		innobase_old_blocks_pct, TRUE);

	ibuf_max_size_update(innobase_change_buffer_max_size);

	innobase_open_tables = hash_create(200);
	mysql_mutex_init(innobase_share_mutex_key,
			 &innobase_share_mutex,
			 MY_MUTEX_INIT_FAST);
	mysql_mutex_init(prepare_commit_mutex_key,
			 &prepare_commit_mutex, MY_MUTEX_INIT_FAST);
	mysql_mutex_init(commit_threads_m_key,
			 &commit_threads_m, MY_MUTEX_INIT_FAST);
	mysql_mutex_init(commit_cond_mutex_key,
			 &commit_cond_m, MY_MUTEX_INIT_FAST);
	mysql_cond_init(commit_cond_key, &commit_cond, NULL);
	innodb_inited= 1;
#ifdef MYSQL_DYNAMIC_PLUGIN
	if (innobase_hton != p) {
		innobase_hton = reinterpret_cast<handlerton*>(p);
		*innobase_hton = *innodb_hton_ptr;
	}
#endif /* MYSQL_DYNAMIC_PLUGIN */

	/* Get the current high water mark format. */
	innobase_file_format_max = (char*) trx_sys_file_format_max_get();

	/* Currently, monitor counter information are not persistent. */
	memset(monitor_set_tbl, 0, sizeof monitor_set_tbl);

	memset(innodb_counter_value, 0, sizeof innodb_counter_value);

	/* Do this as late as possible so server is fully starts up,
	since  we might get some initial stats if user choose to turn
	on some counters from start up */
	if (innobase_enable_monitor_counter) {
		innodb_enable_monitor_at_startup(
			innobase_enable_monitor_counter);
	}

	/* Turn on monitor counters that are default on */
	srv_mon_default_on();

	DBUG_RETURN(FALSE);
error:
	DBUG_RETURN(TRUE);
}

/*******************************************************************//**
Closes an InnoDB database.
@return	TRUE if error */
static
int
innobase_end(
/*=========*/
	handlerton*		hton,	/*!< in/out: InnoDB handlerton */
	ha_panic_function	type __attribute__((unused)))
					/*!< in: ha_panic() parameter */
{
	int	err= 0;

	DBUG_ENTER("innobase_end");
	DBUG_ASSERT(hton == innodb_hton_ptr);

	if (innodb_inited) {

		srv_fast_shutdown = (ulint) innobase_fast_shutdown;

		innodb_inited = 0;
		hash_table_free(innobase_open_tables);
		innobase_open_tables = NULL;
		if (innobase_shutdown_for_mysql() != DB_SUCCESS) {
			err = 1;
		}
		srv_free_paths_and_sizes();
		my_free(internal_innobase_data_file_path);
		mysql_mutex_destroy(&innobase_share_mutex);
		mysql_mutex_destroy(&prepare_commit_mutex);
		mysql_mutex_destroy(&commit_threads_m);
		mysql_mutex_destroy(&commit_cond_m);
		mysql_cond_destroy(&commit_cond);
	}

	DBUG_RETURN(err);
}

/****************************************************************//**
Flushes InnoDB logs to disk and makes a checkpoint. Really, a commit flushes
the logs, and the name of this function should be innobase_checkpoint.
@return	TRUE if error */
static
bool
innobase_flush_logs(
/*================*/
	handlerton*	hton)	/*!< in/out: InnoDB handlerton */
{
	bool	result = 0;

	DBUG_ENTER("innobase_flush_logs");
	DBUG_ASSERT(hton == innodb_hton_ptr);

	log_buffer_flush_to_disk();

	DBUG_RETURN(result);
}

/****************************************************************//**
Return alter table flags supported in an InnoDB database. */
static
uint
innobase_alter_table_flags(
/*=======================*/
	uint	flags)
{
	return(HA_INPLACE_ADD_INDEX_NO_READ_WRITE
		| HA_INPLACE_ADD_INDEX_NO_WRITE
		| HA_INPLACE_DROP_INDEX_NO_READ_WRITE
		| HA_INPLACE_ADD_UNIQUE_INDEX_NO_READ_WRITE
		| HA_INPLACE_ADD_UNIQUE_INDEX_NO_WRITE
		| HA_INPLACE_DROP_UNIQUE_INDEX_NO_READ_WRITE
		| HA_INPLACE_ADD_PK_INDEX_NO_READ_WRITE);
}

/*****************************************************************//**
Commits a transaction in an InnoDB database. */
static
void
innobase_commit_low(
/*================*/
	trx_t*	trx)	/*!< in: transaction handle */
{
	if (trx_is_started(trx)) {

		trx_commit_for_mysql(trx);
	}
}

/*****************************************************************//**
Creates an InnoDB transaction struct for the thd if it does not yet have one.
Starts a new InnoDB transaction if a transaction is not yet started. And
assigns a new snapshot for a consistent read if the transaction does not yet
have one.
@return	0 */
static
int
innobase_start_trx_and_assign_read_view(
/*====================================*/
	handlerton*	hton,	/*!< in: Innodb handlerton */
	THD*		thd)	/*!< in: MySQL thread handle of the user for
				whom the transaction should be committed */
{
	trx_t*	trx;

	DBUG_ENTER("innobase_start_trx_and_assign_read_view");
	DBUG_ASSERT(hton == innodb_hton_ptr);

	/* Create a new trx struct for thd, if it does not yet have one */

	trx = check_trx_exists(thd);

	/* This is just to play safe: release a possible FIFO ticket and
	search latch. Since we can potentially reserve the trx_sys->mutex,
	we have to release the search system latch first to obey the latching
	order. */

	trx_search_latch_release_if_reserved(trx);

	innobase_srv_conc_force_exit_innodb(trx);

	/* If the transaction is not started yet, start it */

	trx_start_if_not_started_xa(trx);

	/* Assign a read view if the transaction does not have it yet */

	trx_assign_read_view(trx);

	/* Set the MySQL flag to mark that there is an active transaction */

	innobase_register_trx(hton, current_thd, trx);

	DBUG_RETURN(0);
}

/*****************************************************************//**
Commits a transaction in an InnoDB database or marks an SQL statement
ended.
@return	0 */
static
int
innobase_commit(
/*============*/
	handlerton*	hton,		/*!< in: Innodb handlerton */
	THD*		thd,		/*!< in: MySQL thread handle of the
					user for whom the transaction should
					be committed */
	bool		commit_trx)	/*!< in: true - commit transaction
					false - the current SQL statement
					ended */
{
	trx_t*		trx;

	DBUG_ENTER("innobase_commit");
	DBUG_ASSERT(hton == innodb_hton_ptr);
	DBUG_PRINT("trans", ("ending transaction"));

	trx = check_trx_exists(thd);

	/* Since we will reserve the trx_sys->mutex, we have to release
	the search system latch first to obey the latching order. */

	if (trx->has_search_latch) {
		trx_search_latch_release_if_reserved(trx);
	}

	/* Transaction is deregistered only in a commit or a rollback. If
	it is deregistered we know there cannot be resources to be freed
	and we could return immediately.  For the time being, we play safe
	and do the cleanup though there should be nothing to clean up. */

	if (!trx_is_registered_for_2pc(trx) && trx_is_started(trx)) {

		sql_print_error("Transaction not registered for MySQL 2PC, "
				"but transaction is active");
	}

	if (commit_trx
	    || (!thd_test_options(thd, OPTION_NOT_AUTOCOMMIT | OPTION_BEGIN))) {

		/* We were instructed to commit the whole transaction, or
		this is an SQL statement end and autocommit is on */

		/* We need current binlog position for ibbackup to work.
		Note, the position is current because of
		prepare_commit_mutex */
retry:
		if (innobase_commit_concurrency > 0) {
			mysql_mutex_lock(&commit_cond_m);
			commit_threads++;

			if (commit_threads > innobase_commit_concurrency) {
				commit_threads--;
				mysql_cond_wait(&commit_cond,
					&commit_cond_m);
				mysql_mutex_unlock(&commit_cond_m);
				goto retry;
			}
			else {
				mysql_mutex_unlock(&commit_cond_m);
			}
		}

		/* The following calls to read the MySQL binary log
		file name and the position return consistent results:
		1) Other InnoDB transactions cannot intervene between
		these calls as we are holding prepare_commit_mutex.
		2) Binary logging of other engines is not relevant
		to InnoDB as all InnoDB requires is that committing
		InnoDB transactions appear in the same order in the
		MySQL binary log as they appear in InnoDB logs.
		3) A MySQL log file rotation cannot happen because
		MySQL protects against this by having a counter of
		transactions in prepared state and it only allows
		a rotation when the counter drops to zero. See
		LOCK_prep_xids and COND_prep_xids in log.cc. */
		trx->mysql_log_file_name = mysql_bin_log_file_name();
		trx->mysql_log_offset = (ib_int64_t) mysql_bin_log_file_pos();

		/* Don't do write + flush right now. For group commit
		to work we want to do the flush after releasing the
		prepare_commit_mutex. */
		trx->flush_log_later = TRUE;
		innobase_commit_low(trx);
		trx->flush_log_later = FALSE;

		if (innobase_commit_concurrency > 0) {
			mysql_mutex_lock(&commit_cond_m);
			commit_threads--;
			mysql_cond_signal(&commit_cond);
			mysql_mutex_unlock(&commit_cond_m);
		}

		if (trx_has_prepare_commit_mutex(trx)) {

			mysql_mutex_unlock(&prepare_commit_mutex);
		}
 
		trx_deregister_from_2pc(trx);

		/* Now do a write + flush of logs. */
		trx_commit_complete_for_mysql(trx);
	} else {
		/* We just mark the SQL statement ended and do not do a
		transaction commit */

		/* If we had reserved the auto-inc lock for some
		table in this SQL statement we release it now */

		lock_unlock_table_autoinc(trx);

		/* Store the current undo_no of the transaction so that we
		know where to roll back if we have to roll back the next
		SQL statement */

		trx_mark_sql_stat_end(trx);
	}

	trx->n_autoinc_rows = 0; /* Reset the number AUTO-INC rows required */

	innobase_srv_conc_force_exit_innodb(trx);

	/* Tell the InnoDB server that there might be work for utility
	threads: */
	srv_active_wake_master_thread();

	DBUG_RETURN(0);
}

/*****************************************************************//**
Rolls back a transaction or the latest SQL statement.
@return	0 or error number */
static
int
innobase_rollback(
/*==============*/
	handlerton*	hton,		/*!< in: Innodb handlerton */
	THD*		thd,		/*!< in: handle to the MySQL thread
					of the user whose transaction should
					be rolled back */
	bool		rollback_trx)	/*!< in: TRUE - rollback entire
					transaction FALSE - rollback the current
					statement only */
{
	int	error = 0;
	trx_t*	trx;

	DBUG_ENTER("innobase_rollback");
	DBUG_ASSERT(hton == innodb_hton_ptr);
	DBUG_PRINT("trans", ("aborting transaction"));

	trx = check_trx_exists(thd);

	/* Release a possible FIFO ticket and search latch. Since we will
	reserve the trx_sys->mutex, we have to release the search system
	latch first to obey the latching order. */

	trx_search_latch_release_if_reserved(trx);

	innobase_srv_conc_force_exit_innodb(trx);

	trx->n_autoinc_rows = 0; /* Reset the number AUTO-INC rows required */

	/* If we had reserved the auto-inc lock for some table (if
	we come here to roll back the latest SQL statement) we
	release it now before a possibly lengthy rollback */

	lock_unlock_table_autoinc(trx);

	if (rollback_trx
	    || !thd_test_options(thd, OPTION_NOT_AUTOCOMMIT | OPTION_BEGIN)) {

		error = trx_rollback_for_mysql(trx);
		trx_deregister_from_2pc(trx);
	} else {
		error = trx_rollback_last_sql_stat_for_mysql(trx);
	}

	DBUG_RETURN(convert_error_code_to_mysql(error, 0, NULL));
}

/*****************************************************************//**
Rolls back a transaction
@return	0 or error number */
static
int
innobase_rollback_trx(
/*==================*/
	trx_t*	trx)	/*!< in: transaction */
{
	int	error = 0;

	DBUG_ENTER("innobase_rollback_trx");
	DBUG_PRINT("trans", ("aborting transaction"));

	/* Release a possible FIFO ticket and search latch. Since we will
	reserve the trx_sys->mutex, we have to release the search system
	latch first to obey the latching order. */

	trx_search_latch_release_if_reserved(trx);

	innobase_srv_conc_force_exit_innodb(trx);

	/* If we had reserved the auto-inc lock for some table (if
	we come here to roll back the latest SQL statement) we
	release it now before a possibly lengthy rollback */

	lock_unlock_table_autoinc(trx);

	error = trx_rollback_for_mysql(trx);

	DBUG_RETURN(convert_error_code_to_mysql(error, 0, NULL));
}

/*****************************************************************//**
Rolls back a transaction to a savepoint.
@return 0 if success, HA_ERR_NO_SAVEPOINT if no savepoint with the
given name */
static
int
innobase_rollback_to_savepoint(
/*===========================*/
	handlerton*	hton,		/*!< in: Innodb handlerton */
	THD*		thd,		/*!< in: handle to the MySQL thread
					of the user whose transaction should
					be rolled back to savepoint */
	void*		savepoint)	/*!< in: savepoint data */
{
	ib_int64_t	mysql_binlog_cache_pos;
	int		error = 0;
	trx_t*		trx;
	char		name[64];

	DBUG_ENTER("innobase_rollback_to_savepoint");
	DBUG_ASSERT(hton == innodb_hton_ptr);

	trx = check_trx_exists(thd);

	/* Release a possible FIFO ticket and search latch. Since we will
	reserve the trx_sys->mutex, we have to release the search system
	latch first to obey the latching order. */

	trx_search_latch_release_if_reserved(trx);

	innobase_srv_conc_force_exit_innodb(trx);

	/* TODO: use provided savepoint data area to store savepoint data */

	longlong2str((ulint)savepoint, name, 36);

	error = (int) trx_rollback_to_savepoint_for_mysql(
		trx, name, &mysql_binlog_cache_pos);

	DBUG_RETURN(convert_error_code_to_mysql(error, 0, NULL));
}

/*****************************************************************//**
Release transaction savepoint name.
@return 0 if success, HA_ERR_NO_SAVEPOINT if no savepoint with the
given name */
static
int
innobase_release_savepoint(
/*=======================*/
	handlerton*	hton,		/*!< in: handlerton for Innodb */
	THD*		thd,		/*!< in: handle to the MySQL thread
					of the user whose transaction's
					savepoint should be released */
	void*		savepoint)	/*!< in: savepoint data */
{
	int		error = 0;
	trx_t*		trx;
	char		name[64];

	DBUG_ENTER("innobase_release_savepoint");
	DBUG_ASSERT(hton == innodb_hton_ptr);

	trx = check_trx_exists(thd);

	/* TODO: use provided savepoint data area to store savepoint data */

	longlong2str((ulint)savepoint, name, 36);

	error = (int) trx_release_savepoint_for_mysql(trx, name);

	DBUG_RETURN(convert_error_code_to_mysql(error, 0, NULL));
}

/*****************************************************************//**
Sets a transaction savepoint.
@return	always 0, that is, always succeeds */
static
int
innobase_savepoint(
/*===============*/
	handlerton*	hton,	/*!< in: handle to the Innodb handlerton */
	THD*	thd,		/*!< in: handle to the MySQL thread */
	void*	savepoint)	/*!< in: savepoint data */
{
	int	error = 0;
	trx_t*	trx;

	DBUG_ENTER("innobase_savepoint");
	DBUG_ASSERT(hton == innodb_hton_ptr);

	/* In the autocommit mode there is no sense to set a savepoint
	(unless we are in sub-statement), so SQL layer ensures that
	this method is never called in such situation.  */

	trx = check_trx_exists(thd);

	/* Release a possible FIFO ticket and search latch. Since we will
	reserve the trx_sys->mutex, we have to release the search system
	latch first to obey the latching order. */

	trx_search_latch_release_if_reserved(trx);

	innobase_srv_conc_force_exit_innodb(trx);

	/* Cannot happen outside of transaction */
	DBUG_ASSERT(trx_is_registered_for_2pc(trx));

	/* TODO: use provided savepoint data area to store savepoint data */
	char name[64];
	longlong2str((ulint)savepoint,name,36);

	error = (int) trx_savepoint_for_mysql(trx, name, (ib_int64_t)0);

	DBUG_RETURN(convert_error_code_to_mysql(error, 0, NULL));
}

/*****************************************************************//**
Frees a possible InnoDB trx object associated with the current THD.
@return	0 or error number */
static
int
innobase_close_connection(
/*======================*/
	handlerton*	hton,	/*!< in: innobase handlerton */
	THD*		thd)	/*!< in: handle to the MySQL thread of the user
				whose resources should be free'd */
{
	trx_t*	trx;

	DBUG_ENTER("innobase_close_connection");
	DBUG_ASSERT(hton == innodb_hton_ptr);
	trx = thd_to_trx(thd);

	ut_a(trx);

	if (!trx_is_registered_for_2pc(trx) && trx_is_started(trx)) {

		sql_print_error("Transaction not registered for MySQL 2PC, "
				"but transaction is active");
	}


	if (trx_is_started(trx) && log_warnings) {

		sql_print_warning(
			"MySQL is closing a connection that has an active "
			"InnoDB transaction.  %llu row modifications will "
			"roll back.",
			(ullint) trx->undo_no);
	}

	innobase_rollback_trx(trx);

	trx_free_for_mysql(trx);

	DBUG_RETURN(0);
}


/*************************************************************************//**
** InnoDB database tables
*****************************************************************************/

/****************************************************************//**
Get the record format from the data dictionary.
@return one of ROW_TYPE_REDUNDANT, ROW_TYPE_COMPACT,
ROW_TYPE_COMPRESSED, ROW_TYPE_DYNAMIC */
UNIV_INTERN
enum row_type
ha_innobase::get_row_type() const
/*=============================*/
{
	if (prebuilt && prebuilt->table) {
		const ulint	flags = prebuilt->table->flags;

		switch (dict_tf_get_rec_format(flags)) {
		case REC_FORMAT_REDUNDANT:
			return(ROW_TYPE_REDUNDANT);
		case REC_FORMAT_COMPACT:
			return(ROW_TYPE_COMPACT);
		case REC_FORMAT_COMPRESSED:
			return(ROW_TYPE_COMPRESSED);
		case REC_FORMAT_DYNAMIC:
			return(ROW_TYPE_DYNAMIC);
		}
	}
	ut_ad(0);
	return(ROW_TYPE_NOT_USED);
}



/****************************************************************//**
Get the table flags to use for the statement.
@return	table flags */
UNIV_INTERN
handler::Table_flags
ha_innobase::table_flags() const
/*============================*/
{
	/* Need to use tx_isolation here since table flags is (also)
	called before prebuilt is inited. */
	ulong const tx_isolation = thd_tx_isolation(ha_thd());

	if (tx_isolation <= ISO_READ_COMMITTED) {
		return(int_table_flags);
	}

	return(int_table_flags | HA_BINLOG_STMT_CAPABLE);
}

/****************************************************************//**
Gives the file extension of an InnoDB single-table tablespace. */
static const char* ha_innobase_exts[] = {
	".ibd",
	NullS
};

/****************************************************************//**
Returns the table type (storage engine name).
@return	table type */
UNIV_INTERN
const char*
ha_innobase::table_type() const
/*===========================*/
{
	return(innobase_hton_name);
}

/****************************************************************//**
Returns the index type. */
UNIV_INTERN
const char*
ha_innobase::index_type(
/*====================*/
	uint)
				/*!< out: index type */
{
	return("BTREE");
}

/****************************************************************//**
Returns the table file name extension.
@return	file extension string */
UNIV_INTERN
const char**
ha_innobase::bas_ext() const
/*========================*/
{
	return(ha_innobase_exts);
}

/****************************************************************//**
Returns the operations supported for indexes.
@return	flags of supported operations */
UNIV_INTERN
ulong
ha_innobase::index_flags(
/*=====================*/
	uint,
	uint,
	bool) const
{
	return(HA_READ_NEXT | HA_READ_PREV | HA_READ_ORDER
	       | HA_READ_RANGE | HA_KEYREAD_ONLY
	       | HA_DO_INDEX_COND_PUSHDOWN);
}

/****************************************************************//**
Returns the maximum number of keys.
@return	MAX_KEY */
UNIV_INTERN
uint
ha_innobase::max_supported_keys() const
/*===================================*/
{
	return(MAX_KEY);
}

/****************************************************************//**
Returns the maximum key length.
@return	maximum supported key length, in bytes */
UNIV_INTERN
uint
ha_innobase::max_supported_key_length() const
/*=========================================*/
{
	/* An InnoDB page must store >= 2 keys; a secondary key record
	must also contain the primary key value: max key length is
	therefore set to slightly less than 1 / 4 of page size which
	is 16 kB; but currently MySQL does not work with keys whose
	size is > MAX_KEY_LENGTH */
	return(3500);
}

/****************************************************************//**
Returns the key map of keys that are usable for scanning.
@return	key_map_full */
UNIV_INTERN
const key_map*
ha_innobase::keys_to_use_for_scanning()
/*===================================*/
{
	return(&key_map_full);
}

/****************************************************************//**
Determines if table caching is supported.
@return	HA_CACHE_TBL_ASKTRANSACT */
UNIV_INTERN
uint8
ha_innobase::table_cache_type()
/*===========================*/
{
	return(HA_CACHE_TBL_ASKTRANSACT);
}

/****************************************************************//**
Determines if the primary key is clustered index.
@return	true */
UNIV_INTERN
bool
ha_innobase::primary_key_is_clustered()
/*===================================*/
{
	return(true);
}

/** Always normalize table name to lower case on Windows */
#ifdef __WIN__
#define normalize_table_name(norm_name, name)		\
	normalize_table_name_low(norm_name, name, TRUE)
#else
#define normalize_table_name(norm_name, name)           \
        normalize_table_name_low(norm_name, name, FALSE)
#endif /* __WIN__ */

/*****************************************************************//**
Normalizes a table name string. A normalized name consists of the
database name catenated to '/' and table name. An example:
test/mytable. On Windows normalization puts both the database name and the
table name always to lower case if "set_lower_case" is set to TRUE. */
static
void
normalize_table_name_low(
/*=====================*/
	char*		norm_name,	/*!< out: normalized name as a
					null-terminated string */
	const char*	name,		/*!< in: table name string */
	ibool		set_lower_case)	/*!< in: TRUE if we want to set name
					to lower case */
{
	char*	name_ptr;
	char*	db_ptr;
	char*	ptr;

	/* Scan name from the end */

	ptr = strend(name)-1;

	while (ptr >= name && *ptr != '\\' && *ptr != '/') {
		ptr--;
	}

	name_ptr = ptr + 1;

	DBUG_ASSERT(ptr > name);

	ptr--;

	while (ptr >= name && *ptr != '\\' && *ptr != '/') {
		ptr--;
	}

	db_ptr = ptr + 1;

	memcpy(norm_name, db_ptr, strlen(name) + 1 - (db_ptr - name));

	norm_name[name_ptr - db_ptr - 1] = '/';

	if (set_lower_case) {
		innobase_casedn_str(norm_name);
	}
}

/********************************************************************//**
Get the upper limit of the MySQL integral and floating-point type.
@return maximum allowed value for the field */
static
ulonglong
innobase_get_int_col_max_value(
/*===========================*/
	const Field*	field)	/*!< in: MySQL field */
{
	ulonglong	max_value = 0;

	switch(field->key_type()) {
	/* TINY */
	case HA_KEYTYPE_BINARY:
		max_value = 0xFFULL;
		break;
	case HA_KEYTYPE_INT8:
		max_value = 0x7FULL;
		break;
	/* SHORT */
	case HA_KEYTYPE_USHORT_INT:
		max_value = 0xFFFFULL;
		break;
	case HA_KEYTYPE_SHORT_INT:
		max_value = 0x7FFFULL;
		break;
	/* MEDIUM */
	case HA_KEYTYPE_UINT24:
		max_value = 0xFFFFFFULL;
		break;
	case HA_KEYTYPE_INT24:
		max_value = 0x7FFFFFULL;
		break;
	/* LONG */
	case HA_KEYTYPE_ULONG_INT:
		max_value = 0xFFFFFFFFULL;
		break;
	case HA_KEYTYPE_LONG_INT:
		max_value = 0x7FFFFFFFULL;
		break;
	/* BIG */
	case HA_KEYTYPE_ULONGLONG:
		max_value = 0xFFFFFFFFFFFFFFFFULL;
		break;
	case HA_KEYTYPE_LONGLONG:
		max_value = 0x7FFFFFFFFFFFFFFFULL;
		break;
	case HA_KEYTYPE_FLOAT:
		/* We use the maximum as per IEEE754-2008 standard, 2^24 */
		max_value = 0x1000000ULL;
		break;
	case HA_KEYTYPE_DOUBLE:
		/* We use the maximum as per IEEE754-2008 standard, 2^53 */
		max_value = 0x20000000000000ULL;
		break;
	default:
		ut_error;
	}

	return(max_value);
}

/*******************************************************************//**
This function checks whether the index column information
is consistent between KEY info from mysql and that from innodb index.
@return TRUE if all column types match. */
static
ibool
innobase_match_index_columns(
/*=========================*/
	const KEY*		key_info,	/*!< in: Index info
						from mysql */
	const dict_index_t*	index_info)	/*!< in: Index info
						from Innodb */
{
	const KEY_PART_INFO*	key_part;
	const KEY_PART_INFO*	key_end;
	const dict_field_t*	innodb_idx_fld;
	const dict_field_t*	innodb_idx_fld_end;

	DBUG_ENTER("innobase_match_index_columns");

	/* Check whether user defined index column count matches */
	if (key_info->key_parts != index_info->n_user_defined_cols) {
		DBUG_RETURN(FALSE);
	}

	key_part = key_info->key_part;
	key_end = key_part + key_info->key_parts;
	innodb_idx_fld = index_info->fields;
	innodb_idx_fld_end = index_info->fields + index_info->n_fields;

	/* Check each index column's datatype. We do not check
	column name because there exists case that index
	column name got modified in mysql but such change does not
	propagate to InnoDB.
	One hidden assumption here is that the index column sequences
	are matched up between those in mysql and Innodb. */
	for (; key_part != key_end; ++key_part) {
		ulint	col_type;
		ibool	is_unsigned;
		ulint	mtype = innodb_idx_fld->col->mtype;

		/* Need to translate to InnoDB column type before
		comparison. */
		col_type = get_innobase_type_from_mysql_type(&is_unsigned,
							     key_part->field);

		/* Ignore Innodb specific system columns. */
		while (mtype == DATA_SYS) {
			innodb_idx_fld++;

			if (innodb_idx_fld >= innodb_idx_fld_end) {
				DBUG_RETURN(FALSE);
			}
		}

		if (col_type != mtype) {
			/* Column Type mismatches */
			DBUG_RETURN(FALSE);
		}

		innodb_idx_fld++;
	}

	DBUG_RETURN(TRUE);
}

/*******************************************************************//**
This function builds a translation table in INNOBASE_SHARE
structure for fast index location with mysql array number from its
table->key_info structure. This also provides the necessary translation
between the key order in mysql key_info and Innodb ib_table->indexes if
they are not fully matched with each other.
Note we do not have any mutex protecting the translation table
building based on the assumption that there is no concurrent
index creation/drop and DMLs that requires index lookup. All table
handle will be closed before the index creation/drop.
@return TRUE if index translation table built successfully */
static
ibool
innobase_build_index_translation(
/*=============================*/
	const TABLE*		table,	/*!< in: table in MySQL data
					dictionary */
	dict_table_t*		ib_table,/*!< in: table in Innodb data
					dictionary */
	INNOBASE_SHARE*		share)	/*!< in/out: share structure
					where index translation table
					will be constructed in. */
{
	ulint		mysql_num_index;
	ulint		ib_num_index;
	dict_index_t**	index_mapping;
	ibool		ret = TRUE;

	DBUG_ENTER("innobase_build_index_translation");

	mutex_enter(&dict_sys->mutex);

	mysql_num_index = table->s->keys;
	ib_num_index = UT_LIST_GET_LEN(ib_table->indexes);

	index_mapping = share->idx_trans_tbl.index_mapping;

	/* If there exists inconsistency between MySQL and InnoDB dictionary
	(metadata) information, the number of index defined in MySQL
	could exceed that in InnoDB, do not build index translation
	table in such case */
	if (UNIV_UNLIKELY(ib_num_index < mysql_num_index)) {
		ret = FALSE;
		goto func_exit;
	}

	/* If index entry count is non-zero, nothing has
	changed since last update, directly return TRUE */
	if (share->idx_trans_tbl.index_count) {
		/* Index entry count should still match mysql_num_index */
		ut_a(share->idx_trans_tbl.index_count == mysql_num_index);
		goto func_exit;
	}

	/* The number of index increased, rebuild the mapping table */
	if (mysql_num_index > share->idx_trans_tbl.array_size) {
		index_mapping = (dict_index_t**) my_realloc(index_mapping,
							mysql_num_index *
							sizeof(*index_mapping),
							MYF(MY_ALLOW_ZERO_PTR));

		if (!index_mapping) {
			/* Report an error if index_mapping continues to be
			NULL and mysql_num_index is a non-zero value */
			sql_print_error("InnoDB: fail to allocate memory for "
					"index translation table. Number of "
					"Index:%lu, array size:%lu",
					mysql_num_index,
					share->idx_trans_tbl.array_size);
			ret = FALSE;
			goto func_exit;
		}

		share->idx_trans_tbl.array_size = mysql_num_index;
	}

	/* For each index in the mysql key_info array, fetch its
	corresponding InnoDB index pointer into index_mapping
	array. */
	for (ulint count = 0; count < mysql_num_index; count++) {

		/* Fetch index pointers into index_mapping according to mysql
		index sequence */
		index_mapping[count] = dict_table_get_index_on_name(
			ib_table, table->key_info[count].name);

		if (!index_mapping[count]) {
			sql_print_error("Cannot find index %s in InnoDB "
					"index dictionary.",
					table->key_info[count].name);
			ret = FALSE;
			goto func_exit;
		}

		/* Double check fetched index has the same
		column info as those in mysql key_info. */
		if (!innobase_match_index_columns(&table->key_info[count],
					          index_mapping[count])) {
			sql_print_error("Found index %s whose column info "
					"does not match that of MySQL.",
					table->key_info[count].name);
			ret = FALSE;
			goto func_exit;
		}
	}

	/* Successfully built the translation table */
	share->idx_trans_tbl.index_count = mysql_num_index;

func_exit:
	if (!ret) {
		/* Build translation table failed. */
		my_free(index_mapping);

		share->idx_trans_tbl.array_size = 0;
		share->idx_trans_tbl.index_count = 0;
		index_mapping = NULL;
	}

	share->idx_trans_tbl.index_mapping = index_mapping;

	mutex_exit(&dict_sys->mutex);

	DBUG_RETURN(ret);
}

/*******************************************************************//**
This function uses index translation table to quickly locate the
requested index structure.
Note we do not have mutex protection for the index translatoin table
access, it is based on the assumption that there is no concurrent
translation table rebuild (fter create/drop index) and DMLs that
require index lookup.
@return dict_index_t structure for requested index. NULL if
fail to locate the index structure. */
static
dict_index_t*
innobase_index_lookup(
/*==================*/
	INNOBASE_SHARE*	share,	/*!< in: share structure for index
				translation table. */
	uint		keynr)	/*!< in: index number for the requested
				index */
{
	if (!share->idx_trans_tbl.index_mapping
	    || keynr >= share->idx_trans_tbl.index_count) {
		return(NULL);
	}

	return(share->idx_trans_tbl.index_mapping[keynr]);
}

/************************************************************************
Set the autoinc column max value. This should only be called once from
ha_innobase::open(). Therefore there's no need for a covering lock. */
UNIV_INTERN
void
ha_innobase::innobase_initialize_autoinc()
/*======================================*/
{
	ulonglong	auto_inc;
	const Field*	field = table->found_next_number_field;

	if (field != NULL) {
		auto_inc = innobase_get_int_col_max_value(field);
	} else {
		/* We have no idea what's been passed in to us as the
		autoinc column. We set it to the 0, effectively disabling
		updates to the table. */
		auto_inc = 0;

		ut_print_timestamp(stderr);
		fprintf(stderr, "  InnoDB: Unable to determine the AUTOINC "
				"column name\n");
	}

	if (srv_force_recovery >= SRV_FORCE_NO_IBUF_MERGE) {
		/* If the recovery level is set so high that writes
		are disabled we force the AUTOINC counter to 0
		value effectively disabling writes to the table.
		Secondly, we avoid reading the table in case the read
		results in failure due to a corrupted table/index.

		We will not return an error to the client, so that the
		tables can be dumped with minimal hassle.  If an error
		were returned in this case, the first attempt to read
		the table would fail and subsequent SELECTs would succeed. */
		auto_inc = 0;
	} else if (field == NULL) {
		/* This is a far more serious error, best to avoid
		opening the table and return failure. */
		my_error(ER_AUTOINC_READ_FAILED, MYF(0));
	} else {
		dict_index_t*	index;
		const char*	col_name;
		ulonglong	read_auto_inc;
		ulint		err;

		update_thd(ha_thd());

		ut_a(prebuilt->trx == thd_to_trx(user_thd));

		col_name = field->field_name;
		index = innobase_get_index(table->s->next_number_index);

		/* Execute SELECT MAX(col_name) FROM TABLE; */
		err = row_search_max_autoinc(index, col_name, &read_auto_inc);

		switch (err) {
		case DB_SUCCESS: {
			ulonglong	col_max_value;

			col_max_value = innobase_get_int_col_max_value(field);

			/* At the this stage we do not know the increment
			nor the offset, so use a default increment of 1. */

			auto_inc = innobase_next_autoinc(
				read_auto_inc, 1, 1, col_max_value);

			break;
		}
		case DB_RECORD_NOT_FOUND:
			ut_print_timestamp(stderr);
			fprintf(stderr, "  InnoDB: MySQL and InnoDB data "
				"dictionaries are out of sync.\n"
				"InnoDB: Unable to find the AUTOINC column "
				"%s in the InnoDB table %s.\n"
				"InnoDB: We set the next AUTOINC column "
				"value to 0,\n"
				"InnoDB: in effect disabling the AUTOINC "
				"next value generation.\n"
				"InnoDB: You can either set the next "
				"AUTOINC value explicitly using ALTER TABLE\n"
				"InnoDB: or fix the data dictionary by "
				"recreating the table.\n",
				col_name, index->table->name);

			/* This will disable the AUTOINC generation. */
			auto_inc = 0;

			/* We want the open to succeed, so that the user can
			take corrective action. ie. reads should succeed but
			updates should fail. */
			err = DB_SUCCESS;
			break;
		default:
			/* row_search_max_autoinc() should only return
			one of DB_SUCCESS or DB_RECORD_NOT_FOUND. */
			ut_error;
		}
	}

	dict_table_autoinc_initialize(prebuilt->table, auto_inc);
}

/*****************************************************************//**
Creates and opens a handle to a table which already exists in an InnoDB
database.
@return	1 if error, 0 if success */
UNIV_INTERN
int
ha_innobase::open(
/*==============*/
	const char*	name,		/*!< in: table name */
	int		mode,		/*!< in: not used */
	uint		test_if_locked)	/*!< in: not used */
{
	dict_table_t*	ib_table;
	char		norm_name[1000];
	THD*		thd;
	ulint		retries = 0;
	char*		is_part = NULL;
	ibool		par_case_name_set = FALSE;
	char		par_case_name[MAX_FULL_NAME_LEN + 1];

	DBUG_ENTER("ha_innobase::open");

	UT_NOT_USED(mode);
	UT_NOT_USED(test_if_locked);

	thd = ha_thd();

	/* Under some cases MySQL seems to call this function while
	holding btr_search_latch. This breaks the latching order as
	we acquire dict_sys->mutex below and leads to a deadlock. */
	if (thd != NULL) {
		innobase_release_temporary_latches(ht, thd);
	}

	normalize_table_name(norm_name, name);

	user_thd = NULL;

	if (!(share=get_share(name))) {

		DBUG_RETURN(1);
	}

	/* Create buffers for packing the fields of a record. Why
	table->reclength did not work here? Obviously, because char
	fields when packed actually became 1 byte longer, when we also
	stored the string length as the first byte. */

	upd_and_key_val_buff_len =
				table->s->reclength + table->s->max_key_length
							+ MAX_REF_PARTS * 3;
	if (!(uchar*) my_multi_malloc(MYF(MY_WME),
			&upd_buff, upd_and_key_val_buff_len,
			&key_val_buff, upd_and_key_val_buff_len,
			NullS)) {
		free_share(share);

		DBUG_RETURN(1);
	}

	/* We look for pattern #P# to see if the table is partitioned
	MySQL table. The retry logic for partitioned tables is a
	workaround for http://bugs.mysql.com/bug.php?id=33349. Look
	at support issue https://support.mysql.com/view.php?id=21080
	for more details. */
#ifdef __WIN__
	is_part = strstr(norm_name, "#p#");
#else
	is_part = strstr(norm_name, "#P#");
#endif /* __WIN__ */

retry:
	/* Get pointer to a table object in InnoDB dictionary cache */
	ib_table = dict_table_open_on_name(norm_name, FALSE);

	if (NULL == ib_table) {
		if (is_part && retries < 10) {
			/* MySQL partition engine hard codes the file name
			separator as "#P#". The text case is fixed even if
			lower_case_table_names is set to 1 or 2. This is true
			for sub-partition names as well. InnoDB always
			normalises file names to lower case on Windows, this
			can potentially cause problems when copying/moving
			tables between platforms.

			1) If boot against an installation from Windows
			platform, then its partition table name could
			be all be in lower case in system tables. So we
			will need to check lower case name when load table.

			2) If  we boot an installation from other case
			sensitive platform in Windows, we might need to
			check the existence of table name without lowering
			case them in the system table. */
			if (innobase_get_lower_case_table_names() == 1) {

				if (!par_case_name_set) {
#ifndef __WIN__
					/* Check for the table using lower
					case name, including the partition
					separator "P" */
					memcpy(par_case_name, norm_name,
					       strlen(norm_name));
					par_case_name[strlen(norm_name)] = 0;
					innobase_casedn_str(par_case_name);
#else
					/* On Windows platfrom, check
					whether there exists table name in
					system table whose name is
					not being normalized to lower case */
					normalize_table_name_low(
						par_case_name, name, FALSE);
#endif
					par_case_name_set = TRUE;
				}

				ib_table = dict_table_open_on_name(
					par_case_name, FALSE);
			}

			if (!ib_table) {
				++retries;
				os_thread_sleep(100000);
				goto retry;
			} else {
#ifndef __WIN__
				sql_print_warning("Partition table %s opened "
						  "after converting to lower "
						  "case. The table may have "
						  "been moved from a case "
						  "in-sensitive file system. "
						  "Please recreate table in "
						  "the current file system\n",
						  norm_name);
#else
				sql_print_warning("Partition table %s opened "
						  "after skipping the step to "
						  "lower case the table name. "
						  "The table may have been "
						  "moved from a case sensitive "
						  "file system. Please "
						  "recreate table in the "
						  "current file system\n",
						  norm_name);
#endif
				goto table_opened;
			}
		}

		if (is_part) {
			sql_print_error("Failed to open table %s after "
					"%lu attempts.\n", norm_name,
					retries);
		}

		sql_print_error("Cannot find or open table %s from\n"
				"the internal data dictionary of InnoDB "
				"though the .frm file for the\n"
				"table exists. Maybe you have deleted and "
				"recreated InnoDB data\n"
				"files but have forgotten to delete the "
				"corresponding .frm files\n"
				"of InnoDB tables, or you have moved .frm "
				"files to another database?\n"
				"or, the table contains indexes that this "
				"version of the engine\n"
				"doesn't support.\n"
				"See " REFMAN "innodb-troubleshooting.html\n"
				"how you can resolve the problem.\n",
				norm_name);
		free_share(share);
		my_free(upd_buff);
		my_errno = ENOENT;

		DBUG_RETURN(HA_ERR_NO_SUCH_TABLE);
	}

table_opened:

	MONITOR_INC(MONITOR_TABLE_OPEN);

	if (ib_table->ibd_file_missing && !thd_tablespace_op(thd)) {
		sql_print_error("MySQL is trying to open a table handle but "
				"the .ibd file for\ntable %s does not exist.\n"
				"Have you deleted the .ibd file from the "
				"database directory under\nthe MySQL datadir, "
				"or have you used DISCARD TABLESPACE?\n"
				"See " REFMAN "innodb-troubleshooting.html\n"
				"how you can resolve the problem.\n",
				norm_name);
		free_share(share);
		my_free(upd_buff);
		my_errno = ENOENT;

		dict_table_close(ib_table, FALSE);
		DBUG_RETURN(HA_ERR_NO_SUCH_TABLE);
	}

	prebuilt = row_create_prebuilt(ib_table);

	prebuilt->mysql_row_len = table->s->reclength;
	prebuilt->default_rec = table->s->default_values;
	ut_ad(prebuilt->default_rec);

	/* Looks like MySQL-3.23 sometimes has primary key number != 0 */
	primary_key = table->s->primary_key;
	key_used_on_scan = primary_key;

	if (!innobase_build_index_translation(table, ib_table, share)) {
		  sql_print_error("Build InnoDB index translation table for"
				  " Table %s failed", name);
	}

	/* Allocate a buffer for a 'row reference'. A row reference is
	a string of bytes of length ref_length which uniquely specifies
	a row in our table. Note that MySQL may also compare two row
	references for equality by doing a simple memcmp on the strings
	of length ref_length! */

	if (!row_table_got_default_clust_index(ib_table)) {

		prebuilt->clust_index_was_generated = FALSE;

		if (UNIV_UNLIKELY(primary_key >= MAX_KEY)) {
			sql_print_error("Table %s has a primary key in "
					"InnoDB data dictionary, but not "
					"in MySQL!", name);

			/* This mismatch could cause further problems
			if not attended, bring this to the user's attention
			by printing a warning in addition to log a message
			in the errorlog */
			push_warning_printf(thd, Sql_condition::WARN_LEVEL_WARN,
					    ER_NO_SUCH_INDEX,
					    "InnoDB: Table %s has a "
					    "primary key in InnoDB data "
					    "dictionary, but not in "
					    "MySQL!", name);

			/* If primary_key >= MAX_KEY, its (primary_key)
			value could be out of bound if continue to index
			into key_info[] array. Find InnoDB primary index,
			and assign its key_length to ref_length.
			In addition, since MySQL indexes are sorted starting
			with primary index, unique index etc., initialize
			ref_length to the first index key length in
			case we fail to find InnoDB cluster index.

			Please note, this will not resolve the primary
			index mismatch problem, other side effects are
			possible if users continue to use the table.
			However, we allow this table to be opened so
			that user can adopt necessary measures for the
			mismatch while still being accessible to the table
			date. */
			if (!table->key_info) {
				ut_ad(!table->s->keys);
				ref_length = 0;
			} else {
				ref_length = table->key_info[0].key_length;
			}

			/* Find corresponding cluster index
			key length in MySQL's key_info[] array */
			for (ulint i = 0; i < table->s->keys; i++) {
				dict_index_t*	index;
				index = innobase_get_index(i);
				if (dict_index_is_clust(index)) {
					ref_length =
						 table->key_info[i].key_length;
				}
			}
		} else {
			/* MySQL allocates the buffer for ref.
			key_info->key_length includes space for all key
			columns + one byte for each column that may be
			NULL. ref_length must be as exact as possible to
			save space, because all row reference buffers are
			allocated based on ref_length. */

			ref_length = table->key_info[primary_key].key_length;
		}
	} else {
		if (primary_key != MAX_KEY) {
			sql_print_error(
				"Table %s has no primary key in InnoDB data "
				"dictionary, but has one in MySQL! If you "
				"created the table with a MySQL version < "
				"3.23.54 and did not define a primary key, "
				"but defined a unique key with all non-NULL "
				"columns, then MySQL internally treats that "
				"key as the primary key. You can fix this "
				"error by dump + DROP + CREATE + reimport "
				"of the table.", name);

			/* This mismatch could cause further problems
			if not attended, bring this to the user attention
			by printing a warning in addition to log a message
			in the errorlog */
			push_warning_printf(thd, Sql_condition::WARN_LEVEL_WARN,
					    ER_NO_SUCH_INDEX,
					    "InnoDB: Table %s has no "
					    "primary key in InnoDB data "
					    "dictionary, but has one in "
					    "MySQL!", name);
		}

		prebuilt->clust_index_was_generated = TRUE;

		ref_length = DATA_ROW_ID_LEN;

		/* If we automatically created the clustered index, then
		MySQL does not know about it, and MySQL must NOT be aware
		of the index used on scan, to make it avoid checking if we
		update the column of the index. That is why we assert below
		that key_used_on_scan is the undefined value MAX_KEY.
		The column is the row id in the automatical generation case,
		and it will never be updated anyway. */

		if (key_used_on_scan != MAX_KEY) {
			sql_print_warning(
				"Table %s key_used_on_scan is %lu even "
				"though there is no primary key inside "
				"InnoDB.", name, (ulong) key_used_on_scan);
		}
	}

	/* Index block size in InnoDB: used by MySQL in query optimization */
	stats.block_size = 16 * 1024;

	/* Init table lock structure */
	thr_lock_data_init(&share->lock,&lock,(void*) 0);

	if (prebuilt->table) {
		/* We update the highest file format in the system table
		space, if this table has higher file format setting. */

		trx_sys_file_format_max_upgrade(
			(const char**) &innobase_file_format_max,
			dict_table_get_format(prebuilt->table));
	}

	/* Only if the table has an AUTOINC column. */
	if (prebuilt->table != NULL && table->found_next_number_field != NULL) {
		dict_table_autoinc_lock(prebuilt->table);

		/* Since a table can already be "open" in InnoDB's internal
		data dictionary, we only init the autoinc counter once, the
		first time the table is loaded. We can safely reuse the
		autoinc value from a previous MySQL open. */
		if (dict_table_autoinc_read(prebuilt->table) == 0) {

			innobase_initialize_autoinc();
		}

		dict_table_autoinc_unlock(prebuilt->table);
	}

	info(HA_STATUS_NO_LOCK | HA_STATUS_VARIABLE | HA_STATUS_CONST);

	DBUG_RETURN(0);
}

UNIV_INTERN
uint
ha_innobase::max_supported_key_part_length() const
/*==============================================*/
{
	/* A table format specific index column length check will be performed
	at ha_innobase::add_index() and row_create_index_for_mysql() */
	return(innobase_large_prefix
		? REC_VERSION_56_MAX_INDEX_COL_LEN
		: REC_ANTELOPE_MAX_INDEX_COL_LEN - 1);
}

/******************************************************************//**
Closes a handle to an InnoDB table.
@return	0 */
UNIV_INTERN
int
ha_innobase::close()
/*================*/
{
	THD*	thd;

	DBUG_ENTER("ha_innobase::close");

	thd = ha_thd();
	if (thd != NULL) {
		innobase_release_temporary_latches(ht, thd);
	}

	row_prebuilt_free(prebuilt, FALSE);

	my_free(upd_buff);
	free_share(share);

	MONITOR_INC(MONITOR_TABLE_CLOSE);

	/* Tell InnoDB server that there might be work for
	utility threads: */

	srv_active_wake_master_thread();

	DBUG_RETURN(0);
}

/* The following accessor functions should really be inside MySQL code! */

/**************************************************************//**
Gets field offset for a field in a table.
@return	offset */
static inline
uint
get_field_offset(
/*=============*/
	const TABLE*	table,	/*!< in: MySQL table object */
	const Field*	field)	/*!< in: MySQL field object */
{
	return((uint) (field->ptr - table->record[0]));
}

/**************************************************************//**
Checks if a field in a record is SQL NULL. Uses the record format
information in table to track the null bit in record.
@return	1 if NULL, 0 otherwise */
static inline
uint
field_in_record_is_null(
/*====================*/
	TABLE*	table,	/*!< in: MySQL table object */
	Field*	field,	/*!< in: MySQL field object */
	char*	record)	/*!< in: a row in MySQL format */
{
	int	null_offset;

	if (!field->null_ptr) {

		return(0);
	}

	null_offset = (uint) ((char*) field->null_ptr
		    - (char*) table->record[0]);

	if (record[null_offset] & field->null_bit) {

		return(1);
	}

	return(0);
}

/*************************************************************//**
InnoDB uses this function to compare two data fields for which the data type
is such that we must use MySQL code to compare them. NOTE that the prototype
of this function is in rem0cmp.c in InnoDB source code! If you change this
function, remember to update the prototype there!
@return	1, 0, -1, if a is greater, equal, less than b, respectively */
extern "C" UNIV_INTERN
int
innobase_mysql_cmp(
/*===============*/
	int		mysql_type,	/*!< in: MySQL type */
	uint		charset_number,	/*!< in: number of the charset */
	const unsigned char* a,		/*!< in: data field */
	unsigned int	a_length,	/*!< in: data field length,
					not UNIV_SQL_NULL */
	const unsigned char* b,		/*!< in: data field */
	unsigned int	b_length)	/*!< in: data field length,
					not UNIV_SQL_NULL */
{
	CHARSET_INFO*		charset;
	enum_field_types	mysql_tp;
	int			ret;

	DBUG_ASSERT(a_length != UNIV_SQL_NULL);
	DBUG_ASSERT(b_length != UNIV_SQL_NULL);

	mysql_tp = (enum_field_types) mysql_type;

	switch (mysql_tp) {

	case MYSQL_TYPE_BIT:
	case MYSQL_TYPE_STRING:
	case MYSQL_TYPE_VAR_STRING:
	case MYSQL_TYPE_TINY_BLOB:
	case MYSQL_TYPE_MEDIUM_BLOB:
	case MYSQL_TYPE_BLOB:
	case MYSQL_TYPE_LONG_BLOB:
	case MYSQL_TYPE_VARCHAR:
		/* Use the charset number to pick the right charset struct for
		the comparison. Since the MySQL function get_charset may be
		slow before Bar removes the mutex operation there, we first
		look at 2 common charsets directly. */

		if (charset_number == default_charset_info->number) {
			charset = default_charset_info;
		} else if (charset_number == my_charset_latin1.number) {
			charset = &my_charset_latin1;
		} else {
			charset = get_charset(charset_number, MYF(MY_WME));

			if (charset == NULL) {
			  sql_print_error("InnoDB needs charset %lu for doing "
					  "a comparison, but MySQL cannot "
					  "find that charset.",
					  (ulong) charset_number);
				ut_a(0);
			}
		}

		/* Starting from 4.1.3, we use strnncollsp() in comparisons of
		non-latin1_swedish_ci strings. NOTE that the collation order
		changes then: 'b\0\0...' is ordered BEFORE 'b  ...'. Users
		having indexes on such data need to rebuild their tables! */

		ret = charset->coll->strnncollsp(
			charset, a, a_length, b, b_length, 0);

		if (ret < 0) {
			return(-1);
		} else if (ret > 0) {
			return(1);
		} else {
			return(0);
		}
	default:
		ut_error;
	}

	return(0);
}

/**************************************************************//**
Converts a MySQL type to an InnoDB type. Note that this function returns
the 'mtype' of InnoDB. InnoDB differentiates between MySQL's old <= 4.1
VARCHAR and the new true VARCHAR in >= 5.0.3 by the 'prtype'.
@return	DATA_BINARY, DATA_VARCHAR, ... */
extern "C" UNIV_INTERN
ulint
get_innobase_type_from_mysql_type(
/*==============================*/
	ulint*		unsigned_flag,	/*!< out: DATA_UNSIGNED if an
					'unsigned type';
					at least ENUM and SET,
					and unsigned integer
					types are 'unsigned types' */
	const void*	f)		/*!< in: MySQL Field */
{
	const class Field* field = reinterpret_cast<const class Field*>(f);

	/* The following asserts try to check that the MySQL type code fits in
	8 bits: this is used in ibuf and also when DATA_NOT_NULL is ORed to
	the type */

	DBUG_ASSERT((ulint)MYSQL_TYPE_STRING < 256);
	DBUG_ASSERT((ulint)MYSQL_TYPE_VAR_STRING < 256);
	DBUG_ASSERT((ulint)MYSQL_TYPE_DOUBLE < 256);
	DBUG_ASSERT((ulint)MYSQL_TYPE_FLOAT < 256);
	DBUG_ASSERT((ulint)MYSQL_TYPE_DECIMAL < 256);

	if (field->flags & UNSIGNED_FLAG) {

		*unsigned_flag = DATA_UNSIGNED;
	} else {
		*unsigned_flag = 0;
	}

	if (field->real_type() == MYSQL_TYPE_ENUM
		|| field->real_type() == MYSQL_TYPE_SET) {

		/* MySQL has field->type() a string type for these, but the
		data is actually internally stored as an unsigned integer
		code! */

		*unsigned_flag = DATA_UNSIGNED; /* MySQL has its own unsigned
						flag set to zero, even though
						internally this is an unsigned
						integer type */
		return(DATA_INT);
	}

	switch (field->type()) {
		/* NOTE that we only allow string types in DATA_MYSQL and
		DATA_VARMYSQL */
	case MYSQL_TYPE_VAR_STRING:	/* old <= 4.1 VARCHAR */
	case MYSQL_TYPE_VARCHAR:	/* new >= 5.0.3 true VARCHAR */
		if (field->binary()) {
			return(DATA_BINARY);
		} else if (strcmp(field->charset()->name,
				  "latin1_swedish_ci") == 0) {
			return(DATA_VARCHAR);
		} else {
			return(DATA_VARMYSQL);
		}
	case MYSQL_TYPE_BIT:
	case MYSQL_TYPE_STRING: if (field->binary()) {

			return(DATA_FIXBINARY);
		} else if (strcmp(field->charset()->name,
				  "latin1_swedish_ci") == 0) {
			return(DATA_CHAR);
		} else {
			return(DATA_MYSQL);
		}
	case MYSQL_TYPE_NEWDECIMAL:
		return(DATA_FIXBINARY);
	case MYSQL_TYPE_LONG:
	case MYSQL_TYPE_LONGLONG:
	case MYSQL_TYPE_TINY:
	case MYSQL_TYPE_SHORT:
	case MYSQL_TYPE_INT24:
	case MYSQL_TYPE_DATE:
	case MYSQL_TYPE_DATETIME:
	case MYSQL_TYPE_YEAR:
	case MYSQL_TYPE_NEWDATE:
	case MYSQL_TYPE_TIME:
	case MYSQL_TYPE_TIMESTAMP:
		return(DATA_INT);
	case MYSQL_TYPE_FLOAT:
		return(DATA_FLOAT);
	case MYSQL_TYPE_DOUBLE:
		return(DATA_DOUBLE);
	case MYSQL_TYPE_DECIMAL:
		return(DATA_DECIMAL);
	case MYSQL_TYPE_GEOMETRY:
	case MYSQL_TYPE_TINY_BLOB:
	case MYSQL_TYPE_MEDIUM_BLOB:
	case MYSQL_TYPE_BLOB:
	case MYSQL_TYPE_LONG_BLOB:
		return(DATA_BLOB);
	case MYSQL_TYPE_NULL:
		/* MySQL currently accepts "NULL" datatype, but will
		reject such datatype in the next release. We will cope
		with it and not trigger assertion failure in 5.1 */
		break;
	default:
		ut_error;
	}

	return(0);
}

/*******************************************************************//**
Writes an unsigned integer value < 64k to 2 bytes, in the little-endian
storage format. */
static inline
void
innobase_write_to_2_little_endian(
/*==============================*/
	byte*	buf,	/*!< in: where to store */
	ulint	val)	/*!< in: value to write, must be < 64k */
{
	ut_a(val < 256 * 256);

	buf[0] = (byte)(val & 0xFF);
	buf[1] = (byte)(val / 256);
}

/*******************************************************************//**
Reads an unsigned integer value < 64k from 2 bytes, in the little-endian
storage format.
@return	value */
static inline
uint
innobase_read_from_2_little_endian(
/*===============================*/
	const uchar*	buf)	/*!< in: from where to read */
{
	return (uint) ((ulint)(buf[0]) + 256 * ((ulint)(buf[1])));
}

/*******************************************************************//**
Stores a key value for a row to a buffer.
@return	key value length as stored in buff */
UNIV_INTERN
uint
ha_innobase::store_key_val_for_row(
/*===============================*/
	uint		keynr,	/*!< in: key number */
	char*		buff,	/*!< in/out: buffer for the key value (in MySQL
				format) */
	uint		buff_len,/*!< in: buffer length */
	const uchar*	record)/*!< in: row in MySQL format */
{
	KEY*		key_info	= table->key_info + keynr;
	KEY_PART_INFO*	key_part	= key_info->key_part;
	KEY_PART_INFO*	end		= key_part + key_info->key_parts;
	char*		buff_start	= buff;
	enum_field_types mysql_type;
	Field*		field;
	ibool		is_null;

	DBUG_ENTER("store_key_val_for_row");

	/* The format for storing a key field in MySQL is the following:

	1. If the column can be NULL, then in the first byte we put 1 if the
	field value is NULL, 0 otherwise.

	2. If the column is of a BLOB type (it must be a column prefix field
	in this case), then we put the length of the data in the field to the
	next 2 bytes, in the little-endian format. If the field is SQL NULL,
	then these 2 bytes are set to 0. Note that the length of data in the
	field is <= column prefix length.

	3. In a column prefix field, prefix_len next bytes are reserved for
	data. In a normal field the max field length next bytes are reserved
	for data. For a VARCHAR(n) the max field length is n. If the stored
	value is the SQL NULL then these data bytes are set to 0.

	4. We always use a 2 byte length for a true >= 5.0.3 VARCHAR. Note that
	in the MySQL row format, the length is stored in 1 or 2 bytes,
	depending on the maximum allowed length. But in the MySQL key value
	format, the length always takes 2 bytes.

	We have to zero-fill the buffer so that MySQL is able to use a
	simple memcmp to compare two key values to determine if they are
	equal. MySQL does this to compare contents of two 'ref' values. */

	memset(buff, 0, buff_len);

	for (; key_part != end; key_part++) {
		is_null = FALSE;

		if (key_part->null_bit) {
			if (record[key_part->null_offset]
						& key_part->null_bit) {
				*buff = 1;
				is_null = TRUE;
			} else {
				*buff = 0;
			}
			buff++;
		}

		field = key_part->field;
		mysql_type = field->type();

		if (mysql_type == MYSQL_TYPE_VARCHAR) {
						/* >= 5.0.3 true VARCHAR */
			ulint		lenlen;
			ulint		len;
			const byte*	data;
			ulint		key_len;
			ulint		true_len;
			const CHARSET_INFO* cs;
			int		error=0;

			key_len = key_part->length;

			if (is_null) {
				buff += key_len + 2;

				continue;
			}
			cs = field->charset();

			lenlen = (ulint)
				(((Field_varstring*)field)->length_bytes);

			data = row_mysql_read_true_varchar(&len,
				(byte*) (record
				+ (ulint)get_field_offset(table, field)),
				lenlen);

			true_len = len;

			/* For multi byte character sets we need to calculate
			the true length of the key */

			if (len > 0 && cs->mbmaxlen > 1) {
				true_len = (ulint) cs->cset->well_formed_len(cs,
						(const char *) data,
						(const char *) data + len,
 						(uint) (key_len / cs->mbmaxlen),
						&error);
			}

			/* In a column prefix index, we may need to truncate
			the stored value: */

			if (true_len > key_len) {
				true_len = key_len;
			}

			/* The length in a key value is always stored in 2
			bytes */

			row_mysql_store_true_var_len((byte*)buff, true_len, 2);
			buff += 2;

			memcpy(buff, data, true_len);

			/* Note that we always reserve the maximum possible
			length of the true VARCHAR in the key value, though
			only len first bytes after the 2 length bytes contain
			actual data. The rest of the space was reset to zero
			in the memset() call above. */

			buff += key_len;

		} else if (mysql_type == MYSQL_TYPE_TINY_BLOB
			|| mysql_type == MYSQL_TYPE_MEDIUM_BLOB
			|| mysql_type == MYSQL_TYPE_BLOB
			|| mysql_type == MYSQL_TYPE_LONG_BLOB
			/* MYSQL_TYPE_GEOMETRY data is treated
			as BLOB data in innodb. */
			|| mysql_type == MYSQL_TYPE_GEOMETRY) {

			const CHARSET_INFO* cs;
			ulint		key_len;
			ulint		true_len;
			int		error=0;
			ulint		blob_len;
			const byte*	blob_data;

			ut_a(key_part->key_part_flag & HA_PART_KEY_SEG);

			key_len = key_part->length;

			if (is_null) {
				buff += key_len + 2;

				continue;
			}

			cs = field->charset();

			blob_data = row_mysql_read_blob_ref(&blob_len,
				(byte*) (record
				+ (ulint)get_field_offset(table, field)),
					(ulint) field->pack_length());

			true_len = blob_len;

			ut_a(get_field_offset(table, field)
				== key_part->offset);

			/* For multi byte character sets we need to calculate
			the true length of the key */

			if (blob_len > 0 && cs->mbmaxlen > 1) {
				true_len = (ulint) cs->cset->well_formed_len(cs,
						(const char *) blob_data,
						(const char *) blob_data
							+ blob_len,
						(uint) (key_len / cs->mbmaxlen),
						&error);
			}

			/* All indexes on BLOB and TEXT are column prefix
			indexes, and we may need to truncate the data to be
			stored in the key value: */

			if (true_len > key_len) {
				true_len = key_len;
			}

			/* MySQL reserves 2 bytes for the length and the
			storage of the number is little-endian */

			innobase_write_to_2_little_endian(
					(byte*)buff, true_len);
			buff += 2;

			memcpy(buff, blob_data, true_len);

			/* Note that we always reserve the maximum possible
			length of the BLOB prefix in the key value. */

			buff += key_len;
		} else {
			/* Here we handle all other data types except the
			true VARCHAR, BLOB and TEXT. Note that the column
			value we store may be also in a column prefix
			index. */

			const CHARSET_INFO*	cs = NULL;
			ulint			true_len;
			ulint			key_len;
			const uchar*		src_start;
			int			error=0;
			enum_field_types	real_type;

			key_len = key_part->length;

			if (is_null) {
				 buff += key_len;

				 continue;
			}

			src_start = record + key_part->offset;
			real_type = field->real_type();
			true_len = key_len;

			/* Character set for the field is defined only
			to fields whose type is string and real field
			type is not enum or set. For these fields check
			if character set is multi byte. */

			if (real_type != MYSQL_TYPE_ENUM
				&& real_type != MYSQL_TYPE_SET
				&& ( mysql_type == MYSQL_TYPE_VAR_STRING
					|| mysql_type == MYSQL_TYPE_STRING)) {

				cs = field->charset();

				/* For multi byte character sets we need to
				calculate the true length of the key */

				if (key_len > 0 && cs->mbmaxlen > 1) {

					true_len = (ulint)
						cs->cset->well_formed_len(cs,
							(const char *)src_start,
							(const char *)src_start
								+ key_len,
							(uint) (key_len
								/ cs->mbmaxlen),
							&error);
				}
			}

			memcpy(buff, src_start, true_len);
			buff += true_len;

			/* Pad the unused space with spaces. */

			if (true_len < key_len) {
				ulint	pad_len = key_len - true_len;
				ut_a(cs != NULL);
				ut_a(!(pad_len % cs->mbminlen));

				cs->cset->fill(cs, buff, pad_len,
					       0x20 /* space */);
				buff += pad_len;
			}
		}
	}

	ut_a(buff <= buff_start + buff_len);

	DBUG_RETURN((uint)(buff - buff_start));
}

/**************************************************************//**
Determines if a field is needed in a prebuilt struct 'template'.
@return field to use, or NULL if the field is not needed */
static
const Field*
build_template_needs_field(
/*=======================*/
	ibool		index_contains,	/*!< in:
					dict_index_contains_col_or_prefix(
					index, i) */
	ibool		read_just_key,	/*!< in: TRUE when MySQL calls
					ha_innobase::extra with the
					argument HA_EXTRA_KEYREAD; it is enough
					to read just columns defined in
					the index (i.e., no read of the
					clustered index record necessary) */
	ibool		fetch_all_in_key,
					/*!< in: true=fetch all fields in
					the index */
	ibool		fetch_primary_key_cols,
					/*!< in: true=fetch the
					primary key columns */
	dict_index_t*	index,		/*!< in: InnoDB index to use */
	const TABLE*	table,		/*!< in: MySQL table object */
	ulint		i)		/*!< in: field index in InnoDB table */
{
	const Field*	field	= table->field[i];

	ut_ad(index_contains == dict_index_contains_col_or_prefix(index, i));

	if (!index_contains) {
		if (read_just_key) {
			/* If this is a 'key read', we do not need
			columns that are not in the key */

			return(NULL);
		}
	} else if (fetch_all_in_key) {
		/* This field is needed in the query */

		return(field);
	}

	if (bitmap_is_set(table->read_set, i)
	    || bitmap_is_set(table->write_set, i)) {
		/* This field is needed in the query */

		return(field);
	}

	if (fetch_primary_key_cols
	    && dict_table_col_in_clustered_key(index->table, i)) {
		/* This field is needed in the query */

		return(field);
	}

	/* This field is not needed in the query, skip it */

	return(NULL);
}

/**************************************************************//**
Determines if a field is needed in a prebuilt struct 'template'.
@return whether the field is needed for index condition pushdown */
inline
bool
build_template_needs_field_in_icp(
/*==============================*/
	const dict_index_t*	index,	/*!< in: InnoDB index */
	const row_prebuilt_t*	prebuilt,/*!< in: row fetch template */
	bool			contains,/*!< in: whether the index contains
					column i */
	ulint			i)	/*!< in: column number */
{
	ut_ad(contains == dict_index_contains_col_or_prefix(index, i));

	return(index == prebuilt->index
	       ? contains
	       : dict_index_contains_col_or_prefix(prebuilt->index, i));
}

/**************************************************************//**
Adds a field to a prebuilt struct 'template'.
@return the field template */
static
mysql_row_templ_t*
build_template_field(
/*=================*/
	row_prebuilt_t*	prebuilt,	/*!< in/out: template */
	dict_index_t*	clust_index,	/*!< in: InnoDB clustered index */
	dict_index_t*	index,		/*!< in: InnoDB index to use */
	TABLE*		table,		/*!< in: MySQL table object */
	const Field*	field,		/*!< in: field in MySQL table */
	ulint		i)		/*!< in: field index in InnoDB table */
{
	mysql_row_templ_t*	templ;
	const dict_col_t*	col;

	ut_ad(field == table->field[i]);
	ut_ad(clust_index->table == index->table);

	col = dict_table_get_nth_col(index->table, i);

	templ = prebuilt->mysql_template + prebuilt->n_template++;
	UNIV_MEM_INVALID(templ, sizeof *templ);
	templ->col_no = i;
	templ->clust_rec_field_no = dict_col_get_clust_pos(col, clust_index);
	ut_a(templ->clust_rec_field_no != ULINT_UNDEFINED);

	if (dict_index_is_clust(index)) {
		templ->rec_field_no = templ->clust_rec_field_no;
	} else {
		templ->rec_field_no = dict_index_get_nth_col_pos(index, i);
	}

	if (field->null_ptr) {
		templ->mysql_null_byte_offset =
			(ulint) ((char*) field->null_ptr
				 - (char*) table->record[0]);

		templ->mysql_null_bit_mask = (ulint) field->null_bit;
	} else {
		templ->mysql_null_bit_mask = 0;
	}

	templ->mysql_col_offset = (ulint) get_field_offset(table, field);

	templ->mysql_col_len = (ulint) field->pack_length();
	templ->type = col->mtype;
	templ->mysql_type = (ulint)field->type();

	if (templ->mysql_type == DATA_MYSQL_TRUE_VARCHAR) {
		templ->mysql_length_bytes = (ulint)
			(((Field_varstring*)field)->length_bytes);
	}

	templ->charset = dtype_get_charset_coll(col->prtype);
	templ->mbminlen = dict_col_get_mbminlen(col);
	templ->mbmaxlen = dict_col_get_mbmaxlen(col);
	templ->is_unsigned = col->prtype & DATA_UNSIGNED;

	if (!dict_index_is_clust(index)
	    && templ->rec_field_no == ULINT_UNDEFINED) {
		prebuilt->need_to_access_clustered = TRUE;
	}

	if (prebuilt->mysql_prefix_len < templ->mysql_col_offset
	    + templ->mysql_col_len) {
		prebuilt->mysql_prefix_len = templ->mysql_col_offset
			+ templ->mysql_col_len;
	}

	if (templ->type == DATA_BLOB) {
		prebuilt->templ_contains_blob = TRUE;
	}

	return(templ);
}

/**************************************************************//**
Builds a 'template' to the prebuilt struct. The template is used in fast
retrieval of just those column values MySQL needs in its processing. */
UNIV_INTERN
void
ha_innobase::build_template(
/*========================*/
	bool		whole_row)	/*!< in: true=ROW_MYSQL_WHOLE_ROW,
					false=ROW_MYSQL_REC_FIELDS */
{
	dict_index_t*	index;
	dict_index_t*	clust_index;
	ulint		n_fields;
	ibool		fetch_all_in_key	= FALSE;
	ibool		fetch_primary_key_cols	= FALSE;
	ulint		i;

	if (prebuilt->select_lock_type == LOCK_X) {
		/* We always retrieve the whole clustered index record if we
		use exclusive row level locks, for example, if the read is
		done in an UPDATE statement. */

		whole_row = true;
	} else if (!whole_row) {
		if (prebuilt->hint_need_to_fetch_extra_cols
			== ROW_RETRIEVE_ALL_COLS) {

			/* We know we must at least fetch all columns in the
			key, or all columns in the table */

			if (prebuilt->read_just_key) {
				/* MySQL has instructed us that it is enough
				to fetch the columns in the key; looks like
				MySQL can set this flag also when there is
				only a prefix of the column in the key: in
				that case we retrieve the whole column from
				the clustered index */

				fetch_all_in_key = TRUE;
			} else {
				whole_row = true;
			}
		} else if (prebuilt->hint_need_to_fetch_extra_cols
			== ROW_RETRIEVE_PRIMARY_KEY) {
			/* We must at least fetch all primary key cols. Note
			that if the clustered index was internally generated
			by InnoDB on the row id (no primary key was
			defined), then row_search_for_mysql() will always
			retrieve the row id to a special buffer in the
			prebuilt struct. */

			fetch_primary_key_cols = TRUE;
		}
	}

	clust_index = dict_table_get_first_index(prebuilt->table);

	index = whole_row ? clust_index : prebuilt->index;

	prebuilt->need_to_access_clustered = (index == clust_index);

	/* Below we check column by column if we need to access
	the clustered index. */

	n_fields = (ulint)table->s->fields; /* number of columns */

	if (!prebuilt->mysql_template) {
		prebuilt->mysql_template = (mysql_row_templ_t*)
			mem_alloc(n_fields * sizeof(mysql_row_templ_t));
	}

	prebuilt->template_type = whole_row
		? ROW_MYSQL_WHOLE_ROW : ROW_MYSQL_REC_FIELDS;
	prebuilt->null_bitmap_len = table->s->null_bytes;

	/* Prepare to build prebuilt->mysql_template[]. */
	prebuilt->templ_contains_blob = FALSE;
	prebuilt->mysql_prefix_len = 0;
	prebuilt->n_template = 0;
	prebuilt->idx_cond_n_cols = 0;

	/* Note that in InnoDB, i is the column number in the table.
	MySQL calls columns 'fields'. */

	if (active_index != MAX_KEY && active_index == pushed_idx_cond_keyno) {
		/* Push down an index condition or an end_range check. */
		for (i = 0; i < n_fields; i++) {
			const ibool		index_contains
				= dict_index_contains_col_or_prefix(index, i);

			/* Test if an end_range or an index condition
			refers to the field. Note that "index" and
			"index_contains" may refer to the clustered index.
			Index condition pushdown is relative to prebuilt->index
			(the index that is being looked up first). */

			/* When join_read_always_key() invokes this
			code via handler::ha_index_init() and
			ha_innobase::index_init(), end_range is not
			yet initialized. Because of that, we must
			always check for index_contains, instead of
			the subset
			field->part_of_key.is_set(active_index)
			which would be acceptable if end_range==NULL. */
			if (build_template_needs_field_in_icp(
				    index, prebuilt, index_contains, i)) {
				/* Needed in ICP */
				const Field*		field;
				mysql_row_templ_t*	templ;

				if (whole_row) {
					field = table->field[i];
				} else {
					field = build_template_needs_field(
						index_contains,
						prebuilt->read_just_key,
						fetch_all_in_key,
						fetch_primary_key_cols,
						index, table, i);
					if (!field) {
						continue;
					}
				}

				templ = build_template_field(
					prebuilt, clust_index, index,
					table, field, i);
				prebuilt->idx_cond_n_cols++;
				ut_ad(prebuilt->idx_cond_n_cols
				      == prebuilt->n_template);

				if (index == prebuilt->index) {
					templ->icp_rec_field_no
						= templ->rec_field_no;
				} else {
					templ->icp_rec_field_no
						= dict_index_get_nth_col_pos(
							prebuilt->index, i);
				}

				if (dict_index_is_clust(prebuilt->index)) {
					ut_ad(templ->icp_rec_field_no
					      != ULINT_UNDEFINED);
					/* If the primary key includes
					a column prefix, use it in
					index condition pushdown,
					because the condition is
					evaluated before fetching any
					off-page (externally stored)
					columns. */
					if (templ->icp_rec_field_no
					    < prebuilt->index->n_uniq) {
						/* This is a key column;
						all set. */
						continue;
					}
				} else if (templ->icp_rec_field_no
					   != ULINT_UNDEFINED) {
					continue;
				}

				/* This is a column prefix index.
				The column prefix can be used in
				an end_range comparison. */

				templ->icp_rec_field_no
					= dict_index_get_nth_col_or_prefix_pos(
						prebuilt->index, i, TRUE);
				ut_ad(templ->icp_rec_field_no
				      != ULINT_UNDEFINED);

				/* Index condition pushdown can be used on
				all columns of a secondary index, and on
				the PRIMARY KEY columns. On the clustered
				index, it must never be used on other than
				PRIMARY KEY columns, because those columns
				may be stored off-page, and we will not
				fetch externally stored columns before
				checking the index condition. */
				/* TODO: test the above with an assertion
				like this. Note that index conditions are
				currently pushed down as part of the
				"optimizer phase" while end_range is done
				as part of the execution phase. Therefore,
				we were unable to use an accurate condition
				for end_range in the "if" condition above,
				and the following assertion would fail.
				ut_ad(!dict_index_is_clust(prebuilt->index)
				      || templ->rec_field_no
				      < prebuilt->index->n_uniq);
				*/
			}
		}

		ut_ad(prebuilt->idx_cond_n_cols > 0);
		ut_ad(prebuilt->idx_cond_n_cols == prebuilt->n_template);

		/* Include the fields that are not needed in index condition
		pushdown. */
		for (i = 0; i < n_fields; i++) {
			const ibool		index_contains
				= dict_index_contains_col_or_prefix(index, i);

			if (!build_template_needs_field_in_icp(
				    index, prebuilt, index_contains, i)) {
				/* Not needed in ICP */
				const Field*	field;

				if (whole_row) {
					field = table->field[i];
				} else {
					field = build_template_needs_field(
						index_contains,
						prebuilt->read_just_key,
						fetch_all_in_key,
						fetch_primary_key_cols,
						index, table, i);
					if (!field) {
						continue;
					}
				}

				build_template_field(prebuilt,
						     clust_index, index,
						     table, field, i);
			}
		}

		prebuilt->idx_cond = this;
	} else {
		/* No index condition pushdown */
		prebuilt->idx_cond = NULL;

		for (i = 0; i < n_fields; i++) {
			const Field*	field;

			if (whole_row) {
				field = table->field[i];
			} else {
				field = build_template_needs_field(
					dict_index_contains_col_or_prefix(
						index, i),
					prebuilt->read_just_key,
					fetch_all_in_key,
					fetch_primary_key_cols,
					index, table, i);
				if (!field) {
					continue;
				}
			}

			build_template_field(prebuilt, clust_index, index,
					     table, field, i);
		}
	}

	if (index != clust_index && prebuilt->need_to_access_clustered) {
		/* Change rec_field_no's to correspond to the clustered index
		record */
		for (i = 0; i < prebuilt->n_template; i++) {

			mysql_row_templ_t*	templ
				= &prebuilt->mysql_template[i];

			templ->rec_field_no = templ->clust_rec_field_no;
		}
	}
}

/********************************************************************//**
This special handling is really to overcome the limitations of MySQL's
binlogging. We need to eliminate the non-determinism that will arise in
INSERT ... SELECT type of statements, since MySQL binlog only stores the
min value of the autoinc interval. Once that is fixed we can get rid of
the special lock handling.
@return	DB_SUCCESS if all OK else error code */
UNIV_INTERN
ulint
ha_innobase::innobase_lock_autoinc(void)
/*====================================*/
{
	ulint		error = DB_SUCCESS;

	switch (innobase_autoinc_lock_mode) {
	case AUTOINC_NO_LOCKING:
		/* Acquire only the AUTOINC mutex. */
		dict_table_autoinc_lock(prebuilt->table);
		break;

	case AUTOINC_NEW_STYLE_LOCKING:
		/* For simple (single/multi) row INSERTs, we fallback to the
		old style only if another transaction has already acquired
		the AUTOINC lock on behalf of a LOAD FILE or INSERT ... SELECT
		etc. type of statement. */
		if (thd_sql_command(user_thd) == SQLCOM_INSERT
		    || thd_sql_command(user_thd) == SQLCOM_REPLACE) {
			dict_table_t*	table = prebuilt->table;

			/* Acquire the AUTOINC mutex. */
			dict_table_autoinc_lock(table);

			/* We need to check that another transaction isn't
			already holding the AUTOINC lock on the table. */
			if (table->n_waiting_or_granted_auto_inc_locks) {
				/* Release the mutex to avoid deadlocks. */
				dict_table_autoinc_unlock(table);
			} else {
				break;
			}
		}
		/* Fall through to old style locking. */

	case AUTOINC_OLD_STYLE_LOCKING:
		error = row_lock_table_autoinc_for_mysql(prebuilt);

		if (error == DB_SUCCESS) {

			/* Acquire the AUTOINC mutex. */
			dict_table_autoinc_lock(prebuilt->table);
		}
		break;

	default:
		ut_error;
	}

	return(ulong(error));
}

/********************************************************************//**
Reset the autoinc value in the table.
@return	DB_SUCCESS if all went well else error code */
UNIV_INTERN
ulint
ha_innobase::innobase_reset_autoinc(
/*================================*/
	ulonglong	autoinc)	/*!< in: value to store */
{
	ulint		error;

	error = innobase_lock_autoinc();

	if (error == DB_SUCCESS) {

		dict_table_autoinc_initialize(prebuilt->table, autoinc);

		dict_table_autoinc_unlock(prebuilt->table);
	}

	return(ulong(error));
}

/********************************************************************//**
Store the autoinc value in the table. The autoinc value is only set if
it's greater than the existing autoinc value in the table.
@return	DB_SUCCESS if all went well else error code */
UNIV_INTERN
ulint
ha_innobase::innobase_set_max_autoinc(
/*==================================*/
	ulonglong	auto_inc)	/*!< in: value to store */
{
	ulint		error;

	error = innobase_lock_autoinc();

	if (error == DB_SUCCESS) {

		dict_table_autoinc_update_if_greater(prebuilt->table, auto_inc);

		dict_table_autoinc_unlock(prebuilt->table);
	}

	return(ulong(error));
}

/********************************************************************//**
Stores a row in an InnoDB database, to the table specified in this
handle.
@return	error code */
UNIV_INTERN
int
ha_innobase::write_row(
/*===================*/
	uchar*	record)	/*!< in: a row in MySQL format */
{
	ulint		error = 0;
	int		error_result= 0;
	ibool		auto_inc_used= FALSE;
	ulint		sql_command;
	trx_t*		trx = thd_to_trx(user_thd);

	DBUG_ENTER("ha_innobase::write_row");

	if (prebuilt->trx != trx) {
		sql_print_error("The transaction object for the table handle "
				"is at %p, but for the current thread it is at "
				"%p",
				(const void*) prebuilt->trx, (const void*) trx);

		fputs("InnoDB: Dump of 200 bytes around prebuilt: ", stderr);
		ut_print_buf(stderr, ((const byte*)prebuilt) - 100, 200);
		fputs("\n"
			"InnoDB: Dump of 200 bytes around ha_data: ",
			stderr);
		ut_print_buf(stderr, ((const byte*) trx) - 100, 200);
		putc('\n', stderr);
		ut_error;
	}

	ha_statistic_increment(&SSV::ha_write_count);

	if (table->timestamp_field_type & TIMESTAMP_AUTO_SET_ON_INSERT)
		table->timestamp_field->set_time();

	sql_command = thd_sql_command(user_thd);

	if ((sql_command == SQLCOM_ALTER_TABLE
	     || sql_command == SQLCOM_OPTIMIZE
	     || sql_command == SQLCOM_CREATE_INDEX
	     || sql_command == SQLCOM_DROP_INDEX)
	    && num_write_row >= 10000) {
		/* ALTER TABLE is COMMITted at every 10000 copied rows.
		The IX table lock for the original table has to be re-issued.
		As this method will be called on a temporary table where the
		contents of the original table is being copied to, it is
		a bit tricky to determine the source table.  The cursor
		position in the source table need not be adjusted after the
		intermediate COMMIT, since writes by other transactions are
		being blocked by a MySQL table lock TL_WRITE_ALLOW_READ. */

		dict_table_t*	src_table;
		enum lock_mode	mode;

		num_write_row = 0;

		/* Commit the transaction.  This will release the table
		locks, so they have to be acquired again. */

		/* Altering an InnoDB table */
		/* Get the source table. */
		src_table = lock_get_src_table(
				prebuilt->trx, prebuilt->table, &mode);
		if (!src_table) {
no_commit:
			/* Unknown situation: do not commit */
			/*
			ut_print_timestamp(stderr);
			fprintf(stderr,
				"  InnoDB: ALTER TABLE is holding lock"
				" on %lu tables!\n",
				prebuilt->trx->mysql_n_tables_locked);
			*/
			;
		} else if (src_table == prebuilt->table) {
			/* Source table is not in InnoDB format:
			no need to re-acquire locks on it. */

			/* Altering to InnoDB format */
			innobase_commit(ht, user_thd, 1);
			/* Note that this transaction is still active. */
			trx_register_for_2pc(prebuilt->trx);
			/* We will need an IX lock on the destination table. */
			prebuilt->sql_stat_start = TRUE;
		} else {
			/* Ensure that there are no other table locks than
			LOCK_IX and LOCK_AUTO_INC on the destination table. */

			if (!lock_is_table_exclusive(prebuilt->table,
							prebuilt->trx)) {
				goto no_commit;
			}

			/* Commit the transaction.  This will release the table
			locks, so they have to be acquired again. */
			innobase_commit(ht, user_thd, 1);
			/* Note that this transaction is still active. */
			trx_register_for_2pc(prebuilt->trx);
			/* Re-acquire the table lock on the source table. */
			row_lock_table_for_mysql(prebuilt, src_table, mode);
			/* We will need an IX lock on the destination table. */
			prebuilt->sql_stat_start = TRUE;
		}
	}

	num_write_row++;

	/* This is the case where the table has an auto-increment column */
	if (table->next_number_field && record == table->record[0]) {

		/* Reset the error code before calling
		innobase_get_auto_increment(). */
		prebuilt->autoinc_error = DB_SUCCESS;

		if ((error = update_auto_increment())) {
			/* We don't want to mask autoinc overflow errors. */

			/* Handle the case where the AUTOINC sub-system
			failed during initialization. */
			if (prebuilt->autoinc_error == DB_UNSUPPORTED) {
				error_result = ER_AUTOINC_READ_FAILED;
				/* Set the error message to report too. */
				my_error(ER_AUTOINC_READ_FAILED, MYF(0));
				goto func_exit;
			} else if (prebuilt->autoinc_error != DB_SUCCESS) {
				error = (int) prebuilt->autoinc_error;
				goto report_error;
			}

			/* MySQL errors are passed straight back. */
			error_result = (int) error;
			goto func_exit;
		}

		auto_inc_used = TRUE;
	}

	if (prebuilt->mysql_template == NULL
	    || prebuilt->template_type != ROW_MYSQL_WHOLE_ROW) {

		/* Build the template used in converting quickly between
		the two database formats */

		build_template(true);
	}

	innobase_srv_conc_enter_innodb(prebuilt->trx);

	error = row_insert_for_mysql((byte*) record, prebuilt);

	/* Handle duplicate key errors */
	if (auto_inc_used) {
		ulint		err;
		ulonglong	auto_inc;
		ulonglong	col_max_value;

		/* Note the number of rows processed for this statement, used
		by get_auto_increment() to determine the number of AUTO-INC
		values to reserve. This is only useful for a mult-value INSERT
		and is a statement level counter.*/
		if (trx->n_autoinc_rows > 0) {
			--trx->n_autoinc_rows;
		}

		/* We need the upper limit of the col type to check for
		whether we update the table autoinc counter or not. */
		col_max_value = innobase_get_int_col_max_value(
			table->next_number_field);

		/* Get the value that MySQL attempted to store in the table.*/
		auto_inc = table->next_number_field->val_int();

		switch (error) {
		case DB_DUPLICATE_KEY:

			/* A REPLACE command and LOAD DATA INFILE REPLACE
			handle a duplicate key error themselves, but we
			must update the autoinc counter if we are performing
			those statements. */

			switch (sql_command) {
			case SQLCOM_LOAD:
				if ((trx->duplicates
				    & (TRX_DUP_IGNORE | TRX_DUP_REPLACE))) {

					goto set_max_autoinc;
				}
				break;

			case SQLCOM_REPLACE:
			case SQLCOM_INSERT_SELECT:
			case SQLCOM_REPLACE_SELECT:
				goto set_max_autoinc;

			default:
				break;
			}

			break;

		case DB_SUCCESS:
			/* If the actual value inserted is greater than
			the upper limit of the interval, then we try and
			update the table upper limit. Note: last_value
			will be 0 if get_auto_increment() was not called.*/

			if (auto_inc >= prebuilt->autoinc_last_value) {
set_max_autoinc:
				/* This should filter out the negative
				values set explicitly by the user. */
				if (auto_inc <= col_max_value) {
					ut_a(prebuilt->autoinc_increment > 0);

					ulonglong	need;
					ulonglong	offset;

					offset = prebuilt->autoinc_offset;
					need = prebuilt->autoinc_increment;

					auto_inc = innobase_next_autoinc(
						auto_inc,
						need, offset, col_max_value);

					err = innobase_set_max_autoinc(
						auto_inc);

					if (err != DB_SUCCESS) {
						error = err;
					}
				}
			}
			break;
		}
	}

	innobase_srv_conc_exit_innodb(prebuilt->trx);

report_error:
	error_result = convert_error_code_to_mysql((int) error,
						   prebuilt->table->flags,
						   user_thd);

func_exit:
	innobase_active_small();

	DBUG_RETURN(error_result);
}

/**********************************************************************//**
Checks which fields have changed in a row and stores information
of them to an update vector.
@return	error number or 0 */
static
int
calc_row_difference(
/*================*/
	upd_t*		uvect,		/*!< in/out: update vector */
	uchar*		old_row,	/*!< in: old row in MySQL format */
	uchar*		new_row,	/*!< in: new row in MySQL format */
	TABLE*		table,		/*!< in: table in MySQL data
					dictionary */
	uchar*		upd_buff,	/*!< in: buffer to use */
	ulint		buff_len,	/*!< in: buffer length */
	row_prebuilt_t*	prebuilt,	/*!< in: InnoDB prebuilt struct */
	THD*		thd)		/*!< in: user thread */
{
	uchar*		original_upd_buff = upd_buff;
	Field*		field;
	enum_field_types field_mysql_type;
	uint		n_fields;
	ulint		o_len;
	ulint		n_len;
	ulint		col_pack_len;
	const byte*	new_mysql_row_col;
	const byte*	o_ptr;
	const byte*	n_ptr;
	byte*		buf;
	upd_field_t*	ufield;
	ulint		col_type;
	ulint		n_changed = 0;
	dfield_t	dfield;
	dict_index_t*	clust_index;
	uint		i;

	n_fields = table->s->fields;
	clust_index = dict_table_get_first_index(prebuilt->table);

	/* We use upd_buff to convert changed fields */
	buf = (byte*) upd_buff;

	for (i = 0; i < n_fields; i++) {
		field = table->field[i];

		o_ptr = (const byte*) old_row + get_field_offset(table, field);
		n_ptr = (const byte*) new_row + get_field_offset(table, field);

		/* Use new_mysql_row_col and col_pack_len save the values */

		new_mysql_row_col = n_ptr;
		col_pack_len = field->pack_length();

		o_len = col_pack_len;
		n_len = col_pack_len;

		/* We use o_ptr and n_ptr to dig up the actual data for
		comparison. */

		field_mysql_type = field->type();

		col_type = prebuilt->table->cols[i].mtype;

		switch (col_type) {

		case DATA_BLOB:
			o_ptr = row_mysql_read_blob_ref(&o_len, o_ptr, o_len);
			n_ptr = row_mysql_read_blob_ref(&n_len, n_ptr, n_len);

			break;

		case DATA_VARCHAR:
		case DATA_BINARY:
		case DATA_VARMYSQL:
			if (field_mysql_type == MYSQL_TYPE_VARCHAR) {
				/* This is a >= 5.0.3 type true VARCHAR where
				the real payload data length is stored in
				1 or 2 bytes */

				o_ptr = row_mysql_read_true_varchar(
					&o_len, o_ptr,
					(ulint)
					(((Field_varstring*)field)->length_bytes));

				n_ptr = row_mysql_read_true_varchar(
					&n_len, n_ptr,
					(ulint)
					(((Field_varstring*)field)->length_bytes));
			}

			break;
		default:
			;
		}

		if (field->null_ptr) {
			if (field_in_record_is_null(table, field,
							(char*) old_row)) {
				o_len = UNIV_SQL_NULL;
			}

			if (field_in_record_is_null(table, field,
							(char*) new_row)) {
				n_len = UNIV_SQL_NULL;
			}
		}

		if (o_len != n_len || (o_len != UNIV_SQL_NULL &&
					0 != memcmp(o_ptr, n_ptr, o_len))) {
			/* The field has changed */

			ufield = uvect->fields + n_changed;

			/* Let us use a dummy dfield to make the conversion
			from the MySQL column format to the InnoDB format */

			dict_col_copy_type(prebuilt->table->cols + i,
					   dfield_get_type(&dfield));

			if (n_len != UNIV_SQL_NULL) {
				buf = row_mysql_store_col_in_innobase_format(
					&dfield,
					(byte*)buf,
					TRUE,
					new_mysql_row_col,
					col_pack_len,
					dict_table_is_comp(prebuilt->table));
				dfield_copy_data(&ufield->new_val, &dfield);
			} else {
				dfield_set_null(&ufield->new_val);
			}

			ufield->exp = NULL;
			ufield->orig_len = 0;
			ufield->field_no = dict_col_get_clust_pos(
				&prebuilt->table->cols[i], clust_index);
			n_changed++;
		}
	}

	uvect->n_fields = n_changed;
	uvect->info_bits = 0;

	ut_a(buf <= (byte*)original_upd_buff + buff_len);

	return(0);
}

/**********************************************************************//**
Updates a row given as a parameter to a new value. Note that we are given
whole rows, not just the fields which are updated: this incurs some
overhead for CPU when we check which fields are actually updated.
TODO: currently InnoDB does not prevent the 'Halloween problem':
in a searched update a single row can get updated several times
if its index columns are updated!
@return	error number or 0 */
UNIV_INTERN
int
ha_innobase::update_row(
/*====================*/
	const uchar*	old_row,	/*!< in: old row in MySQL format */
	uchar*		new_row)	/*!< in: new row in MySQL format */
{
	upd_t*		uvect;
	int		error = 0;
	trx_t*		trx = thd_to_trx(user_thd);

	DBUG_ENTER("ha_innobase::update_row");

	ut_a(prebuilt->trx == trx);

	ha_statistic_increment(&SSV::ha_update_count);

	if (table->timestamp_field_type & TIMESTAMP_AUTO_SET_ON_UPDATE)
		table->timestamp_field->set_time();

	if (prebuilt->upd_node) {
		uvect = prebuilt->upd_node->update;
	} else {
		uvect = row_get_prebuilt_update_vector(prebuilt);
	}

	/* Build an update vector from the modified fields in the rows
	(uses upd_buff of the handle) */

	calc_row_difference(uvect, (uchar*) old_row, new_row, table,
			upd_buff, (ulint)upd_and_key_val_buff_len,
			prebuilt, user_thd);

	/* This is not a delete */
	prebuilt->upd_node->is_delete = FALSE;

	ut_a(prebuilt->template_type == ROW_MYSQL_WHOLE_ROW);

	innobase_srv_conc_enter_innodb(trx);

	error = row_update_for_mysql((byte*) old_row, prebuilt);

	/* We need to do some special AUTOINC handling for the following case:

	INSERT INTO t (c1,c2) VALUES(x,y) ON DUPLICATE KEY UPDATE ...

	We need to use the AUTOINC counter that was actually used by
	MySQL in the UPDATE statement, which can be different from the
	value used in the INSERT statement.*/

	if (error == DB_SUCCESS
	    && table->next_number_field
	    && new_row == table->record[0]
	    && thd_sql_command(user_thd) == SQLCOM_INSERT
	    && (trx->duplicates & (TRX_DUP_IGNORE | TRX_DUP_REPLACE))
		== TRX_DUP_IGNORE)  {

		ulonglong	auto_inc;
		ulonglong	col_max_value;

		auto_inc = table->next_number_field->val_int();

		/* We need the upper limit of the col type to check for
		whether we update the table autoinc counter or not. */
		col_max_value = innobase_get_int_col_max_value(
			table->next_number_field);

		if (auto_inc <= col_max_value && auto_inc != 0) {

			ulonglong	need;
			ulonglong	offset;

			offset = prebuilt->autoinc_offset;
			need = prebuilt->autoinc_increment;

<<<<<<< HEAD
			auto_inc = innobase_next_autoinc(
				auto_inc, need, offset, col_max_value);
=======
			switch (sql_command) {
			case SQLCOM_LOAD:
				if (trx->duplicates) {
>>>>>>> ee25adb9

			error = innobase_set_max_autoinc(auto_inc);
		}
	}

	innobase_srv_conc_exit_innodb(trx);

	error = convert_error_code_to_mysql(error,
					    prebuilt->table->flags, user_thd);

	if (error == 0 /* success */
	    && uvect->n_fields == 0 /* no columns were updated */) {

		/* This is the same as success, but instructs
		MySQL that the row is not really updated and it
		should not increase the count of updated rows.
		This is fix for http://bugs.mysql.com/29157 */
		error = HA_ERR_RECORD_IS_THE_SAME;
	}

	/* Tell InnoDB server that there might be work for
	utility threads: */

	innobase_active_small();

	DBUG_RETURN(error);
}

/**********************************************************************//**
Deletes a row given as the parameter.
@return	error number or 0 */
UNIV_INTERN
int
ha_innobase::delete_row(
/*====================*/
	const uchar*	record)	/*!< in: a row in MySQL format */
{
	int		error = 0;
	trx_t*		trx = thd_to_trx(user_thd);

	DBUG_ENTER("ha_innobase::delete_row");

	ut_a(prebuilt->trx == trx);

	ha_statistic_increment(&SSV::ha_delete_count);

	if (!prebuilt->upd_node) {
		row_get_prebuilt_update_vector(prebuilt);
	}

	/* This is a delete */

	prebuilt->upd_node->is_delete = TRUE;

	innobase_srv_conc_enter_innodb(trx);

	error = row_update_for_mysql((byte*) record, prebuilt);

	innobase_srv_conc_exit_innodb(trx);

	error = convert_error_code_to_mysql(
		error, prebuilt->table->flags, user_thd);

	/* Tell the InnoDB server that there might be work for
	utility threads: */

	innobase_active_small();

	DBUG_RETURN(error);
}

/**********************************************************************//**
Removes a new lock set on a row, if it was not read optimistically. This can
be called after a row has been read in the processing of an UPDATE or a DELETE
query, if the option innodb_locks_unsafe_for_binlog is set. */
UNIV_INTERN
void
ha_innobase::unlock_row(void)
/*=========================*/
{
	DBUG_ENTER("ha_innobase::unlock_row");

	/* Consistent read does not take any locks, thus there is
	nothing to unlock. */

	if (prebuilt->select_lock_type == LOCK_NONE) {
		DBUG_VOID_RETURN;
	}

	switch (prebuilt->row_read_type) {
	case ROW_READ_WITH_LOCKS:
		if (!srv_locks_unsafe_for_binlog
		    && prebuilt->trx->isolation_level
		    > TRX_ISO_READ_COMMITTED) {
			break;
		}
		/* fall through */
	case ROW_READ_TRY_SEMI_CONSISTENT:
		row_unlock_for_mysql(prebuilt, FALSE);
		break;
	case ROW_READ_DID_SEMI_CONSISTENT:
		prebuilt->row_read_type = ROW_READ_TRY_SEMI_CONSISTENT;
		break;
	}

	DBUG_VOID_RETURN;
}

/* See handler.h and row0mysql.h for docs on this function. */
UNIV_INTERN
bool
ha_innobase::was_semi_consistent_read(void)
/*=======================================*/
{
	return(prebuilt->row_read_type == ROW_READ_DID_SEMI_CONSISTENT);
}

/* See handler.h and row0mysql.h for docs on this function. */
UNIV_INTERN
void
ha_innobase::try_semi_consistent_read(bool yes)
/*===========================================*/
{
	ut_a(prebuilt->trx == thd_to_trx(ha_thd()));

	/* Row read type is set to semi consistent read if this was
	requested by the MySQL and either innodb_locks_unsafe_for_binlog
	option is used or this session is using READ COMMITTED isolation
	level. */

	if (yes
	    && (srv_locks_unsafe_for_binlog
		|| prebuilt->trx->isolation_level <= TRX_ISO_READ_COMMITTED)) {
		prebuilt->row_read_type = ROW_READ_TRY_SEMI_CONSISTENT;
	} else {
		prebuilt->row_read_type = ROW_READ_WITH_LOCKS;
	}
}

/******************************************************************//**
Initializes a handle to use an index.
@return	0 or error number */
UNIV_INTERN
int
ha_innobase::index_init(
/*====================*/
	uint	keynr,	/*!< in: key (index) number */
	bool sorted)	/*!< in: 1 if result MUST be sorted according to index */
{
	DBUG_ENTER("index_init");

	DBUG_RETURN(change_active_index(keynr));
}

/******************************************************************//**
Currently does nothing.
@return	0 */
UNIV_INTERN
int
ha_innobase::index_end(void)
/*========================*/
{
	int	error	= 0;
	DBUG_ENTER("index_end");
	active_index = MAX_KEY;
	in_range_check_pushed_down = FALSE;
	ds_mrr.dsmrr_close();
	DBUG_RETURN(error);
}

/*********************************************************************//**
Converts a search mode flag understood by MySQL to a flag understood
by InnoDB. */
static inline
ulint
convert_search_mode_to_innobase(
/*============================*/
	enum ha_rkey_function	find_flag)
{
	switch (find_flag) {
	case HA_READ_KEY_EXACT:
		/* this does not require the index to be UNIQUE */
		return(PAGE_CUR_GE);
	case HA_READ_KEY_OR_NEXT:
		return(PAGE_CUR_GE);
	case HA_READ_KEY_OR_PREV:
		return(PAGE_CUR_LE);
	case HA_READ_AFTER_KEY:	
		return(PAGE_CUR_G);
	case HA_READ_BEFORE_KEY:
		return(PAGE_CUR_L);
	case HA_READ_PREFIX:
		return(PAGE_CUR_GE);
	case HA_READ_PREFIX_LAST:
		return(PAGE_CUR_LE);
	case HA_READ_PREFIX_LAST_OR_PREV:
		return(PAGE_CUR_LE);
		/* In MySQL-4.0 HA_READ_PREFIX and HA_READ_PREFIX_LAST always
		pass a complete-field prefix of a key value as the search
		tuple. I.e., it is not allowed that the last field would
		just contain n first bytes of the full field value.
		MySQL uses a 'padding' trick to convert LIKE 'abc%'
		type queries so that it can use as a search tuple
		a complete-field-prefix of a key value. Thus, the InnoDB
		search mode PAGE_CUR_LE_OR_EXTENDS is never used.
		TODO: when/if MySQL starts to use also partial-field
		prefixes, we have to deal with stripping of spaces
		and comparison of non-latin1 char type fields in
		innobase_mysql_cmp() to get PAGE_CUR_LE_OR_EXTENDS to
		work correctly. */
	case HA_READ_MBR_CONTAIN:
	case HA_READ_MBR_INTERSECT:
	case HA_READ_MBR_WITHIN:
	case HA_READ_MBR_DISJOINT:
	case HA_READ_MBR_EQUAL:
		return(PAGE_CUR_UNSUPP);
	/* do not use "default:" in order to produce a gcc warning:
	enumeration value '...' not handled in switch
	(if -Wswitch or -Wall is used) */
	}

	my_error(ER_CHECK_NOT_IMPLEMENTED, MYF(0), "this functionality");

	return(PAGE_CUR_UNSUPP);
}

/*
   BACKGROUND INFO: HOW A SELECT SQL QUERY IS EXECUTED
   ---------------------------------------------------
The following does not cover all the details, but explains how we determine
the start of a new SQL statement, and what is associated with it.

For each table in the database the MySQL interpreter may have several
table handle instances in use, also in a single SQL query. For each table
handle instance there is an InnoDB  'prebuilt' struct which contains most
of the InnoDB data associated with this table handle instance.

  A) if the user has not explicitly set any MySQL table level locks:

  1) MySQL calls ::external_lock to set an 'intention' table level lock on
the table of the handle instance. There we set
prebuilt->sql_stat_start = TRUE. The flag sql_stat_start should be set
true if we are taking this table handle instance to use in a new SQL
statement issued by the user. We also increment trx->n_mysql_tables_in_use.

  2) If prebuilt->sql_stat_start == TRUE we 'pre-compile' the MySQL search
instructions to prebuilt->template of the table handle instance in
::index_read. The template is used to save CPU time in large joins.

  3) In row_search_for_mysql, if prebuilt->sql_stat_start is true, we
allocate a new consistent read view for the trx if it does not yet have one,
or in the case of a locking read, set an InnoDB 'intention' table level
lock on the table.

  4) We do the SELECT. MySQL may repeatedly call ::index_read for the
same table handle instance, if it is a join.

  5) When the SELECT ends, MySQL removes its intention table level locks
in ::external_lock. When trx->n_mysql_tables_in_use drops to zero,
 (a) we execute a COMMIT there if the autocommit is on,
 (b) we also release possible 'SQL statement level resources' InnoDB may
have for this SQL statement. The MySQL interpreter does NOT execute
autocommit for pure read transactions, though it should. That is why the
table handler in that case has to execute the COMMIT in ::external_lock.

  B) If the user has explicitly set MySQL table level locks, then MySQL
does NOT call ::external_lock at the start of the statement. To determine
when we are at the start of a new SQL statement we at the start of
::index_read also compare the query id to the latest query id where the
table handle instance was used. If it has changed, we know we are at the
start of a new SQL statement. Since the query id can theoretically
overwrap, we use this test only as a secondary way of determining the
start of a new SQL statement. */


/**********************************************************************//**
Positions an index cursor to the index specified in the handle. Fetches the
row if any.
@return	0, HA_ERR_KEY_NOT_FOUND, or error number */
UNIV_INTERN
int
ha_innobase::index_read(
/*====================*/
	uchar*		buf,		/*!< in/out: buffer for the returned
					row */
	const uchar*	key_ptr,	/*!< in: key value; if this is NULL
					we position the cursor at the
					start or end of index; this can
					also contain an InnoDB row id, in
					which case key_len is the InnoDB
					row id length; the key value can
					also be a prefix of a full key value,
					and the last column can be a prefix
					of a full column */
	uint			key_len,/*!< in: key value length */
	enum ha_rkey_function find_flag)/*!< in: search flags from my_base.h */
{
	ulint		mode;
	dict_index_t*	index;
	ulint		match_mode	= 0;
	int		error;
	ulint		ret;

	DBUG_ENTER("index_read");

	ut_a(prebuilt->trx == thd_to_trx(user_thd));

	ha_statistic_increment(&SSV::ha_read_key_count);

	index = prebuilt->index;

	if (UNIV_UNLIKELY(index == NULL) || dict_index_is_corrupted(index)) {
		prebuilt->index_usable = FALSE;
		DBUG_RETURN(HA_ERR_CRASHED);
	}
	if (UNIV_UNLIKELY(!prebuilt->index_usable)) {
		DBUG_RETURN(dict_index_is_corrupted(index)
			    ? HA_ERR_INDEX_CORRUPT
			    : HA_ERR_TABLE_DEF_CHANGED);
	}

	/* Note that if the index for which the search template is built is not
	necessarily prebuilt->index, but can also be the clustered index */

	if (prebuilt->sql_stat_start) {
		build_template(false);
	}

	if (key_ptr) {
		/* Convert the search key value to InnoDB format into
		prebuilt->search_tuple */

		row_sel_convert_mysql_key_to_innobase(
			prebuilt->search_tuple,
			(byte*) key_val_buff,
			(ulint)upd_and_key_val_buff_len,
			index,
			(byte*) key_ptr,
			(ulint) key_len,
			prebuilt->trx);
		DBUG_ASSERT(prebuilt->search_tuple->n_fields > 0);
	} else {
		/* We position the cursor to the last or the first entry
		in the index */

		dtuple_set_n_fields(prebuilt->search_tuple, 0);
	}

	mode = convert_search_mode_to_innobase(find_flag);

	match_mode = 0;

	if (find_flag == HA_READ_KEY_EXACT) {

		match_mode = ROW_SEL_EXACT;

	} else if (find_flag == HA_READ_PREFIX
		   || find_flag == HA_READ_PREFIX_LAST) {

		match_mode = ROW_SEL_EXACT_PREFIX;
	}

	last_match_mode = (uint) match_mode;

	if (mode != PAGE_CUR_UNSUPP) {

<<<<<<< HEAD
		innobase_srv_conc_enter_innodb(prebuilt->trx);
=======
	if (error == DB_SUCCESS
	    && table->next_number_field
	    && new_row == table->record[0]
	    && thd_sql_command(user_thd) == SQLCOM_INSERT
	    && trx->duplicates)  {
>>>>>>> ee25adb9

		ret = row_search_for_mysql((byte*) buf, mode, prebuilt,
					   match_mode, 0);

		innobase_srv_conc_exit_innodb(prebuilt->trx);
	} else {

		ret = DB_UNSUPPORTED;
	}

	switch (ret) {
	case DB_SUCCESS:
		error = 0;
		table->status = 0;
		break;
	case DB_RECORD_NOT_FOUND:
		error = HA_ERR_KEY_NOT_FOUND;
		table->status = STATUS_NOT_FOUND;
		break;
	case DB_END_OF_INDEX:
		error = HA_ERR_KEY_NOT_FOUND;
		table->status = STATUS_NOT_FOUND;
		break;
	default:
		error = convert_error_code_to_mysql((int) ret,
						    prebuilt->table->flags,
						    user_thd);
		table->status = STATUS_NOT_FOUND;
		break;
	}

	DBUG_RETURN(error);
}

/*******************************************************************//**
The following functions works like index_read, but it find the last
row with the current key value or prefix.
@return	0, HA_ERR_KEY_NOT_FOUND, or an error code */
UNIV_INTERN
int
ha_innobase::index_read_last(
/*=========================*/
	uchar*		buf,	/*!< out: fetched row */
	const uchar*	key_ptr,/*!< in: key value, or a prefix of a full
				key value */
	uint		key_len)/*!< in: length of the key val or prefix
				in bytes */
{
	return(index_read(buf, key_ptr, key_len, HA_READ_PREFIX_LAST));
}

/********************************************************************//**
Get the index for a handle. Does not change active index.
@return	NULL or index instance. */
UNIV_INTERN
dict_index_t*
ha_innobase::innobase_get_index(
/*============================*/
	uint		keynr)	/*!< in: use this index; MAX_KEY means always
				clustered index, even if it was internally
				generated by InnoDB */
{
	KEY*		key = 0;
	dict_index_t*	index = 0;

	DBUG_ENTER("innobase_get_index");
	ha_statistic_increment(&SSV::ha_read_key_count);

	if (keynr != MAX_KEY && table->s->keys > 0) {
		key = table->key_info + keynr;

		index = innobase_index_lookup(share, keynr);

		if (index) {
			ut_a(ut_strcmp(index->name, key->name) == 0);
		} else {
			/* Can't find index with keynr in the translation
			table. Only print message if the index translation
			table exists */
			if (share->idx_trans_tbl.index_mapping) {
				sql_print_warning("InnoDB could not find "
						  "index %s key no %u for "
						  "table %s through its "
						  "index translation table",
						  key ? key->name : "NULL",
						  keynr,
						  prebuilt->table->name);
			}

			index = dict_table_get_index_on_name(prebuilt->table,
							     key->name);
		}
	} else {
		index = dict_table_get_first_index(prebuilt->table);
	}

	if (!index) {
		sql_print_error(
			"Innodb could not find key n:o %u with name %s "
			"from dict cache for table %s",
			keynr, key ? key->name : "NULL",
			prebuilt->table->name);
	}

	DBUG_RETURN(index);
}

/********************************************************************//**
Changes the active index of a handle.
@return	0 or error code */
UNIV_INTERN
int
ha_innobase::change_active_index(
/*=============================*/
	uint	keynr)	/*!< in: use this index; MAX_KEY means always clustered
			index, even if it was internally generated by
			InnoDB */
{
	DBUG_ENTER("change_active_index");

	ut_ad(user_thd == ha_thd());
	ut_a(prebuilt->trx == thd_to_trx(user_thd));

	active_index = keynr;

	prebuilt->index = innobase_get_index(keynr);

	if (UNIV_UNLIKELY(!prebuilt->index)) {
		sql_print_warning("InnoDB: change_active_index(%u) failed",
				  keynr);
		prebuilt->index_usable = FALSE;
		DBUG_RETURN(1);
	}

	prebuilt->index_usable = row_merge_is_index_usable(prebuilt->trx,
							   prebuilt->index);

	if (UNIV_UNLIKELY(!prebuilt->index_usable)) {
		if (dict_index_is_corrupted(prebuilt->index)) {
			char index_name[MAX_FULL_NAME_LEN + 1];
			char table_name[MAX_FULL_NAME_LEN + 1];

			innobase_format_name(
				index_name, sizeof index_name,
				prebuilt->index->name, TRUE);

			innobase_format_name(
				table_name, sizeof table_name,
				prebuilt->index->table->name, FALSE);

			push_warning_printf(
				user_thd, Sql_condition::WARN_LEVEL_WARN,
				HA_ERR_INDEX_CORRUPT,
				"InnoDB: Index %s for table %s is"
				" marked as corrupted",
				index_name, table_name);
			DBUG_RETURN(1);
		} else {
			push_warning_printf(
				user_thd, Sql_condition::WARN_LEVEL_WARN,
				HA_ERR_TABLE_DEF_CHANGED,
				"InnoDB: insufficient history for index %u",
				keynr);
		}

		/* The caller seems to ignore this.  Thus, we must check
		this again in row_search_for_mysql(). */
		DBUG_RETURN(2);
	}

	ut_a(prebuilt->search_tuple != 0);

	dtuple_set_n_fields(prebuilt->search_tuple, prebuilt->index->n_fields);

	dict_index_copy_types(prebuilt->search_tuple, prebuilt->index,
			      prebuilt->index->n_fields);

	/* MySQL changes the active index for a handle also during some
	queries, for example SELECT MAX(a), SUM(a) first retrieves the MAX()
	and then calculates the sum. Previously we played safe and used
	the flag ROW_MYSQL_WHOLE_ROW below, but that caused unnecessary
	copying. Starting from MySQL-4.1 we use a more efficient flag here. */

	build_template(false);

	DBUG_RETURN(0);
}

/**********************************************************************//**
Positions an index cursor to the index specified in keynr. Fetches the
row if any.
??? This is only used to read whole keys ???
@return	error number or 0 */
UNIV_INTERN
int
ha_innobase::index_read_idx(
/*========================*/
	uchar*		buf,		/*!< in/out: buffer for the returned
					row */
	uint		keynr,		/*!< in: use this index */
	const uchar*	key,		/*!< in: key value; if this is NULL
					we position the cursor at the
					start or end of index */
	uint		key_len,	/*!< in: key value length */
	enum ha_rkey_function find_flag)/*!< in: search flags from my_base.h */
{
	if (change_active_index(keynr)) {

		return(1);
	}

	return(index_read(buf, key, key_len, find_flag));
}

/***********************************************************************//**
Reads the next or previous row from a cursor, which must have previously been
positioned using index_read.
@return	0, HA_ERR_END_OF_FILE, or error number */
UNIV_INTERN
int
ha_innobase::general_fetch(
/*=======================*/
	uchar*	buf,		/*!< in/out: buffer for next row in MySQL
				format */
	uint	direction,	/*!< in: ROW_SEL_NEXT or ROW_SEL_PREV */
	uint	match_mode)	/*!< in: 0, ROW_SEL_EXACT, or
				ROW_SEL_EXACT_PREFIX */
{
	ulint		ret;
	int		error	= 0;

	DBUG_ENTER("general_fetch");

	ut_a(prebuilt->trx == thd_to_trx(user_thd));

	innobase_srv_conc_enter_innodb(prebuilt->trx);

	ret = row_search_for_mysql(
		(byte*)buf, 0, prebuilt, match_mode, direction);

	innobase_srv_conc_exit_innodb(prebuilt->trx);

	switch (ret) {
	case DB_SUCCESS:
		error = 0;
		table->status = 0;
		break;
	case DB_RECORD_NOT_FOUND:
		error = HA_ERR_END_OF_FILE;
		table->status = STATUS_NOT_FOUND;
		break;
	case DB_END_OF_INDEX:
		error = HA_ERR_END_OF_FILE;
		table->status = STATUS_NOT_FOUND;
		break;
	default:
		error = convert_error_code_to_mysql(
			(int) ret, prebuilt->table->flags, user_thd);
		table->status = STATUS_NOT_FOUND;
		break;
	}

	DBUG_RETURN(error);
}

/***********************************************************************//**
Reads the next row from a cursor, which must have previously been
positioned using index_read.
@return	0, HA_ERR_END_OF_FILE, or error number */
UNIV_INTERN
int
ha_innobase::index_next(
/*====================*/
	uchar*		buf)	/*!< in/out: buffer for next row in MySQL
				format */
{
	ha_statistic_increment(&SSV::ha_read_next_count);

	return(general_fetch(buf, ROW_SEL_NEXT, 0));
}

/*******************************************************************//**
Reads the next row matching to the key value given as the parameter.
@return	0, HA_ERR_END_OF_FILE, or error number */
UNIV_INTERN
int
ha_innobase::index_next_same(
/*=========================*/
	uchar*		buf,	/*!< in/out: buffer for the row */
	const uchar*	key,	/*!< in: key value */
	uint		keylen)	/*!< in: key value length */
{
	ha_statistic_increment(&SSV::ha_read_next_count);

	return(general_fetch(buf, ROW_SEL_NEXT, last_match_mode));
}

/***********************************************************************//**
Reads the previous row from a cursor, which must have previously been
positioned using index_read.
@return	0, HA_ERR_END_OF_FILE, or error number */
UNIV_INTERN
int
ha_innobase::index_prev(
/*====================*/
	uchar*	buf)	/*!< in/out: buffer for previous row in MySQL format */
{
	ha_statistic_increment(&SSV::ha_read_prev_count);

	return(general_fetch(buf, ROW_SEL_PREV, 0));
}

/********************************************************************//**
Positions a cursor on the first record in an index and reads the
corresponding row to buf.
@return	0, HA_ERR_END_OF_FILE, or error code */
UNIV_INTERN
int
ha_innobase::index_first(
/*=====================*/
	uchar*	buf)	/*!< in/out: buffer for the row */
{
	int	error;

	DBUG_ENTER("index_first");
	ha_statistic_increment(&SSV::ha_read_first_count);

	error = index_read(buf, NULL, 0, HA_READ_AFTER_KEY);

	/* MySQL does not seem to allow this to return HA_ERR_KEY_NOT_FOUND */

	if (error == HA_ERR_KEY_NOT_FOUND) {
		error = HA_ERR_END_OF_FILE;
	}

	DBUG_RETURN(error);
}

/********************************************************************//**
Positions a cursor on the last record in an index and reads the
corresponding row to buf.
@return	0, HA_ERR_END_OF_FILE, or error code */
UNIV_INTERN
int
ha_innobase::index_last(
/*====================*/
	uchar*	buf)	/*!< in/out: buffer for the row */
{
	int	error;

	DBUG_ENTER("index_last");
	ha_statistic_increment(&SSV::ha_read_last_count);

	error = index_read(buf, NULL, 0, HA_READ_BEFORE_KEY);

	/* MySQL does not seem to allow this to return HA_ERR_KEY_NOT_FOUND */

	if (error == HA_ERR_KEY_NOT_FOUND) {
		error = HA_ERR_END_OF_FILE;
	}

	DBUG_RETURN(error);
}

/****************************************************************//**
Initialize a table scan.
@return	0 or error number */
UNIV_INTERN
int
ha_innobase::rnd_init(
/*==================*/
	bool	scan)	/*!< in: TRUE if table/index scan FALSE otherwise */
{
	int	err;

	/* Store the active index value so that we can restore the original
	value after a scan */

	if (prebuilt->clust_index_was_generated) {
		err = change_active_index(MAX_KEY);
	} else {
		err = change_active_index(primary_key);
	}

	/* Don't use semi-consistent read in random row reads (by position).
	This means we must disable semi_consistent_read if scan is false */

	if (!scan) {
		try_semi_consistent_read(0);
	}

	start_of_scan = 1;

	return(err);
}

/*****************************************************************//**
Ends a table scan.
@return	0 or error number */
UNIV_INTERN
int
ha_innobase::rnd_end(void)
/*======================*/
{
	return(index_end());
}

/*****************************************************************//**
Reads the next row in a table scan (also used to read the FIRST row
in a table scan).
@return	0, HA_ERR_END_OF_FILE, or error number */
UNIV_INTERN
int
ha_innobase::rnd_next(
/*==================*/
	uchar*	buf)	/*!< in/out: returns the row in this buffer,
			in MySQL format */
{
	int	error;

	DBUG_ENTER("rnd_next");
	ha_statistic_increment(&SSV::ha_read_rnd_next_count);

	if (start_of_scan) {
		error = index_first(buf);

		if (error == HA_ERR_KEY_NOT_FOUND) {
			error = HA_ERR_END_OF_FILE;
		}

		start_of_scan = 0;
	} else {
		error = general_fetch(buf, ROW_SEL_NEXT, 0);
	}

	DBUG_RETURN(error);
}

/**********************************************************************//**
Fetches a row from the table based on a row reference.
@return	0, HA_ERR_KEY_NOT_FOUND, or error code */
UNIV_INTERN
int
ha_innobase::rnd_pos(
/*=================*/
	uchar*	buf,	/*!< in/out: buffer for the row */
	uchar*	pos)	/*!< in: primary key value of the row in the
			MySQL format, or the row id if the clustered
			index was internally generated by InnoDB; the
			length of data in pos has to be ref_length */
{
	int		error;
	DBUG_ENTER("rnd_pos");
	DBUG_DUMP("key", pos, ref_length);

	ha_statistic_increment(&SSV::ha_read_rnd_count);

	ut_a(prebuilt->trx == thd_to_trx(ha_thd()));

	/* Note that we assume the length of the row reference is fixed
	for the table, and it is == ref_length */

	error = index_read(buf, pos, ref_length, HA_READ_KEY_EXACT);

	if (error) {
		DBUG_PRINT("error", ("Got error: %d", error));
	}

	DBUG_RETURN(error);
}

/*********************************************************************//**
Stores a reference to the current row to 'ref' field of the handle. Note
that in the case where we have generated the clustered index for the
table, the function parameter is illogical: we MUST ASSUME that 'record'
is the current 'position' of the handle, because if row ref is actually
the row id internally generated in InnoDB, then 'record' does not contain
it. We just guess that the row id must be for the record where the handle
was positioned the last time. */
UNIV_INTERN
void
ha_innobase::position(
/*==================*/
	const uchar*	record)	/*!< in: row in MySQL format */
{
	uint		len;

	ut_a(prebuilt->trx == thd_to_trx(ha_thd()));

	if (prebuilt->clust_index_was_generated) {
		/* No primary key was defined for the table and we
		generated the clustered index from row id: the
		row reference will be the row id, not any key value
		that MySQL knows of */

		len = DATA_ROW_ID_LEN;

		memcpy(ref, prebuilt->row_id, len);
	} else {
		len = store_key_val_for_row(primary_key, (char*)ref,
							 ref_length, record);
	}

	/* We assume that the 'ref' value len is always fixed for the same
	table. */

	if (len != ref_length) {
		sql_print_error("Stored ref len is %lu, but table ref len is "
				"%lu", (ulong) len, (ulong) ref_length);
	}
}

/* limit innodb monitor access to users with PROCESS privilege.
See http://bugs.mysql.com/32710 for expl. why we choose PROCESS. */
#define IS_MAGIC_TABLE_AND_USER_DENIED_ACCESS(table_name, thd) \
	(row_is_magic_monitor_table(table_name) \
	 && check_global_access(thd, PROCESS_ACL))

/*****************************************************************//**
Creates a table definition to an InnoDB database. */
static
int
create_table_def(
/*=============*/
	trx_t*		trx,		/*!< in: InnoDB transaction handle */
	TABLE*		form,		/*!< in: information on table
					columns and indexes */
	const char*	table_name,	/*!< in: table name */
	const char*	path_of_temp_table,/*!< in: if this is a table explicitly
					created by the user with the
					TEMPORARY keyword, then this
					parameter is the dir path where the
					table should be placed if we create
					an .ibd file for it (no .ibd extension
					in the path, though); otherwise this
					is NULL */
	ulint		flags,		/*!< in: table flags */
	ulint		flags2)		/*!< in: table flags2 */
{
	Field*		field;
	dict_table_t*	table;
	ulint		n_cols;
	int		error;
	ulint		col_type;
	ulint		col_len;
	ulint		nulls_allowed;
	ulint		unsigned_type;
	ulint		binary_type;
	ulint		long_true_varchar;
	ulint		charset_no;
	ulint		i;

	DBUG_ENTER("create_table_def");
	DBUG_PRINT("enter", ("table_name: %s", table_name));

	ut_a(trx->mysql_thd != NULL);

	/* MySQL does the name length check. But we do additional check
	on the name length here */
	if (strlen(table_name) > MAX_FULL_NAME_LEN) {
		push_warning_printf(
			(THD*) trx->mysql_thd, Sql_condition::WARN_LEVEL_WARN,
			ER_TABLE_NAME,
			"InnoDB: Table Name or Database Name is too long");

		DBUG_RETURN(ER_TABLE_NAME);
	}

	/* table_name must contain '/'. Later in the code we assert if it
	does not */
	if (strcmp(strchr(table_name, '/') + 1,
		   "innodb_table_monitor") == 0) {
		push_warning(
			(THD*) trx->mysql_thd, Sql_condition::WARN_LEVEL_WARN,
			HA_ERR_WRONG_COMMAND,
			DEPRECATED_MSG_INNODB_TABLE_MONITOR);
	}

	n_cols = form->s->fields;

	/* We pass 0 as the space id, and determine at a lower level the space
	id where to store the table */

	table = dict_mem_table_create(table_name, 0, n_cols, flags, flags2);

	if (path_of_temp_table) {
		table->dir_path_of_temp_table =
			mem_heap_strdup(table->heap, path_of_temp_table);
	}

	for (i = 0; i < n_cols; i++) {
		field = form->field[i];

		col_type = get_innobase_type_from_mysql_type(&unsigned_type,
							     field);

		if (!col_type) {
			push_warning_printf(
				(THD*) trx->mysql_thd,
				Sql_condition::WARN_LEVEL_WARN,
				ER_CANT_CREATE_TABLE,
				"Error creating table '%s' with "
				"column '%s'. Please check its "
				"column type and try to re-create "
				"the table with an appropriate "
				"column type.",
				table->name, (char*) field->field_name);
			goto err_col;
		}

		if (field->null_ptr) {
			nulls_allowed = 0;
		} else {
			nulls_allowed = DATA_NOT_NULL;
		}

		if (field->binary()) {
			binary_type = DATA_BINARY_TYPE;
		} else {
			binary_type = 0;
		}

		charset_no = 0;

		if (dtype_is_string_type(col_type)) {

			charset_no = (ulint)field->charset()->number;

			if (UNIV_UNLIKELY(charset_no > MAX_CHAR_COLL_NUM)) {
				/* in data0type.h we assume that the
				number fits in one byte in prtype */
				push_warning_printf(
					(THD*) trx->mysql_thd,
					Sql_condition::WARN_LEVEL_WARN,
					ER_CANT_CREATE_TABLE,
					"In InnoDB, charset-collation codes"
					" must be below 256."
					" Unsupported code %lu.",
					(ulong) charset_no);
				DBUG_RETURN(ER_CANT_CREATE_TABLE);
			}
		}

		/* we assume in dtype_form_prtype() that this fits in
		two bytes */
		ut_a(field->type() <= MAX_CHAR_COLL_NUM);
		col_len = field->pack_length();

		/* The MySQL pack length contains 1 or 2 bytes length field
		for a true VARCHAR. Let us subtract that, so that the InnoDB
		column length in the InnoDB data dictionary is the real
		maximum byte length of the actual data. */

		long_true_varchar = 0;

		if (field->type() == MYSQL_TYPE_VARCHAR) {
			col_len -= ((Field_varstring*)field)->length_bytes;

			if (((Field_varstring*)field)->length_bytes == 2) {
				long_true_varchar = DATA_LONG_TRUE_VARCHAR;
			}
		}

		/* First check whether the column to be added has a
		system reserved name. */
		if (dict_col_name_is_reserved(field->field_name)){
			my_error(ER_WRONG_COLUMN_NAME, MYF(0),
				 field->field_name);
err_col:
			dict_mem_table_free(table);
			trx_commit_for_mysql(trx);

			error = DB_ERROR;
			goto error_ret;
		}

		dict_mem_table_add_col(table, table->heap,
			(char*) field->field_name,
			col_type,
			dtype_form_prtype(
				(ulint)field->type()
				| nulls_allowed | unsigned_type
				| binary_type | long_true_varchar,
				charset_no),
			col_len);
	}

	error = row_create_table_for_mysql(table, trx);

	if (error == DB_DUPLICATE_KEY) {
		char buf[100];
		char* buf_end = innobase_convert_identifier(
			buf, sizeof buf - 1, table_name, strlen(table_name),
			trx->mysql_thd, TRUE);

		*buf_end = '\0';
		my_error(ER_TABLE_EXISTS_ERROR, MYF(0), buf);
	}

error_ret:
	error = convert_error_code_to_mysql(error, flags, NULL);

	DBUG_RETURN(error);
}

/*****************************************************************//**
Creates an index in an InnoDB database. */
static
int
create_index(
/*=========*/
	trx_t*		trx,		/*!< in: InnoDB transaction handle */
	TABLE*		form,		/*!< in: information on table
					columns and indexes */
	ulint		flags,		/*!< in: InnoDB table flags */
	const char*	table_name,	/*!< in: table name */
	uint		key_num)	/*!< in: index number */
{
	Field*		field;
	dict_index_t*	index;
	int		error;
	ulint		n_fields;
	KEY*		key;
	KEY_PART_INFO*	key_part;
	ulint		ind_type;
	ulint		col_type;
	ulint		prefix_len;
	ulint		is_unsigned;
	ulint		i;
	ulint		j;
	ulint*		field_lengths;

	DBUG_ENTER("create_index");

	key = form->key_info + key_num;

	n_fields = key->key_parts;

	/* Assert that "GEN_CLUST_INDEX" cannot be used as non-primary index */
	ut_a(innobase_strcasecmp(key->name, innobase_index_reserve_name) != 0);

	ind_type = 0;

	if (key_num == form->s->primary_key) {
		ind_type = ind_type | DICT_CLUSTERED;
	}

	if (key->flags & HA_NOSAME ) {
		ind_type = ind_type | DICT_UNIQUE;
	}

	/* We pass 0 as the space id, and determine at a lower level the space
	id where to store the table */

	index = dict_mem_index_create(table_name, key->name, 0,
				      ind_type, n_fields);

	field_lengths = (ulint*) my_malloc(sizeof(ulint) * n_fields,
		MYF(MY_FAE));

	for (i = 0; i < n_fields; i++) {
		key_part = key->key_part + i;

		/* (The flag HA_PART_KEY_SEG denotes in MySQL a column prefix
		field in an index: we only store a specified number of first
		bytes of the column to the index field.) The flag does not
		seem to be properly set by MySQL. Let us fall back on testing
		the length of the key part versus the column. */

		field = NULL;
		for (j = 0; j < form->s->fields; j++) {

			field = form->field[j];

			if (0 == innobase_strcasecmp(
					field->field_name,
					key_part->field->field_name)) {
				/* Found the corresponding column */

				break;
			}
		}

		ut_a(j < form->s->fields);

		col_type = get_innobase_type_from_mysql_type(
					&is_unsigned, key_part->field);

		if (DATA_BLOB == col_type
			|| (key_part->length < field->pack_length()
				&& field->type() != MYSQL_TYPE_VARCHAR)
			|| (field->type() == MYSQL_TYPE_VARCHAR
				&& key_part->length < field->pack_length()
				- ((Field_varstring*)field)->length_bytes)) {

			prefix_len = key_part->length;

			if (col_type == DATA_INT
				|| col_type == DATA_FLOAT
				|| col_type == DATA_DOUBLE
				|| col_type == DATA_DECIMAL) {
				sql_print_error(
					"MySQL is trying to create a column "
					"prefix index field, on an "
					"inappropriate data type. Table "
					"name %s, column name %s.",
					table_name,
					key_part->field->field_name);

				prefix_len = 0;
			}
		} else {
			prefix_len = 0;
		}

		field_lengths[i] = key_part->length;

		dict_mem_index_add_field(index,
			(char*) key_part->field->field_name, prefix_len);
	}

	/* Even though we've defined max_supported_key_part_length, we
	still do our own checking using field_lengths to be absolutely
	sure we don't create too long indexes. */
	error = row_create_index_for_mysql(index, trx, field_lengths);

	error = convert_error_code_to_mysql(error, flags, NULL);

	my_free(field_lengths);

	DBUG_RETURN(error);
}

/*****************************************************************//**
Creates an index to an InnoDB table when the user has defined no
primary index. */
static
int
create_clustered_index_when_no_primary(
/*===================================*/
	trx_t*		trx,		/*!< in: InnoDB transaction handle */
	ulint		flags,		/*!< in: InnoDB table flags */
	const char*	table_name)	/*!< in: table name */
{
	dict_index_t*	index;
	int		error;

	/* We pass 0 as the space id, and determine at a lower level the space
	id where to store the table */
	index = dict_mem_index_create(table_name,
				      innobase_index_reserve_name,
				      0, DICT_CLUSTERED, 0);

	error = row_create_index_for_mysql(index, trx, NULL);

	error = convert_error_code_to_mysql(error, flags, NULL);

	return(error);
}

/*****************************************************************//**
Return a display name for the row format
@return row format name */
UNIV_INTERN
const char*
get_row_format_name(
/*================*/
	enum row_type	row_format)		/*!< in: Row Format */
{
	switch (row_format) {
	case ROW_TYPE_COMPACT:
		return("COMPACT");
	case ROW_TYPE_COMPRESSED:
		return("COMPRESSED");
	case ROW_TYPE_DYNAMIC:
		return("DYNAMIC");
	case ROW_TYPE_REDUNDANT:
		return("REDUNDANT");
	case ROW_TYPE_DEFAULT:
		return("DEFAULT");
	case ROW_TYPE_FIXED:
		return("FIXED");
	case ROW_TYPE_PAGE:
	case ROW_TYPE_NOT_USED:
		break;
	}
	return("NOT USED");
}

/** If file-per-table is missing, issue warning and set ret false */
#define CHECK_ERROR_ROW_TYPE_NEEDS_FILE_PER_TABLE		\
	if (!srv_file_per_table) {				\
		push_warning_printf(				\
			thd, Sql_condition::WARN_LEVEL_WARN,	\
			ER_ILLEGAL_HA_CREATE_OPTION,		\
			"InnoDB: ROW_FORMAT=%s requires"	\
			" innodb_file_per_table.",		\
			get_row_format_name(row_format));	\
		ret = FALSE;					\
	}

/** If file-format is Antelope, issue warning and set ret false */
#define CHECK_ERROR_ROW_TYPE_NEEDS_GT_ANTELOPE			\
	if (srv_file_format < UNIV_FORMAT_B) {		\
		push_warning_printf(				\
			thd, Sql_condition::WARN_LEVEL_WARN,	\
			ER_ILLEGAL_HA_CREATE_OPTION,		\
			"InnoDB: ROW_FORMAT=%s requires"	\
			" innodb_file_format > Antelope.",	\
			get_row_format_name(row_format));	\
		ret = FALSE;					\
	}


/*****************************************************************//**
Validates the create options. We may build on this function
in future. For now, it checks two specifiers:
KEY_BLOCK_SIZE and ROW_FORMAT
If innodb_strict_mode is not set then this function is a no-op
@return	TRUE if valid. */
static
ibool
create_options_are_valid(
/*=====================*/
	THD*		thd,		/*!< in: connection thread. */
	TABLE*		form,		/*!< in: information on table
					columns and indexes */
	HA_CREATE_INFO*	create_info)	/*!< in: create info. */
{
	ibool	kbs_specified	= FALSE;
	ibool	ret		= TRUE;
	enum row_type	row_format	= form->s->row_type;

	ut_ad(thd != NULL);

	/* If innodb_strict_mode is not set don't do any validation. */
	if (!(THDVAR(thd, strict_mode))) {
		return(TRUE);
	}

	ut_ad(form != NULL);
	ut_ad(create_info != NULL);

	/* First check if a non-zero KEY_BLOCK_SIZE was specified. */
	if (create_info->key_block_size) {
		kbs_specified = TRUE;
		switch (create_info->key_block_size) {
		case 1:
		case 2:
		case 4:
		case 8:
		case 16:
			/* Valid KEY_BLOCK_SIZE, check its dependencies. */
			if (!srv_file_per_table) {
				push_warning(
					thd, Sql_condition::WARN_LEVEL_WARN,
					ER_ILLEGAL_HA_CREATE_OPTION,
					"InnoDB: KEY_BLOCK_SIZE requires"
					" innodb_file_per_table.");
				ret = FALSE;
			}
			if (srv_file_format < UNIV_FORMAT_B) {
				push_warning(
					thd, Sql_condition::WARN_LEVEL_WARN,
					ER_ILLEGAL_HA_CREATE_OPTION,
					"InnoDB: KEY_BLOCK_SIZE requires"
					" innodb_file_format > Antelope.");
					ret = FALSE;
			}
			break;
		default:
			push_warning_printf(
				thd, Sql_condition::WARN_LEVEL_WARN,
				ER_ILLEGAL_HA_CREATE_OPTION,
				"InnoDB: invalid KEY_BLOCK_SIZE = %lu."
				" Valid values are [1, 2, 4, 8, 16]",
				create_info->key_block_size);
			ret = FALSE;
			break;
		}
	}
	
	/* Check for a valid Innodb ROW_FORMAT specifier and
	other incompatibilities. */
	switch (row_format) {
	case ROW_TYPE_COMPRESSED:
		CHECK_ERROR_ROW_TYPE_NEEDS_FILE_PER_TABLE;
		CHECK_ERROR_ROW_TYPE_NEEDS_GT_ANTELOPE;
		break;
	case ROW_TYPE_DYNAMIC:
		CHECK_ERROR_ROW_TYPE_NEEDS_FILE_PER_TABLE;
		CHECK_ERROR_ROW_TYPE_NEEDS_GT_ANTELOPE;
		/* fall through since dynamic also shuns KBS */
	case ROW_TYPE_COMPACT:
	case ROW_TYPE_REDUNDANT:
		if (kbs_specified) {
			push_warning_printf(
				thd, Sql_condition::WARN_LEVEL_WARN,
				ER_ILLEGAL_HA_CREATE_OPTION,
				"InnoDB: cannot specify ROW_FORMAT = %s"
				" with KEY_BLOCK_SIZE.",
				get_row_format_name(row_format));
			ret = FALSE;
		}
		break;
	case ROW_TYPE_DEFAULT:
		break;
	case ROW_TYPE_FIXED:
	case ROW_TYPE_PAGE:
	case ROW_TYPE_NOT_USED:
		push_warning(
			thd, Sql_condition::WARN_LEVEL_WARN,
			ER_ILLEGAL_HA_CREATE_OPTION,		\
			"InnoDB: invalid ROW_FORMAT specifier.");
		ret = FALSE;
		break;
	}

	return(ret);
}

/*****************************************************************//**
Update create_info.  Used in SHOW CREATE TABLE et al. */
UNIV_INTERN
void
ha_innobase::update_create_info(
/*============================*/
	HA_CREATE_INFO*	create_info)	/*!< in/out: create info */
{
	if (!(create_info->used_fields & HA_CREATE_USED_AUTO)) {
		ha_innobase::info(HA_STATUS_AUTO);
		create_info->auto_increment_value = stats.auto_increment_value;
	}
}

/*****************************************************************//**
Creates a new table to an InnoDB database.
@return	error number */
UNIV_INTERN
int
ha_innobase::create(
/*================*/
	const char*	name,		/*!< in: table name */
	TABLE*		form,		/*!< in: information on table
					columns and indexes */
	HA_CREATE_INFO*	create_info)	/*!< in: more information of the
					created table, contains also the
					create statement string */
{
	int		error;
	dict_table_t*	innobase_table;
	trx_t*		parent_trx;
	trx_t*		trx;
	int		primary_key_no;
	uint		i;
	char		name2[FN_REFLEN];
	char		norm_name[FN_REFLEN];
	THD*		thd = ha_thd();
	ib_int64_t	auto_inc_value;
	ibool		zip_allowed = TRUE;
	enum row_type	row_format;
	rec_format_t	innodb_row_format = REC_FORMAT_COMPACT;

	/* Zip Shift Size - log2 - 9 of compressed page size,
	zero for uncompressed */
	ulint		zip_ssize = 0;
	ulint		flags = 0;
	ulint		flags2 = 0;
	/* Cache the value of innodb_file_format, in case it is
	modified by another thread while the table is being created. */
	const ulint	file_format_allowed = srv_file_format;
	const char*	stmt;
	size_t		stmt_len;

	DBUG_ENTER("ha_innobase::create");

	DBUG_ASSERT(thd != NULL);
	DBUG_ASSERT(create_info != NULL);

#ifdef __WIN__
	/* Names passed in from server are in two formats:
	1. <database_name>/<table_name>: for normal table creation
	2. full path: for temp table creation, or sym link

	When srv_file_per_table is on and mysqld_embedded is off,
	check for full path pattern, i.e.
	X:\dir\...,		X is a driver letter, or
	\\dir1\dir2\...,	UNC path
	returns error if it is in full path format, but not creating a temp.
	table. Currently InnoDB does not support symbolic link on Windows. */

	if (srv_file_per_table
	    && !mysqld_embedded
	    && (!create_info->options & HA_LEX_CREATE_TMP_TABLE)) {

		if ((name[1] == ':')
		    || (name[0] == '\\' && name[1] == '\\')) {
			sql_print_error("Cannot create table %s\n", name);
			DBUG_RETURN(HA_ERR_GENERIC);
		}
	}
#endif

	if (form->s->fields > 1000) {
		/* The limit probably should be REC_MAX_N_FIELDS - 3 = 1020,
		but we play safe here */

		DBUG_RETURN(HA_ERR_TO_BIG_ROW);
	}

	strcpy(name2, name);

	normalize_table_name(norm_name, name2);

	/* Create the table definition in InnoDB */

	/* Validate create options if innodb_strict_mode is set. */
	if (!create_options_are_valid(thd, form, create_info)) {
		DBUG_RETURN(ER_ILLEGAL_HA_CREATE_OPTION);
	}

	if (create_info->key_block_size) {
		/* The requested compressed page size (key_block_size)
		is given in kilobytes. If it is a valid number, store
		that value as the number of log2 shifts from 512 in
		zip_ssize. Zero means it is not compressed. */
		ulint zssize;		/* Zip Shift Size */
		ulint kbsize;		/* Key Block Size */
		for (zssize = kbsize = 1;
		     zssize <= PAGE_ZIP_SSIZE_MAX;
		     zssize++, kbsize <<= 1) {
			if (kbsize == create_info->key_block_size) {
				zip_ssize = zssize;
				break;
			}
		}

		/* Make sure compressed row format is allowed. */
		if (!srv_file_per_table) {
			push_warning(
				thd, Sql_condition::WARN_LEVEL_WARN,
				ER_ILLEGAL_HA_CREATE_OPTION,
				"InnoDB: KEY_BLOCK_SIZE requires"
				" innodb_file_per_table.");
			zip_allowed = FALSE;
		}

		if (file_format_allowed < UNIV_FORMAT_B) {
			push_warning(
				thd, Sql_condition::WARN_LEVEL_WARN,
				ER_ILLEGAL_HA_CREATE_OPTION,
				"InnoDB: KEY_BLOCK_SIZE requires"
				" innodb_file_format > Antelope.");
			zip_allowed = FALSE;
		}

		if (!zip_allowed || zssize > PAGE_ZIP_SSIZE_MAX) {
			push_warning_printf(
				thd, Sql_condition::WARN_LEVEL_WARN,
				ER_ILLEGAL_HA_CREATE_OPTION,
				"InnoDB: ignoring KEY_BLOCK_SIZE=%lu.",
				create_info->key_block_size);
		}
	}

	row_format = form->s->row_type;

	if (zip_ssize && zip_allowed) {
		/* if ROW_FORMAT is set to default,
		automatically change it to COMPRESSED.*/
		if (row_format == ROW_TYPE_DEFAULT) {
			row_format = ROW_TYPE_COMPRESSED;
		} else if (row_format != ROW_TYPE_COMPRESSED) {
			/* ROW_FORMAT other than COMPRESSED
			ignores KEY_BLOCK_SIZE.  It does not
			make sense to reject conflicting
			KEY_BLOCK_SIZE and ROW_FORMAT, because
			such combinations can be obtained
			with ALTER TABLE anyway. */
			push_warning_printf(
				thd, Sql_condition::WARN_LEVEL_WARN,
				ER_ILLEGAL_HA_CREATE_OPTION,
				"InnoDB: ignoring KEY_BLOCK_SIZE=%lu"
				" unless ROW_FORMAT=COMPRESSED.",
				create_info->key_block_size);
			zip_allowed = FALSE;
		}
	} else {
		/* zip_ssize == 0 means no KEY_BLOCK_SIZE.*/
		if (row_format == ROW_TYPE_COMPRESSED && zip_allowed) {
			/* ROW_FORMAT=COMPRESSED without
			KEY_BLOCK_SIZE implies half the
			maximum KEY_BLOCK_SIZE. */
			zip_ssize = PAGE_ZIP_SSIZE_MAX - 1;
		}
	}

	/* Validate the row format.  Correct it if necessary */
	switch (row_format) {
	case ROW_TYPE_REDUNDANT:
		innodb_row_format = REC_FORMAT_REDUNDANT;
		break;

	case ROW_TYPE_COMPRESSED:
	case ROW_TYPE_DYNAMIC:
		if (!srv_file_per_table) {
			push_warning_printf(
				thd, Sql_condition::WARN_LEVEL_WARN,
				ER_ILLEGAL_HA_CREATE_OPTION,
				"InnoDB: ROW_FORMAT=%s requires"
				" innodb_file_per_table.",
				get_row_format_name(row_format));
		} else if (file_format_allowed == UNIV_FORMAT_A) {
			push_warning_printf(
				thd, Sql_condition::WARN_LEVEL_WARN,
				ER_ILLEGAL_HA_CREATE_OPTION,
				"InnoDB: ROW_FORMAT=%s requires"
				" innodb_file_format > Antelope.",
				get_row_format_name(row_format));
		} else {
			innodb_row_format = (row_format == ROW_TYPE_DYNAMIC
					     ? REC_FORMAT_DYNAMIC
					     : REC_FORMAT_COMPRESSED);
			break;
		}
		zip_allowed = FALSE;
		/* fall through to set row_format = COMPACT */
	case ROW_TYPE_NOT_USED:
	case ROW_TYPE_FIXED:
	case ROW_TYPE_PAGE:
		push_warning(
			thd, Sql_condition::WARN_LEVEL_WARN,
			ER_ILLEGAL_HA_CREATE_OPTION,
			"InnoDB: assuming ROW_FORMAT=COMPACT.");
	case ROW_TYPE_DEFAULT:
		/* If we fell through, set row format to Compact. */
		row_format = ROW_TYPE_COMPACT;
	case ROW_TYPE_COMPACT:
		break;
	}

	/* Set the table flags */
	if (!zip_allowed) {
		zip_ssize = 0;
	}
	dict_tf_set(&flags, innodb_row_format, zip_ssize);

	/* Look for a primary key */
	primary_key_no = (form->s->primary_key != MAX_KEY ?
			 (int) form->s->primary_key :
			 -1);

	/* Our function innobase_get_mysql_key_number_for_index assumes
	the primary key is always number 0, if it exists */
	ut_a(primary_key_no == -1 || primary_key_no == 0);

	/* Check for name conflicts (with reserved name) for
	any user indices to be created. */
	if (innobase_index_name_is_reserved(thd, form->key_info,
					    form->s->keys)) {
		DBUG_RETURN(-1);
	}

	if (IS_MAGIC_TABLE_AND_USER_DENIED_ACCESS(norm_name, thd)) {
		DBUG_RETURN(HA_ERR_GENERIC);
	}

	if (create_info->options & HA_LEX_CREATE_TMP_TABLE) {
		flags2 |= DICT_TF2_TEMPORARY;
	}

	/* Get the transaction associated with the current thd, or create one
	if not yet created */

	parent_trx = check_trx_exists(thd);

	/* In case MySQL calls this in the middle of a SELECT query, release
	possible adaptive hash latch to avoid deadlocks of threads */

	trx_search_latch_release_if_reserved(parent_trx);

	trx = innobase_trx_allocate(thd);

	/* Latch the InnoDB data dictionary exclusively so that no deadlocks
	or lock waits can happen in it during a table create operation.
	Drop table etc. do this latching in row0mysql.c. */

	row_mysql_lock_data_dictionary(trx);

	error = create_table_def(trx, form, norm_name,
		create_info->options & HA_LEX_CREATE_TMP_TABLE ? name2 : NULL,
		flags, flags2);

	if (error) {
		goto cleanup;
	}


	/* Create the keys */

	if (form->s->keys == 0 || primary_key_no == -1) {
		/* Create an index which is used as the clustered index;
		order the rows by their row id which is internally generated
		by InnoDB */

		error = create_clustered_index_when_no_primary(
			trx, flags, norm_name);
		if (error) {
			goto cleanup;
		}
	}

	if (primary_key_no != -1) {
		/* In InnoDB the clustered index must always be created
		first */
		if ((error = create_index(trx, form, flags, norm_name,
					  (uint) primary_key_no))) {
			goto cleanup;
		}
	}

	for (i = 0; i < form->s->keys; i++) {

		if (i != (uint) primary_key_no) {

			if ((error = create_index(trx, form, flags,
						  norm_name, i))) {
				goto cleanup;
			}
		}
	}

	stmt = innobase_get_stmt(thd, &stmt_len);

	if (stmt) {
		error = row_table_add_foreign_constraints(
			trx, stmt, stmt_len, norm_name,
			create_info->options & HA_LEX_CREATE_TMP_TABLE);

		switch (error) {

		case DB_PARENT_NO_INDEX:
			push_warning_printf(
				thd, Sql_condition::WARN_LEVEL_WARN,
				HA_ERR_CANNOT_ADD_FOREIGN,
				"Create table '%s' with foreign key constraint"
				" failed. There is no index in the referenced"
				" table where the referenced columns appear"
				" as the first columns.\n", norm_name);
			break;

		case DB_CHILD_NO_INDEX:
			push_warning_printf(
				thd, Sql_condition::WARN_LEVEL_WARN,
				HA_ERR_CANNOT_ADD_FOREIGN,
				"Create table '%s' with foreign key constraint"
				" failed. There is no index in the referencing"
				" table where referencing columns appear"
				" as the first columns.\n", norm_name);
			break;
		}

		error = convert_error_code_to_mysql(error, flags, NULL);

		if (error) {
			goto cleanup;
		}
	}

	innobase_commit_low(trx);

	row_mysql_unlock_data_dictionary(trx);

	/* Flush the log to reduce probability that the .frm files and
	the InnoDB data dictionary get out-of-sync if the user runs
	with innodb_flush_log_at_trx_commit = 0 */

	log_buffer_flush_to_disk();

	innobase_table = dict_table_open_on_name(norm_name, FALSE);

	DBUG_ASSERT(innobase_table != 0);

	if (innobase_table) {
		/* We update the highest file format in the system table
		space, if this table has higher file format setting. */

		trx_sys_file_format_max_upgrade(
			(const char**) &innobase_file_format_max,
			dict_table_get_format(innobase_table));
	}

	/* Note: We can't call update_thd() as prebuilt will not be
	setup at this stage and so we use thd. */

	/* We need to copy the AUTOINC value from the old table if
	this is an ALTER|OPTIMIZE TABLE or CREATE INDEX because CREATE INDEX
	does a table copy too. If query was one of :

		CREATE TABLE ...AUTO_INCREMENT = x; or
		ALTER TABLE...AUTO_INCREMENT = x;   or
		OPTIMIZE TABLE t; or
		CREATE INDEX x on t(...);

	Find out a table definition from the dictionary and get
	the current value of the auto increment field. Set a new
	value to the auto increment field if the value is greater
	than the maximum value in the column. */

	if (((create_info->used_fields & HA_CREATE_USED_AUTO)
	    || thd_sql_command(thd) == SQLCOM_ALTER_TABLE
	    || thd_sql_command(thd) == SQLCOM_OPTIMIZE
	    || thd_sql_command(thd) == SQLCOM_CREATE_INDEX)
	    && create_info->auto_increment_value > 0) {

		auto_inc_value = create_info->auto_increment_value;

		dict_table_autoinc_lock(innobase_table);
		dict_table_autoinc_initialize(innobase_table, auto_inc_value);
		dict_table_autoinc_unlock(innobase_table);
	}

	dict_table_close(innobase_table, FALSE);

	/* Tell the InnoDB server that there might be work for
	utility threads: */

	srv_active_wake_master_thread();

	trx_free_for_mysql(trx);

	DBUG_RETURN(0);

cleanup:
	innobase_commit_low(trx);

	row_mysql_unlock_data_dictionary(trx);

	trx_free_for_mysql(trx);

	DBUG_RETURN(error);
}

/*****************************************************************//**
Discards or imports an InnoDB tablespace.
@return	0 == success, -1 == error */
UNIV_INTERN
int
ha_innobase::discard_or_import_tablespace(
/*======================================*/
	my_bool discard)	/*!< in: TRUE if discard, else import */
{
	dict_table_t*	dict_table;
	trx_t*		trx;
	int		err;

	DBUG_ENTER("ha_innobase::discard_or_import_tablespace");

	ut_a(prebuilt->trx);
	ut_a(prebuilt->trx->magic_n == TRX_MAGIC_N);
	ut_a(prebuilt->trx == thd_to_trx(ha_thd()));

	dict_table = prebuilt->table;
	trx = prebuilt->trx;

	if (discard) {
		err = row_discard_tablespace_for_mysql(dict_table->name, trx);
	} else {
		err = row_import_tablespace_for_mysql(dict_table->name, trx);
	}

	err = convert_error_code_to_mysql(err, dict_table->flags, NULL);

	DBUG_RETURN(err);
}

/*****************************************************************//**
Deletes all rows of an InnoDB table.
@return	error number */
UNIV_INTERN
int
ha_innobase::truncate()
/*===================*/
{
	int		error;

	DBUG_ENTER("ha_innobase::truncate");

	/* Get the transaction associated with the current thd, or create one
	if not yet created, and update prebuilt->trx */

	update_thd(ha_thd());

	/* Truncate the table in InnoDB */

	error = row_truncate_table_for_mysql(prebuilt->table, prebuilt->trx);

	error = convert_error_code_to_mysql(error, prebuilt->table->flags,
					    NULL);

	DBUG_RETURN(error);
}

/*****************************************************************//**
Drops a table from an InnoDB database. Before calling this function,
MySQL calls innobase_commit to commit the transaction of the current user.
Then the current user cannot have locks set on the table. Drop table
operation inside InnoDB will remove all locks any user has on the table
inside InnoDB.
@return	error number */
UNIV_INTERN
int
ha_innobase::delete_table(
/*======================*/
	const char*	name)	/*!< in: table name */
{
	ulint	name_len;
	int	error;
	trx_t*	parent_trx;
	trx_t*	trx;
	THD	*thd = ha_thd();
	char	norm_name[1000];
	char	errstr[1024];

	DBUG_ENTER("ha_innobase::delete_table");

	/* Strangely, MySQL passes the table name without the '.frm'
	extension, in contrast to ::create */
	normalize_table_name(norm_name, name);

	if (IS_MAGIC_TABLE_AND_USER_DENIED_ACCESS(norm_name, thd)) {
		DBUG_RETURN(HA_ERR_GENERIC);
	}

	/* Remove stats for this table and all of its indexes from the
	persistent storage if it exists and if there are stats for this
	table in there. This function creates its own trx and commits
	it. */
	error = dict_stats_delete_table_stats(norm_name,
					      errstr, sizeof(errstr));
	if (error != DB_SUCCESS) {
		push_warning(thd, Sql_condition::WARN_LEVEL_WARN,
			     ER_LOCK_WAIT_TIMEOUT, errstr);
	}

	/* Get the transaction associated with the current thd, or create one
	if not yet created */

	parent_trx = check_trx_exists(thd);

	/* In case MySQL calls this in the middle of a SELECT query, release
	possible adaptive hash latch to avoid deadlocks of threads */

	trx_search_latch_release_if_reserved(parent_trx);

	trx = innobase_trx_allocate(thd);

	name_len = strlen(name);

	ut_a(name_len < 1000);

	/* Drop the table in InnoDB */

	error = row_drop_table_for_mysql(norm_name, trx,
					 thd_sql_command(thd)
					 == SQLCOM_DROP_DB);


	if (error == DB_TABLE_NOT_FOUND
	    && innobase_get_lower_case_table_names() == 1) {
		char*	is_part = NULL;
#ifdef __WIN__
		is_part = strstr(norm_name, "#p#");
#else
		is_part = strstr(norm_name, "#P#");
#endif /* __WIN__ */

		if (is_part) {
			char	par_case_name[MAX_FULL_NAME_LEN + 1];

#ifndef __WIN__
			/* Check for the table using lower
			case name, including the partition
			separator "P" */
			memcpy(par_case_name, norm_name, strlen(norm_name));
			par_case_name[strlen(norm_name)] = 0;
			innobase_casedn_str(par_case_name);
#else
			/* On Windows platfrom, check
			whether there exists table name in
			system table whose name is
			not being normalized to lower case */
			normalize_table_name_low(par_case_name, name, FALSE);
#endif
			error = row_drop_table_for_mysql(par_case_name, trx,
							 thd_sql_command(thd)
							 == SQLCOM_DROP_DB);
		}
	}

	/* Flush the log to reduce probability that the .frm files and
	the InnoDB data dictionary get out-of-sync if the user runs
	with innodb_flush_log_at_trx_commit = 0 */

	log_buffer_flush_to_disk();

	/* Tell the InnoDB server that there might be work for
	utility threads: */

	srv_active_wake_master_thread();

	innobase_commit_low(trx);

	trx_free_for_mysql(trx);

	error = convert_error_code_to_mysql(error, 0, NULL);

	DBUG_RETURN(error);
}

/*****************************************************************//**
Removes all tables in the named database inside InnoDB. */
static
void
innobase_drop_database(
/*===================*/
	handlerton*	hton,	/*!< in: handlerton of Innodb */
	char*		path)	/*!< in: database path; inside InnoDB the name
				of the last directory in the path is used as
				the database name: for example, in
				'mysql/data/test' the database name is 'test' */
{
	ulint	len		= 0;
	trx_t*	trx;
	char*	ptr;
	char*	namebuf;
	THD*	thd		= current_thd;

	/* Get the transaction associated with the current thd, or create one
	if not yet created */

	DBUG_ASSERT(hton == innodb_hton_ptr);

	/* In the Windows plugin, thd = current_thd is always NULL */
	if (thd) {
		trx_t*	parent_trx = check_trx_exists(thd);

		/* In case MySQL calls this in the middle of a SELECT
		query, release possible adaptive hash latch to avoid
		deadlocks of threads */

		trx_search_latch_release_if_reserved(parent_trx);
	}

	ptr = strend(path) - 2;

	while (ptr >= path && *ptr != '\\' && *ptr != '/') {
		ptr--;
		len++;
	}

	ptr++;
	namebuf = (char*) my_malloc((uint) len + 2, MYF(0));

	memcpy(namebuf, ptr, len);
	namebuf[len] = '/';
	namebuf[len + 1] = '\0';
#ifdef	__WIN__
	innobase_casedn_str(namebuf);
#endif
	trx = innobase_trx_allocate(thd);

	row_drop_database_for_mysql(namebuf, trx);

	my_free(namebuf);

	/* Flush the log to reduce probability that the .frm files and
	the InnoDB data dictionary get out-of-sync if the user runs
	with innodb_flush_log_at_trx_commit = 0 */

	log_buffer_flush_to_disk();

	/* Tell the InnoDB server that there might be work for
	utility threads: */

	srv_active_wake_master_thread();

	innobase_commit_low(trx);
	trx_free_for_mysql(trx);
}
/*********************************************************************//**
Renames an InnoDB table.
@return	0 or error code */
static
int
innobase_rename_table(
/*==================*/
	trx_t*		trx,	/*!< in: transaction */
	const char*	from,	/*!< in: old name of the table */
	const char*	to,	/*!< in: new name of the table */
	ibool		lock_and_commit)
				/*!< in: TRUE=lock data dictionary and commit */
{
	int	error;
	char*	norm_to;
	char*	norm_from;

	// Magic number 64 arbitrary
	norm_to = (char*) my_malloc(strlen(to) + 64, MYF(0));
	norm_from = (char*) my_malloc(strlen(from) + 64, MYF(0));

	normalize_table_name(norm_to, to);
	normalize_table_name(norm_from, from);

	/* Serialize data dictionary operations with dictionary mutex:
	no deadlocks can occur then in these operations */

	if (lock_and_commit) {
		row_mysql_lock_data_dictionary(trx);
	}

	error = row_rename_table_for_mysql(
		norm_from, norm_to, trx, lock_and_commit);

	if (error != DB_SUCCESS) {
		if (error == DB_TABLE_NOT_FOUND
		    && innobase_get_lower_case_table_names() == 1) {
			char*	is_part = NULL;
#ifdef __WIN__
			is_part = strstr(norm_from, "#p#");
#else
			is_part = strstr(norm_from, "#P#");
#endif /* __WIN__ */

			if (is_part) {
				char	par_case_name[MAX_FULL_NAME_LEN + 1];

#ifndef __WIN__
				/* Check for the table using lower
				case name, including the partition
				separator "P" */
				memcpy(par_case_name, norm_from,
				       strlen(norm_from));
				par_case_name[strlen(norm_from)] = 0;
				innobase_casedn_str(par_case_name);
#else
				/* On Windows platfrom, check
				whether there exists table name in
				system table whose name is
				not being normalized to lower case */
				normalize_table_name_low(par_case_name,
							 from, FALSE);
#endif
				error = row_rename_table_for_mysql(
					par_case_name, norm_to, trx,
					lock_and_commit);

			}
		}

		if (error != DB_SUCCESS) {
			FILE* ef = dict_foreign_err_file;

			fputs("InnoDB: Renaming table ", ef);
			ut_print_name(ef, trx, TRUE, norm_from);
			fputs(" to ", ef);
			ut_print_name(ef, trx, TRUE, norm_to);
			fputs(" failed!\n", ef);
		} else {
#ifndef __WIN__
			sql_print_warning("Rename partition table %s "
					  "succeeds after converting to lower "
					  "case. The table may have "
					  "been moved from a case "
					  "in-sensitive file system.\n",
					  norm_from);
#else
			sql_print_warning("Rename partition table %s "
					  "succeeds after skipping the step to "
					  "lower case the table name. "
					  "The table may have been "
					  "moved from a case sensitive "
					  "file system.\n",
					  norm_from);
#endif /* __WIN__ */
		}
	}

	if (lock_and_commit) {
		row_mysql_unlock_data_dictionary(trx);

		/* Flush the log to reduce probability that the .frm
		files and the InnoDB data dictionary get out-of-sync
		if the user runs with innodb_flush_log_at_trx_commit = 0 */

		log_buffer_flush_to_disk();
	}

	my_free(norm_to);
	my_free(norm_from);

	return(error);
}

/*********************************************************************//**
Renames an InnoDB table.
@return	0 or error code */
UNIV_INTERN
int
ha_innobase::rename_table(
/*======================*/
	const char*	from,	/*!< in: old name of the table */
	const char*	to)	/*!< in: new name of the table */
{
	trx_t*	trx;
	int	error;
	trx_t*	parent_trx;
	THD*	thd		= ha_thd();

	DBUG_ENTER("ha_innobase::rename_table");

	/* Get the transaction associated with the current thd, or create one
	if not yet created */

	parent_trx = check_trx_exists(thd);

	/* In case MySQL calls this in the middle of a SELECT query, release
	possible adaptive hash latch to avoid deadlocks of threads */

	trx_search_latch_release_if_reserved(parent_trx);

	trx = innobase_trx_allocate(thd);

	error = innobase_rename_table(trx, from, to, TRUE);

	/* Tell the InnoDB server that there might be work for
	utility threads: */

	srv_active_wake_master_thread();

	innobase_commit_low(trx);
	trx_free_for_mysql(trx);

	/* Add a special case to handle the Duplicated Key error
	and return DB_ERROR instead.
	This is to avoid a possible SIGSEGV error from mysql error
	handling code. Currently, mysql handles the Duplicated Key
	error by re-entering the storage layer and getting dup key
	info by calling get_dup_key(). This operation requires a valid
	table handle ('row_prebuilt_t' structure) which could no
	longer be available in the error handling stage. The suggested
	solution is to report a 'table exists' error message (since
	the dup key error here is due to an existing table whose name
	is the one we are trying to rename to) and return the generic
	error code. */
	if (error == (int) DB_DUPLICATE_KEY) {
		my_error(ER_TABLE_EXISTS_ERROR, MYF(0), to);

		error = DB_ERROR;
	}

	error = convert_error_code_to_mysql(error, 0, NULL);

	DBUG_RETURN(error);
}

/*********************************************************************//**
Estimates the number of index records in a range.
@return	estimated number of rows */
UNIV_INTERN
ha_rows
ha_innobase::records_in_range(
/*==========================*/
	uint			keynr,		/*!< in: index number */
	key_range		*min_key,	/*!< in: start key value of the
						range, may also be 0 */
	key_range		*max_key)	/*!< in: range end key val, may
						also be 0 */
{
	KEY*		key;
	dict_index_t*	index;
	uchar*		key_val_buff2	= (uchar*) my_malloc(
						  table->s->reclength
					+ table->s->max_key_length + 100,
								MYF(MY_FAE));
	ulint		buff2_len = table->s->reclength
					+ table->s->max_key_length + 100;
	dtuple_t*	range_start;
	dtuple_t*	range_end;
	ib_int64_t	n_rows;
	ulint		mode1;
	ulint		mode2;
	mem_heap_t*	heap;

	DBUG_ENTER("records_in_range");

	ut_a(prebuilt->trx == thd_to_trx(ha_thd()));

	prebuilt->trx->op_info = (char*)"estimating records in index range";

	/* In case MySQL calls this in the middle of a SELECT query, release
	possible adaptive hash latch to avoid deadlocks of threads */

	trx_search_latch_release_if_reserved(prebuilt->trx);

	active_index = keynr;

	key = table->key_info + active_index;

	index = innobase_get_index(keynr);

	/* There exists possibility of not being able to find requested
	index due to inconsistency between MySQL and InoDB dictionary info.
	Necessary message should have been printed in innobase_get_index() */
	if (UNIV_UNLIKELY(!index)) {
		n_rows = HA_POS_ERROR;
		goto func_exit;
	}
	if (dict_index_is_corrupted(index)) {
		n_rows = HA_ERR_INDEX_CORRUPT;
		goto func_exit;
	}
	if (UNIV_UNLIKELY(!row_merge_is_index_usable(prebuilt->trx, index))) {
		n_rows = HA_ERR_TABLE_DEF_CHANGED;
		goto func_exit;
	}

	heap = mem_heap_create(2 * (key->key_parts * sizeof(dfield_t)
				    + sizeof(dtuple_t)));

	range_start = dtuple_create(heap, key->key_parts);
	dict_index_copy_types(range_start, index, key->key_parts);

	range_end = dtuple_create(heap, key->key_parts);
	dict_index_copy_types(range_end, index, key->key_parts);

	row_sel_convert_mysql_key_to_innobase(
				range_start, (byte*) key_val_buff,
				(ulint)upd_and_key_val_buff_len,
				index,
				(byte*) (min_key ? min_key->key :
					 (const uchar*) 0),
				(ulint) (min_key ? min_key->length : 0),
				prebuilt->trx);
	DBUG_ASSERT(min_key
		    ? range_start->n_fields > 0
		    : range_start->n_fields == 0);

	row_sel_convert_mysql_key_to_innobase(
				range_end, (byte*) key_val_buff2,
				buff2_len, index,
				(byte*) (max_key ? max_key->key :
					 (const uchar*) 0),
				(ulint) (max_key ? max_key->length : 0),
				prebuilt->trx);
	DBUG_ASSERT(max_key
		    ? range_end->n_fields > 0
		    : range_end->n_fields == 0);

	mode1 = convert_search_mode_to_innobase(min_key ? min_key->flag :
						HA_READ_KEY_EXACT);
	mode2 = convert_search_mode_to_innobase(max_key ? max_key->flag :
						HA_READ_KEY_EXACT);

	if (mode1 != PAGE_CUR_UNSUPP && mode2 != PAGE_CUR_UNSUPP) {

		n_rows = btr_estimate_n_rows_in_range(index, range_start,
						      mode1, range_end,
						      mode2);
	} else {

		n_rows = HA_POS_ERROR;
	}

	mem_heap_free(heap);

func_exit:
	my_free(key_val_buff2);

	prebuilt->trx->op_info = (char*)"";

	/* The MySQL optimizer seems to believe an estimate of 0 rows is
	always accurate and may return the result 'Empty set' based on that.
	The accuracy is not guaranteed, and even if it were, for a locking
	read we should anyway perform the search to set the next-key lock.
	Add 1 to the value to make sure MySQL does not make the assumption! */

	if (n_rows == 0) {
		n_rows = 1;
	}

	DBUG_RETURN((ha_rows) n_rows);
}

/*********************************************************************//**
Gives an UPPER BOUND to the number of rows in a table. This is used in
filesort.cc.
@return	upper bound of rows */
UNIV_INTERN
ha_rows
ha_innobase::estimate_rows_upper_bound()
/*====================================*/
{
	dict_index_t*	index;
	ulonglong	estimate;
	ulonglong	local_data_file_length;
	ulint		stat_n_leaf_pages;

	DBUG_ENTER("estimate_rows_upper_bound");

	/* We do not know if MySQL can call this function before calling
	external_lock(). To be safe, update the thd of the current table
	handle. */

	update_thd(ha_thd());

	prebuilt->trx->op_info = (char*)
				 "calculating upper bound for table rows";

	/* In case MySQL calls this in the middle of a SELECT query, release
	possible adaptive hash latch to avoid deadlocks of threads */

	trx_search_latch_release_if_reserved(prebuilt->trx);

	index = dict_table_get_first_index(prebuilt->table);

	stat_n_leaf_pages = index->stat_n_leaf_pages;

	ut_a(stat_n_leaf_pages > 0);

	local_data_file_length =
		((ulonglong) stat_n_leaf_pages) * UNIV_PAGE_SIZE;


	/* Calculate a minimum length for a clustered index record and from
	that an upper bound for the number of rows. Since we only calculate
	new statistics in row0mysql.c when a table has grown by a threshold
	factor, we must add a safety factor 2 in front of the formula below. */

	estimate = 2 * local_data_file_length /
					 dict_index_calc_min_rec_len(index);

	prebuilt->trx->op_info = (char*)"";

	DBUG_RETURN((ha_rows) estimate);
}

/*********************************************************************//**
How many seeks it will take to read through the table. This is to be
comparable to the number returned by records_in_range so that we can
decide if we should scan the table or use keys.
@return	estimated time measured in disk seeks */
UNIV_INTERN
double
ha_innobase::scan_time()
/*====================*/
{
	/* Since MySQL seems to favor table scans too much over index
	searches, we pretend that a sequential read takes the same time
	as a random disk read, that is, we do not divide the following
	by 10, which would be physically realistic. */

	return((double) (prebuilt->table->stat_clustered_index_size));
}

/******************************************************************//**
Calculate the time it takes to read a set of ranges through an index
This enables us to optimise reads for clustered indexes.
@return	estimated time measured in disk seeks */
UNIV_INTERN
double
ha_innobase::read_time(
/*===================*/
	uint	index,	/*!< in: key number */
	uint	ranges,	/*!< in: how many ranges */
	ha_rows rows)	/*!< in: estimated number of rows in the ranges */
{
	ha_rows total_rows;
	double	time_for_scan;

	if (index != table->s->primary_key) {
		/* Not clustered */
		return(handler::read_time(index, ranges, rows));
	}

	if (rows <= 2) {

		return((double) rows);
	}

	/* Assume that the read time is proportional to the scan time for all
	rows + at most one seek per range. */

	time_for_scan = scan_time();

	if ((total_rows = estimate_rows_upper_bound()) < rows) {

		return(time_for_scan);
	}

	return(ranges + (double) rows / (double) total_rows * time_for_scan);
}

/*********************************************************************//**
Calculates the key number used inside MySQL for an Innobase index. We will
first check the "index translation table" for a match of the index to get
the index number. If there does not exist an "index translation table",
or not able to find the index in the translation table, then we will fall back
to the traditional way of looping through dict_index_t list to find a
match. In this case, we have to take into account if we generated a
default clustered index for the table
@return the key number used inside MySQL */
static
unsigned int
innobase_get_mysql_key_number_for_index(
/*====================================*/
	INNOBASE_SHARE*		share,	/*!< in: share structure for index
					translation table. */
	const TABLE*		table,	/*!< in: table in MySQL data
					dictionary */
	dict_table_t*		ib_table,/*!< in: table in Innodb data
					dictionary */
	const dict_index_t*	index)	/*!< in: index */
{
	const dict_index_t*	ind;
	unsigned int		i;

 	ut_a(index);
	/*
	ut_ad(strcmp(index->table->name, ib_table->name) == 0);
	*/

	/* If index does not belong to the table object of share structure
	(ib_table comes from the share structure) search the index->table
	object instead */
	if (index->table != ib_table) {
		i = 0;
		ind = dict_table_get_first_index(index->table);

		while (index != ind) {
			ind = dict_table_get_next_index(ind);
			i++;
		}

		if (row_table_got_default_clust_index(index->table)) {
			ut_a(i > 0);
			i--;
		}

		return(i);
	}

	/* If index translation table exists, we will first check
	the index through index translation table for a match. */
	if (share->idx_trans_tbl.index_mapping) {
		for (i = 0; i < share->idx_trans_tbl.index_count; i++) {
			if (share->idx_trans_tbl.index_mapping[i] == index) {
				return(i);
			}
		}

		/* Print an error message if we cannot find the index
		** in the "index translation table". */
		sql_print_error("Cannot find index %s in InnoDB index "
				"translation table.", index->name);
	}

	/* If we do not have an "index translation table", or not able
	to find the index in the translation table, we'll directly find
	matching index with information from mysql TABLE structure and
	InnoDB dict_index_t list */
	for (i = 0; i < table->s->keys; i++) {
		ind = dict_table_get_index_on_name(
			ib_table, table->key_info[i].name);

		if (index == ind) {
			return(i);
		}
	}

	ut_error;

	return(0);
}

/*********************************************************************//**
Calculate Record Per Key value. Need to exclude the NULL value if
innodb_stats_method is set to "nulls_ignored"
@return estimated record per key value */
static
ha_rows
innodb_rec_per_key(
/*===============*/
	dict_index_t*	index,		/*!< in: dict_index_t structure */
	ulint		i,		/*!< in: the column we are
					calculating rec per key */
	ha_rows		records)	/*!< in: estimated total records */
{
	ha_rows		rec_per_key;

	ut_ad(i < dict_index_get_n_unique(index));

	/* Note the stat_n_diff_key_vals[] stores the diff value with
	n-prefix indexing, so it is always stat_n_diff_key_vals[i + 1] */
	if (index->stat_n_diff_key_vals[i + 1] == 0) {

		rec_per_key = records;
	} else if (srv_innodb_stats_method == SRV_STATS_NULLS_IGNORED) {
		ib_uint64_t	num_null;

		/* In theory, index->stat_n_non_null_key_vals[i]
		should always be less than the number of records.
		Since this is statistics value, the value could
		have slight discrepancy. But we will make sure
		the number of null values is not a negative number. */
		if (records < index->stat_n_non_null_key_vals[i]) {
			num_null = 0;
		} else {
			num_null = records - index->stat_n_non_null_key_vals[i];
		}

		/* If the number of NULL values is the same as or
		large than that of the distinct values, we could
		consider that the table consists mostly of NULL value. 
		Set rec_per_key to 1. */
		if (index->stat_n_diff_key_vals[i + 1] <= num_null) {
			rec_per_key = 1;
		} else {
			/* Need to exclude rows with NULL values from
			rec_per_key calculation */
			rec_per_key = (ha_rows)(
				(records - num_null)
				/ (index->stat_n_diff_key_vals[i + 1]
				   - num_null));
		}
	} else {
		rec_per_key = (ha_rows)
			 (records / index->stat_n_diff_key_vals[i + 1]);
	}

	return(rec_per_key);
}

/*********************************************************************//**
Returns statistics information of the table to the MySQL interpreter,
in various fields of the handle object.
@return HA_ERR_* error code or 0 */
UNIV_INTERN
int
ha_innobase::info_low(
/*==================*/
	uint			flag,	/*!< in: what information MySQL
					requests */
	dict_stats_upd_option_t	stats_upd_option)
					/*!< in: whether to (re)calc
					the stats or to fetch them from
					the persistent storage */
{
	dict_table_t*	ib_table;
	dict_index_t*	index;
	ha_rows		rec_per_key;
	ib_int64_t	n_rows;
	char		path[FN_REFLEN];
	os_file_stat_t	stat_info;

	DBUG_ENTER("info");

	/* If we are forcing recovery at a high level, we will suppress
	statistics calculation on tables, because that may crash the
	server if an index is badly corrupted. */

	/* We do not know if MySQL can call this function before calling
	external_lock(). To be safe, update the thd of the current table
	handle. */

	update_thd(ha_thd());

	/* In case MySQL calls this in the middle of a SELECT query, release
	possible adaptive hash latch to avoid deadlocks of threads */

	prebuilt->trx->op_info = (char*)"returning various info to MySQL";

	trx_search_latch_release_if_reserved(prebuilt->trx);

	ib_table = prebuilt->table;

	if (flag & HA_STATUS_TIME) {
		if (stats_upd_option != DICT_STATS_FETCH
		    || innobase_stats_on_metadata) {
			/* In sql_show we call with this flag: update
			then statistics so that they are up-to-date */
			enum db_err	ret;

			prebuilt->trx->op_info = "updating table statistics";

			ut_ad(!mutex_own(&dict_sys->mutex));
			ret = dict_stats_update(ib_table, stats_upd_option,
						FALSE);

			if (ret != DB_SUCCESS) {
				prebuilt->trx->op_info = "";
				DBUG_RETURN(HA_ERR_GENERIC);
			}

			prebuilt->trx->op_info = "returning various info to MySQL";
		}

		my_snprintf(path, sizeof(path), "%s/%s%s",
				mysql_data_home, ib_table->name, reg_ext);

		unpack_filename(path,path);

		/* Note that we do not know the access time of the table,
		nor the CHECK TABLE time, nor the UPDATE or INSERT time. */

		if (os_file_get_status(path,&stat_info)) {
			stats.create_time = (ulong) stat_info.ctime;
		}
	}

	if (flag & HA_STATUS_VARIABLE) {

		ulint	page_size;

		n_rows = ib_table->stat_n_rows;

		/* Because we do not protect stat_n_rows by any mutex in a
		delete, it is theoretically possible that the value can be
		smaller than zero! TODO: fix this race.

		The MySQL optimizer seems to assume in a left join that n_rows
		is an accurate estimate if it is zero. Of course, it is not,
		since we do not have any locks on the rows yet at this phase.
		Since SHOW TABLE STATUS seems to call this function with the
		HA_STATUS_TIME flag set, while the left join optimizer does not
		set that flag, we add one to a zero value if the flag is not
		set. That way SHOW TABLE STATUS will show the best estimate,
		while the optimizer never sees the table empty. */

		if (n_rows < 0) {
			n_rows = 0;
		}

		if (n_rows == 0 && !(flag & HA_STATUS_TIME)) {
			n_rows++;
		}

		/* Fix bug#40386: Not flushing query cache after truncate.
		n_rows can not be 0 unless the table is empty, set to 1
		instead. The original problem of bug#29507 is actually
		fixed in the server code. */
		if (thd_sql_command(user_thd) == SQLCOM_TRUNCATE) {

			n_rows = 1;

			/* We need to reset the prebuilt value too, otherwise
			checks for values greater than the last value written
			to the table will fail and the autoinc counter will
			not be updated. This will force write_row() into
			attempting an update of the table's AUTOINC counter. */

			prebuilt->autoinc_last_value = 0;
		}

		page_size = dict_table_zip_size(ib_table);
		if (page_size == 0) {
			page_size = UNIV_PAGE_SIZE;
		}

		stats.records = (ha_rows)n_rows;
		stats.deleted = 0;
		stats.data_file_length
			= ((ulonglong) ib_table->stat_clustered_index_size)
			* page_size;
		stats.index_file_length =
			((ulonglong) ib_table->stat_sum_of_other_index_sizes)
			* page_size;

		/* Since fsp_get_available_space_in_free_extents() is
		acquiring latches inside InnoDB, we do not call it if we
		are asked by MySQL to avoid locking. Another reason to
		avoid the call is that it uses quite a lot of CPU.
		See Bug#38185. */
		if (flag & HA_STATUS_NO_LOCK
		    || !(flag & HA_STATUS_VARIABLE_EXTRA)) {
			/* We do not update delete_length if no
			locking is requested so the "old" value can
			remain. delete_length is initialized to 0 in
			the ha_statistics' constructor. Also we only
			need delete_length to be set when
			HA_STATUS_VARIABLE_EXTRA is set */
		} else if (UNIV_UNLIKELY
			   (srv_force_recovery >= SRV_FORCE_NO_IBUF_MERGE)) {
			/* Avoid accessing the tablespace if
			innodb_crash_recovery is set to a high value. */
			stats.delete_length = 0;
		} else {
			ullint	avail_space;

			avail_space = fsp_get_available_space_in_free_extents(
				ib_table->space);

			if (avail_space == ULLINT_UNDEFINED) {
				THD*	thd;

				thd = ha_thd();

				push_warning_printf(
					thd,
					Sql_condition::WARN_LEVEL_WARN,
					ER_CANT_GET_STAT,
					"InnoDB: Trying to get the free "
					"space for table %s but its "
					"tablespace has been discarded or "
					"the .ibd file is missing. Setting "
					"the free space to zero.",
					ib_table->name);

				stats.delete_length = 0;
			} else {
				stats.delete_length = avail_space * 1024;
			}
		}

		stats.check_time = 0;
		stats.mrr_length_per_rec = ref_length + sizeof(void*);

		if (stats.records == 0) {
			stats.mean_rec_length = 0;
		} else {
			stats.mean_rec_length = (ulong)
				(stats.data_file_length / stats.records);
		}
	}

	if (flag & HA_STATUS_CONST) {
		ulong	i;
		/* Verify the number of index in InnoDB and MySQL
		matches up. If prebuilt->clust_index_was_generated
		holds, InnoDB defines GEN_CLUST_INDEX internally */
		ulint	num_innodb_index = UT_LIST_GET_LEN(ib_table->indexes)
					- prebuilt->clust_index_was_generated;

		if (table->s->keys != num_innodb_index) {
			sql_print_error("Table %s contains %lu "
					"indexes inside InnoDB, which "
					"is different from the number of "
					"indexes %u defined in the MySQL ",
					ib_table->name, num_innodb_index,
					table->s->keys);
		}

		for (i = 0; i < table->s->keys; i++) {
			ulong	j;
			/* We could get index quickly through internal
			index mapping with the index translation table.
			The identity of index (match up index name with
			that of table->key_info[i]) is already verified in
			innobase_get_index().  */
			index = innobase_get_index(i);

			if (index == NULL) {
				sql_print_error("Table %s contains fewer "
						"indexes inside InnoDB than "
						"are defined in the MySQL "
						".frm file. Have you mixed up "
						".frm files from different "
						"installations? See "
						REFMAN
						"innodb-troubleshooting.html\n",
						ib_table->name);
				break;
			}

			for (j = 0; j < table->key_info[i].key_parts; j++) {

				if (j + 1 > index->n_uniq) {
					sql_print_error(
"Index %s of %s has %lu columns unique inside InnoDB, but MySQL is asking "
"statistics for %lu columns. Have you mixed up .frm files from different "
"installations? "
"See " REFMAN "innodb-troubleshooting.html\n",
							index->name,
							ib_table->name,
							(unsigned long)
							index->n_uniq, j + 1);
					break;
				}

				rec_per_key = innodb_rec_per_key(
					index, j, stats.records);

				/* Since MySQL seems to favor table scans
				too much over index searches, we pretend
				index selectivity is 2 times better than
				our estimate: */

				rec_per_key = rec_per_key / 2;

				if (rec_per_key == 0) {
					rec_per_key = 1;
				}

				table->key_info[i].rec_per_key[j] =
				  rec_per_key >= ~(ulong) 0 ? ~(ulong) 0 :
				  (ulong) rec_per_key;
			}
		}
	}

	if (srv_force_recovery >= SRV_FORCE_NO_IBUF_MERGE) {

		goto func_exit;
	}

	if (flag & HA_STATUS_ERRKEY) {
		const dict_index_t*	err_index;

		ut_a(prebuilt->trx);
		ut_a(prebuilt->trx->magic_n == TRX_MAGIC_N);

		err_index = trx_get_error_info(prebuilt->trx);

		if (err_index) {
			errkey = innobase_get_mysql_key_number_for_index(
					share, table, ib_table, err_index);
		} else {
			errkey = (unsigned int) prebuilt->trx->error_key_num;
		}
	}

	if ((flag & HA_STATUS_AUTO) && table->found_next_number_field) {
		stats.auto_increment_value = innobase_peek_autoinc();
	}

func_exit:
	prebuilt->trx->op_info = (char*)"";

	DBUG_RETURN(0);
}

/*********************************************************************//**
Returns statistics information of the table to the MySQL interpreter,
in various fields of the handle object.
@return HA_ERR_* error code or 0 */
UNIV_INTERN
int
ha_innobase::info(
/*==============*/
	uint	flag)	/*!< in: what information MySQL requests */
{
	return(info_low(flag, DICT_STATS_FETCH));
}

/**********************************************************************//**
Updates index cardinalities of the table, based on random dives into
each index tree. This does NOT calculate exact statistics on the table.
@return	HA_ADMIN_* error code or HA_ADMIN_OK */
UNIV_INTERN
int
ha_innobase::analyze(
/*=================*/
	THD*		thd,		/*!< in: connection thread handle */
	HA_CHECK_OPT*	check_opt)	/*!< in: currently ignored */
{
	dict_stats_upd_option_t	upd_option;
	int			ret;

	if (THDVAR(thd, analyze_is_persistent)) {
		upd_option = DICT_STATS_RECALC_PERSISTENT;
	} else {
		upd_option = DICT_STATS_RECALC_TRANSIENT;
	}

	/* Simply call ::info_low() with all the flags
	and request recalculation of the statistics */
	ret = info_low(HA_STATUS_TIME | HA_STATUS_CONST | HA_STATUS_VARIABLE,
		       upd_option);

	if (ret != 0) {
		return(HA_ADMIN_FAILED);
	}

	return(HA_ADMIN_OK);
}

/**********************************************************************//**
This is mapped to "ALTER TABLE tablename ENGINE=InnoDB", which rebuilds
the table in MySQL. */
UNIV_INTERN
int
ha_innobase::optimize(
/*==================*/
	THD*		thd,		/*!< in: connection thread handle */
	HA_CHECK_OPT*	check_opt)	/*!< in: currently ignored */
{
	return(HA_ADMIN_TRY_ALTER);
}

/*******************************************************************//**
Tries to check that an InnoDB table is not corrupted. If corruption is
noticed, prints to stderr information about it. In case of corruption
may also assert a failure and crash the server.
@return	HA_ADMIN_CORRUPT or HA_ADMIN_OK */
UNIV_INTERN
int
ha_innobase::check(
/*===============*/
	THD*		thd,		/*!< in: user thread handle */
	HA_CHECK_OPT*	check_opt)	/*!< in: check options, currently
					ignored */
{
	dict_index_t*	index;
	ulint		n_rows;
	ulint		n_rows_in_table	= ULINT_UNDEFINED;
	ibool		is_ok		= TRUE;
	ulint		old_isolation_level;
	ibool		table_corrupted;

	DBUG_ENTER("ha_innobase::check");
	DBUG_ASSERT(thd == ha_thd());
	ut_a(prebuilt->trx);
	ut_a(prebuilt->trx->magic_n == TRX_MAGIC_N);
	ut_a(prebuilt->trx == thd_to_trx(thd));

	if (prebuilt->mysql_template == NULL) {
		/* Build the template; we will use a dummy template
		in index scans done in checking */

		build_template(true);
	}

	if (prebuilt->table->ibd_file_missing) {
		sql_print_error("InnoDB: Error:\n"
			"InnoDB: MySQL is trying to use a table handle"
			" but the .ibd file for\n"
			"InnoDB: table %s does not exist.\n"
			"InnoDB: Have you deleted the .ibd file"
			" from the database directory under\n"
			"InnoDB: the MySQL datadir, or have you"
			" used DISCARD TABLESPACE?\n"
			"InnoDB: Please refer to\n"
			"InnoDB: " REFMAN "innodb-troubleshooting.html\n"
			"InnoDB: how you can resolve the problem.\n",
			prebuilt->table->name);
		DBUG_RETURN(HA_ADMIN_CORRUPT);
	}

	prebuilt->trx->op_info = "checking table";

	old_isolation_level = prebuilt->trx->isolation_level;

	/* We must run the index record counts at an isolation level
	>= READ COMMITTED, because a dirty read can see a wrong number
	of records in some index; to play safe, we use always
	REPEATABLE READ here */

	prebuilt->trx->isolation_level = TRX_ISO_REPEATABLE_READ;

	/* Check whether the table is already marked as corrupted
	before running the check table */
	table_corrupted = prebuilt->table->corrupted;

	/* Reset table->corrupted bit so that check table can proceed to
	do additional check */
	prebuilt->table->corrupted = FALSE;

	/* Enlarge the fatal lock wait timeout during CHECK TABLE. */
	os_increment_counter_by_amount(
		server_mutex,
		srv_fatal_semaphore_wait_threshold, 7200/*2 hours*/);

	for (index = dict_table_get_first_index(prebuilt->table);
	     index != NULL;
	     index = dict_table_get_next_index(index)) {
		char	index_name[MAX_FULL_NAME_LEN + 1];
#if 0
		fputs("Validating index ", stderr);
		ut_print_name(stderr, trx, FALSE, index->name);
		putc('\n', stderr);
#endif

		/* If this is an index being created, break */
		if (*index->name == TEMP_INDEX_PREFIX) {
			break;
		}  else if (!btr_validate_index(index, prebuilt->trx)) {
			is_ok = FALSE;

			innobase_format_name(
				index_name, sizeof index_name,
				prebuilt->index->name, TRUE);

			push_warning_printf(thd, Sql_condition::WARN_LEVEL_WARN,
					    ER_NOT_KEYFILE,
					    "InnoDB: The B-tree of"
					    " index %s is corrupted.",
					    index_name);
			continue;
		}

		/* Instead of invoking change_active_index(), set up
		a dummy template for non-locking reads, disabling
		access to the clustered index. */
		prebuilt->index = index;

		prebuilt->index_usable = row_merge_is_index_usable(
			prebuilt->trx, prebuilt->index);

		if (UNIV_UNLIKELY(!prebuilt->index_usable)) {
			innobase_format_name(
				index_name, sizeof index_name,
				prebuilt->index->name, TRUE);

			if (dict_index_is_corrupted(prebuilt->index)) {
				push_warning_printf(
					user_thd,
					Sql_condition::WARN_LEVEL_WARN,
					HA_ERR_INDEX_CORRUPT,
					"InnoDB: Index %s is marked as"
					" corrupted",
					index_name);
				is_ok = FALSE;
			} else {
				push_warning_printf(
					thd,
					Sql_condition::WARN_LEVEL_WARN,
					HA_ERR_TABLE_DEF_CHANGED,
					"InnoDB: Insufficient history for"
					" index %s",
					index_name);
			}
			continue;
		}

		prebuilt->sql_stat_start = TRUE;
		prebuilt->template_type = ROW_MYSQL_DUMMY_TEMPLATE;
		prebuilt->n_template = 0;
		prebuilt->need_to_access_clustered = FALSE;

		dtuple_set_n_fields(prebuilt->search_tuple, 0);

		prebuilt->select_lock_type = LOCK_NONE;

		if (!row_check_index_for_mysql(prebuilt, index, &n_rows)) {
			innobase_format_name(
				index_name, sizeof index_name,
				index->name, TRUE);

			push_warning_printf(thd, Sql_condition::WARN_LEVEL_WARN,
					    ER_NOT_KEYFILE,
					    "InnoDB: The B-tree of"
					    " index %s is corrupted.",
					    index_name);
			is_ok = FALSE;
			row_mysql_lock_data_dictionary(prebuilt->trx);
			dict_set_corrupted(index);
			row_mysql_unlock_data_dictionary(prebuilt->trx);
		}

		if (thd_killed(user_thd)) {
			break;
		}

#if 0
		fprintf(stderr, "%lu entries in index %s\n", n_rows,
			index->name);
#endif

		if (index == dict_table_get_first_index(prebuilt->table)) {
			n_rows_in_table = n_rows;
		} else if (n_rows != n_rows_in_table) {
			push_warning_printf(thd, Sql_condition::WARN_LEVEL_WARN,
					    ER_NOT_KEYFILE,
					    "InnoDB: Index '%-.200s'"
					    " contains %lu entries,"
					    " should be %lu.",
					    index->name,
					    (ulong) n_rows,
					    (ulong) n_rows_in_table);
			is_ok = FALSE;
		}
	}

	if (table_corrupted) {
		/* If some previous operation has marked the table as
		corrupted in memory, and has not propagated such to
		clustered index, we will do so here */
		index = dict_table_get_first_index(prebuilt->table);

		if (!dict_index_is_corrupted(index)) {
			mutex_enter(&dict_sys->mutex);
			dict_set_corrupted(index);
			mutex_exit(&dict_sys->mutex);
		}
		prebuilt->table->corrupted = TRUE;
	}

	/* Restore the original isolation level */
	prebuilt->trx->isolation_level = old_isolation_level;

	/* We validate also the whole adaptive hash index for all tables
	at every CHECK TABLE */

	if (!btr_search_validate()) {
		push_warning(thd, Sql_condition::WARN_LEVEL_WARN,
			     ER_NOT_KEYFILE,
			     "InnoDB: The adaptive hash index is corrupted.");
		is_ok = FALSE;
	}

	/* Restore the fatal lock wait timeout after CHECK TABLE. */
	os_decrement_counter_by_amount(
		server_mutex,
		srv_fatal_semaphore_wait_threshold, 7200/*2 hours*/);

	prebuilt->trx->op_info = "";
	if (thd_killed(user_thd)) {
		my_error(ER_QUERY_INTERRUPTED, MYF(0));
	}

	DBUG_RETURN(is_ok ? HA_ADMIN_OK : HA_ADMIN_CORRUPT);
}

/*************************************************************//**
Adds information about free space in the InnoDB tablespace to a table comment
which is printed out when a user calls SHOW TABLE STATUS. Adds also info on
foreign keys.
@return	table comment + InnoDB free space + info on foreign keys */
UNIV_INTERN
char*
ha_innobase::update_table_comment(
/*==============================*/
	const char*	comment)/*!< in: table comment defined by user */
{
	uint	length = (uint) strlen(comment);
	char*	str;
	long	flen;

	/* We do not know if MySQL can call this function before calling
	external_lock(). To be safe, update the thd of the current table
	handle. */

	if (length > 64000 - 3) {
		return((char*)comment); /* string too long */
	}

	update_thd(ha_thd());

	prebuilt->trx->op_info = (char*)"returning table comment";

	/* In case MySQL calls this in the middle of a SELECT query, release
	possible adaptive hash latch to avoid deadlocks of threads */

	trx_search_latch_release_if_reserved(prebuilt->trx);
	str = NULL;

	/* output the data to a temporary file */

	mutex_enter(&srv_dict_tmpfile_mutex);
	rewind(srv_dict_tmpfile);

	fprintf(srv_dict_tmpfile, "InnoDB free: %llu kB",
		fsp_get_available_space_in_free_extents(
			prebuilt->table->space));

	dict_print_info_on_foreign_keys(FALSE, srv_dict_tmpfile,
				prebuilt->trx, prebuilt->table);
	flen = ftell(srv_dict_tmpfile);
	if (flen < 0) {
		flen = 0;
	} else if (length + flen + 3 > 64000) {
		flen = 64000 - 3 - length;
	}

	/* allocate buffer for the full string, and
	read the contents of the temporary file */

	str = (char*) my_malloc(length + flen + 3, MYF(0));

	if (str) {
		char* pos	= str + length;
		if (length) {
			memcpy(str, comment, length);
			*pos++ = ';';
			*pos++ = ' ';
		}
		rewind(srv_dict_tmpfile);
		flen = (uint) fread(pos, 1, flen, srv_dict_tmpfile);
		pos[flen] = 0;
	}

	mutex_exit(&srv_dict_tmpfile_mutex);

	prebuilt->trx->op_info = (char*)"";

	return(str ? str : (char*) comment);
}

/*******************************************************************//**
Gets the foreign key create info for a table stored in InnoDB.
@return own: character string in the form which can be inserted to the
CREATE TABLE statement, MUST be freed with
ha_innobase::free_foreign_key_create_info */
UNIV_INTERN
char*
ha_innobase::get_foreign_key_create_info(void)
/*==========================================*/
{
	char*	str	= 0;
	long	flen;

	ut_a(prebuilt != NULL);

	/* We do not know if MySQL can call this function before calling
	external_lock(). To be safe, update the thd of the current table
	handle. */

	update_thd(ha_thd());

	prebuilt->trx->op_info = (char*)"getting info on foreign keys";

	/* In case MySQL calls this in the middle of a SELECT query,
	release possible adaptive hash latch to avoid
	deadlocks of threads */

	trx_search_latch_release_if_reserved(prebuilt->trx);

	mutex_enter(&srv_dict_tmpfile_mutex);
	rewind(srv_dict_tmpfile);

	/* output the data to a temporary file */
	dict_print_info_on_foreign_keys(TRUE, srv_dict_tmpfile,
				prebuilt->trx, prebuilt->table);
	prebuilt->trx->op_info = (char*)"";

	flen = ftell(srv_dict_tmpfile);
	if (flen < 0) {
		flen = 0;
	}

	/* allocate buffer for the string, and
	read the contents of the temporary file */

	str = (char*) my_malloc(flen + 1, MYF(0));

	if (str) {
		rewind(srv_dict_tmpfile);
		flen = (uint) fread(str, 1, flen, srv_dict_tmpfile);
		str[flen] = 0;
	}

	mutex_exit(&srv_dict_tmpfile_mutex);

	return(str);
}


/***********************************************************************//**
Maps a InnoDB foreign key constraint to a equivalent MySQL foreign key info.
@return pointer to foreign key info */
static
FOREIGN_KEY_INFO*
get_foreign_key_info(
/*=================*/
	THD*			thd,		/*!< in: user thread handle */
	dict_foreign_t*		foreign)	/*!< in: foreign key constraint */
{
	FOREIGN_KEY_INFO	f_key_info;
	FOREIGN_KEY_INFO*	pf_key_info;
	uint			i = 0;
	ulint			len;
	char			tmp_buff[NAME_LEN+1];
	char			name_buff[NAME_LEN+1];
	const char*		ptr;
	LEX_STRING*		referenced_key_name;
	LEX_STRING*		name = NULL;

	ptr = dict_remove_db_name(foreign->id);
	f_key_info.foreign_id = thd_make_lex_string(thd, 0, ptr,
						    (uint) strlen(ptr), 1);

	/* Name format: database name, '/', table name, '\0' */

	/* Referenced (parent) database name */
	len = dict_get_db_name_len(foreign->referenced_table_name);
	ut_a(len < sizeof(tmp_buff));
	ut_memcpy(tmp_buff, foreign->referenced_table_name, len);
	tmp_buff[len] = 0;

	len = filename_to_tablename(tmp_buff, name_buff, sizeof(name_buff));
	f_key_info.referenced_db = thd_make_lex_string(thd, 0, name_buff, len, 1);

	/* Referenced (parent) table name */
	ptr = dict_remove_db_name(foreign->referenced_table_name);
	len = filename_to_tablename(ptr, name_buff, sizeof(name_buff));
	f_key_info.referenced_table = thd_make_lex_string(thd, 0, name_buff, len, 1);

	/* Dependent (child) database name */
	len = dict_get_db_name_len(foreign->foreign_table_name);
	ut_a(len < sizeof(tmp_buff));
	ut_memcpy(tmp_buff, foreign->foreign_table_name, len);
	tmp_buff[len] = 0;

	len = filename_to_tablename(tmp_buff, name_buff, sizeof(name_buff));
	f_key_info.foreign_db = thd_make_lex_string(thd, 0, name_buff, len, 1);

	/* Dependent (child) table name */
	ptr = dict_remove_db_name(foreign->foreign_table_name);
	len = filename_to_tablename(ptr, name_buff, sizeof(name_buff));
	f_key_info.foreign_table = thd_make_lex_string(thd, 0, name_buff, len, 1);

	do {
		ptr = foreign->foreign_col_names[i];
		name = thd_make_lex_string(thd, name, ptr,
					   (uint) strlen(ptr), 1);
		f_key_info.foreign_fields.push_back(name);
		ptr = foreign->referenced_col_names[i];
		name = thd_make_lex_string(thd, name, ptr,
					   (uint) strlen(ptr), 1);
		f_key_info.referenced_fields.push_back(name);
	} while (++i < foreign->n_fields);

	if (foreign->type & DICT_FOREIGN_ON_DELETE_CASCADE) {
		len = 7;
		ptr = "CASCADE";
	} else if (foreign->type & DICT_FOREIGN_ON_DELETE_SET_NULL) {
		len = 8;
		ptr = "SET NULL";
	} else if (foreign->type & DICT_FOREIGN_ON_DELETE_NO_ACTION) {
		len = 9;
		ptr = "NO ACTION";
	} else {
		len = 8;
		ptr = "RESTRICT";
	}

	f_key_info.delete_method = thd_make_lex_string(thd,
						       f_key_info.delete_method,
						       ptr, len, 1);

	if (foreign->type & DICT_FOREIGN_ON_UPDATE_CASCADE) {
		len = 7;
		ptr = "CASCADE";
	} else if (foreign->type & DICT_FOREIGN_ON_UPDATE_SET_NULL) {
		len = 8;
		ptr = "SET NULL";
	} else if (foreign->type & DICT_FOREIGN_ON_UPDATE_NO_ACTION) {
		len = 9;
		ptr = "NO ACTION";
	} else {
		len = 8;
		ptr = "RESTRICT";
	}

	f_key_info.update_method = thd_make_lex_string(thd,
						       f_key_info.update_method,
						       ptr, len, 1);

	if (foreign->referenced_index && foreign->referenced_index->name) {
		referenced_key_name = thd_make_lex_string(thd,
					f_key_info.referenced_key_name,
					foreign->referenced_index->name,
					 (uint) strlen(foreign->referenced_index->name),
					1);
	} else {
		referenced_key_name = NULL;
	}

	f_key_info.referenced_key_name = referenced_key_name;

	pf_key_info = (FOREIGN_KEY_INFO *) thd_memdup(thd, &f_key_info,
						      sizeof(FOREIGN_KEY_INFO));

	return(pf_key_info);
}

/*******************************************************************//**
Gets the list of foreign keys in this table.
@return always 0, that is, always succeeds */
UNIV_INTERN
int
ha_innobase::get_foreign_key_list(
/*==============================*/
	THD*			thd,		/*!< in: user thread handle */
	List<FOREIGN_KEY_INFO>*	f_key_list)	/*!< out: foreign key list */
{
	FOREIGN_KEY_INFO*	pf_key_info;
	dict_foreign_t*		foreign;

	ut_a(prebuilt != NULL);
	update_thd(ha_thd());

	prebuilt->trx->op_info = "getting list of foreign keys";

	trx_search_latch_release_if_reserved(prebuilt->trx);

	mutex_enter(&(dict_sys->mutex));

	for (foreign = UT_LIST_GET_FIRST(prebuilt->table->foreign_list);
	     foreign != NULL;
	     foreign = UT_LIST_GET_NEXT(foreign_list, foreign)) {
		pf_key_info = get_foreign_key_info(thd, foreign);
		if (pf_key_info) {
			f_key_list->push_back(pf_key_info);
		}
	}

	mutex_exit(&(dict_sys->mutex));

	prebuilt->trx->op_info = "";

	return(0);
}

/*******************************************************************//**
Gets the set of foreign keys where this table is the referenced table.
@return always 0, that is, always succeeds */
UNIV_INTERN
int
ha_innobase::get_parent_foreign_key_list(
/*=====================================*/
	THD*			thd,		/*!< in: user thread handle */
	List<FOREIGN_KEY_INFO>*	f_key_list)	/*!< out: foreign key list */
{
	FOREIGN_KEY_INFO*	pf_key_info;
	dict_foreign_t*		foreign;

	ut_a(prebuilt != NULL);
	update_thd(ha_thd());

	prebuilt->trx->op_info = "getting list of referencing foreign keys";

	trx_search_latch_release_if_reserved(prebuilt->trx);

	mutex_enter(&(dict_sys->mutex));

	for (foreign = UT_LIST_GET_FIRST(prebuilt->table->referenced_list);
	     foreign != NULL;
	     foreign = UT_LIST_GET_NEXT(referenced_list, foreign)) {
		pf_key_info = get_foreign_key_info(thd, foreign);
		if (pf_key_info) {
			f_key_list->push_back(pf_key_info);
		}
	}

	mutex_exit(&(dict_sys->mutex));

	prebuilt->trx->op_info = "";

	return(0);
}

/*****************************************************************//**
Checks if ALTER TABLE may change the storage engine of the table.
Changing storage engines is not allowed for tables for which there
are foreign key constraints (parent or child tables).
@return	TRUE if can switch engines */
UNIV_INTERN
bool
ha_innobase::can_switch_engines(void)
/*=================================*/
{
	bool	can_switch;

	DBUG_ENTER("ha_innobase::can_switch_engines");

	ut_a(prebuilt->trx == thd_to_trx(ha_thd()));

	prebuilt->trx->op_info =
			"determining if there are foreign key constraints";
	row_mysql_lock_data_dictionary(prebuilt->trx);

	can_switch = !UT_LIST_GET_FIRST(prebuilt->table->referenced_list)
			&& !UT_LIST_GET_FIRST(prebuilt->table->foreign_list);

	row_mysql_unlock_data_dictionary(prebuilt->trx);
	prebuilt->trx->op_info = "";

	DBUG_RETURN(can_switch);
}

/*******************************************************************//**
Checks if a table is referenced by a foreign key. The MySQL manual states that
a REPLACE is either equivalent to an INSERT, or DELETE(s) + INSERT. Only a
delete is then allowed internally to resolve a duplicate key conflict in
REPLACE, not an update.
@return	> 0 if referenced by a FOREIGN KEY */
UNIV_INTERN
uint
ha_innobase::referenced_by_foreign_key(void)
/*========================================*/
{
	if (dict_table_is_referenced_by_foreign_key(prebuilt->table)) {

		return(1);
	}

	return(0);
}

/*******************************************************************//**
Frees the foreign key create info for a table stored in InnoDB, if it is
non-NULL. */
UNIV_INTERN
void
ha_innobase::free_foreign_key_create_info(
/*======================================*/
	char*	str)	/*!< in, own: create info string to free */
{
	if (str) {
		my_free(str);
	}
}

/*******************************************************************//**
Tells something additional to the handler about how to do things.
@return	0 or error number */
UNIV_INTERN
int
ha_innobase::extra(
/*===============*/
	enum ha_extra_function operation)
			   /*!< in: HA_EXTRA_FLUSH or some other flag */
{
	/* Warning: since it is not sure that MySQL calls external_lock
	before calling this function, the trx field in prebuilt can be
	obsolete! */

	switch (operation) {
		case HA_EXTRA_FLUSH:
			if (prebuilt->blob_heap) {
				row_mysql_prebuilt_free_blob_heap(prebuilt);
			}
			break;
		case HA_EXTRA_RESET_STATE:
			reset_template();
			break;
		case HA_EXTRA_NO_KEYREAD:
			prebuilt->read_just_key = 0;
			break;
		case HA_EXTRA_KEYREAD:
			prebuilt->read_just_key = 1;
			break;
		case HA_EXTRA_KEYREAD_PRESERVE_FIELDS:
			prebuilt->keep_other_fields_on_keyread = 1;
			break;

			/* IMPORTANT: prebuilt->trx can be obsolete in
			this method, because it is not sure that MySQL
			calls external_lock before this method with the
			parameters below.  We must not invoke update_thd()
			either, because the calling threads may change.
			CAREFUL HERE, OR MEMORY CORRUPTION MAY OCCUR! */
		case HA_EXTRA_IGNORE_DUP_KEY:
			thd_to_trx(ha_thd())->duplicates |= TRX_DUP_IGNORE;
			break;
		case HA_EXTRA_WRITE_CAN_REPLACE:
			thd_to_trx(ha_thd())->duplicates |= TRX_DUP_REPLACE;
			break;
		case HA_EXTRA_WRITE_CANNOT_REPLACE:
			thd_to_trx(ha_thd())->duplicates &= ~TRX_DUP_REPLACE;
			break;
		case HA_EXTRA_NO_IGNORE_DUP_KEY:
			thd_to_trx(ha_thd())->duplicates &=
				~(TRX_DUP_IGNORE | TRX_DUP_REPLACE);
			break;
		default:/* Do nothing */
			;
	}

	return(0);
}

/******************************************************************//**
*/
UNIV_INTERN
int
ha_innobase::reset()
/*================*/
{
	if (prebuilt->blob_heap) {
		row_mysql_prebuilt_free_blob_heap(prebuilt);
	}

	reset_template();
	ds_mrr.dsmrr_close();

	/* TODO: This should really be reset in reset_template() but for now
	it's safer to do it explicitly here. */

	/* This is a statement level counter. */
	prebuilt->autoinc_last_value = 0;

	return(0);
}

/******************************************************************//**
MySQL calls this function at the start of each SQL statement inside LOCK
TABLES. Inside LOCK TABLES the ::external_lock method does not work to
mark SQL statement borders. Note also a special case: if a temporary table
is created inside LOCK TABLES, MySQL has not called external_lock() at all
on that table.
MySQL-5.0 also calls this before each statement in an execution of a stored
procedure. To make the execution more deterministic for binlogging, MySQL-5.0
locks all tables involved in a stored procedure with full explicit table
locks (thd_in_lock_tables(thd) holds in store_lock()) before executing the
procedure.
@return	0 or error code */
UNIV_INTERN
int
ha_innobase::start_stmt(
/*====================*/
	THD*		thd,	/*!< in: handle to the user thread */
	thr_lock_type	lock_type)
{
	trx_t*		trx;

	update_thd(thd);

	trx = prebuilt->trx;

	/* Here we release the search latch and the InnoDB thread FIFO ticket
	if they were reserved. They should have been released already at the
	end of the previous statement, but because inside LOCK TABLES the
	lock count method does not work to mark the end of a SELECT statement,
	that may not be the case. We MUST release the search latch before an
	INSERT, for example. */

	trx_search_latch_release_if_reserved(trx);

	innobase_srv_conc_force_exit_innodb(trx);

	/* Reset the AUTOINC statement level counter for multi-row INSERTs. */
	trx->n_autoinc_rows = 0;

	prebuilt->sql_stat_start = TRUE;
	prebuilt->hint_need_to_fetch_extra_cols = 0;
	reset_template();

	if (!prebuilt->mysql_has_locked) {
		/* This handle is for a temporary table created inside
		this same LOCK TABLES; since MySQL does NOT call external_lock
		in this case, we must use x-row locks inside InnoDB to be
		prepared for an update of a row */

		prebuilt->select_lock_type = LOCK_X;

	} else if (trx->isolation_level != TRX_ISO_SERIALIZABLE
		   && thd_sql_command(thd) == SQLCOM_SELECT
		   && lock_type == TL_READ) {

		/* For other than temporary tables, we obtain
		no lock for consistent read (plain SELECT). */

		prebuilt->select_lock_type = LOCK_NONE;
	} else {
		/* Not a consistent read: restore the
		select_lock_type value. The value of
		stored_select_lock_type was decided in:
		1) ::store_lock(),
		2) ::external_lock(),
		3) ::init_table_handle_for_HANDLER(), and
		4) ::transactional_table_lock(). */

		prebuilt->select_lock_type = prebuilt->stored_select_lock_type;
	}

	*trx->detailed_error = 0;

	innobase_register_trx(ht, thd, trx);

	return(0);
}

/******************************************************************//**
Maps a MySQL trx isolation level code to the InnoDB isolation level code
@return	InnoDB isolation level */
static inline
ulint
innobase_map_isolation_level(
/*=========================*/
	enum_tx_isolation	iso)	/*!< in: MySQL isolation level code */
{
	switch(iso) {
	case ISO_REPEATABLE_READ:	return(TRX_ISO_REPEATABLE_READ);
	case ISO_READ_COMMITTED:	return(TRX_ISO_READ_COMMITTED);
	case ISO_SERIALIZABLE:		return(TRX_ISO_SERIALIZABLE);
	case ISO_READ_UNCOMMITTED:	return(TRX_ISO_READ_UNCOMMITTED);
	}

	ut_error;

	return(0);
}

/******************************************************************//**
As MySQL will execute an external lock for every new table it uses when it
starts to process an SQL statement (an exception is when MySQL calls
start_stmt for the handle) we can use this function to store the pointer to
the THD in the handle. We will also use this function to communicate
to InnoDB that a new SQL statement has started and that we must store a
savepoint to our transaction handle, so that we are able to roll back
the SQL statement in case of an error.
@return	0 */
UNIV_INTERN
int
ha_innobase::external_lock(
/*=======================*/
	THD*	thd,		/*!< in: handle to the user thread */
	int	lock_type)	/*!< in: lock type */
{
	trx_t*		trx;

	DBUG_ENTER("ha_innobase::external_lock");
	DBUG_PRINT("enter",("lock_type: %d", lock_type));

	update_thd(thd);

	/* Statement based binlogging does not work in isolation level
	READ UNCOMMITTED and READ COMMITTED since the necessary
	locks cannot be taken. In this case, we print an
	informative error message and return with an error.
	Note: decide_logging_format would give the same error message,
	except it cannot give the extra details. */
	if (lock_type == F_WRLCK
	    && !(table_flags() & HA_BINLOG_STMT_CAPABLE)
	    && thd_binlog_format(thd) == BINLOG_FORMAT_STMT
	    && thd_binlog_filter_ok(thd)
	    && thd_sqlcom_can_generate_row_events(thd))
	{
		int skip = 0;
		/* used by test case */
		DBUG_EXECUTE_IF("no_innodb_binlog_errors", skip = 1;);
		if (!skip) {
			my_error(ER_BINLOG_STMT_MODE_AND_ROW_ENGINE, MYF(0),
			         " InnoDB is limited to row-logging when "
			         "transaction isolation level is "
			         "READ COMMITTED or READ UNCOMMITTED.");
			DBUG_RETURN(HA_ERR_LOGGING_IMPOSSIBLE);
		}
	}


	trx = prebuilt->trx;

	prebuilt->sql_stat_start = TRUE;
	prebuilt->hint_need_to_fetch_extra_cols = 0;

	reset_template();

	if (lock_type == F_WRLCK) {

		/* If this is a SELECT, then it is in UPDATE TABLE ...
		or SELECT ... FOR UPDATE */
		prebuilt->select_lock_type = LOCK_X;
		prebuilt->stored_select_lock_type = LOCK_X;
	}

	if (lock_type != F_UNLCK) {
		/* MySQL is setting a new table lock */

		*trx->detailed_error = 0;

		innobase_register_trx(ht, thd, trx);

		if (trx->isolation_level == TRX_ISO_SERIALIZABLE
		    && prebuilt->select_lock_type == LOCK_NONE
		    && thd_test_options(
			    thd, OPTION_NOT_AUTOCOMMIT | OPTION_BEGIN)) {

			/* To get serializable execution, we let InnoDB
			conceptually add 'LOCK IN SHARE MODE' to all SELECTs
			which otherwise would have been consistent reads. An
			exception is consistent reads in the AUTOCOMMIT=1 mode:
			we know that they are read-only transactions, and they
			can be serialized also if performed as consistent
			reads. */

			prebuilt->select_lock_type = LOCK_S;
			prebuilt->stored_select_lock_type = LOCK_S;
		}

		/* Starting from 4.1.9, no InnoDB table lock is taken in LOCK
		TABLES if AUTOCOMMIT=1. It does not make much sense to acquire
		an InnoDB table lock if it is released immediately at the end
		of LOCK TABLES, and InnoDB's table locks in that case cause
		VERY easily deadlocks.

		We do not set InnoDB table locks if user has not explicitly
		requested a table lock. Note that thd_in_lock_tables(thd)
		can hold in some cases, e.g., at the start of a stored
		procedure call (SQLCOM_CALL). */

		if (prebuilt->select_lock_type != LOCK_NONE) {

			if (thd_sql_command(thd) == SQLCOM_LOCK_TABLES
			    && THDVAR(thd, table_locks)
			    && thd_test_options(thd, OPTION_NOT_AUTOCOMMIT)
			    && thd_in_lock_tables(thd)) {

				ulint	error = row_lock_table_for_mysql(
					prebuilt, NULL, 0);

				if (error != DB_SUCCESS) {
					error = convert_error_code_to_mysql(
						(int) error, 0, thd);
					DBUG_RETURN((int) error);
				}
			}

			trx->mysql_n_tables_locked++;
		}

		trx->n_mysql_tables_in_use++;
		prebuilt->mysql_has_locked = TRUE;

		DBUG_RETURN(0);
	}

	/* MySQL is releasing a table lock */

	trx->n_mysql_tables_in_use--;
	prebuilt->mysql_has_locked = FALSE;

	/* Release a possible FIFO ticket and search latch. Since we
	may reserve the trx_sys->mutex, we have to release the search
	system latch first to obey the latching order. */

	trx_search_latch_release_if_reserved(trx);

	innobase_srv_conc_force_exit_innodb(trx);

	/* If the MySQL lock count drops to zero we know that the current SQL
	statement has ended */

	if (trx->n_mysql_tables_in_use == 0) {

		trx->mysql_n_tables_locked = 0;
		prebuilt->used_in_HANDLER = FALSE;

		if (!thd_test_options(
				thd, OPTION_NOT_AUTOCOMMIT | OPTION_BEGIN)) {

			if (trx_is_started(trx)) {
				innobase_commit(ht, thd, TRUE);
			}

		} else if (trx->isolation_level <= TRX_ISO_READ_COMMITTED
			   && trx->global_read_view) {

			/* At low transaction isolation levels we let
			each consistent read set its own snapshot */

			read_view_close_for_mysql(trx);
		}
	}

	DBUG_RETURN(0);
}

/******************************************************************//**
With this function MySQL request a transactional lock to a table when
user issued query LOCK TABLES..WHERE ENGINE = InnoDB.
@return	error code */
UNIV_INTERN
int
ha_innobase::transactional_table_lock(
/*==================================*/
	THD*	thd,		/*!< in: handle to the user thread */
	int	lock_type)	/*!< in: lock type */
{
	trx_t*		trx;

	DBUG_ENTER("ha_innobase::transactional_table_lock");
	DBUG_PRINT("enter",("lock_type: %d", lock_type));

	/* We do not know if MySQL can call this function before calling
	external_lock(). To be safe, update the thd of the current table
	handle. */

	update_thd(thd);

	if (prebuilt->table->ibd_file_missing && !thd_tablespace_op(thd)) {
		ut_print_timestamp(stderr);
		fprintf(stderr,
			"  InnoDB: MySQL is trying to use a table handle"
			" but the .ibd file for\n"
			"InnoDB: table %s does not exist.\n"
			"InnoDB: Have you deleted the .ibd file"
			" from the database directory under\n"
			"InnoDB: the MySQL datadir?"
			"InnoDB: See " REFMAN
			"innodb-troubleshooting.html\n"
			"InnoDB: how you can resolve the problem.\n",
			prebuilt->table->name);
		DBUG_RETURN(HA_ERR_CRASHED);
	}

	trx = prebuilt->trx;

	prebuilt->sql_stat_start = TRUE;
	prebuilt->hint_need_to_fetch_extra_cols = 0;

	reset_template();

	if (lock_type == F_WRLCK) {
		prebuilt->select_lock_type = LOCK_X;
		prebuilt->stored_select_lock_type = LOCK_X;
	} else if (lock_type == F_RDLCK) {
		prebuilt->select_lock_type = LOCK_S;
		prebuilt->stored_select_lock_type = LOCK_S;
	} else {
		ut_print_timestamp(stderr);
		fprintf(stderr, "  InnoDB error:\n"
"MySQL is trying to set transactional table lock with corrupted lock type\n"
"to table %s, lock type %d does not exist.\n",
				prebuilt->table->name, lock_type);
		DBUG_RETURN(HA_ERR_CRASHED);
	}

	/* MySQL is setting a new transactional table lock */

	innobase_register_trx(ht, thd, trx);

	if (THDVAR(thd, table_locks) && thd_in_lock_tables(thd)) {
		ulint	error = DB_SUCCESS;

		error = row_lock_table_for_mysql(prebuilt, NULL, 0);

		if (error != DB_SUCCESS) {
			error = convert_error_code_to_mysql(
				(int) error, prebuilt->table->flags, thd);
			DBUG_RETURN((int) error);
		}

		if (thd_test_options(
			thd, OPTION_NOT_AUTOCOMMIT | OPTION_BEGIN)) {

			/* Store the current undo_no of the transaction
			so that we know where to roll back if we have
			to roll back the next SQL statement */

			trx_mark_sql_stat_end(trx);
		}
	}

	DBUG_RETURN(0);
}

/************************************************************************//**
Here we export InnoDB status variables to MySQL. */
static
void
innodb_export_status()
/*==================*/
{
	if (innodb_inited) {
		srv_export_innodb_status();
	}
}

/************************************************************************//**
Implements the SHOW ENGINE INNODB STATUS command. Sends the output of the
InnoDB Monitor to the client.
@return 0 on success */
static
int
innodb_show_status(
/*===============*/
	handlerton*	hton,	/*!< in: the innodb handlerton */
	THD*		thd,	/*!< in: the MySQL query thread of the caller */
	stat_print_fn*	stat_print)
{
<<<<<<< HEAD
	trx_t*			trx;
	static const char	truncated_msg[] = "... truncated...\n";
	const long		MAX_STATUS_SIZE = 1048576;
	ulint			trx_list_start = ULINT_UNDEFINED;
	ulint			trx_list_end = ULINT_UNDEFINED;
=======
	/* Warning: since it is not sure that MySQL calls external_lock
	before calling this function, the trx field in prebuilt can be
	obsolete! */

	switch (operation) {
		case HA_EXTRA_FLUSH:
			if (prebuilt->blob_heap) {
				row_mysql_prebuilt_free_blob_heap(prebuilt);
			}
			break;
		case HA_EXTRA_RESET_STATE:
			reset_template(prebuilt);
			thd_to_trx(ha_thd())->duplicates = 0;
			break;
		case HA_EXTRA_NO_KEYREAD:
			prebuilt->read_just_key = 0;
			break;
		case HA_EXTRA_KEYREAD:
			prebuilt->read_just_key = 1;
			break;
		case HA_EXTRA_KEYREAD_PRESERVE_FIELDS:
			prebuilt->keep_other_fields_on_keyread = 1;
			break;

			/* IMPORTANT: prebuilt->trx can be obsolete in
			this method, because it is not sure that MySQL
			calls external_lock before this method with the
			parameters below.  We must not invoke update_thd()
			either, because the calling threads may change.
			CAREFUL HERE, OR MEMORY CORRUPTION MAY OCCUR! */
		case HA_EXTRA_INSERT_WITH_UPDATE:
			thd_to_trx(ha_thd())->duplicates |= TRX_DUP_IGNORE;
			break;
		case HA_EXTRA_NO_IGNORE_DUP_KEY:
			thd_to_trx(ha_thd())->duplicates &= ~TRX_DUP_IGNORE;
			break;
		case HA_EXTRA_WRITE_CAN_REPLACE:
			thd_to_trx(ha_thd())->duplicates |= TRX_DUP_REPLACE;
			break;
		case HA_EXTRA_WRITE_CANNOT_REPLACE:
			thd_to_trx(ha_thd())->duplicates &= ~TRX_DUP_REPLACE;
			break;
		default:/* Do nothing */
			;
	}

	return(0);
}
>>>>>>> ee25adb9

	DBUG_ENTER("innodb_show_status");
	DBUG_ASSERT(hton == innodb_hton_ptr);

	trx = check_trx_exists(thd);

	trx_search_latch_release_if_reserved(trx);

	innobase_srv_conc_force_exit_innodb(trx);

	/* We let the InnoDB Monitor to output at most MAX_STATUS_SIZE
	bytes of text. */

	char*	str;
	ssize_t	flen, usable_len;

	mutex_enter(&srv_monitor_file_mutex);
	rewind(srv_monitor_file);

	srv_printf_innodb_monitor(srv_monitor_file, FALSE,
				  &trx_list_start, &trx_list_end);

	os_file_set_eof(srv_monitor_file);

	if ((flen = ftell(srv_monitor_file)) < 0) {
		flen = 0;
	}

	if (flen > MAX_STATUS_SIZE) {
		usable_len = MAX_STATUS_SIZE;
		srv_truncated_status_writes++;
	} else {
		usable_len = flen;
	}

	/* allocate buffer for the string, and
	read the contents of the temporary file */

	if (!(str = (char*) my_malloc(usable_len + 1, MYF(0)))) {
		mutex_exit(&srv_monitor_file_mutex);
		DBUG_RETURN(1);
	}

	rewind(srv_monitor_file);

	if (flen < MAX_STATUS_SIZE) {
		/* Display the entire output. */
		flen = fread(str, 1, flen, srv_monitor_file);
	} else if (trx_list_end < (ulint) flen
		   && trx_list_start < trx_list_end
		   && trx_list_start + (flen - trx_list_end)
		   < MAX_STATUS_SIZE - sizeof truncated_msg - 1) {

		/* Omit the beginning of the list of active transactions. */
		ssize_t	len = fread(str, 1, trx_list_start, srv_monitor_file);

		memcpy(str + len, truncated_msg, sizeof truncated_msg - 1);
		len += sizeof truncated_msg - 1;
		usable_len = (MAX_STATUS_SIZE - 1) - len;
		fseek(srv_monitor_file, flen - usable_len, SEEK_SET);
		len += fread(str + len, 1, usable_len, srv_monitor_file);
		flen = len;
	} else {
		/* Omit the end of the output. */
		flen = fread(str, 1, MAX_STATUS_SIZE - 1, srv_monitor_file);
	}

	mutex_exit(&srv_monitor_file_mutex);

	stat_print(thd, innobase_hton_name, (uint) strlen(innobase_hton_name),
		   STRING_WITH_LEN(""), str, flen);

	my_free(str);

	DBUG_RETURN(0);
}

/************************************************************************//**
Implements the SHOW MUTEX STATUS command.
@return 0 on success. */
static
int
innodb_mutex_show_status(
/*=====================*/
	handlerton*	hton,		/*!< in: the innodb handlerton */
	THD*		thd,		/*!< in: the MySQL query thread of the
					caller */
	stat_print_fn*	stat_print)	/*!< in: function for printing
					statistics */
{
	char		buf1[IO_SIZE];
	char		buf2[IO_SIZE];
	mutex_t*	mutex;
	rw_lock_t*	lock;
	ulint		block_mutex_oswait_count = 0;
	ulint		block_lock_oswait_count = 0;
	mutex_t*	block_mutex = NULL;
	rw_lock_t*	block_lock = NULL;
#ifdef UNIV_DEBUG
	ulint		rw_lock_count= 0;
	ulint		rw_lock_count_spin_loop= 0;
	ulint		rw_lock_count_spin_rounds= 0;
	ulint		rw_lock_count_os_wait= 0;
	ulint		rw_lock_count_os_yield= 0;
	ulonglong	rw_lock_wait_time= 0;
#endif /* UNIV_DEBUG */
	uint		buf1len;
	uint		buf2len;
	uint		hton_name_len;

	hton_name_len = (uint) strlen(innobase_hton_name);

	DBUG_ENTER("innodb_mutex_show_status");
	DBUG_ASSERT(hton == innodb_hton_ptr);

	mutex_enter(&mutex_list_mutex);

	for (mutex = UT_LIST_GET_FIRST(mutex_list); mutex != NULL;
	     mutex = UT_LIST_GET_NEXT(list, mutex)) {
		if (mutex->count_os_wait == 0) {
			continue;
		}

		if (buf_pool_is_block_mutex(mutex)) {
			block_mutex = mutex;
			block_mutex_oswait_count += mutex->count_os_wait;
			continue;
		}
#ifdef UNIV_DEBUG
		if (mutex->mutex_type != 1) {
			if (mutex->count_using > 0) {
				buf1len= my_snprintf(buf1, sizeof(buf1),
					"%s:%s",
					mutex->cmutex_name,
					innobase_basename(mutex->cfile_name));
				buf2len= my_snprintf(buf2, sizeof(buf2),
					"count=%lu, spin_waits=%lu,"
					" spin_rounds=%lu, "
					"os_waits=%lu, os_yields=%lu,"
					" os_wait_times=%lu",
					mutex->count_using,
					mutex->count_spin_loop,
					mutex->count_spin_rounds,
					mutex->count_os_wait,
					mutex->count_os_yield,
					(ulong) (mutex->lspent_time/1000));

				if (stat_print(thd, innobase_hton_name,
						hton_name_len, buf1, buf1len,
						buf2, buf2len)) {
					mutex_exit(&mutex_list_mutex);
					DBUG_RETURN(1);
				}
			}
		} else {
			rw_lock_count += mutex->count_using;
			rw_lock_count_spin_loop += mutex->count_spin_loop;
			rw_lock_count_spin_rounds += mutex->count_spin_rounds;
			rw_lock_count_os_wait += mutex->count_os_wait;
			rw_lock_count_os_yield += mutex->count_os_yield;
			rw_lock_wait_time += mutex->lspent_time;
		}
#else /* UNIV_DEBUG */
		buf1len= (uint) my_snprintf(buf1, sizeof(buf1), "%s:%lu",
				     innobase_basename(mutex->cfile_name),
				     (ulong) mutex->cline);
		buf2len= (uint) my_snprintf(buf2, sizeof(buf2), "os_waits=%lu",
				     (ulong) mutex->count_os_wait);

		if (stat_print(thd, innobase_hton_name,
			       hton_name_len, buf1, buf1len,
			       buf2, buf2len)) {
			mutex_exit(&mutex_list_mutex);
			DBUG_RETURN(1);
		}
#endif /* UNIV_DEBUG */
	}

	if (block_mutex) {
		buf1len = (uint) my_snprintf(buf1, sizeof buf1,
					     "combined %s:%lu",
					     innobase_basename(
						block_mutex->cfile_name),
					     (ulong) block_mutex->cline);
		buf2len = (uint) my_snprintf(buf2, sizeof buf2,
					     "os_waits=%lu",
					     (ulong) block_mutex_oswait_count);

		if (stat_print(thd, innobase_hton_name,
			       hton_name_len, buf1, buf1len,
			       buf2, buf2len)) {
			mutex_exit(&mutex_list_mutex);
			DBUG_RETURN(1);
		}
	}

	mutex_exit(&mutex_list_mutex);

	mutex_enter(&rw_lock_list_mutex);

	for (lock = UT_LIST_GET_FIRST(rw_lock_list); lock != NULL;
	     lock = UT_LIST_GET_NEXT(list, lock)) {
		if (lock->count_os_wait == 0) {
			continue;
		}

		if (buf_pool_is_block_lock(lock)) {
			block_lock = lock;
			block_lock_oswait_count += lock->count_os_wait;
			continue;
		}

		buf1len = my_snprintf(buf1, sizeof buf1, "%s:%lu",
				     innobase_basename(lock->cfile_name),
				     (ulong) lock->cline);
		buf2len = my_snprintf(buf2, sizeof buf2, "os_waits=%lu",
				      (ulong) lock->count_os_wait);

		if (stat_print(thd, innobase_hton_name,
			       hton_name_len, buf1, buf1len,
			       buf2, buf2len)) {
			mutex_exit(&rw_lock_list_mutex);
			DBUG_RETURN(1);
		}
	}

	if (block_lock) {
		buf1len = (uint) my_snprintf(buf1, sizeof buf1,
					     "combined %s:%lu",
					     innobase_basename(
						block_lock->cfile_name),
					     (ulong) block_lock->cline);
		buf2len = (uint) my_snprintf(buf2, sizeof buf2,
					     "os_waits=%lu",
					     (ulong) block_lock_oswait_count);

		if (stat_print(thd, innobase_hton_name,
			       hton_name_len, buf1, buf1len,
			       buf2, buf2len)) {
			mutex_exit(&rw_lock_list_mutex);
			DBUG_RETURN(1);
		}
	}

	mutex_exit(&rw_lock_list_mutex);

#ifdef UNIV_DEBUG
	buf2len = my_snprintf(buf2, sizeof buf2,
			     "count=%lu, spin_waits=%lu, spin_rounds=%lu, "
			     "os_waits=%lu, os_yields=%lu, os_wait_times=%lu",
			      (ulong) rw_lock_count,
			      (ulong) rw_lock_count_spin_loop,
			      (ulong) rw_lock_count_spin_rounds,
			      (ulong) rw_lock_count_os_wait,
			      (ulong) rw_lock_count_os_yield,
			      (ulong) (rw_lock_wait_time / 1000));

	if (stat_print(thd, innobase_hton_name, hton_name_len,
			STRING_WITH_LEN("rw_lock_mutexes"), buf2, buf2len)) {
		DBUG_RETURN(1);
	}
#endif /* UNIV_DEBUG */

	/* Success */
	DBUG_RETURN(0);
}

/************************************************************************//**
Return 0 on success and non-zero on failure. Note: the bool return type
seems to be abused here, should be an int. */
static
bool
innobase_show_status(
/*=================*/
	handlerton*		hton,	/*!< in: the innodb handlerton */
	THD*			thd,	/*!< in: the MySQL query thread
					of the caller */
	stat_print_fn*		stat_print,
	enum ha_stat_type	stat_type)
{
	DBUG_ASSERT(hton == innodb_hton_ptr);

	switch (stat_type) {
	case HA_ENGINE_STATUS:
		/* Non-zero return value means there was an error. */
		return(innodb_show_status(hton, thd, stat_print) != 0);

	case HA_ENGINE_MUTEX:
		/* Non-zero return value means there was an error. */
		return(innodb_mutex_show_status(hton, thd, stat_print) != 0);

	case HA_ENGINE_LOGS:
		/* Not handled */
		break;
	}

	/* Success */
	return(false);
}

/************************************************************************//**
Handling the shared INNOBASE_SHARE structure that is needed to provide table
locking. Register the table name if it doesn't exist in the hash table. */
static
INNOBASE_SHARE*
get_share(
/*======*/
	const char*	table_name)
{
	INNOBASE_SHARE*	share;

	mysql_mutex_lock(&innobase_share_mutex);

	ulint	fold = ut_fold_string(table_name);

	HASH_SEARCH(table_name_hash, innobase_open_tables, fold,
		    INNOBASE_SHARE*, share,
		    ut_ad(share->use_count > 0),
		    !strcmp(share->table_name, table_name));

	if (!share) {

		uint length = (uint) strlen(table_name);

		/* TODO: invoke HASH_MIGRATE if innobase_open_tables
		grows too big */

		share = (INNOBASE_SHARE *) my_malloc(sizeof(*share)+length+1,
			MYF(MY_FAE | MY_ZEROFILL));

		share->table_name = (char*) memcpy(share + 1,
						   table_name, length + 1);

		HASH_INSERT(INNOBASE_SHARE, table_name_hash,
			    innobase_open_tables, fold, share);

		thr_lock_init(&share->lock);

		/* Index translation table initialization */
		share->idx_trans_tbl.index_mapping = NULL;
		share->idx_trans_tbl.index_count = 0;
		share->idx_trans_tbl.array_size = 0;
	}

	share->use_count++;
	mysql_mutex_unlock(&innobase_share_mutex);

	return(share);
}

/************************************************************************//**
Free the shared object that was registered with get_share(). */
static
void
free_share(
/*=======*/
	INNOBASE_SHARE*	share)	/*!< in/own: table share to free */
{
	mysql_mutex_lock(&innobase_share_mutex);

#ifdef UNIV_DEBUG
	INNOBASE_SHARE* share2;
	ulint	fold = ut_fold_string(share->table_name);

	HASH_SEARCH(table_name_hash, innobase_open_tables, fold,
		    INNOBASE_SHARE*, share2,
		    ut_ad(share->use_count > 0),
		    !strcmp(share->table_name, share2->table_name));

	ut_a(share2 == share);
#endif /* UNIV_DEBUG */

	if (!--share->use_count) {
		ulint	fold = ut_fold_string(share->table_name);

		HASH_DELETE(INNOBASE_SHARE, table_name_hash,
			    innobase_open_tables, fold, share);
		thr_lock_delete(&share->lock);

		/* Free any memory from index translation table */
		my_free(share->idx_trans_tbl.index_mapping);

		my_free(share);

		/* TODO: invoke HASH_MIGRATE if innobase_open_tables
		shrinks too much */
	}

	mysql_mutex_unlock(&innobase_share_mutex);
}

/*****************************************************************//**
Converts a MySQL table lock stored in the 'lock' field of the handle to
a proper type before storing pointer to the lock into an array of pointers.
MySQL also calls this if it wants to reset some table locks to a not-locked
state during the processing of an SQL query. An example is that during a
SELECT the read lock is released early on the 'const' tables where we only
fetch one row. MySQL does not call this when it releases all locks at the
end of an SQL statement.
@return	pointer to the next element in the 'to' array */
UNIV_INTERN
THR_LOCK_DATA**
ha_innobase::store_lock(
/*====================*/
	THD*			thd,		/*!< in: user thread handle */
	THR_LOCK_DATA**		to,		/*!< in: pointer to an array
						of pointers to lock structs;
						pointer to the 'lock' field
						of current handle is stored
						next to this array */
	enum thr_lock_type	lock_type)	/*!< in: lock type to store in
						'lock'; this may also be
						TL_IGNORE */
{
	trx_t*		trx;

	/* Note that trx in this function is NOT necessarily prebuilt->trx
	because we call update_thd() later, in ::external_lock()! Failure to
	understand this caused a serious memory corruption bug in 5.1.11. */

	trx = check_trx_exists(thd);

	/* NOTE: MySQL can call this function with lock 'type' TL_IGNORE!
	Be careful to ignore TL_IGNORE if we are going to do something with
	only 'real' locks! */

	/* If no MySQL table is in use, we need to set the isolation level
	of the transaction. */

	if (lock_type != TL_IGNORE
	    && trx->n_mysql_tables_in_use == 0) {
		trx->isolation_level = innobase_map_isolation_level(
			(enum_tx_isolation) thd_tx_isolation(thd));

		if (trx->isolation_level <= TRX_ISO_READ_COMMITTED
		    && trx->global_read_view) {

			/* At low transaction isolation levels we let
			each consistent read set its own snapshot */

			read_view_close_for_mysql(trx);
		}
	}

	DBUG_ASSERT(EQ_CURRENT_THD(thd));
	const bool in_lock_tables = thd_in_lock_tables(thd);
	const uint sql_command = thd_sql_command(thd);

	if (sql_command == SQLCOM_DROP_TABLE) {

		/* MySQL calls this function in DROP TABLE though this table
		handle may belong to another thd that is running a query. Let
		us in that case skip any changes to the prebuilt struct. */ 

	} else if ((lock_type == TL_READ && in_lock_tables)
		   || (lock_type == TL_READ_HIGH_PRIORITY && in_lock_tables)
		   || lock_type == TL_READ_WITH_SHARED_LOCKS
		   || lock_type == TL_READ_NO_INSERT
		   || (lock_type != TL_IGNORE
		       && sql_command != SQLCOM_SELECT)) {

		/* The OR cases above are in this order:
		1) MySQL is doing LOCK TABLES ... READ LOCAL, or we
		are processing a stored procedure or function, or
		2) (we do not know when TL_READ_HIGH_PRIORITY is used), or
		3) this is a SELECT ... IN SHARE MODE, or
		4) we are doing a complex SQL statement like
		INSERT INTO ... SELECT ... and the logical logging (MySQL
		binlog) requires the use of a locking read, or
		MySQL is doing LOCK TABLES ... READ.
		5) we let InnoDB do locking reads for all SQL statements that
		are not simple SELECTs; note that select_lock_type in this
		case may get strengthened in ::external_lock() to LOCK_X.
		Note that we MUST use a locking read in all data modifying
		SQL statements, because otherwise the execution would not be
		serializable, and also the results from the update could be
		unexpected if an obsolete consistent read view would be
		used. */

		ulint	isolation_level;

		isolation_level = trx->isolation_level;

		if ((srv_locks_unsafe_for_binlog
		     || isolation_level <= TRX_ISO_READ_COMMITTED)
		    && isolation_level != TRX_ISO_SERIALIZABLE
		    && (lock_type == TL_READ || lock_type == TL_READ_NO_INSERT)
		    && (sql_command == SQLCOM_INSERT_SELECT
			|| sql_command == SQLCOM_REPLACE_SELECT
			|| sql_command == SQLCOM_UPDATE
			|| sql_command == SQLCOM_CREATE_TABLE)) {

			/* If we either have innobase_locks_unsafe_for_binlog
			option set or this session is using READ COMMITTED
			isolation level and isolation level of the transaction
			is not set to serializable and MySQL is doing
			INSERT INTO...SELECT or REPLACE INTO...SELECT
			or UPDATE ... = (SELECT ...) or CREATE  ...
			SELECT... without FOR UPDATE or IN SHARE
			MODE in select, then we use consistent read
			for select. */

			prebuilt->select_lock_type = LOCK_NONE;
			prebuilt->stored_select_lock_type = LOCK_NONE;
		} else if (sql_command == SQLCOM_CHECKSUM) {
			/* Use consistent read for checksum table */

			prebuilt->select_lock_type = LOCK_NONE;
			prebuilt->stored_select_lock_type = LOCK_NONE;
		} else {
			prebuilt->select_lock_type = LOCK_S;
			prebuilt->stored_select_lock_type = LOCK_S;
		}

	} else if (lock_type != TL_IGNORE) {

		/* We set possible LOCK_X value in external_lock, not yet
		here even if this would be SELECT ... FOR UPDATE */

		prebuilt->select_lock_type = LOCK_NONE;
		prebuilt->stored_select_lock_type = LOCK_NONE;
	}

	if (lock_type != TL_IGNORE && lock.type == TL_UNLOCK) {

		/* Starting from 5.0.7, we weaken also the table locks
		set at the start of a MySQL stored procedure call, just like
		we weaken the locks set at the start of an SQL statement.
		MySQL does set in_lock_tables TRUE there, but in reality
		we do not need table locks to make the execution of a
		single transaction stored procedure call deterministic
		(if it does not use a consistent read). */

		if (lock_type == TL_READ
		    && sql_command == SQLCOM_LOCK_TABLES) {
			/* We come here if MySQL is processing LOCK TABLES
			... READ LOCAL. MyISAM under that table lock type
			reads the table as it was at the time the lock was
			granted (new inserts are allowed, but not seen by the
			reader). To get a similar effect on an InnoDB table,
			we must use LOCK TABLES ... READ. We convert the lock
			type here, so that for InnoDB, READ LOCAL is
			equivalent to READ. This will change the InnoDB
			behavior in mysqldump, so that dumps of InnoDB tables
			are consistent with dumps of MyISAM tables. */

			lock_type = TL_READ_NO_INSERT;
		}

		/* If we are not doing a LOCK TABLE, DISCARD/IMPORT
		TABLESPACE or TRUNCATE TABLE then allow multiple
		writers. Note that ALTER TABLE uses a TL_WRITE_ALLOW_READ
		< TL_WRITE_CONCURRENT_INSERT.

		We especially allow multiple writers if MySQL is at the
		start of a stored procedure call (SQLCOM_CALL) or a
		stored function call (MySQL does have in_lock_tables
		TRUE there). */

		if ((lock_type >= TL_WRITE_CONCURRENT_INSERT
		     && lock_type <= TL_WRITE)
		    && !(in_lock_tables
			 && sql_command == SQLCOM_LOCK_TABLES)
		    && !thd_tablespace_op(thd)
		    && sql_command != SQLCOM_TRUNCATE
		    && sql_command != SQLCOM_OPTIMIZE
		    && sql_command != SQLCOM_CREATE_TABLE) {

			lock_type = TL_WRITE_ALLOW_WRITE;
		}

		/* In queries of type INSERT INTO t1 SELECT ... FROM t2 ...
		MySQL would use the lock TL_READ_NO_INSERT on t2, and that
		would conflict with TL_WRITE_ALLOW_WRITE, blocking all inserts
		to t2. Convert the lock to a normal read lock to allow
		concurrent inserts to t2.

		We especially allow concurrent inserts if MySQL is at the
		start of a stored procedure call (SQLCOM_CALL)
		(MySQL does have thd_in_lock_tables() TRUE there). */

		if (lock_type == TL_READ_NO_INSERT
		    && sql_command != SQLCOM_LOCK_TABLES) {

			lock_type = TL_READ;
		}

		lock.type = lock_type;
	}

	*to++= &lock;

	return(to);
}

/*********************************************************************//**
Read the next autoinc value. Acquire the relevant locks before reading
the AUTOINC value. If SUCCESS then the table AUTOINC mutex will be locked
on return and all relevant locks acquired.
@return	DB_SUCCESS or error code */
UNIV_INTERN
ulint
ha_innobase::innobase_get_autoinc(
/*==============================*/
	ulonglong*	value)		/*!< out: autoinc value */
{
	*value = 0;
 
	prebuilt->autoinc_error = innobase_lock_autoinc();

	if (prebuilt->autoinc_error == DB_SUCCESS) {

		/* Determine the first value of the interval */
		*value = dict_table_autoinc_read(prebuilt->table);

		/* It should have been initialized during open. */
		if (*value == 0) {
			prebuilt->autoinc_error = DB_UNSUPPORTED;
			dict_table_autoinc_unlock(prebuilt->table);
		}
	}

	return(prebuilt->autoinc_error);
}

/*******************************************************************//**
This function reads the global auto-inc counter. It doesn't use the
AUTOINC lock even if the lock mode is set to TRADITIONAL.
@return	the autoinc value */
UNIV_INTERN
ulonglong
ha_innobase::innobase_peek_autoinc(void)
/*====================================*/
{
	ulonglong	auto_inc;
	dict_table_t*	innodb_table;

	ut_a(prebuilt != NULL);
	ut_a(prebuilt->table != NULL);

	innodb_table = prebuilt->table;

	dict_table_autoinc_lock(innodb_table);

	auto_inc = dict_table_autoinc_read(innodb_table);

	if (auto_inc == 0) {
		ut_print_timestamp(stderr);
		fprintf(stderr, "  InnoDB: AUTOINC next value generation "
			"is disabled for '%s'\n", innodb_table->name);
	}

	dict_table_autoinc_unlock(innodb_table);

	return(auto_inc);
}

/*********************************************************************//**
This function initializes the auto-inc counter if it has not been
initialized yet. This function does not change the value of the auto-inc
counter if it already has been initialized. Returns the value of the
auto-inc counter in *first_value, and ULONGLONG_MAX in *nb_reserved_values (as
we have a table-level lock). offset, increment, nb_desired_values are ignored.
*first_value is set to -1 if error (deadlock or lock wait timeout) */
UNIV_INTERN
void
ha_innobase::get_auto_increment(
/*============================*/
	ulonglong	offset,			/*!< in: table autoinc offset */
 	ulonglong	increment,		/*!< in: table autoinc
						increment */
	ulonglong	nb_desired_values,	/*!< in: number of values
						reqd */
 	ulonglong*	first_value,		/*!< out: the autoinc value */
	ulonglong*	nb_reserved_values)	/*!< out: count of reserved
						values */
{
	trx_t*		trx;
	ulint		error;
	ulonglong	autoinc = 0;

	/* Prepare prebuilt->trx in the table handle */
	update_thd(ha_thd());

	error = innobase_get_autoinc(&autoinc);

	if (error != DB_SUCCESS) {
		*first_value = (~(ulonglong) 0);
		return;
	}

	/* This is a hack, since nb_desired_values seems to be accurate only
	for the first call to get_auto_increment() for multi-row INSERT and
	meaningless for other statements e.g, LOAD etc. Subsequent calls to
	this method for the same statement results in different values which
	don't make sense. Therefore we store the value the first time we are
	called and count down from that as rows are written (see write_row()).
	*/

	trx = prebuilt->trx;

	/* Note: We can't rely on *first_value since some MySQL engines,
	in particular the partition engine, don't initialize it to 0 when
	invoking this method. So we are not sure if it's guaranteed to
	be 0 or not. */

	/* We need the upper limit of the col type to check for
	whether we update the table autoinc counter or not. */
	ulonglong	col_max_value = innobase_get_int_col_max_value(
		table->next_number_field);

	/* Called for the first time ? */
	if (trx->n_autoinc_rows == 0) {

		trx->n_autoinc_rows = (ulint) nb_desired_values;

		/* It's possible for nb_desired_values to be 0:
		e.g., INSERT INTO T1(C) SELECT C FROM T2; */
		if (nb_desired_values == 0) {

			trx->n_autoinc_rows = 1;
		}

		set_if_bigger(*first_value, autoinc);
	/* Not in the middle of a mult-row INSERT. */
	} else if (prebuilt->autoinc_last_value == 0) {
		set_if_bigger(*first_value, autoinc);
	/* Check for -ve values. */
	} else if (*first_value > col_max_value && trx->n_autoinc_rows > 0) {
		/* Set to next logical value. */
		ut_a(autoinc > trx->n_autoinc_rows);
		*first_value = (autoinc - trx->n_autoinc_rows) - 1;
	}

	*nb_reserved_values = trx->n_autoinc_rows;

	/* With old style AUTOINC locking we only update the table's
	AUTOINC counter after attempting to insert the row. */
	if (innobase_autoinc_lock_mode != AUTOINC_OLD_STYLE_LOCKING) {
		ulonglong	need;
		ulonglong	current;
		ulonglong	next_value;

		current = *first_value > col_max_value ? autoinc : *first_value;
		need = *nb_reserved_values * increment;

		/* Compute the last value in the interval */
		next_value = innobase_next_autoinc(
			current, need, offset, col_max_value);

		prebuilt->autoinc_last_value = next_value;

		if (prebuilt->autoinc_last_value < *first_value) {
			*first_value = (~(ulonglong) 0);
		} else {
			/* Update the table autoinc variable */
			dict_table_autoinc_update_if_greater(
				prebuilt->table, prebuilt->autoinc_last_value);
		}
	} else {
		/* This will force write_row() into attempting an update
		of the table's AUTOINC counter. */
		prebuilt->autoinc_last_value = 0;
	}

	/* The increment to be used to increase the AUTOINC value, we use
	this in write_row() and update_row() to increase the autoinc counter
	for columns that are filled by the user. We need the offset and
	the increment. */
	prebuilt->autoinc_offset = offset;
	prebuilt->autoinc_increment = increment;

	dict_table_autoinc_unlock(prebuilt->table);
}

/*******************************************************************//**
Reset the auto-increment counter to the given value, i.e. the next row
inserted will get the given value. This is called e.g. after TRUNCATE
is emulated by doing a 'DELETE FROM t'. HA_ERR_WRONG_COMMAND is
returned by storage engines that don't support this operation.
@return	0 or error code */
UNIV_INTERN
int
ha_innobase::reset_auto_increment(
/*==============================*/
	ulonglong	value)		/*!< in: new value for table autoinc */
{
	DBUG_ENTER("ha_innobase::reset_auto_increment");

	int	error;

	update_thd(ha_thd());

	error = row_lock_table_autoinc_for_mysql(prebuilt);

	if (error != DB_SUCCESS) {
		error = convert_error_code_to_mysql(error,
						    prebuilt->table->flags,
						    user_thd);

		DBUG_RETURN(error);
	}

	/* The next value can never be 0. */
	if (value == 0) {
		value = 1;
	}

	innobase_reset_autoinc(value);

	DBUG_RETURN(0);
}

/*******************************************************************//**
See comment in handler.cc */
UNIV_INTERN
bool
ha_innobase::get_error_message(
/*===========================*/
	int	error,
	String*	buf)
{
	trx_t*	trx = check_trx_exists(ha_thd());

	buf->copy(trx->detailed_error, (uint) strlen(trx->detailed_error),
		system_charset_info);

	return(FALSE);
}

/*******************************************************************//**
Compares two 'refs'. A 'ref' is the (internal) primary key value of the row.
If there is no explicitly declared non-null unique key or a primary key, then
InnoDB internally uses the row id as the primary key.
@return	< 0 if ref1 < ref2, 0 if equal, else > 0 */
UNIV_INTERN
int
ha_innobase::cmp_ref(
/*=================*/
	const uchar*	ref1,	/*!< in: an (internal) primary key value in the
				MySQL key value format */
	const uchar*	ref2)	/*!< in: an (internal) primary key value in the
				MySQL key value format */
{
	enum_field_types mysql_type;
	Field*		field;
	KEY_PART_INFO*	key_part;
	KEY_PART_INFO*	key_part_end;
	uint		len1;
	uint		len2;
	int		result;

	if (prebuilt->clust_index_was_generated) {
		/* The 'ref' is an InnoDB row id */

		return(memcmp(ref1, ref2, DATA_ROW_ID_LEN));
	}

	/* Do a type-aware comparison of primary key fields. PK fields
	are always NOT NULL, so no checks for NULL are performed. */

	key_part = table->key_info[table->s->primary_key].key_part;

	key_part_end = key_part
			+ table->key_info[table->s->primary_key].key_parts;

	for (; key_part != key_part_end; ++key_part) {
		field = key_part->field;
		mysql_type = field->type();

		if (mysql_type == MYSQL_TYPE_TINY_BLOB
			|| mysql_type == MYSQL_TYPE_MEDIUM_BLOB
			|| mysql_type == MYSQL_TYPE_BLOB
			|| mysql_type == MYSQL_TYPE_LONG_BLOB) {

			/* In the MySQL key value format, a column prefix of
			a BLOB is preceded by a 2-byte length field */

			len1 = innobase_read_from_2_little_endian(ref1);
			len2 = innobase_read_from_2_little_endian(ref2);

			ref1 += 2;
			ref2 += 2;
			result = ((Field_blob*)field)->cmp(
				ref1, len1, ref2, len2);
		} else {
			result = field->key_cmp(ref1, ref2);
		}

		if (result) {

			return(result);
		}

		ref1 += key_part->store_length;
		ref2 += key_part->store_length;
	}

	return(0);
}

/*******************************************************************//**
Ask InnoDB if a query to a table can be cached.
@return	TRUE if query caching of the table is permitted */
UNIV_INTERN
my_bool
ha_innobase::register_query_cache_table(
/*====================================*/
	THD*		thd,		/*!< in: user thread handle */
	char*		table_key,	/*!< in: concatenation of database name,
					the null character NUL,
					and the table name */
	uint		key_length,	/*!< in: length of the full name, i.e.
					len(dbname) + len(tablename) + 1 */
	qc_engine_callback*
			call_back,	/*!< out: pointer to function for
					checking if query caching
					is permitted */
	ulonglong	*engine_data)	/*!< in/out: data to call_back */
{
	*call_back = innobase_query_caching_of_table_permitted;
	*engine_data = 0;
	return(innobase_query_caching_of_table_permitted(thd, table_key,
							 key_length,
							 engine_data));
}

/*******************************************************************//**
Get the bin log name. */
UNIV_INTERN
const char*
ha_innobase::get_mysql_bin_log_name()
/*=================================*/
{
	return(trx_sys_mysql_bin_log_name);
}

/*******************************************************************//**
Get the bin log offset (or file position). */
UNIV_INTERN
ulonglong
ha_innobase::get_mysql_bin_log_pos()
/*================================*/
{
	/* trx... is ib_int64_t, which is a typedef for a 64-bit integer
	(__int64 or longlong) so it's ok to cast it to ulonglong. */

	return(trx_sys_mysql_bin_log_pos);
}

/******************************************************************//**
This function is used to find the storage length in bytes of the first n
characters for prefix indexes using a multibyte character set. The function
finds charset information and returns length of prefix_len characters in the
index field in bytes.
@return	number of bytes occupied by the first n characters */
extern "C" UNIV_INTERN
ulint
innobase_get_at_most_n_mbchars(
/*===========================*/
	ulint charset_id,	/*!< in: character set id */
	ulint prefix_len,	/*!< in: prefix length in bytes of the index
				(this has to be divided by mbmaxlen to get the
				number of CHARACTERS n in the prefix) */
	ulint data_len,		/*!< in: length of the string in bytes */
	const char* str)	/*!< in: character string */
{
	ulint char_length;	/*!< character length in bytes */
	ulint n_chars;		/*!< number of characters in prefix */
	CHARSET_INFO* charset;	/*!< charset used in the field */

	charset = get_charset((uint) charset_id, MYF(MY_WME));

	ut_ad(charset);
	ut_ad(charset->mbmaxlen);

	/* Calculate how many characters at most the prefix index contains */

	n_chars = prefix_len / charset->mbmaxlen;

	/* If the charset is multi-byte, then we must find the length of the
	first at most n chars in the string. If the string contains less
	characters than n, then we return the length to the end of the last
	character. */

	if (charset->mbmaxlen > 1) {
		/* my_charpos() returns the byte length of the first n_chars
		characters, or a value bigger than the length of str, if
		there were not enough full characters in str.

		Why does the code below work:
		Suppose that we are looking for n UTF-8 characters.

		1) If the string is long enough, then the prefix contains at
		least n complete UTF-8 characters + maybe some extra
		characters + an incomplete UTF-8 character. No problem in
		this case. The function returns the pointer to the
		end of the nth character.

		2) If the string is not long enough, then the string contains
		the complete value of a column, that is, only complete UTF-8
		characters, and we can store in the column prefix index the
		whole string. */

		char_length = my_charpos(charset, str,
						str + data_len, (int) n_chars);
		if (char_length > data_len) {
			char_length = data_len;
		}
	} else {
		if (data_len < prefix_len) {
			char_length = data_len;
		} else {
			char_length = prefix_len;
		}
	}

	return(char_length);
}

/*******************************************************************//**
This function is used to prepare an X/Open XA distributed transaction.
@return	0 or error number */
static
int
innobase_xa_prepare(
/*================*/
	handlerton*	hton,		/*!< in: InnoDB handlerton */
	THD*		thd,		/*!< in: handle to the MySQL thread of
					the user whose XA transaction should
					be prepared */
	bool		prepare_trx)	/*!< in: true - prepare transaction
					false - the current SQL statement
					ended */
{
	int error = 0;
	trx_t* trx = check_trx_exists(thd);

	DBUG_ASSERT(hton == innodb_hton_ptr);

	/* we use support_xa value as it was seen at transaction start
	time, not the current session variable value. Any possible changes
	to the session variable take effect only in the next transaction */
	if (!trx->support_xa) {

		return(0);
	}

	thd_get_xid(thd, (MYSQL_XID*) &trx->xid);

	/* Release a possible FIFO ticket and search latch. Since we will
	reserve the trx_sys->mutex, we have to release the search system
	latch first to obey the latching order. */

	trx_search_latch_release_if_reserved(trx);

	innobase_srv_conc_force_exit_innodb(trx);

	if (!trx_is_registered_for_2pc(trx) && trx_is_started(trx)) {

		sql_print_error("Transaction not registered for MySQL 2PC, "
				"but transaction is active");
	}

	if (prepare_trx
	    || (!thd_test_options(thd, OPTION_NOT_AUTOCOMMIT | OPTION_BEGIN))) {

		/* We were instructed to prepare the whole transaction, or
		this is an SQL statement end and autocommit is on */

		ut_ad(trx_is_registered_for_2pc(trx));

		trx_prepare_for_mysql(trx);

		error = 0;
	} else {
		/* We just mark the SQL statement ended and do not do a
		transaction prepare */

		/* If we had reserved the auto-inc lock for some
		table in this SQL statement we release it now */

		lock_unlock_table_autoinc(trx);

		/* Store the current undo_no of the transaction so that we
		know where to roll back if we have to roll back the next
		SQL statement */

		trx_mark_sql_stat_end(trx);
	}

	/* Tell the InnoDB server that there might be work for utility
	threads: */

	srv_active_wake_master_thread();

	if (thd_sql_command(thd) != SQLCOM_XA_PREPARE
	    && (prepare_trx
		|| !thd_test_options(
			thd, OPTION_NOT_AUTOCOMMIT | OPTION_BEGIN))) {

		/* For ibbackup to work the order of transactions in binlog
		and InnoDB must be the same. Consider the situation

		  thread1> prepare; write to binlog; ...
			  <context switch>
		  thread2> prepare; write to binlog; commit
		  thread1>			     ... commit

		To ensure this will not happen we're taking the mutex on
		prepare, and releasing it on commit.

		Note: only do it for normal commits, done via ha_commit_trans.
		If 2pc protocol is executed by external transaction
		coordinator, it will be just a regular MySQL client
		executing XA PREPARE and XA COMMIT commands.
		In this case we cannot know how many minutes or hours
		will be between XA PREPARE and XA COMMIT, and we don't want
		to block for undefined period of time. */
		mysql_mutex_lock(&prepare_commit_mutex);
		trx_owns_prepare_commit_mutex_set(trx);
	}

	return(error);
}

/*******************************************************************//**
This function is used to recover X/Open XA distributed transactions.
@return	number of prepared transactions stored in xid_list */
static
int
innobase_xa_recover(
/*================*/
	handlerton*	hton,	/*!< in: InnoDB handlerton */
	XID*		xid_list,/*!< in/out: prepared transactions */
	uint		len)	/*!< in: number of slots in xid_list */
{
	DBUG_ASSERT(hton == innodb_hton_ptr);

	if (len == 0 || xid_list == NULL) {

		return(0);
	}

	return(trx_recover_for_mysql(xid_list, len));
}

/*******************************************************************//**
This function is used to commit one X/Open XA distributed transaction
which is in the prepared state
@return	0 or error number */
static
int
innobase_commit_by_xid(
/*===================*/
	handlerton*	hton,
	XID*		xid)	/*!< in: X/Open XA transaction identification */
{
	trx_t*	trx;

	DBUG_ASSERT(hton == innodb_hton_ptr);

	trx = trx_get_trx_by_xid(xid);

	if (trx) {
		innobase_commit_low(trx);
		trx_free_for_background(trx);
		return(XA_OK);
	} else {
		return(XAER_NOTA);
	}
}

/*******************************************************************//**
This function is used to rollback one X/Open XA distributed transaction
which is in the prepared state
@return	0 or error number */
static
int
innobase_rollback_by_xid(
/*=====================*/
	handlerton*	hton,	/*!< in: InnoDB handlerton */
	XID*		xid)	/*!< in: X/Open XA transaction
				identification */
{
	trx_t*	trx;

	DBUG_ASSERT(hton == innodb_hton_ptr);

	trx = trx_get_trx_by_xid(xid);

	if (trx) {
		int	ret = innobase_rollback_trx(trx);
		trx_free_for_background(trx);
		return(ret);
	} else {
		return(XAER_NOTA);
	}
}

/*******************************************************************//**
Create a consistent view for a cursor based on current transaction
which is created if the corresponding MySQL thread still lacks one.
This consistent view is then used inside of MySQL when accessing records
using a cursor.
@return	pointer to cursor view or NULL */
static
void*
innobase_create_cursor_view(
/*========================*/
	handlerton*	hton,	/*!< in: innobase hton */
	THD*		thd)	/*!< in: user thread handle */
{
	DBUG_ASSERT(hton == innodb_hton_ptr);

	return(read_cursor_view_create_for_mysql(check_trx_exists(thd)));
}

/*******************************************************************//**
Close the given consistent cursor view of a transaction and restore
global read view to a transaction read view. Transaction is created if the
corresponding MySQL thread still lacks one. */
static
void
innobase_close_cursor_view(
/*=======================*/
	handlerton*	hton,	/*!< in: innobase hton */
	THD*		thd,	/*!< in: user thread handle */
	void*		curview)/*!< in: Consistent read view to be closed */
{
	DBUG_ASSERT(hton == innodb_hton_ptr);

	read_cursor_view_close_for_mysql(check_trx_exists(thd),
					 (cursor_view_t*) curview);
}

/*******************************************************************//**
Set the given consistent cursor view to a transaction which is created
if the corresponding MySQL thread still lacks one. If the given
consistent cursor view is NULL global read view of a transaction is
restored to a transaction read view. */
static
void
innobase_set_cursor_view(
/*=====================*/
	handlerton*	hton,	/*!< in: innobase hton */
	THD*		thd,	/*!< in: user thread handle */
	void*		curview)/*!< in: Consistent cursor view to be set */
{
	DBUG_ASSERT(hton == innodb_hton_ptr);

	read_cursor_set_for_mysql(check_trx_exists(thd),
				  (cursor_view_t*) curview);
}

/*******************************************************************//**
If col_name is not NULL, check whether the named column is being
renamed in the table. If col_name is not provided, check
whether any one of columns in the table is being renamed.
@return true if the column is being renamed */
static
bool
check_column_being_renamed(
/*=======================*/
	const TABLE*	table,		/*!< in: MySQL table */
	const char*	col_name)	/*!< in: name of the column */
{
	uint		k;
	Field*		field;

	for (k = 0; k < table->s->fields; k++) {
		field = table->field[k];

		if (field->flags & FIELD_IS_RENAMED) {

			/* If col_name is not provided, return
			if the field is marked as being renamed. */
			if (!col_name) {
				return(true);
			}

			/* If col_name is provided, return only
			if names match */
			if (innobase_strcasecmp(field->field_name,
						col_name) == 0) {
				return(true);
			}
		}
	}

	return(false);
}

/*******************************************************************//**
Check whether any of the given columns is being renamed in the table.
@return true if any of col_names is being renamed in table */
static
bool
column_is_being_renamed(
/*====================*/
	TABLE*		table,		/*!< in: MySQL table */
	uint		n_cols,		/*!< in: number of columns */
	const char**	col_names)	/*!< in: names of the columns */
{
	uint		j;

	for (j = 0; j < n_cols; j++) {
		if (check_column_being_renamed(table, col_names[j])) {
			return(true);
		}
	}

	return(false);
}

/*******************************************************************//**
Check whether a column in table "table" is being renamed and if this column
is part of a foreign key, either part of another table, referencing this
table or part of this table, referencing another table.
@return true if a column that participates in a foreign key definition
is being renamed */
static
bool
foreign_key_column_is_being_renamed(
/*================================*/
	row_prebuilt_t*	prebuilt,	/* in: InnoDB prebuilt struct */
	TABLE*		table)		/* in: MySQL table */
{
	dict_foreign_t*	foreign;

	/* check whether there are foreign keys at all */
	if (UT_LIST_GET_LEN(prebuilt->table->foreign_list) == 0
	    && UT_LIST_GET_LEN(prebuilt->table->referenced_list) == 0) {
		/* no foreign keys involved with prebuilt->table */

		return(false);
	}

	row_mysql_lock_data_dictionary(prebuilt->trx);

	/* Check whether any column in the foreign key constraints which refer
	to this table is being renamed. */
	for (foreign = UT_LIST_GET_FIRST(prebuilt->table->referenced_list);
	     foreign != NULL;
	     foreign = UT_LIST_GET_NEXT(referenced_list, foreign)) {

		if (column_is_being_renamed(table, foreign->n_fields,
					    foreign->referenced_col_names)) {

			row_mysql_unlock_data_dictionary(prebuilt->trx);
			return(true);
		}
	}

	/* Check whether any column in the foreign key constraints in the
	table is being renamed. */
	for (foreign = UT_LIST_GET_FIRST(prebuilt->table->foreign_list);
	     foreign != NULL;
	     foreign = UT_LIST_GET_NEXT(foreign_list, foreign)) {

		if (column_is_being_renamed(table, foreign->n_fields,
					    foreign->foreign_col_names)) {

			row_mysql_unlock_data_dictionary(prebuilt->trx);
			return(true);
		}
	}

	row_mysql_unlock_data_dictionary(prebuilt->trx);

	return(false);
}

/*******************************************************************//**
*/
UNIV_INTERN
bool
ha_innobase::check_if_incompatible_data(
/*====================================*/
	HA_CREATE_INFO*	info,
	uint		table_changes)
{
	if (table_changes != IS_EQUAL_YES) {

		return(COMPATIBLE_DATA_NO);
	}

	/* Check that auto_increment value was not changed */
	if ((info->used_fields & HA_CREATE_USED_AUTO) &&
		info->auto_increment_value != 0) {

		return(COMPATIBLE_DATA_NO);
	}

	/* For column rename operation, MySQL does not supply enough
	information (new column name etc.) for InnoDB to make appropriate
	system metadata change. To avoid system metadata inconsistency,
	currently we can just request a table rebuild/copy by returning
	COMPATIBLE_DATA_NO */
	if (check_column_being_renamed(table, NULL)) {
		return(COMPATIBLE_DATA_NO);
	}

	/* Check if a column participating in a foreign key is being renamed.
	There is no mechanism for updating InnoDB foreign key definitions. */
	if (foreign_key_column_is_being_renamed(prebuilt, table)) {

		return(COMPATIBLE_DATA_NO);
	}

	/* Check that row format didn't change */
	if ((info->used_fields & HA_CREATE_USED_ROW_FORMAT)
	    && info->row_type != ROW_TYPE_DEFAULT
	    && info->row_type != get_row_type()) {

		return(COMPATIBLE_DATA_NO);
	}

	/* Specifying KEY_BLOCK_SIZE requests a rebuild of the table. */
	if (info->used_fields & HA_CREATE_USED_KEY_BLOCK_SIZE) {
		return(COMPATIBLE_DATA_NO);
	}

	return(COMPATIBLE_DATA_YES);
}

/************************************************************//**
Validate the file format name and return its corresponding id.
@return	valid file format id */
static
uint
innobase_file_format_name_lookup(
/*=============================*/
	const char*	format_name)	/*!< in: pointer to file format name */
{
	char*	endp;
	uint	format_id;

	ut_a(format_name != NULL);

	/* The format name can contain the format id itself instead of
	the name and we check for that. */
	format_id = (uint) strtoul(format_name, &endp, 10);

	/* Check for valid parse. */
	if (*endp == '\0' && *format_name != '\0') {

		if (format_id <= UNIV_FORMAT_MAX) {

			return(format_id);
		}
	} else {

		for (format_id = 0; format_id <= UNIV_FORMAT_MAX;
		     format_id++) {
			const char*	name;

			name = trx_sys_file_format_id_to_name(format_id);

			if (!innobase_strcasecmp(format_name, name)) {

				return(format_id);
			}
		}
	}

	return(UNIV_FORMAT_MAX + 1);
}

/************************************************************//**
Validate the file format check config parameters, as a side effect it
sets the srv_max_file_format_at_startup variable.
@return the format_id if valid config value, otherwise, return -1 */
static
int
innobase_file_format_validate_and_set(
/*==================================*/
	const char*	format_max)	/*!< in: parameter value */
{
	uint		format_id;

	format_id = innobase_file_format_name_lookup(format_max);

	if (format_id < UNIV_FORMAT_MAX + 1) {
		srv_max_file_format_at_startup = format_id;

		return((int) format_id);
	} else {
		return(-1);
	}
}

/*************************************************************//**
Check if it is a valid file format. This function is registered as
a callback with MySQL.
@return	0 for valid file format */
static
int
innodb_file_format_name_validate(
/*=============================*/
	THD*				thd,	/*!< in: thread handle */
	struct st_mysql_sys_var*	var,	/*!< in: pointer to system
						variable */
	void*				save,	/*!< out: immediate result
						for update function */
	struct st_mysql_value*		value)	/*!< in: incoming string */
{
	const char*	file_format_input;
	char		buff[STRING_BUFFER_USUAL_SIZE];
	int		len = sizeof(buff);

	ut_a(save != NULL);
	ut_a(value != NULL);

	file_format_input = value->val_str(value, buff, &len);

	if (file_format_input != NULL) {
		uint	format_id;

		format_id = innobase_file_format_name_lookup(
			file_format_input);

		if (format_id <= UNIV_FORMAT_MAX) {

			/* Save a pointer to the name in the
			'file_format_name_map' constant array. */
			*static_cast<const char**>(save) =
			    trx_sys_file_format_id_to_name(format_id);

			return(0);
		}
	}

	*static_cast<const char**>(save) = NULL;
	return(1);
}

/****************************************************************//**
Update the system variable innodb_file_format using the "saved"
value. This function is registered as a callback with MySQL. */
static
void
innodb_file_format_name_update(
/*===========================*/
	THD*				thd,		/*!< in: thread handle */
	struct st_mysql_sys_var*	var,		/*!< in: pointer to
							system variable */
	void*				var_ptr,	/*!< out: where the
							formal string goes */
	const void*			save)		/*!< in: immediate result
							from check function */
{
	const char* format_name;

	ut_a(var_ptr != NULL);
	ut_a(save != NULL);

	format_name = *static_cast<const char*const*>(save);

	if (format_name) {
		uint	format_id;

		format_id = innobase_file_format_name_lookup(format_name);

		if (format_id <= UNIV_FORMAT_MAX) {
			srv_file_format = format_id;
		}
	}

	*static_cast<const char**>(var_ptr)
		= trx_sys_file_format_id_to_name(srv_file_format);
}

/*************************************************************//**
Check if valid argument to innodb_file_format_max. This function
is registered as a callback with MySQL.
@return	0 for valid file format */
static
int
innodb_file_format_max_validate(
/*============================*/
	THD*				thd,	/*!< in: thread handle */
	struct st_mysql_sys_var*	var,	/*!< in: pointer to system
						variable */
	void*				save,	/*!< out: immediate result
						for update function */
	struct st_mysql_value*		value)	/*!< in: incoming string */
{
	const char*	file_format_input;
	char		buff[STRING_BUFFER_USUAL_SIZE];
	int		len = sizeof(buff);
	int		format_id;

	ut_a(save != NULL);
	ut_a(value != NULL);

	file_format_input = value->val_str(value, buff, &len);

	if (file_format_input != NULL) {

		format_id = innobase_file_format_validate_and_set(
			file_format_input);

		if (format_id >= 0) {
			/* Save a pointer to the name in the
			'file_format_name_map' constant array. */
			*static_cast<const char**>(save) =
			    trx_sys_file_format_id_to_name(
						(uint)format_id);

			return(0);

		} else {
			push_warning_printf(thd,
			  Sql_condition::WARN_LEVEL_WARN,
			  ER_WRONG_ARGUMENTS,
			  "InnoDB: invalid innodb_file_format_max "
			  "value; can be any format up to %s "
			  "or equivalent id of %d",
			  trx_sys_file_format_id_to_name(UNIV_FORMAT_MAX),
			  UNIV_FORMAT_MAX);
		}
	}

	*static_cast<const char**>(save) = NULL;
	return(1);
}

/****************************************************************//**
Update the system variable innodb_file_format_max using the "saved"
value. This function is registered as a callback with MySQL. */
static
void
innodb_file_format_max_update(
/*==========================*/
	THD*				thd,	/*!< in: thread handle */
	struct st_mysql_sys_var*	var,	/*!< in: pointer to
						system variable */
	void*				var_ptr,/*!< out: where the
						formal string goes */
	const void*			save)	/*!< in: immediate result
						from check function */
{
	const char*	format_name_in;
	const char**	format_name_out;
	uint		format_id;

	ut_a(save != NULL);
	ut_a(var_ptr != NULL);

	format_name_in = *static_cast<const char*const*>(save);

	if (!format_name_in) {

		return;
	}

	format_id = innobase_file_format_name_lookup(format_name_in);

	if (format_id > UNIV_FORMAT_MAX) {
		/* DEFAULT is "on", which is invalid at runtime. */
		push_warning_printf(thd, Sql_condition::WARN_LEVEL_WARN,
				    ER_WRONG_ARGUMENTS,
				    "Ignoring SET innodb_file_format=%s",
				    format_name_in);
		return;
	}

	format_name_out = static_cast<const char**>(var_ptr);

	/* Update the max format id in the system tablespace. */
	if (trx_sys_file_format_max_set(format_id, format_name_out)) {
		ut_print_timestamp(stderr);
		fprintf(stderr,
			" [Info] InnoDB: the file format in the system "
			"tablespace is now set to %s.\n", *format_name_out);
	}
}

/****************************************************************//**
Update the system variable innodb_adaptive_hash_index using the "saved"
value. This function is registered as a callback with MySQL. */
static
void
innodb_adaptive_hash_index_update(
/*==============================*/
	THD*				thd,	/*!< in: thread handle */
	struct st_mysql_sys_var*	var,	/*!< in: pointer to
						system variable */
	void*				var_ptr,/*!< out: where the
						formal string goes */
	const void*			save)	/*!< in: immediate result
						from check function */
{
	if (*(my_bool*) save) {
		btr_search_enable();
	} else {
		btr_search_disable();
	}
}

/****************************************************************//**
Update the system variable innodb_old_blocks_pct using the "saved"
value. This function is registered as a callback with MySQL. */
static
void
innodb_old_blocks_pct_update(
/*=========================*/
	THD*				thd,	/*!< in: thread handle */
	struct st_mysql_sys_var*	var,	/*!< in: pointer to
						system variable */
	void*				var_ptr,/*!< out: where the
						formal string goes */
	const void*			save)	/*!< in: immediate result
						from check function */
{
	innobase_old_blocks_pct = buf_LRU_old_ratio_update(
		*static_cast<const uint*>(save), TRUE);
}

/****************************************************************//**
Update the system variable innodb_old_blocks_pct using the "saved"
value. This function is registered as a callback with MySQL. */
static
void
innodb_change_buffer_max_size_update(
/*=================================*/
	THD*				thd,	/*!< in: thread handle */
	struct st_mysql_sys_var*	var,	/*!< in: pointer to
						system variable */
	void*				var_ptr,/*!< out: where the
						formal string goes */
	const void*			save)	/*!< in: immediate result
						from check function */
{
	innobase_change_buffer_max_size =
			(*static_cast<const uint*>(save));
	ibuf_max_size_update(innobase_change_buffer_max_size);
}

/*************************************************************//**
Find the corresponding ibuf_use_t value that indexes into
innobase_change_buffering_values[] array for the input
change buffering option name.
@return	corresponding IBUF_USE_* value for the input variable
name, or IBUF_USE_COUNT if not able to find a match */
static
ibuf_use_t
innodb_find_change_buffering_value(
/*===============================*/
	const char*	input_name)	/*!< in: input change buffering
					option name */
{
	ulint	use;

	for (use = 0; use < UT_ARR_SIZE(innobase_change_buffering_values);
	     use++) {
		/* found a match */
		if (!innobase_strcasecmp(
			input_name, innobase_change_buffering_values[use])) {
			return((ibuf_use_t)use);
		}
	}

	/* Did not find any match */
	return(IBUF_USE_COUNT);
}

/*************************************************************//**
Check if it is a valid value of innodb_change_buffering. This function is
registered as a callback with MySQL.
@return	0 for valid innodb_change_buffering */
static
int
innodb_change_buffering_validate(
/*=============================*/
	THD*				thd,	/*!< in: thread handle */
	struct st_mysql_sys_var*	var,	/*!< in: pointer to system
						variable */
	void*				save,	/*!< out: immediate result
						for update function */
	struct st_mysql_value*		value)	/*!< in: incoming string */
{
	const char*	change_buffering_input;
	char		buff[STRING_BUFFER_USUAL_SIZE];
	int		len = sizeof(buff);

	ut_a(save != NULL);
	ut_a(value != NULL);

	change_buffering_input = value->val_str(value, buff, &len);

	if (change_buffering_input != NULL) {
		ibuf_use_t	use;

		use = innodb_find_change_buffering_value(
			change_buffering_input);

		if (use != IBUF_USE_COUNT) {
			/* Find a matching change_buffering option value. */
			*static_cast<const char**>(save) =
				innobase_change_buffering_values[use];

			return(0);
		}
	}

	/* No corresponding change buffering option for user supplied
	"change_buffering_input" */
	return(1);
}

/****************************************************************//**
Update the system variable innodb_change_buffering using the "saved"
value. This function is registered as a callback with MySQL. */
static
void
innodb_change_buffering_update(
/*===========================*/
	THD*				thd,	/*!< in: thread handle */
	struct st_mysql_sys_var*	var,	/*!< in: pointer to
						system variable */
	void*				var_ptr,/*!< out: where the
						formal string goes */
	const void*			save)	/*!< in: immediate result
						from check function */
{
	ibuf_use_t	use;

	ut_a(var_ptr != NULL);
	ut_a(save != NULL);

	use = innodb_find_change_buffering_value(
		*static_cast<const char*const*>(save));

	ut_a(use < IBUF_USE_COUNT);

	ibuf_use = use;
	*static_cast<const char**>(var_ptr) =
		 *static_cast<const char*const*>(save);
}

/*************************************************************//**
Just emit a warning that the usage of the variable is deprecated.
@return	0 */
static
void
innodb_stats_sample_pages_update(
/*=============================*/
	THD*				thd,	/*!< in: thread handle */
	struct st_mysql_sys_var*	var,	/*!< in: pointer to
						system variable */
	void*				var_ptr,/*!< out: where the
						formal string goes */
	const void*			save)	/*!< in: immediate result
						from check function */
{
#define STATS_SAMPLE_PAGES_DEPRECATED_MSG \
	"Using innodb_stats_sample_pages is deprecated and " \
	"the variable may be removed in future releases. " \
	"Please use innodb_stats_transient_sample_pages " \
	"instead."

	push_warning(thd, Sql_condition::WARN_LEVEL_WARN,
		     HA_ERR_WRONG_COMMAND, STATS_SAMPLE_PAGES_DEPRECATED_MSG);

	ut_print_timestamp(stderr);
	fprintf(stderr,
		" InnoDB: Warning: %s\n",
		STATS_SAMPLE_PAGES_DEPRECATED_MSG);

	srv_stats_transient_sample_pages =
		*static_cast<const unsigned long long*>(save);
}

/****************************************************************//**
Update the monitor counter according to the "set_option",  turn
on/off or reset specified monitor counter. */
static
void
innodb_monitor_set_option(
/*======================*/
	const monitor_info_t* monitor_info,/*!< in: monitor info for the monitor
					to set */
	mon_option_t	set_option)	/*!< in: Turn on/off reset the
					counter */
{
	monitor_id_t	monitor_id = monitor_info->monitor_id;

	/* If module type is MONITOR_GROUP_MODULE, it cannot be
	turned on/off individually. It should never use this
	function to set options */
	ut_a(!(monitor_info->monitor_type & MONITOR_GROUP_MODULE));

	switch (set_option) {
	case MONITOR_TURN_ON:
		MONITOR_ON(monitor_id);
		MONITOR_INIT(monitor_id);
		MONITOR_SET_START(monitor_id);

		/* If the monitor to be turned on uses
		exisitng monitor counter (status variable),
		make special processing to remember existing
		counter value. */
		if (monitor_info->monitor_type
		    & MONITOR_EXISTING) {
			srv_mon_process_existing_counter(
				monitor_id, MONITOR_TURN_ON);
		}
		break;

	case MONITOR_TURN_OFF:
		if (monitor_info->monitor_type & MONITOR_EXISTING) {
			srv_mon_process_existing_counter(
				monitor_id, MONITOR_TURN_OFF);
		}

		MONITOR_OFF(monitor_id);
		MONITOR_SET_OFF(monitor_id);
		break;

	case MONITOR_RESET_VALUE:
		srv_mon_reset(monitor_id);
		break;

	case MONITOR_RESET_ALL_VALUE:
		srv_mon_reset_all(monitor_id);
		break;

	default:
		ut_error;
	}
}

/****************************************************************//**
Find matching InnoDB monitor counters and update their status
according to the "set_option",  turn on/off or reset specified
monitor counter. */
static
void
innodb_monitor_update_wildcard(
/*===========================*/
	const char*	name,		/*!< in: monitor name to match */
	mon_option_t	set_option)	/*!< in: the set option, whether
					to turn on/off or reset the counter */
{
	ut_a(name);

	for (ulint use = 0; use < NUM_MONITOR; use++) {
		monitor_type_t	type;
		monitor_id_t	monitor_id = static_cast<monitor_id_t>(use);
		monitor_info_t*	monitor_info;

		if (!innobase_wildcasecmp(
			srv_mon_get_name(monitor_id), name)) {
			monitor_info = srv_mon_get_info(monitor_id);

			type = monitor_info->monitor_type;

			/* If the monitor counter is of MONITOR_MODULE
			type, skip it. Except for those also marked with
			MONITOR_GROUP_MODULE flag, which can be turned
			on only as a module. */
			if (!(type & MONITOR_MODULE)
			     && !(type & MONITOR_GROUP_MODULE)) {
				innodb_monitor_set_option(monitor_info,
							  set_option);
			}

			/* Need to special handle counters marked with
			MONITOR_GROUP_MODULE, turn on the whole module if
			any one of it comes here. Currently, only
			"module_buf_page" is marked with MONITOR_GROUP_MODULE */
			if (type & MONITOR_GROUP_MODULE) {
				if ((monitor_id >= MONITOR_MODULE_BUF_PAGE)
				     && (monitor_id < MONITOR_MODULE_OS)) {
					if (set_option == MONITOR_TURN_ON
					    && MONITOR_IS_ON(
						MONITOR_MODULE_BUF_PAGE)) {
						continue;
					}

					srv_mon_set_module_control(
						MONITOR_MODULE_BUF_PAGE,
						set_option);
				} else {
					/* If new monitor is added with
					MONITOR_GROUP_MODULE, it needs
					to be added here. */
					ut_ad(0);
				}
			}
		}
	}
}

/*************************************************************//**
Given a configuration variable name, find corresponding monitor counter
and return its monitor ID if found.
@return	monitor ID if found, MONITOR_NO_MATCH if there is no match */
static
ulint
innodb_monitor_id_by_name_get(
/*==========================*/
	const char*	name)	/*!< in: monitor counter namer */
{
	ut_a(name);

	/* Search for wild character '%' in the name, if
	found, we treat it as a wildcard match. We do not search for
	single character wildcard '_' since our monitor names already contain
	such character. To avoid confusion, we request user must include
	at least one '%' character to activate the wildcard search. */
	if (strchr(name, '%')) {
		return(MONITOR_WILDCARD_MATCH);
	}

	/* Not wildcard match, check for an exact match */
	for (ulint i = 0; i < NUM_MONITOR; i++) {
		if (!innobase_strcasecmp(
			name, srv_mon_get_name(static_cast<monitor_id_t>(i)))) {
			return(i);
		}
	}

	return(MONITOR_NO_MATCH);
}
/*************************************************************//**
Validate that the passed in monitor name matches at least one
monitor counter name with wildcard compare.
@return	TRUE if at least one monitor name matches */
static
ibool
innodb_monitor_validate_wildcard_name(
/*==================================*/
	const char*	name)	/*!< in: monitor counter namer */
{
	for (ulint i = 0; i < NUM_MONITOR; i++) {
		if (!innobase_wildcasecmp(
			srv_mon_get_name(static_cast<monitor_id_t>(i)), name)) {
			return(TRUE);
		}
	}

	return(FALSE);
}
/*************************************************************//**
Validate the passed in monitor name, find and save the
corresponding monitor name in the function parameter "save".
@return	0 if monitor name is valid */
static
int
innodb_monitor_valid_byname(
/*========================*/
	void*			save,	/*!< out: immediate result
					for update function */
	const char*		name)	/*!< in: incoming monitor name */
{
	ulint		use;
	monitor_info_t*	monitor_info;

	if (!name) {
		return(1);
	}

	use = innodb_monitor_id_by_name_get(name);

	/* No monitor name matches, nor it is wildcard match */
	if (use == MONITOR_NO_MATCH) {
		return(1);
	}

	if (use < NUM_MONITOR) {
		monitor_info = srv_mon_get_info((monitor_id_t)use);

		/* If the monitor counter is marked with
		MONITOR_GROUP_MODULE flag, then this counter
		cannot be turned on/off individually, instead
		it shall be turned on/off as a group using
		its module name */
		if ((monitor_info->monitor_type & MONITOR_GROUP_MODULE)
		    && (!(monitor_info->monitor_type & MONITOR_MODULE))) {
			sql_print_warning(
				"Monitor counter '%s' cannot"
				" be turned on/off individually."
				" Please use its module name"
				" to turn on/off the counters"
				" in the module as a group.\n",
				name);

			return(1);
		}

	} else {
		ut_a(use == MONITOR_WILDCARD_MATCH);

		/* For wildcard match, if there is not a single monitor
		counter name that matches, treat it as an invalid
		value for the system configuration variables */
		if (!innodb_monitor_validate_wildcard_name(name)) {
			return(1);
		}
	}

	/* Save the configure name for innodb_monitor_update() */
	*static_cast<const char**>(save) = name;

	return(0);
}
/*************************************************************//**
Validate passed-in "value" is a valid monitor counter name.
This function is registered as a callback with MySQL.
@return	0 for valid name */
static
int
innodb_monitor_validate(
/*====================*/
	THD*				thd,	/*!< in: thread handle */
	struct st_mysql_sys_var*	var,	/*!< in: pointer to system
						variable */
	void*				save,	/*!< out: immediate result
						for update function */
	struct st_mysql_value*		value)	/*!< in: incoming string */
{
	const char*	name;
	char*		monitor_name;
	char		buff[STRING_BUFFER_USUAL_SIZE];
	int		len = sizeof(buff);
	int		ret;

	ut_a(save != NULL);
	ut_a(value != NULL);

	name = value->val_str(value, buff, &len);

	/* monitor_name could point to memory from MySQL
	or buff[]. Always dup the name to memory allocated
	by InnoDB, so we can access it in another callback
	function innodb_monitor_update() and free it appropriately */
	if (name) {
		monitor_name = my_strdup(name, MYF(0));
	} else {
		return(1);
	}

	ret = innodb_monitor_valid_byname(save, monitor_name);

	if (ret) {
		/* Validation failed */
		my_free(monitor_name);
	} else {
		/* monitor_name will be freed in separate callback function
		innodb_monitor_update(). Assert "save" point to
		the "monitor_name" variable */
		ut_ad(*static_cast<char**>(save) == monitor_name);
	}

	return(ret);
}

/****************************************************************//**
Update the system variable innodb_enable(disable/reset/reset_all)_monitor
according to the "set_option" and turn on/off or reset specified monitor
counter. */
static
void
innodb_monitor_update(
/*==================*/
	THD*			thd,		/*!< in: thread handle */
	void*			var_ptr,	/*!< out: where the
						formal string goes */
	const void*		save,		/*!< in: immediate result
						from check function */
	mon_option_t		set_option,	/*!< in: the set option,
						whether to turn on/off or
						reset the counter */
	ibool			free_mem)	/*!< in: whether we will
						need to free the memory */
{
	monitor_info_t*	monitor_info;
	ulint		monitor_id;
	ulint		err_monitor = 0;
	const char*	name;

	ut_a(save != NULL);

	name = *static_cast<const char*const*>(save);

	if (!name) {
		monitor_id = MONITOR_DEFAULT_START;
	} else {
		monitor_id = innodb_monitor_id_by_name_get(name);

		/* Double check we have a valid monitor ID */
		if (monitor_id == MONITOR_NO_MATCH) {
			return;
		}
	}

	if (monitor_id == MONITOR_DEFAULT_START) {
		/* If user set the variable to "default", we will
		print a message and make this set operation a "noop".
		The check is being made here is because "set default"
		does not go through validation function */
		if (thd) {
			push_warning_printf(
				thd, Sql_condition::WARN_LEVEL_WARN,
				ER_NO_DEFAULT,
				"Default value is not defined for "
				"this set option. Please specify "
				"correct counter or module name.");
		} else {
			sql_print_error(
				"Default value is not defined for "
				"this set option. Please specify "
				"correct counter or module name.\n");
		}

		if (var_ptr) {
			*(const char**) var_ptr = NULL;
		}
	} else if (monitor_id == MONITOR_WILDCARD_MATCH) {
		innodb_monitor_update_wildcard(name, set_option);
	} else {
		monitor_info = srv_mon_get_info(
			static_cast<monitor_id_t>(monitor_id));

		ut_a(monitor_info);

		/* If monitor is already truned on, someone could already
		collect monitor data, exit and ask user to turn off the
		monitor before turn it on again. */
		if (set_option == MONITOR_TURN_ON
		    && MONITOR_IS_ON(monitor_id)) {
			err_monitor = monitor_id;
			goto exit;
		}

		if (var_ptr) {
			*(const char**) var_ptr = monitor_info->monitor_name;
		}

		/* Depending on the monitor name is for a module or
		a counter, process counters in the whole module or
		individual counter. */
		if (monitor_info->monitor_type & MONITOR_MODULE) {
			srv_mon_set_module_control(
				static_cast<monitor_id_t>(monitor_id),
				set_option);
		} else {
			innodb_monitor_set_option(monitor_info, set_option);
		}
	}
exit:
	/* Only if we are trying to turn on a monitor that already
	been turned on, we will set err_monitor. Print related
	information */
	if (err_monitor) {
		sql_print_warning("Monitor %s is already enabled.",
				  srv_mon_get_name((monitor_id_t)err_monitor));
	}

	if (free_mem && name) {
		my_free((void*) name);
	}

	return;
}

/****************************************************************//**
Update the system variable innodb_monitor_enable and enable
specified monitor counter.
This function is registered as a callback with MySQL. */
static
void
innodb_enable_monitor_update(
/*=========================*/
	THD*				thd,	/*!< in: thread handle */
	struct st_mysql_sys_var*	var,	/*!< in: pointer to
						system variable */
	void*				var_ptr,/*!< out: where the
						formal string goes */
	const void*			save)	/*!< in: immediate result
						from check function */
{
	innodb_monitor_update(thd, var_ptr, save, MONITOR_TURN_ON, TRUE);
}

/****************************************************************//**
Update the system variable innodb_monitor_disable and turn
off specified monitor counter. */
static
void
innodb_disable_monitor_update(
/*==========================*/
	THD*				thd,	/*!< in: thread handle */
	struct st_mysql_sys_var*	var,	/*!< in: pointer to
						system variable */
	void*				var_ptr,/*!< out: where the
						formal string goes */
	const void*			save)	/*!< in: immediate result
						from check function */
{
	innodb_monitor_update(thd, var_ptr, save, MONITOR_TURN_OFF, TRUE);
}

/****************************************************************//**
Update the system variable innodb_monitor_reset and reset
specified monitor counter(s).
This function is registered as a callback with MySQL. */
static
void
innodb_reset_monitor_update(
/*========================*/
	THD*				thd,	/*!< in: thread handle */
	struct st_mysql_sys_var*	var,	/*!< in: pointer to
						system variable */
	void*				var_ptr,/*!< out: where the
						formal string goes */
	const void*			save)	/*!< in: immediate result
						from check function */
{
	innodb_monitor_update(thd, var_ptr, save, MONITOR_RESET_VALUE, TRUE);
}

/****************************************************************//**
Update the system variable innodb_monitor_reset_all and reset
all value related monitor counter.
This function is registered as a callback with MySQL. */
static
void
innodb_reset_all_monitor_update(
/*============================*/
	THD*				thd,	/*!< in: thread handle */
	struct st_mysql_sys_var*	var,	/*!< in: pointer to
						system variable */
	void*				var_ptr,/*!< out: where the
						formal string goes */
	const void*			save)	/*!< in: immediate result
						from check function */
{
	innodb_monitor_update(thd, var_ptr, save, MONITOR_RESET_ALL_VALUE,
			      TRUE);
}

/****************************************************************//**
Parse and enable InnoDB monitor counters during server startup.
User can list the monitor counters/groups to be enable by specifying
"loose-innodb_monitor_enable=monitor_name1;monitor_name2..."
in server configuration file or at the command line. The string
separate could be ";", "," or empty space. */
static
void
innodb_enable_monitor_at_startup(
/*=============================*/
	char*	str)	/*!< in/out: monitor counter enable list */
{
	static const char*	sep = " ;,";
	char*			last;

	ut_a(str);

	/* Walk through the string, and separate each monitor counter
	and/or counter group name, and calling innodb_monitor_update()
	if successfully updated. Please note that the "str" would be
	changed by strtok_r() as it walks through it. */
	for (char* option = strtok_r(str, sep, &last);
	     option;
	     option = strtok_r(NULL, sep, &last)) {
		ulint	ret;
		char*	option_name;

		ret = innodb_monitor_valid_byname(&option_name, option);

		/* The name is validated if ret == 0 */
		if (!ret) {
			innodb_monitor_update(NULL, NULL, &option,
					      MONITOR_TURN_ON, FALSE);
		} else {
			sql_print_warning("Invalid monitor counter"
					  " name: '%s'", option);
		}
	}
}

/****************************************************************//**
Callback function for accessing the InnoDB variables from MySQL:
SHOW VARIABLES. */
static
int
show_innodb_vars(
/*=============*/
	THD*		thd,
	SHOW_VAR*	var,
	char*		buff)
{
	innodb_export_status();
	var->type = SHOW_ARRAY;
	var->value = (char *) &innodb_status_variables;

	return(0);
}

/****************************************************************//**
This function checks each index name for a table against reserved
system default primary index name 'GEN_CLUST_INDEX'. If a name
matches, this function pushes an warning message to the client,
and returns true.
@return true if the index name matches the reserved name */
extern "C" UNIV_INTERN
bool
innobase_index_name_is_reserved(
/*============================*/
	THD*		thd,		/*!< in/out: MySQL connection */
	const KEY*	key_info,	/*!< in: Indexes to be created */
	ulint		num_of_keys)	/*!< in: Number of indexes to
					be created. */
{
	const KEY*	key;
	uint		key_num;	/* index number */

	for (key_num = 0; key_num < num_of_keys; key_num++) {
		key = &key_info[key_num];

		if (innobase_strcasecmp(key->name,
					innobase_index_reserve_name) == 0) {
			/* Push warning to mysql */
			push_warning_printf(thd,
					    Sql_condition::WARN_LEVEL_WARN,
					    ER_WRONG_NAME_FOR_INDEX,
					    "Cannot Create Index with name "
					    "'%s'. The name is reserved "
					    "for the system default primary "
					    "index.",
					    innobase_index_reserve_name);

			my_error(ER_WRONG_NAME_FOR_INDEX, MYF(0),
				 innobase_index_reserve_name);

			return(true);
		}
	}

	return(false);
}

/* These variables are never read by InnoDB or changed. They are a kind of
dummies that are needed by the MySQL infrastructure to call
buffer_pool_dump_now(), buffer_pool_load_now() and buffer_pool_load_abort()
by the user by doing:
  SET GLOBAL innodb_buffer_pool_dump_now=ON;
  SET GLOBAL innodb_buffer_pool_load_now=ON;
  SET GLOBAL innodb_buffer_pool_load_abort=ON;
Their values are read by MySQL and displayed to the user when the variables
are queried, e.g.:
  SELECT @@innodb_buffer_pool_dump_now;
  SELECT @@innodb_buffer_pool_load_now;
  SELECT @@innodb_buffer_pool_load_abort; */
static my_bool	innodb_buffer_pool_dump_now = FALSE;
static my_bool	innodb_buffer_pool_load_now = FALSE;
static my_bool	innodb_buffer_pool_load_abort = FALSE;

/****************************************************************//**
Trigger a dump of the buffer pool if innodb_buffer_pool_dump_now is set
to ON. This function is registered as a callback with MySQL. */
static
void
buffer_pool_dump_now(
/*=================*/
	THD*				thd	/*!< in: thread handle */
					__attribute__((unused)),
	struct st_mysql_sys_var*	var	/*!< in: pointer to system
						variable */
					__attribute__((unused)),
	void*				var_ptr	/*!< out: where the formal
						string goes */
					__attribute__((unused)),
	const void*			save)	/*!< in: immediate result from
						check function */
{
	if (*(my_bool*) save) {
		buf_dump_start();
	}
}

/****************************************************************//**
Trigger a load of the buffer pool if innodb_buffer_pool_load_now is set
to ON. This function is registered as a callback with MySQL. */
static
void
buffer_pool_load_now(
/*=================*/
	THD*				thd	/*!< in: thread handle */
					__attribute__((unused)),
	struct st_mysql_sys_var*	var	/*!< in: pointer to system
						variable */
					__attribute__((unused)),
	void*				var_ptr	/*!< out: where the formal
						string goes */
					__attribute__((unused)),
	const void*			save)	/*!< in: immediate result from
						check function */
{
	if (*(my_bool*) save) {
		buf_load_start();
	}
}

/****************************************************************//**
Abort a load of the buffer pool if innodb_buffer_pool_load_abort
is set to ON. This function is registered as a callback with MySQL. */
static
void
buffer_pool_load_abort(
/*===================*/
	THD*				thd	/*!< in: thread handle */
					__attribute__((unused)),
	struct st_mysql_sys_var*	var	/*!< in: pointer to system
						variable */
					__attribute__((unused)),
	void*				var_ptr	/*!< out: where the formal
						string goes */
					__attribute__((unused)),
	const void*			save)	/*!< in: immediate result from
						check function */
{
	if (*(my_bool*) save) {
		buf_load_abort();
	}
}

static SHOW_VAR innodb_status_variables_export[]= {
  {"Innodb",                   (char*) &show_innodb_vars, SHOW_FUNC},
  {NullS, NullS, SHOW_LONG}
};

static struct st_mysql_storage_engine innobase_storage_engine=
{ MYSQL_HANDLERTON_INTERFACE_VERSION };

/* plugin options */

static MYSQL_SYSVAR_ENUM(checksum_algorithm, srv_checksum_algorithm,
  PLUGIN_VAR_RQCMDARG,
  "The algorithm InnoDB uses for page checksumming. Possible values are "
  "CRC32 (hardware accelerated if the CPU supports it) "
    "write crc32, allow any of the other checksums to match when reading; "
  "STRICT_CRC32 "
    "write crc32, do not allow other algorithms to match when reading; "
  "INNODB "
    "write a software calculated checksum, allow any other checksums "
    "to match when reading; "
  "STRICT_INNODB "
    "write a software calculated checksum, do not allow other algorithms "
    "to match when reading; "
  "NONE "
    "write a constant magic number, do not do any checksum verification "
    "when reading (same as innodb_checksums=OFF); "
  "STRICT_NONE "
    "write a constant magic number, do not allow values other than that "
    "magic number when reading; "
  "Files updated when this option is set to crc32 or strict_crc32 will "
  "not be readable by MySQL versions older than 5.6.3",
  NULL, NULL, SRV_CHECKSUM_ALGORITHM_INNODB,
  &innodb_checksum_algorithm_typelib);

static MYSQL_SYSVAR_BOOL(checksums, innobase_use_checksums,
  PLUGIN_VAR_NOCMDARG | PLUGIN_VAR_READONLY,
  "DEPRECATED. Use innodb_checksum_algorithm=NONE instead of setting "
  "this to OFF. "
  "Enable InnoDB checksums validation (enabled by default). "
  "Disable with --skip-innodb-checksums.",
  NULL, NULL, TRUE);

static MYSQL_SYSVAR_STR(data_home_dir, innobase_data_home_dir,
  PLUGIN_VAR_READONLY,
  "The common part for InnoDB table spaces.",
  NULL, NULL, NULL);

static MYSQL_SYSVAR_BOOL(doublewrite, innobase_use_doublewrite,
  PLUGIN_VAR_NOCMDARG | PLUGIN_VAR_READONLY,
  "Enable InnoDB doublewrite buffer (enabled by default). "
  "Disable with --skip-innodb-doublewrite.",
  NULL, NULL, TRUE);

static MYSQL_SYSVAR_ULONG(io_capacity, srv_io_capacity,
  PLUGIN_VAR_RQCMDARG,
  "Number of IOPs the server can do. Tunes the background IO rate",
  NULL, NULL, 200, 100, ~0L, 0);

static MYSQL_SYSVAR_ULONG(purge_batch_size, srv_purge_batch_size,
  PLUGIN_VAR_OPCMDARG,
  "Number of UNDO log pages to purge in one batch from the history list.",
  NULL, NULL,
  300,			/* Default setting */
  1,			/* Minimum value */
  5000, 0);		/* Maximum value */

static MYSQL_SYSVAR_ULONG(purge_threads, srv_n_purge_threads,
  PLUGIN_VAR_OPCMDARG | PLUGIN_VAR_READONLY,
  "Purge threads can be from 0 to 32. Default is 0.",
  NULL, NULL,
  0,			/* Default setting */
  0,			/* Minimum value */
  32, 0);		/* Maximum value */

static MYSQL_SYSVAR_ULONG(sync_array_size, srv_sync_array_size,
  PLUGIN_VAR_OPCMDARG,
  "Size of the mutex/lock wait array.",
  NULL, NULL,
  1,			/* Default setting */
  1,			/* Minimum value */
  1024, 0);		/* Maximum value */

static MYSQL_SYSVAR_ULONG(fast_shutdown, innobase_fast_shutdown,
  PLUGIN_VAR_OPCMDARG,
  "Speeds up the shutdown process of the InnoDB storage engine. Possible "
  "values are 0, 1 (faster) or 2 (fastest - crash-like).",
  NULL, NULL, 1, 0, 2, 0);

static MYSQL_SYSVAR_BOOL(file_per_table, srv_file_per_table,
  PLUGIN_VAR_NOCMDARG,
  "Stores each InnoDB table to an .ibd file in the database dir.",
  NULL, NULL, FALSE);

static MYSQL_SYSVAR_STR(file_format, innobase_file_format_name,
  PLUGIN_VAR_RQCMDARG,
  "File format to use for new tables in .ibd files.",
  innodb_file_format_name_validate,
  innodb_file_format_name_update, "Antelope");

/* "innobase_file_format_check" decides whether we would continue
booting the server if the file format stamped on the system
table space exceeds the maximum file format supported
by the server. Can be set during server startup at command
line or configure file, and a read only variable after
server startup */
static MYSQL_SYSVAR_BOOL(file_format_check, innobase_file_format_check,
  PLUGIN_VAR_NOCMDARG | PLUGIN_VAR_READONLY,
  "Whether to perform system file format check.",
  NULL, NULL, TRUE);

/* If a new file format is introduced, the file format
name needs to be updated accordingly. Please refer to
file_format_name_map[] defined in trx0sys.c for the next
file format name. */
static MYSQL_SYSVAR_STR(file_format_max, innobase_file_format_max,
  PLUGIN_VAR_OPCMDARG,
  "The highest file format in the tablespace.",
  innodb_file_format_max_validate,
  innodb_file_format_max_update, "Antelope");

static MYSQL_SYSVAR_ULONG(flush_log_at_trx_commit, srv_flush_log_at_trx_commit,
  PLUGIN_VAR_OPCMDARG,
  "Set to 0 (write and flush once per second),"
  " 1 (write and flush at each commit)"
  " or 2 (write at commit, flush once per second).",
  NULL, NULL, 1, 0, 2, 0);

static MYSQL_SYSVAR_STR(flush_method, innobase_file_flush_method,
  PLUGIN_VAR_RQCMDARG | PLUGIN_VAR_READONLY,
  "With which method to flush data.", NULL, NULL, NULL);

static MYSQL_SYSVAR_BOOL(large_prefix, innobase_large_prefix,
  PLUGIN_VAR_NOCMDARG,
  "Support large index prefix length of REC_VERSION_56_MAX_INDEX_COL_LEN (3072) bytes.",
  NULL, NULL, FALSE);

static MYSQL_SYSVAR_BOOL(force_load_corrupted, srv_load_corrupted,
  PLUGIN_VAR_NOCMDARG | PLUGIN_VAR_READONLY,
  "Force InnoDB to load metadata of corrupted table.",
  NULL, NULL, FALSE);

static MYSQL_SYSVAR_BOOL(locks_unsafe_for_binlog, innobase_locks_unsafe_for_binlog,
  PLUGIN_VAR_NOCMDARG | PLUGIN_VAR_READONLY,
  "DEPRECATED. This option may be removed in future releases. "
  "Please use READ COMMITTED transaction isolation level instead. "
  "Force InnoDB to not use next-key locking, to use only row-level locking.",
  NULL, NULL, FALSE);

#ifdef UNIV_LOG_ARCHIVE
static MYSQL_SYSVAR_STR(log_arch_dir, innobase_log_arch_dir,
  PLUGIN_VAR_RQCMDARG | PLUGIN_VAR_READONLY,
  "Where full logs should be archived.", NULL, NULL, NULL);

static MYSQL_SYSVAR_BOOL(log_archive, innobase_log_archive,
  PLUGIN_VAR_OPCMDARG | PLUGIN_VAR_READONLY,
  "Set to 1 if you want to have logs archived.", NULL, NULL, FALSE);
#endif /* UNIV_LOG_ARCHIVE */

static MYSQL_SYSVAR_STR(log_group_home_dir, innobase_log_group_home_dir,
  PLUGIN_VAR_RQCMDARG | PLUGIN_VAR_READONLY,
  "Path to InnoDB log files.", NULL, NULL, NULL);

static MYSQL_SYSVAR_ULONG(max_dirty_pages_pct, srv_max_buf_pool_modified_pct,
  PLUGIN_VAR_RQCMDARG,
  "Percentage of dirty pages allowed in bufferpool.",
  NULL, NULL, 75, 0, 99, 0);

static MYSQL_SYSVAR_BOOL(adaptive_flushing, srv_adaptive_flushing,
  PLUGIN_VAR_NOCMDARG,
  "Attempt flushing dirty pages to avoid IO bursts at checkpoints.",
  NULL, NULL, TRUE);

static MYSQL_SYSVAR_ULONG(max_purge_lag, srv_max_purge_lag,
  PLUGIN_VAR_RQCMDARG,
  "Desired maximum length of the purge queue (0 = no limit)",
  NULL, NULL, 0, 0, ~0L, 0);

static MYSQL_SYSVAR_BOOL(rollback_on_timeout, innobase_rollback_on_timeout,
  PLUGIN_VAR_OPCMDARG | PLUGIN_VAR_READONLY,
  "Roll back the complete transaction on lock wait timeout, for 4.x compatibility (disabled by default)",
  NULL, NULL, FALSE);

static MYSQL_SYSVAR_BOOL(status_file, innobase_create_status_file,
  PLUGIN_VAR_OPCMDARG | PLUGIN_VAR_NOSYSVAR,
  "Enable SHOW ENGINE INNODB STATUS output in the innodb_status.<pid> file",
  NULL, NULL, FALSE);

static MYSQL_SYSVAR_BOOL(stats_on_metadata, innobase_stats_on_metadata,
  PLUGIN_VAR_OPCMDARG,
  "Enable statistics gathering for metadata commands such as SHOW TABLE STATUS (on by default)",
  NULL, NULL, TRUE);

static MYSQL_SYSVAR_ULONGLONG(stats_sample_pages, srv_stats_transient_sample_pages,
  PLUGIN_VAR_RQCMDARG,
  "Deprecated, use innodb_stats_transient_sample_pages instead",
  NULL, innodb_stats_sample_pages_update, 8, 1, ~0ULL, 0);

static MYSQL_SYSVAR_ULONGLONG(stats_transient_sample_pages,
  srv_stats_transient_sample_pages,
  PLUGIN_VAR_RQCMDARG,
  "The number of leaf index pages to sample when calculating transient "
  "statistics (if persistent statistics are not used, default 8)",
  NULL, NULL, 8, 1, ~0ULL, 0);

static MYSQL_SYSVAR_ULONGLONG(stats_persistent_sample_pages,
  srv_stats_persistent_sample_pages,
  PLUGIN_VAR_RQCMDARG,
  "The number of leaf index pages to sample when calculating persistent "
  "statistics (by ANALYZE, default 20)",
  NULL, NULL, 20, 1, ~0ULL, 0);

static MYSQL_SYSVAR_BOOL(adaptive_hash_index, btr_search_enabled,
  PLUGIN_VAR_OPCMDARG,
  "Enable InnoDB adaptive hash index (enabled by default).  "
  "Disable with --skip-innodb-adaptive-hash-index.",
  NULL, innodb_adaptive_hash_index_update, TRUE);

static MYSQL_SYSVAR_ULONG(replication_delay, srv_replication_delay,
  PLUGIN_VAR_RQCMDARG,
  "Replication thread delay (ms) on the slave server if "
  "innodb_thread_concurrency is reached (0 by default)",
  NULL, NULL, 0, 0, ~0UL, 0);

static MYSQL_SYSVAR_LONG(additional_mem_pool_size, innobase_additional_mem_pool_size,
  PLUGIN_VAR_RQCMDARG | PLUGIN_VAR_READONLY,
  "DEPRECATED. This option may be removed in future releases, "
  "together with the option innodb_use_sys_malloc and with the InnoDB's "
  "internal memory allocator. "
  "Size of a memory pool InnoDB uses to store data dictionary information and other internal data structures.",
  NULL, NULL, 8*1024*1024L, 512*1024L, LONG_MAX, 1024);

static MYSQL_SYSVAR_ULONG(autoextend_increment, srv_auto_extend_increment,
  PLUGIN_VAR_RQCMDARG,
  "Data file autoextend increment in megabytes",
  NULL, NULL, 8L, 1L, 1000L, 0);

static MYSQL_SYSVAR_LONGLONG(buffer_pool_size, innobase_buffer_pool_size,
  PLUGIN_VAR_RQCMDARG | PLUGIN_VAR_READONLY,
  "The size of the memory buffer InnoDB uses to cache data and indexes of its tables.",
  NULL, NULL, 128*1024*1024L, 5*1024*1024L, LONGLONG_MAX, 1024*1024L);

#if defined UNIV_DEBUG || defined UNIV_PERF_DEBUG
static MYSQL_SYSVAR_ULONG(page_hash_locks, srv_n_page_hash_locks,
  PLUGIN_VAR_OPCMDARG | PLUGIN_VAR_READONLY,
  "Number of rw_locks protecting buffer pool page_hash. Rounded up to the next power of 2",
  NULL, NULL, 16, 1, MAX_PAGE_HASH_LOCKS, 0);

static MYSQL_SYSVAR_ULONG(doublewrite_batch_size, srv_doublewrite_batch_size,
  PLUGIN_VAR_OPCMDARG | PLUGIN_VAR_READONLY,
  "Number of pages reserved in doublewrite buffer for batch flushing",
  NULL, NULL, 120, 1, 127, 0);
#endif /* defined UNIV_DEBUG || defined UNIV_PERF_DEBUG */

static MYSQL_SYSVAR_LONG(buffer_pool_instances, innobase_buffer_pool_instances,
  PLUGIN_VAR_RQCMDARG | PLUGIN_VAR_READONLY,
  "Number of buffer pool instances, set to higher value on high-end machines to increase scalability",
  NULL, NULL, 1L, 1L, MAX_BUFFER_POOLS, 1L);

static MYSQL_SYSVAR_STR(buffer_pool_filename, srv_buf_dump_filename,
  PLUGIN_VAR_RQCMDARG | PLUGIN_VAR_MEMALLOC,
  "Filename to/from which to dump/load the InnoDB buffer pool",
  NULL, NULL, SRV_BUF_DUMP_FILENAME_DEFAULT);

static MYSQL_SYSVAR_BOOL(buffer_pool_dump_now, innodb_buffer_pool_dump_now,
  PLUGIN_VAR_RQCMDARG,
  "Trigger an immediate dump of the buffer pool into a file named @@innodb_buffer_pool_filename",
  NULL, buffer_pool_dump_now, FALSE);

static MYSQL_SYSVAR_BOOL(buffer_pool_dump_at_shutdown, srv_buffer_pool_dump_at_shutdown,
  PLUGIN_VAR_RQCMDARG,
  "Dump the buffer pool into a file named @@innodb_buffer_pool_filename",
  NULL, NULL, FALSE);

static MYSQL_SYSVAR_BOOL(buffer_pool_load_now, innodb_buffer_pool_load_now,
  PLUGIN_VAR_RQCMDARG,
  "Trigger an immediate load of the buffer pool from a file named @@innodb_buffer_pool_filename",
  NULL, buffer_pool_load_now, FALSE);

static MYSQL_SYSVAR_BOOL(buffer_pool_load_abort, innodb_buffer_pool_load_abort,
  PLUGIN_VAR_RQCMDARG,
  "Abort a currently running load of the buffer pool",
  NULL, buffer_pool_load_abort, FALSE);

/* there is no point in changing this during runtime, thus readonly */
static MYSQL_SYSVAR_BOOL(buffer_pool_load_at_startup, srv_buffer_pool_load_at_startup,
  PLUGIN_VAR_RQCMDARG | PLUGIN_VAR_READONLY,
  "Load the buffer pool from a file named @@innodb_buffer_pool_filename",
  NULL, NULL, FALSE);

static MYSQL_SYSVAR_ULONG(lru_scan_depth, srv_LRU_scan_depth,
  PLUGIN_VAR_RQCMDARG,
  "How deep to scan LRU to keep it clean",
  NULL, NULL, 1024, 100, ~0L, 0);

static MYSQL_SYSVAR_BOOL(flush_neighbors, srv_flush_neighbors,
  PLUGIN_VAR_NOCMDARG,
  "Flush neighbors from buffer pool when flushing a block.",
  NULL, NULL, TRUE);

static MYSQL_SYSVAR_ULONG(commit_concurrency, innobase_commit_concurrency,
  PLUGIN_VAR_RQCMDARG,
  "Helps in performance tuning in heavily concurrent environments.",
  innobase_commit_concurrency_validate, NULL, 0, 0, 1000, 0);

static MYSQL_SYSVAR_ULONG(concurrency_tickets, srv_n_free_tickets_to_enter,
  PLUGIN_VAR_RQCMDARG,
  "Number of times a thread is allowed to enter InnoDB within the same SQL query after it has once got the ticket",
  NULL, NULL, 500L, 1L, ~0L, 0);

static MYSQL_SYSVAR_LONG(file_io_threads, innobase_file_io_threads,
  PLUGIN_VAR_RQCMDARG | PLUGIN_VAR_READONLY | PLUGIN_VAR_NOSYSVAR,
  "Number of file I/O threads in InnoDB.",
  NULL, NULL, 4, 4, 64, 0);

static MYSQL_SYSVAR_ULONG(read_io_threads, innobase_read_io_threads,
  PLUGIN_VAR_RQCMDARG | PLUGIN_VAR_READONLY,
  "Number of background read I/O threads in InnoDB.",
  NULL, NULL, 4, 1, 64, 0);

static MYSQL_SYSVAR_ULONG(write_io_threads, innobase_write_io_threads,
  PLUGIN_VAR_RQCMDARG | PLUGIN_VAR_READONLY,
  "Number of background write I/O threads in InnoDB.",
  NULL, NULL, 4, 1, 64, 0);

static MYSQL_SYSVAR_LONG(force_recovery, innobase_force_recovery,
  PLUGIN_VAR_RQCMDARG | PLUGIN_VAR_READONLY,
  "Helps to save your data in case the disk image of the database becomes corrupt.",
  NULL, NULL, 0, 0, 6, 0);

static MYSQL_SYSVAR_LONG(log_buffer_size, innobase_log_buffer_size,
  PLUGIN_VAR_RQCMDARG | PLUGIN_VAR_READONLY,
  "The size of the buffer which InnoDB uses to write log to the log files on disk.",
  NULL, NULL, 8*1024*1024L, 256*1024L, LONG_MAX, 1024);

static MYSQL_SYSVAR_LONGLONG(log_file_size, innobase_log_file_size,
  PLUGIN_VAR_RQCMDARG | PLUGIN_VAR_READONLY,
  "Size of each log file in a log group.",
  NULL, NULL, 5*1024*1024L, 1*1024*1024L, LONGLONG_MAX, 1024*1024L);

static MYSQL_SYSVAR_LONG(log_files_in_group, innobase_log_files_in_group,
  PLUGIN_VAR_RQCMDARG | PLUGIN_VAR_READONLY,
  "Number of log files in the log group. InnoDB writes to the files in a circular fashion. Value 3 is recommended here.",
  NULL, NULL, 2, 2, 100, 0);

static MYSQL_SYSVAR_LONG(mirrored_log_groups, innobase_mirrored_log_groups,
  PLUGIN_VAR_RQCMDARG | PLUGIN_VAR_READONLY,
  "Number of identical copies of log groups we keep for the database. Currently this should be set to 1.",
  NULL, NULL, 1, 1, 10, 0);

static MYSQL_SYSVAR_UINT(old_blocks_pct, innobase_old_blocks_pct,
  PLUGIN_VAR_RQCMDARG,
  "Percentage of the buffer pool to reserve for 'old' blocks.",
  NULL, innodb_old_blocks_pct_update, 100 * 3 / 8, 5, 95, 0);

static MYSQL_SYSVAR_UINT(old_blocks_time, buf_LRU_old_threshold_ms,
  PLUGIN_VAR_RQCMDARG,
  "Move blocks to the 'new' end of the buffer pool if the first access"
  " was at least this many milliseconds ago."
  " The timeout is disabled if 0 (the default).",
  NULL, NULL, 0, 0, UINT_MAX32, 0);

static MYSQL_SYSVAR_LONG(open_files, innobase_open_files,
  PLUGIN_VAR_RQCMDARG | PLUGIN_VAR_READONLY,
  "How many files at the maximum InnoDB keeps open at the same time.",
  NULL, NULL, 300L, 10L, LONG_MAX, 0);

static MYSQL_SYSVAR_ULONG(sync_spin_loops, srv_n_spin_wait_rounds,
  PLUGIN_VAR_RQCMDARG,
  "Count of spin-loop rounds in InnoDB mutexes (30 by default)",
  NULL, NULL, 30L, 0L, ~0L, 0);

static MYSQL_SYSVAR_ULONG(spin_wait_delay, srv_spin_wait_delay,
  PLUGIN_VAR_OPCMDARG,
  "Maximum delay between polling for a spin lock (6 by default)",
  NULL, NULL, 6L, 0L, ~0L, 0);

static MYSQL_SYSVAR_ULONG(thread_concurrency, srv_thread_concurrency,
  PLUGIN_VAR_RQCMDARG,
  "Helps in performance tuning in heavily concurrent environments. Sets the maximum number of threads allowed inside InnoDB. Value 0 will disable the thread throttling.",
  NULL, NULL, 0, 0, 1000, 0);

#ifdef HAVE_ATOMIC_BUILTINS
static MYSQL_SYSVAR_ULONG(
  adaptive_max_sleep_delay, srv_adaptive_max_sleep_delay,
  PLUGIN_VAR_RQCMDARG,
  "The upper limit of the sleep delay in usec. Value of 0 disables it.",
  NULL, NULL,
  150000,			/* Default setting */
  0,				/* Minimum value */
  1000000, 0);			/* Maximum value */
#endif /* HAVE_ATOMIC_BUILTINS */

static MYSQL_SYSVAR_ULONG(thread_sleep_delay, srv_thread_sleep_delay,
  PLUGIN_VAR_RQCMDARG,
  "Time of innodb thread sleeping before joining InnoDB queue (usec). "
  "Value 0 disable a sleep",
  NULL, NULL,
  10000L,
  0L,
  ~0L, 0);

static MYSQL_SYSVAR_STR(data_file_path, innobase_data_file_path,
  PLUGIN_VAR_RQCMDARG | PLUGIN_VAR_READONLY,
  "Path to individual files and their sizes.",
  NULL, NULL, NULL);

static MYSQL_SYSVAR_STR(undo_directory, srv_undo_dir,
  PLUGIN_VAR_RQCMDARG | PLUGIN_VAR_READONLY,
  "Directory where undo tablespace files live, this path can be absolute.",
  NULL, NULL, ".");

static MYSQL_SYSVAR_ULONG(undo_tablespaces, srv_undo_tablespaces,
  PLUGIN_VAR_RQCMDARG | PLUGIN_VAR_READONLY,
  "Number of undo tablespaces to use. ",
  NULL, NULL,
  0L,			/* Default seting */
  0L,			/* Minimum value */
  126L, 0);		/* Maximum value */

static MYSQL_SYSVAR_ULONG(undo_logs, srv_undo_logs,
  PLUGIN_VAR_OPCMDARG,
  "Number of undo logs to use.",
  NULL, NULL,
  TRX_SYS_N_RSEGS,	/* Default setting */
  1,			/* Minimum value */
  TRX_SYS_N_RSEGS, 0);	/* Maximum value */

/* Alias for innodb_undo_logs, this config variable is deprecated. */
static MYSQL_SYSVAR_ULONG(rollback_segments, srv_undo_logs,
  PLUGIN_VAR_OPCMDARG,
  "Number of undo logs to use (deprecated).",
  NULL, NULL,
  TRX_SYS_N_RSEGS,	/* Default setting */
  1,			/* Minimum value */
  TRX_SYS_N_RSEGS, 0);	/* Maximum value */

static MYSQL_SYSVAR_LONG(autoinc_lock_mode, innobase_autoinc_lock_mode,
  PLUGIN_VAR_RQCMDARG | PLUGIN_VAR_READONLY,
  "The AUTOINC lock modes supported by InnoDB:               "
  "0 => Old style AUTOINC locking (for backward"
  " compatibility)                                           "
  "1 => New style AUTOINC locking                            "
  "2 => No AUTOINC locking (unsafe for SBR)",
  NULL, NULL,
  AUTOINC_NEW_STYLE_LOCKING,	/* Default setting */
  AUTOINC_OLD_STYLE_LOCKING,	/* Minimum value */
  AUTOINC_NO_LOCKING, 0);	/* Maximum value */

static MYSQL_SYSVAR_STR(version, innodb_version_str,
  PLUGIN_VAR_NOCMDOPT | PLUGIN_VAR_READONLY,
  "InnoDB version", NULL, NULL, INNODB_VERSION_STR);

static MYSQL_SYSVAR_BOOL(use_sys_malloc, srv_use_sys_malloc,
  PLUGIN_VAR_NOCMDARG | PLUGIN_VAR_READONLY,
  "DEPRECATED. This option may be removed in future releases, "
  "together with the InnoDB's internal memory allocator. "
  "Use OS memory allocator instead of InnoDB's internal memory allocator",
  NULL, NULL, TRUE);

static MYSQL_SYSVAR_BOOL(use_native_aio, srv_use_native_aio,
  PLUGIN_VAR_NOCMDARG | PLUGIN_VAR_READONLY,
  "Use native AIO if supported on this platform.",
  NULL, NULL, TRUE);

static MYSQL_SYSVAR_STR(change_buffering, innobase_change_buffering,
  PLUGIN_VAR_RQCMDARG,
  "Buffer changes to reduce random access: "
  "OFF, ON, inserting, deleting, changing, or purging.",
  innodb_change_buffering_validate,
  innodb_change_buffering_update, "all");

static MYSQL_SYSVAR_UINT(change_buffer_max_size,
  innobase_change_buffer_max_size,
  PLUGIN_VAR_RQCMDARG,
  "Maximum on-disk size of change buffer in terms of percentage"
  " of the buffer pool.",
  NULL, innodb_change_buffer_max_size_update,
  CHANGE_BUFFER_DEFAULT_SIZE, 0, 50, 0);

static MYSQL_SYSVAR_ENUM(stats_method, srv_innodb_stats_method,
   PLUGIN_VAR_RQCMDARG,
  "Specifies how InnoDB index statistics collection code should "
  "treat NULLs. Possible values are NULLS_EQUAL (default), "
  "NULLS_UNEQUAL and NULLS_IGNORED",
   NULL, NULL, SRV_STATS_NULLS_EQUAL, &innodb_stats_method_typelib);

#if defined UNIV_DEBUG || defined UNIV_IBUF_DEBUG
static MYSQL_SYSVAR_UINT(change_buffering_debug, ibuf_debug,
  PLUGIN_VAR_RQCMDARG,
  "Debug flags for InnoDB change buffering (0=none)",
  NULL, NULL, 0, 0, 1, 0);
#endif /* UNIV_DEBUG || UNIV_IBUF_DEBUG */

static MYSQL_SYSVAR_BOOL(random_read_ahead, srv_random_read_ahead,
  PLUGIN_VAR_NOCMDARG,
  "Whether to use read ahead for random access within an extent.",
  NULL, NULL, FALSE);

static MYSQL_SYSVAR_ULONG(read_ahead_threshold, srv_read_ahead_threshold,
  PLUGIN_VAR_RQCMDARG,
  "Number of pages that must be accessed sequentially for InnoDB to "
  "trigger a readahead.",
  NULL, NULL, 56, 0, 64, 0);

static MYSQL_SYSVAR_STR(monitor_enable, innobase_enable_monitor_counter,
  PLUGIN_VAR_RQCMDARG,
  "Turn on a monitor counter",
  innodb_monitor_validate,
  innodb_enable_monitor_update, NULL);

static MYSQL_SYSVAR_STR(monitor_disable, innobase_disable_monitor_counter,
  PLUGIN_VAR_RQCMDARG,
  "Turn off a monitor counter",
  innodb_monitor_validate,
  innodb_disable_monitor_update, NULL);

static MYSQL_SYSVAR_STR(monitor_reset, innobase_reset_monitor_counter,
  PLUGIN_VAR_RQCMDARG,
  "Reset a monitor counter",
  innodb_monitor_validate,
  innodb_reset_monitor_update, NULL);

static MYSQL_SYSVAR_STR(monitor_reset_all, innobase_reset_all_monitor_counter,
  PLUGIN_VAR_RQCMDARG,
  "Reset all values for a monitor counter",
  innodb_monitor_validate,
  innodb_reset_all_monitor_update, NULL);

static MYSQL_SYSVAR_BOOL(print_all_deadlocks, srv_print_all_deadlocks,
  PLUGIN_VAR_OPCMDARG,
  "Print all deadlocks to MySQL error log (off by default)",
  NULL, NULL, FALSE);

static struct st_mysql_sys_var* innobase_system_variables[]= {
  MYSQL_SYSVAR(additional_mem_pool_size),
  MYSQL_SYSVAR(autoextend_increment),
  MYSQL_SYSVAR(buffer_pool_size),
  MYSQL_SYSVAR(buffer_pool_instances),
  MYSQL_SYSVAR(buffer_pool_filename),
  MYSQL_SYSVAR(buffer_pool_dump_now),
  MYSQL_SYSVAR(buffer_pool_dump_at_shutdown),
  MYSQL_SYSVAR(buffer_pool_load_now),
  MYSQL_SYSVAR(buffer_pool_load_abort),
  MYSQL_SYSVAR(buffer_pool_load_at_startup),
  MYSQL_SYSVAR(lru_scan_depth),
  MYSQL_SYSVAR(flush_neighbors),
  MYSQL_SYSVAR(checksum_algorithm),
  MYSQL_SYSVAR(checksums),
  MYSQL_SYSVAR(commit_concurrency),
  MYSQL_SYSVAR(concurrency_tickets),
  MYSQL_SYSVAR(data_file_path),
  MYSQL_SYSVAR(data_home_dir),
  MYSQL_SYSVAR(doublewrite),
  MYSQL_SYSVAR(fast_shutdown),
  MYSQL_SYSVAR(file_io_threads),
  MYSQL_SYSVAR(read_io_threads),
  MYSQL_SYSVAR(write_io_threads),
  MYSQL_SYSVAR(file_per_table),
  MYSQL_SYSVAR(file_format),
  MYSQL_SYSVAR(file_format_check),
  MYSQL_SYSVAR(file_format_max),
  MYSQL_SYSVAR(flush_log_at_trx_commit),
  MYSQL_SYSVAR(flush_method),
  MYSQL_SYSVAR(force_recovery),
  MYSQL_SYSVAR(large_prefix),
  MYSQL_SYSVAR(force_load_corrupted),
  MYSQL_SYSVAR(locks_unsafe_for_binlog),
  MYSQL_SYSVAR(lock_wait_timeout),
#ifdef UNIV_LOG_ARCHIVE
  MYSQL_SYSVAR(log_arch_dir),
  MYSQL_SYSVAR(log_archive),
#endif /* UNIV_LOG_ARCHIVE */
  MYSQL_SYSVAR(log_buffer_size),
  MYSQL_SYSVAR(log_file_size),
  MYSQL_SYSVAR(log_files_in_group),
  MYSQL_SYSVAR(log_group_home_dir),
  MYSQL_SYSVAR(max_dirty_pages_pct),
  MYSQL_SYSVAR(adaptive_flushing),
  MYSQL_SYSVAR(max_purge_lag),
  MYSQL_SYSVAR(mirrored_log_groups),
  MYSQL_SYSVAR(old_blocks_pct),
  MYSQL_SYSVAR(old_blocks_time),
  MYSQL_SYSVAR(open_files),
  MYSQL_SYSVAR(rollback_on_timeout),
  MYSQL_SYSVAR(stats_on_metadata),
  MYSQL_SYSVAR(stats_sample_pages),
  MYSQL_SYSVAR(stats_transient_sample_pages),
  MYSQL_SYSVAR(stats_persistent_sample_pages),
  MYSQL_SYSVAR(adaptive_hash_index),
  MYSQL_SYSVAR(stats_method),
  MYSQL_SYSVAR(replication_delay),
  MYSQL_SYSVAR(status_file),
  MYSQL_SYSVAR(strict_mode),
  MYSQL_SYSVAR(support_xa),
  MYSQL_SYSVAR(analyze_is_persistent),
  MYSQL_SYSVAR(sync_spin_loops),
  MYSQL_SYSVAR(spin_wait_delay),
  MYSQL_SYSVAR(table_locks),
  MYSQL_SYSVAR(thread_concurrency),
#ifdef HAVE_ATOMIC_BUILTINS
  MYSQL_SYSVAR(adaptive_max_sleep_delay),
#endif /* HAVE_ATOMIC_BUILTINS */
  MYSQL_SYSVAR(thread_sleep_delay),
  MYSQL_SYSVAR(autoinc_lock_mode),
  MYSQL_SYSVAR(version),
  MYSQL_SYSVAR(use_sys_malloc),
  MYSQL_SYSVAR(use_native_aio),
  MYSQL_SYSVAR(change_buffering),
  MYSQL_SYSVAR(change_buffer_max_size),
#if defined UNIV_DEBUG || defined UNIV_IBUF_DEBUG
  MYSQL_SYSVAR(change_buffering_debug),
#endif /* UNIV_DEBUG || UNIV_IBUF_DEBUG */
  MYSQL_SYSVAR(random_read_ahead),
  MYSQL_SYSVAR(read_ahead_threshold),
  MYSQL_SYSVAR(io_capacity),
  MYSQL_SYSVAR(monitor_enable),
  MYSQL_SYSVAR(monitor_disable),
  MYSQL_SYSVAR(monitor_reset),
  MYSQL_SYSVAR(monitor_reset_all),
  MYSQL_SYSVAR(purge_threads),
  MYSQL_SYSVAR(purge_batch_size),
#if defined UNIV_DEBUG || defined UNIV_PERF_DEBUG
  MYSQL_SYSVAR(page_hash_locks),
  MYSQL_SYSVAR(doublewrite_batch_size),
#endif /* defined UNIV_DEBUG || defined UNIV_PERF_DEBUG */
  MYSQL_SYSVAR(print_all_deadlocks),
  MYSQL_SYSVAR(undo_logs),
  MYSQL_SYSVAR(rollback_segments),
  MYSQL_SYSVAR(undo_directory),
  MYSQL_SYSVAR(undo_tablespaces),
  MYSQL_SYSVAR(sync_array_size),
  NULL
};

mysql_declare_plugin(innobase)
{
  MYSQL_STORAGE_ENGINE_PLUGIN,
  &innobase_storage_engine,
  innobase_hton_name,
  plugin_author,
  "Supports transactions, row-level locking, and foreign keys",
  PLUGIN_LICENSE_GPL,
  innobase_init, /* Plugin Init */
  NULL, /* Plugin Deinit */
  INNODB_VERSION_SHORT,
  innodb_status_variables_export,/* status variables             */
  innobase_system_variables, /* system variables */
  NULL, /* reserved */
  0,    /* flags */
},
i_s_innodb_trx,
i_s_innodb_locks,
i_s_innodb_lock_waits,
i_s_innodb_cmp,
i_s_innodb_cmp_reset,
i_s_innodb_cmpmem,
i_s_innodb_cmpmem_reset,
i_s_innodb_buffer_page,
i_s_innodb_buffer_page_lru,
i_s_innodb_buffer_stats,
i_s_innodb_metrics,
i_s_innodb_sys_tables,
i_s_innodb_sys_tablestats,
i_s_innodb_sys_indexes,
i_s_innodb_sys_columns,
i_s_innodb_sys_fields,
i_s_innodb_sys_foreign,
i_s_innodb_sys_foreign_cols

mysql_declare_plugin_end;

/** @brief Initialize the default value of innodb_commit_concurrency.

Once InnoDB is running, the innodb_commit_concurrency must not change
from zero to nonzero. (Bug #42101)

The initial default value is 0, and without this extra initialization,
SET GLOBAL innodb_commit_concurrency=DEFAULT would set the parameter
to 0, even if it was initially set to nonzero at the command line
or configuration file. */
static
void
innobase_commit_concurrency_init_default()
/*======================================*/
{
	MYSQL_SYSVAR_NAME(commit_concurrency).def_val
		= innobase_commit_concurrency;
}

#ifdef UNIV_COMPILE_TEST_FUNCS

typedef struct innobase_convert_name_test_struct {
	char*		buf;
	ulint		buflen;
	const char*	id;
	ulint		idlen;
	void*		thd;
	ibool		file_id;

	const char*	expected;
} innobase_convert_name_test_t;

void
test_innobase_convert_name()
{
	char	buf[1024];
	ulint	i;

	innobase_convert_name_test_t test_input[] = {
		{buf, sizeof(buf), "abcd", 4, NULL, TRUE, "\"abcd\""},
		{buf, 7, "abcd", 4, NULL, TRUE, "\"abcd\""},
		{buf, 6, "abcd", 4, NULL, TRUE, "\"abcd\""},
		{buf, 5, "abcd", 4, NULL, TRUE, "\"abc\""},
		{buf, 4, "abcd", 4, NULL, TRUE, "\"ab\""},

		{buf, sizeof(buf), "ab@0060cd", 9, NULL, TRUE, "\"ab`cd\""},
		{buf, 9, "ab@0060cd", 9, NULL, TRUE, "\"ab`cd\""},
		{buf, 8, "ab@0060cd", 9, NULL, TRUE, "\"ab`cd\""},
		{buf, 7, "ab@0060cd", 9, NULL, TRUE, "\"ab`cd\""},
		{buf, 6, "ab@0060cd", 9, NULL, TRUE, "\"ab`c\""},
		{buf, 5, "ab@0060cd", 9, NULL, TRUE, "\"ab`\""},
		{buf, 4, "ab@0060cd", 9, NULL, TRUE, "\"ab\""},

		{buf, sizeof(buf), "ab\"cd", 5, NULL, TRUE,
			"\"#mysql50#ab\"\"cd\""},
		{buf, 17, "ab\"cd", 5, NULL, TRUE,
			"\"#mysql50#ab\"\"cd\""},
		{buf, 16, "ab\"cd", 5, NULL, TRUE,
			"\"#mysql50#ab\"\"c\""},
		{buf, 15, "ab\"cd", 5, NULL, TRUE,
			"\"#mysql50#ab\"\"\""},
		{buf, 14, "ab\"cd", 5, NULL, TRUE,
			"\"#mysql50#ab\""},
		{buf, 13, "ab\"cd", 5, NULL, TRUE,
			"\"#mysql50#ab\""},
		{buf, 12, "ab\"cd", 5, NULL, TRUE,
			"\"#mysql50#a\""},
		{buf, 11, "ab\"cd", 5, NULL, TRUE,
			"\"#mysql50#\""},
		{buf, 10, "ab\"cd", 5, NULL, TRUE,
			"\"#mysql50\""},

		{buf, sizeof(buf), "ab/cd", 5, NULL, TRUE, "\"ab\".\"cd\""},
		{buf, 9, "ab/cd", 5, NULL, TRUE, "\"ab\".\"cd\""},
		{buf, 8, "ab/cd", 5, NULL, TRUE, "\"ab\".\"c\""},
		{buf, 7, "ab/cd", 5, NULL, TRUE, "\"ab\".\"\""},
		{buf, 6, "ab/cd", 5, NULL, TRUE, "\"ab\"."},
		{buf, 5, "ab/cd", 5, NULL, TRUE, "\"ab\"."},
		{buf, 4, "ab/cd", 5, NULL, TRUE, "\"ab\""},
		{buf, 3, "ab/cd", 5, NULL, TRUE, "\"a\""},
		{buf, 2, "ab/cd", 5, NULL, TRUE, "\"\""},
		/* XXX probably "" is a better result in this case
		{buf, 1, "ab/cd", 5, NULL, TRUE, "."},
		*/
		{buf, 0, "ab/cd", 5, NULL, TRUE, ""},
	};

	for (i = 0; i < sizeof(test_input) / sizeof(test_input[0]); i++) {

		char*	end;
		ibool	ok = TRUE;
		size_t	res_len;

		fprintf(stderr, "TESTING %lu, %s, %lu, %s\n",
			test_input[i].buflen,
			test_input[i].id,
			test_input[i].idlen,
			test_input[i].expected);

		end = innobase_convert_name(
			test_input[i].buf,
			test_input[i].buflen,
			test_input[i].id,
			test_input[i].idlen,
			test_input[i].thd,
			test_input[i].file_id);

		res_len = (size_t) (end - test_input[i].buf);

		if (res_len != strlen(test_input[i].expected)) {

			fprintf(stderr, "unexpected len of the result: %u, "
				"expected: %u\n", (unsigned) res_len,
				(unsigned) strlen(test_input[i].expected));
			ok = FALSE;
		}

		if (memcmp(test_input[i].buf,
			   test_input[i].expected,
			   strlen(test_input[i].expected)) != 0
		    || !ok) {

			fprintf(stderr, "unexpected result: %.*s, "
				"expected: %s\n", (int) res_len,
				test_input[i].buf,
				test_input[i].expected);
			ok = FALSE;
		}

		if (ok) {
			fprintf(stderr, "OK: res: %.*s\n\n", (int) res_len,
				buf);
		} else {
			fprintf(stderr, "FAILED\n\n");
			return;
		}
	}
}

#endif /* UNIV_COMPILE_TEST_FUNCS */

/****************************************************************************
 * DS-MRR implementation
 ***************************************************************************/

/**
 * Multi Range Read interface, DS-MRR calls
 */

int
ha_innobase::multi_range_read_init(
	RANGE_SEQ_IF*	seq,
	void*		seq_init_param,
	uint		n_ranges,
	uint		mode,
	HANDLER_BUFFER*	buf)
{
	return(ds_mrr.dsmrr_init(this, seq, seq_init_param,
				 n_ranges, mode, buf));
}

int
ha_innobase::multi_range_read_next(
	char**		range_info)
{
	return(ds_mrr.dsmrr_next(range_info));
}

ha_rows
ha_innobase::multi_range_read_info_const(
	uint		keyno,
	RANGE_SEQ_IF*	seq,
	void*		seq_init_param,
	uint		n_ranges,
	uint*		bufsz,
	uint*		flags,
	COST_VECT*	cost)
{
	/* See comments in ha_myisam::multi_range_read_info_const */
	ds_mrr.init(this, table);
	return(ds_mrr.dsmrr_info_const(keyno, seq, seq_init_param,
				       n_ranges, bufsz, flags, cost));
}

ha_rows
ha_innobase::multi_range_read_info(
	uint		keyno,
	uint		n_ranges,
	uint		keys,
	uint*		bufsz,
	uint*		flags,
	COST_VECT*	cost)
{
	ds_mrr.init(this, table);
	return(ds_mrr.dsmrr_info(keyno, n_ranges, keys, bufsz, flags, cost));
}


/**
 * Index Condition Pushdown interface implementation
 */

/*************************************************************//**
InnoDB index push-down condition check
@return ICP_NO_MATCH, ICP_MATCH, or ICP_OUT_OF_RANGE */
extern "C" UNIV_INTERN
enum icp_result
innobase_index_cond(
/*================*/
	void*	file)	/*!< in/out: pointer to ha_innobase */
{
	DBUG_ENTER("innobase_index_cond");

	ha_innobase*	h = reinterpret_cast<class ha_innobase*>(file);

	DBUG_ASSERT(h->pushed_idx_cond);
	DBUG_ASSERT(h->pushed_idx_cond_keyno != MAX_KEY);

	if (h->end_range && h->compare_key2(h->end_range) > 0) {

		/* caller should return HA_ERR_END_OF_FILE already */
		DBUG_RETURN(ICP_OUT_OF_RANGE);
	}

	DBUG_RETURN(h->pushed_idx_cond->val_int() ? ICP_MATCH : ICP_NO_MATCH);
}

/** Attempt to push down an index condition.
* @param[in] keyno	MySQL key number
* @param[in] idx_cond	Index condition to be checked
* @return Part of idx_cond which the handler will not evaluate
*/
UNIV_INTERN
class Item*
ha_innobase::idx_cond_push(
	uint		keyno,
	class Item*	idx_cond)
{
	DBUG_ENTER("ha_innobase::idx_cond_push");
	DBUG_ASSERT(keyno != MAX_KEY);
	DBUG_ASSERT(idx_cond != NULL);

	pushed_idx_cond = idx_cond;
	pushed_idx_cond_keyno = keyno;
	in_range_check_pushed_down = TRUE;
	/* We will evaluate the condition entirely */
	DBUG_RETURN(NULL);
}<|MERGE_RESOLUTION|>--- conflicted
+++ resolved
@@ -5675,8 +5675,7 @@
 
 			switch (sql_command) {
 			case SQLCOM_LOAD:
-				if ((trx->duplicates
-				    & (TRX_DUP_IGNORE | TRX_DUP_REPLACE))) {
+				if (trx->duplicates) {
 
 					goto set_max_autoinc;
 				}
@@ -5951,8 +5950,7 @@
 	    && table->next_number_field
 	    && new_row == table->record[0]
 	    && thd_sql_command(user_thd) == SQLCOM_INSERT
-	    && (trx->duplicates & (TRX_DUP_IGNORE | TRX_DUP_REPLACE))
-		== TRX_DUP_IGNORE)  {
+	    && trx->duplicates)  {
 
 		ulonglong	auto_inc;
 		ulonglong	col_max_value;
@@ -5972,14 +5970,8 @@
 			offset = prebuilt->autoinc_offset;
 			need = prebuilt->autoinc_increment;
 
-<<<<<<< HEAD
 			auto_inc = innobase_next_autoinc(
 				auto_inc, need, offset, col_max_value);
-=======
-			switch (sql_command) {
-			case SQLCOM_LOAD:
-				if (trx->duplicates) {
->>>>>>> ee25adb9
 
 			error = innobase_set_max_autoinc(auto_inc);
 		}
@@ -6346,15 +6338,7 @@
 
 	if (mode != PAGE_CUR_UNSUPP) {
 
-<<<<<<< HEAD
 		innobase_srv_conc_enter_innodb(prebuilt->trx);
-=======
-	if (error == DB_SUCCESS
-	    && table->next_number_field
-	    && new_row == table->record[0]
-	    && thd_sql_command(user_thd) == SQLCOM_INSERT
-	    && trx->duplicates)  {
->>>>>>> ee25adb9
 
 		ret = row_search_for_mysql((byte*) buf, mode, prebuilt,
 					   match_mode, 0);
@@ -9591,6 +9575,7 @@
 			break;
 		case HA_EXTRA_RESET_STATE:
 			reset_template();
+			thd_to_trx(ha_thd())->duplicates = 0;
 			break;
 		case HA_EXTRA_NO_KEYREAD:
 			prebuilt->read_just_key = 0;
@@ -9608,18 +9593,17 @@
 			parameters below.  We must not invoke update_thd()
 			either, because the calling threads may change.
 			CAREFUL HERE, OR MEMORY CORRUPTION MAY OCCUR! */
-		case HA_EXTRA_IGNORE_DUP_KEY:
+		case HA_EXTRA_INSERT_WITH_UPDATE:
 			thd_to_trx(ha_thd())->duplicates |= TRX_DUP_IGNORE;
+			break;
+		case HA_EXTRA_NO_IGNORE_DUP_KEY:
+			thd_to_trx(ha_thd())->duplicates &= ~TRX_DUP_IGNORE;
 			break;
 		case HA_EXTRA_WRITE_CAN_REPLACE:
 			thd_to_trx(ha_thd())->duplicates |= TRX_DUP_REPLACE;
 			break;
 		case HA_EXTRA_WRITE_CANNOT_REPLACE:
 			thd_to_trx(ha_thd())->duplicates &= ~TRX_DUP_REPLACE;
-			break;
-		case HA_EXTRA_NO_IGNORE_DUP_KEY:
-			thd_to_trx(ha_thd())->duplicates &=
-				~(TRX_DUP_IGNORE | TRX_DUP_REPLACE);
 			break;
 		default:/* Do nothing */
 			;
@@ -10028,62 +10012,11 @@
 	THD*		thd,	/*!< in: the MySQL query thread of the caller */
 	stat_print_fn*	stat_print)
 {
-<<<<<<< HEAD
 	trx_t*			trx;
 	static const char	truncated_msg[] = "... truncated...\n";
 	const long		MAX_STATUS_SIZE = 1048576;
 	ulint			trx_list_start = ULINT_UNDEFINED;
 	ulint			trx_list_end = ULINT_UNDEFINED;
-=======
-	/* Warning: since it is not sure that MySQL calls external_lock
-	before calling this function, the trx field in prebuilt can be
-	obsolete! */
-
-	switch (operation) {
-		case HA_EXTRA_FLUSH:
-			if (prebuilt->blob_heap) {
-				row_mysql_prebuilt_free_blob_heap(prebuilt);
-			}
-			break;
-		case HA_EXTRA_RESET_STATE:
-			reset_template(prebuilt);
-			thd_to_trx(ha_thd())->duplicates = 0;
-			break;
-		case HA_EXTRA_NO_KEYREAD:
-			prebuilt->read_just_key = 0;
-			break;
-		case HA_EXTRA_KEYREAD:
-			prebuilt->read_just_key = 1;
-			break;
-		case HA_EXTRA_KEYREAD_PRESERVE_FIELDS:
-			prebuilt->keep_other_fields_on_keyread = 1;
-			break;
-
-			/* IMPORTANT: prebuilt->trx can be obsolete in
-			this method, because it is not sure that MySQL
-			calls external_lock before this method with the
-			parameters below.  We must not invoke update_thd()
-			either, because the calling threads may change.
-			CAREFUL HERE, OR MEMORY CORRUPTION MAY OCCUR! */
-		case HA_EXTRA_INSERT_WITH_UPDATE:
-			thd_to_trx(ha_thd())->duplicates |= TRX_DUP_IGNORE;
-			break;
-		case HA_EXTRA_NO_IGNORE_DUP_KEY:
-			thd_to_trx(ha_thd())->duplicates &= ~TRX_DUP_IGNORE;
-			break;
-		case HA_EXTRA_WRITE_CAN_REPLACE:
-			thd_to_trx(ha_thd())->duplicates |= TRX_DUP_REPLACE;
-			break;
-		case HA_EXTRA_WRITE_CANNOT_REPLACE:
-			thd_to_trx(ha_thd())->duplicates &= ~TRX_DUP_REPLACE;
-			break;
-		default:/* Do nothing */
-			;
-	}
-
-	return(0);
-}
->>>>>>> ee25adb9
 
 	DBUG_ENTER("innodb_show_status");
 	DBUG_ASSERT(hton == innodb_hton_ptr);
