/*****************************************************************************

Copyright (c) 2014, 2018, Oracle and/or its affiliates. All Rights Reserved.

This program is free software; you can redistribute it and/or modify it under
the terms of the GNU General Public License, version 2.0, as published by the
Free Software Foundation.

This program is also distributed with certain software (including but not
limited to OpenSSL) that is licensed under separate terms, as designated in a
particular file or component or in included license documentation. The authors
of MySQL hereby grant you an additional permission to link the program and
your derivative works with the separately licensed software that they have
included with MySQL.

This program is distributed in the hope that it will be useful, but WITHOUT
ANY WARRANTY; without even the implied warranty of MERCHANTABILITY or FITNESS
FOR A PARTICULAR PURPOSE. See the GNU General Public License, version 2.0,
for more details.

You should have received a copy of the GNU General Public License along with
this program; if not, write to the Free Software Foundation, Inc.,
51 Franklin St, Fifth Floor, Boston, MA 02110-1301  USA

*****************************************************************************/

/* The InnoDB Partition handler: the interface between MySQL and InnoDB. */

#ifndef ha_innopart_h
#define ha_innopart_h

#include <stddef.h>
#include <sys/types.h>

#include "ha_innodb.h"
#include "partitioning/partition_handler.h"
#include "row0mysql.h"

/* Forward declarations */
class Altered_partitions;
class partition_info;

/* Error Text */
static constexpr auto PARTITION_IN_SHARED_TABLESPACE =
    "InnoDB : A partitioned table"
    " is not allowed in a shared tablespace.";

/** HA_DUPLICATE_POS and HA_READ_BEFORE_WRITE_REMOVAL is not
set from ha_innobase, but cannot yet be supported in ha_innopart.
Full text and geometry is not yet supported. */
const handler::Table_flags HA_INNOPART_DISABLED_TABLE_FLAGS =
    (HA_CAN_FULLTEXT | HA_CAN_FULLTEXT_EXT | HA_CAN_GEOMETRY |
     HA_DUPLICATE_POS | HA_READ_BEFORE_WRITE_REMOVAL);

/** A simple bitset wrapper class, whose size is dynamic */
class Bitset {
 public:
  /** Constructor */
  Bitset() : m_bitset(nullptr), m_width(0) {}

  /** Destructor */
  ~Bitset() {}

  /** Initialize the bitset with a byte array and width
  @param[in]	bitset	byte array for this bitset
  @param[in]	width	width of the byte array */
  void init(byte *bitset, size_t width) {
    m_bitset = bitset;
    m_width = width;
  }

  /** Set the specified bit to the value 'bit'
  @param[in]	pos	Specified bit
  @param[in]	v	True or false */
  void set(size_t pos, bool v = true) {
    ut_ad(pos / 8 < m_width);
    m_bitset[pos / 8] &= ~(0x1 << (pos & 0x7));
    m_bitset[pos / 8] |= (static_cast<uint>(v) << (pos & 0x7));
  }

  /** Set all bits to true */
  void set() { memset(m_bitset, 0xFF, m_width); }

  /** Set all bits to false */
  void reset() { memset(m_bitset, 0, m_width); }

  /** Test if the specified bit is set or not
  @param[in]	pos	The specified bit
  @return True if this bit is set, otherwise false */
  bool test(size_t pos) const {
    ut_ad(pos / 8 < m_width);
    return ((m_bitset[pos / 8] >> (pos & 0x7)) & 0x1);
  }

 private:
  /** Bitset bytes */
  byte *m_bitset;

  /** Bitset width in bytes */
  size_t m_width;
};

typedef Bitset Sql_stat_start_parts;

/** InnoDB partition specific Handler_share. */
class Ha_innopart_share : public Partition_share {
 private:
  /** Array of all included table definitions (one per partition). */
  dict_table_t **m_table_parts;

  /** Instead of INNOBASE_SHARE::idx_trans_tbl. Maps MySQL index number
  to InnoDB index per partition. */
  dict_index_t **m_index_mapping;

  /** Total number of partitions. */
  uint m_tot_parts;

  /** Number of indexes. */
  uint m_index_count;

  /** Reference count. */
  uint m_ref_count;

  /** Pointer back to owning TABLE_SHARE. */
  TABLE_SHARE *m_table_share;

 public:
  Ha_innopart_share(TABLE_SHARE *table_share);

  ~Ha_innopart_share();

  /** Set innodb table for given partition.
  @param[in]	part_id	Partition number.
  @param[in]	table	Table. */
  inline void set_table_part(uint part_id, dict_table_t *table) {
    ut_ad(m_table_parts != NULL);
    ut_ad(part_id < m_tot_parts);
    m_table_parts[part_id] = table;
  }

  /** Return innodb table for given partition.
  @param[in]	part_id	Partition number.
  @return	InnoDB table. */
  inline dict_table_t *get_table_part(uint part_id) const {
    ut_ad(m_table_parts != NULL);
    ut_ad(part_id < m_tot_parts);
    return (m_table_parts[part_id]);
  }

  /** Return innodb index for given partition and key number.
  @param[in]	part_id	Partition number.
  @param[in]	keynr	Key number.
  @return	InnoDB index. */
  dict_index_t *get_index(uint part_id, uint keynr);

  /** Get MySQL key number corresponding to InnoDB index.
  @param[in]	part_id	Partition number.
  @param[in]	index	InnoDB index.
  @return	MySQL key number or MAX_KEY if non-existent. */
  uint get_mysql_key(uint part_id, const dict_index_t *index);

  /** Return whether share has opened InnoDB tables for partitions. */
  bool has_table_parts() const { return (m_table_parts != nullptr); }

  /** Increment share and InnoDB tables reference counters. */
  void increment_ref_counts();

  /** Open InnoDB tables for partitions and return them as array.
  @param[in,out]	thd		Thread context
  @param[in]	table		MySQL table definition
  @param[in]	dd_table	Global DD table object
  @param[in]	part_info	Partition info (partition names to use)
  @param[in]	table_name	Table name (db/table_name)
  @return	Array on InnoDB tables on success else nullptr. */
  static dict_table_t **open_table_parts(THD *thd, const TABLE *table,
                                         const dd::Table *dd_table,
                                         partition_info *part_info,
                                         const char *table_name);

  /** Initialize the share with table and indexes per partition.
  @param[in]	table		MySQL table definition
  @param[in]	part_info	Partition info (partition names to use)
  @param[in]	table_parts	Array of InnoDB tables for partitions.
  @return false on success else true. */
  bool set_table_parts_and_indexes(const TABLE *table,
                                   partition_info *part_info,
                                   dict_table_t **table_parts);

  /** Close the table partitions.
  If all instances are closed, also release the resources.
  @param[in]	only_free	true if the tables have already been
                                  closed, which happens during inplace
                                  DDL, and we just need to release the
                                  resources */
  void close_table_parts(bool only_free);

  /** Close InnoDB tables for partitions.
  @param[in]	table_parts	Array of InnoDB tables for partitions.
  @param[in]	tot_parts       Number of partitions. */
  static void close_table_parts(dict_table_t **table_parts, uint tot_parts);

  /** @return the TABLE SHARE object */
  const TABLE_SHARE *get_table_share() const { return (m_table_share); }

  /** Get the number of partitions
  @return number of partitions */
  uint get_num_parts() const {
    ut_ad(m_tot_parts != 0);
    return (m_tot_parts);
  }

  /* Static helper functions. */
  /** Fold to lower case if windows or lower_case_table_names == 1.
  @param[in,out]	s	String to fold.*/
  static void partition_name_casedn_str(char *s);

  /** Translate and append partition name.
  @param[out]	to	String to write in filesystem charset
  @param[in]	from	Name in system charset
  @param[in]	sep	Separator
  @param[in]	len	Max length of to buffer
  @return	length of written string. */
  static size_t append_sep_and_name(char *to, const char *from, const char *sep,
                                    size_t len);

  /** Set up the virtual column template for partition table, and points
  all m_table_parts[]->vc_templ to it.
  @param[in]	table		MySQL TABLE object
  @param[in]	ib_table	InnoDB dict_table_t
  @param[in]	name		Table name (db/table_name) */
  void set_v_templ(TABLE *table, dict_table_t *ib_table, const char *name);

  /** Create the postfix of a partitioned table name
  @param[in,out]	partition_name	Buffer to write the postfix
  @param[in]	size		Size of the buffer
  @param[in]	dd_part		Partition
  @return	the length of written postfix. */
  static size_t create_partition_postfix(char *partition_name, size_t size,
                                         const dd::Partition *dd_part);

 private:
  /** Disable default constructor. */
  Ha_innopart_share() {}

  /** Open one partition
  @param[in,out]	client		Data dictionary client
  @param[in]	thd		Thread THD
  @param[in]	table		MySQL table definition
  @param[in]	dd_part		dd::Partition
  @param[in]	part_name	Table name of this partition
  @param[out]	part_dict_table	InnoDB table for partition
  @retval	False	On success
  @retval	True	On failure */
  static bool open_one_table_part(dd::cache::Dictionary_client *client,
                                  THD *thd, const TABLE *table,
                                  const dd::Partition *dd_part,
                                  const char *part_name,
                                  dict_table_t **part_dict_table);
};

/** Get explicit specified tablespace for one (sub)partition, checking
from lowest level
@param[in]	tablespace	table-level tablespace if specified
@param[in]	part		Partition to check
@param[in]	sub_part	Sub-partition to check, if no, just NULL
@return Tablespace name, if nullptr or [0] = '\0' then nothing specified */
const char *partition_get_tablespace(const char *tablespace,
                                     const partition_element *part,
                                     const partition_element *sub_part);

/** The class defining a partitioning aware handle to an InnoDB table.
Based on ha_innobase and extended with
- Partition_helper for re-using common partitioning functionality
- Partition_handler for providing partitioning specific api calls.
Generic partitioning functions are implemented in Partition_helper.
Lower level storage functions are implemented in ha_innobase.
Partition_handler is inherited for implementing the handler level interface
for partitioning specific functions, like truncate_partition.
InnoDB specific functions related to partitioning is implemented here. */
class ha_innopart : public ha_innobase,
                    public Partition_helper,
                    public Partition_handler {
 public:
  ha_innopart(handlerton *hton, TABLE_SHARE *table_arg);

  ~ha_innopart() override;

  /** Clone this handler, used when needing more than one cursor
  to the same table.
  @param[in]	name		Table name.
  @param[in]	mem_root	mem_root to allocate from.
  @retval	Pointer to clone or NULL if error. */
  handler *clone(const char *name, MEM_ROOT *mem_root) override;

  /** On-line ALTER TABLE interface @see handler0alter.cc @{ */

  /** Check if InnoDB supports a particular alter table in-place.
  @param[in]	altered_table	TABLE object for new version of table.
  @param[in,out]	ha_alter_info	Structure describing changes to be done
  by ALTER TABLE and holding data used during in-place alter.
  @retval	HA_ALTER_INPLACE_NOT_SUPPORTED	Not supported
  @retval	HA_ALTER_INPLACE_NO_LOCK	Supported
  @retval	HA_ALTER_INPLACE_SHARED_LOCK_AFTER_PREPARE	Supported, but
  requires lock during main phase and exclusive lock during prepare
  phase.
  @retval	HA_ALTER_INPLACE_NO_LOCK_AFTER_PREPARE	Supported, prepare
  phase requires exclusive lock. */
  enum_alter_inplace_result check_if_supported_inplace_alter(
      TABLE *altered_table, Alter_inplace_info *ha_alter_info) override;

  /** Prepare in-place ALTER for table.
  Allows InnoDB to update internal structures with concurrent
  writes blocked (provided that check_if_supported_inplace_alter()
  did not return HA_ALTER_INPLACE_NO_LOCK).
  This will be invoked before inplace_alter_table().
  @param[in]	altered_table	TABLE object for new version of table.
  @param[in,out]	ha_alter_info	Structure describing changes to be done
  by ALTER TABLE and holding data used during in-place alter.
  @param[in]	old_table_def	dd::Table object describing old
  version of the table.
  @param[in,out]	new_table_def	dd::Table object for the new version
  of the table. Can be adjusted by this call. Changes to the table
  definition will be persisted in the data-dictionary at statement
  commit time.
  @retval	true	Failure.
  @retval	false	Success. */
  bool prepare_inplace_alter_table(TABLE *altered_table,
                                   Alter_inplace_info *ha_alter_info,
                                   const dd::Table *old_table_def,
                                   dd::Table *new_table_def) override;

  /** Alter the table structure in-place.
  Alter the table structure in-place with operations
  specified using HA_ALTER_FLAGS and Alter_inplace_information.
  The level of concurrency allowed during this operation depends
  on the return value from check_if_supported_inplace_alter().
  @param[in]	altered_table	TABLE object for new version of table.
  @param[in,out]	ha_alter_info	Structure describing changes to be done
  by ALTER TABLE and holding data used during in-place alter.
  @param[in]	old_table_def	dd::Table object describing old
  version of the table.
  @param[in,out]	new_table_def	dd::Table object for the new version
  of the table. Can be adjusted by this call. Changes to the table
  definition will be persisted in the data-dictionary at statement
  commit time.
  @retval	true	Failure.
  @retval	false	Success. */
  bool inplace_alter_table(TABLE *altered_table,
                           Alter_inplace_info *ha_alter_info,
                           const dd::Table *old_table_def,
                           dd::Table *new_table_def) override;

  /** Commit or rollback.
  Commit or rollback the changes made during
  prepare_inplace_alter_table() and inplace_alter_table() inside
  the storage engine. Note that the allowed level of concurrency
  during this operation will be the same as for
  inplace_alter_table() and thus might be higher than during
  prepare_inplace_alter_table(). (E.g concurrent writes were
  blocked during prepare, but might not be during commit).
  @param[in]	altered_table	TABLE object for new version of table.
  @param[in,out]	ha_alter_info	Structure describing changes to be done
                                  by ALTER TABLE and holding data used
                                  during in-place alter.
  @param[in]	commit		true => Commit, false => Rollback.
  @param[in]	old_table_def	dd::Table object describing old
  version of the table.
  @param[in,out]	new_table_def	dd::Table object for the new version
  of the table. Can be adjusted by this call. Changes to the table
  definition will be persisted in the data-dictionary at statement
  commit time.
  @retval	true	Failure.
  @retval	false	Success. */
  bool commit_inplace_alter_table(TABLE *altered_table,
                                  Alter_inplace_info *ha_alter_info,
                                  bool commit, const dd::Table *old_table_def,
                                  dd::Table *new_table_def) override;
  /** @} */

  /** Allows InnoDB to update internal structures with concurrent
  writes blocked (given that check_if_supported_inplace_alter()
  did not return HA_ALTER_INPLACE_NO_LOCK).
  This is for 'ALTER TABLE ... PARTITION' and a corresponding function
  to prepare_inplace_alter_table().
  This will be invoked before inplace_alter_partition().

  @param[in,out]	altered_table	TABLE object for new version of table
  @param[in,out]	ha_alter_info	Structure describing changes to be done
                                  by ALTER TABLE and holding data used
                                  during in-place alter.
  @param[in]	old_dd_tab	Table definition before the ALTER
  @param[in,out]	new_dd_tab	Table definition after the ALTER
  @retval	true	Failure
  @retval	false	Success */
  bool prepare_inplace_alter_partition(TABLE *altered_table,
                                       Alter_inplace_info *ha_alter_info,
                                       const dd::Table *old_dd_tab,
                                       dd::Table *new_dd_tab);

  /** Alter the table structure in-place with operations
  specified using HA_ALTER_FLAGS and Alter_inplace_information.
  This is for 'ALTER TABLE ... PARTITION' and a corresponding function
  to inplace_alter_table().
  The level of concurrency allowed during this operation depends
  on the return value from check_if_supported_inplace_alter().

  @param[in,out]	altered_table	TABLE object for new version of table
  @param[in,out]	ha_alter_info	Structure describing changes to be done
                                  by ALTER TABLE and holding data used
                                  during in-place alter.
  @param[in]	old_dd_tab	Table definition before the ALTER
  @param[in,out]	new_dd_tab	Table definition after the ALTER
  @retval	true	Failure
  @retval	false	Success */
  bool inplace_alter_partition(TABLE *altered_table,
                               Alter_inplace_info *ha_alter_info,
                               const dd::Table *old_dd_tab,
                               dd::Table *new_dd_tab);

  /** Prepare to commit or roll back ALTER TABLE...ALGORITHM=INPLACE.
  This is for 'ALTER TABLE ... PARTITION' and a corresponding function
  to commit_inplace_alter_table().
  @param[in,out]	altered_table	TABLE object for new version of table.
  @param[in,out]	ha_alter_info	ALGORITHM=INPLACE metadata
  @param[in]	commit		true=Commit, false=Rollback.
  @param[in]	old_dd_tab	old table
  @param[in,out]	new_dd_tab	new table
  @retval	true	on failure (my_error() will have been called)
  @retval	false	on success */
  bool commit_inplace_alter_partition(TABLE *altered_table,
                                      Alter_inplace_info *ha_alter_info,
                                      bool commit, const dd::Table *old_dd_tab,
                                      dd::Table *new_dd_tab);

  // TODO: should we implement init_table_handle_for_HANDLER() ?
  // (or is sql_stat_start handled correctly anyway?)
  int optimize(THD *thd, HA_CHECK_OPT *check_opt) override;

  /** Set DD discard attribute for tablespace.
  @param[in]	table_def	dd table
  @param[in]	discard		True if this table is discarded
  @return	0 or error number. */
  int set_dd_discard_attribute(dd::Table *table_def, bool discard);

  int discard_or_import_tablespace(bool discard, dd::Table *table_def) override;

  /** This function reads zip dict-related info from the base class.
  @param    thd          Thread handler
  @param    part_name    Must be always NULL.
  */
  virtual void upgrade_update_field_with_zip_dict_info(THD *thd,
                                                       const char *part_name);

  /** Compare key and rowid.
  Helper function for sorting records in the priority queue.
  a/b points to table->record[0] rows which must have the
  key fields set. The bytes before a and b store the rowid.
  This is used for comparing/sorting rows first according to
  KEY and if same KEY, by rowid (ref).

  @param[in]	key_info	Null terminated array of index
  information.
  @param[in]	a		Pointer to record+ref in first record.
  @param[in]	b		Pointer to record+ref in second record.
  @return Return value is SIGN(first_rec - second_rec)
  @retval	0	Keys are equal.
  @retval	-1	second_rec is greater than first_rec.
  @retval	+1	first_rec is greater than second_rec. */
  static int key_and_rowid_cmp(KEY **key_info, uchar *a, uchar *b);

  int extra(enum ha_extra_function operation) override;

  void print_error(int error, myf errflag) override;

  bool is_ignorable_error(int error) override;

  int start_stmt(THD *thd, thr_lock_type lock_type) override;

  ha_rows records_in_range(uint inx, key_range *min_key,
                           key_range *max_key) override;

  ha_rows estimate_rows_upper_bound() override;

  uint alter_table_flags(uint flags);

  void update_create_info(HA_CREATE_INFO *create_info) override;

  int create(const char *name, TABLE *form, HA_CREATE_INFO *create_info,
             dd::Table *table_def) override;

  /** Drop a table.
  @param[in]	name		table name
  @param[in,out]	dd_table	data dictionary table
  @return error number
  @retval 0 on success */
  int delete_table(const char *name, const dd::Table *dd_table) override;

  /** Rename a table.
  @param[in]	from		table name before rename
  @param[in]	to		table name after rename
  @param[in]	from_table	data dictionary table before rename
  @param[in,out]	to_table	data dictionary table after rename
  @return	error number
  @retval	0 on success */
  int rename_table(const char *from, const char *to,
                   const dd::Table *from_table, dd::Table *to_table) override;

  int check(THD *thd, HA_CHECK_OPT *check_opt) override;

  /** Repair table.
  Will only handle records in wrong partition, not repairing
  corrupt innodb indexes.
  @param[in]	thd	Thread context.
  @param[in]	repair_opt	Repair options.
  @return 0 or error code. */
  int repair(THD *thd, HA_CHECK_OPT *repair_opt) override;

  uint referenced_by_foreign_key() override;

  void get_auto_increment(ulonglong offset, ulonglong increment,
                          ulonglong nb_desired_values, ulonglong *first_value,
                          ulonglong *nb_reserved_values) override;

  int cmp_ref(const uchar *ref1, const uchar *ref2) const override;

  int read_range_first(const key_range *start_key, const key_range *end_key,
                       bool eq_range_arg, bool sorted) override {
    return (Partition_helper::ph_read_range_first(start_key, end_key,
                                                  eq_range_arg, sorted));
  }

  void position(const uchar *record) override {
    Partition_helper::ph_position(record);
  }

  /* TODO: Implement these! */
  bool check_if_incompatible_data(HA_CREATE_INFO *info,
                                  uint table_changes) override {
    ut_ad(0);
    return (COMPATIBLE_DATA_NO);
  }

  int delete_all_rows() override { return (handler::delete_all_rows()); }

  int disable_indexes(uint mode) override { return (HA_ERR_WRONG_COMMAND); }

  int enable_indexes(uint mode) override { return (HA_ERR_WRONG_COMMAND); }

  void free_foreign_key_create_info(char *str) override { ut_ad(0); }

  int ft_init() override {
    ut_ad(0);
    return (HA_ERR_WRONG_COMMAND);
  }

  FT_INFO *ft_init_ext(uint flags, uint inx, String *key) override {
    ut_ad(0);
    return (NULL);
  }

  FT_INFO *ft_init_ext_with_hints(uint inx, String *key,
                                  Ft_hints *hints) override {
    ut_ad(0);
    return (NULL);
  }

  int ft_read(uchar *buf) override {
    ut_ad(0);
    return (HA_ERR_WRONG_COMMAND);
  }

  bool get_foreign_dup_key(char *child_table_name, uint child_table_name_len,
                           char *child_key_name,
                           uint child_key_name_len) override {
    ut_ad(0);
    return (false);
  }

  // TODO: not yet supporting FK.
  char *get_foreign_key_create_info() override { return (NULL); }

  // TODO: not yet supporting FK.
  int get_foreign_key_list(THD *thd,
                           List<FOREIGN_KEY_INFO> *f_key_list) override {
    return (0);
  }

  // TODO: not yet supporting FK.
  int get_parent_foreign_key_list(THD *thd,
                                  List<FOREIGN_KEY_INFO> *f_key_list) override {
    return (0);
  }

  // TODO: not yet supporting FK.
  int get_cascade_foreign_key_table_list(
      THD *thd, List<st_handler_tablename> *fk_table_list) override {
    return (0);
  }

  int read_range_next() override {
    return (Partition_helper::ph_read_range_next());
  }

<<<<<<< HEAD
  bool has_gap_locks() const noexcept { return true; }

  uint32 calculate_key_hash_value(Field **field_array) {
=======
  uint32 calculate_key_hash_value(Field **field_array) override {
>>>>>>> 8e797a5d
    return (Partition_helper::ph_calculate_key_hash_value(field_array));
  }

  Table_flags table_flags() const override {
    return (ha_innobase::table_flags() | HA_CAN_REPAIR);
  }

  void release_auto_increment() override {
    Partition_helper::ph_release_auto_increment();
  }

  /** Implementing Partition_handler interface @see partition_handler.h
  @{ */

  /** See Partition_handler. */
  void get_dynamic_partition_info(ha_statistics *stat_info,
                                  ha_checksum *check_sum,
                                  uint part_id) override {
    Partition_helper::get_dynamic_partition_info_low(stat_info, check_sum,
                                                     part_id);
  }

  uint alter_flags(uint flags MY_ATTRIBUTE((unused))) const override {
    return (HA_PARTITION_FUNCTION_SUPPORTED | HA_INPLACE_CHANGE_PARTITION);
  }

  Partition_handler *get_partition_handler() override {
    return (static_cast<Partition_handler *>(this));
  }

  void set_part_info(partition_info *part_info, bool early) override {
    Partition_helper::set_part_info_low(part_info, early);
  }

  void initialize_partitioning(partition_info *part_info, bool early) {
    Partition_helper::set_part_info_low(part_info, early);
  }

  handler *get_handler() override { return (static_cast<handler *>(this)); }
  /** @} */

  /** Get number of threads that would be spawned for parallel read.
  @param[in, out]   num_threads     number of threads to be spawned
  @return error code
  @return 0 on success */
  int pread_adapter_scan_get_num_threads(size_t &num_threads) override;

  /**
    Start parallel read of data.
    @param[in] thread_contexts   context for each of the spawned threads
    @param[in] load_init_fn      callback called by each parallel load
                                 thread at the beginning of the parallel load.
    @param[in] load_rows_fn      callback called by each parallel load
                                 thread when processing of rows is required.
    @param[in] load_end_fn       callback called by each parallel load
                                 thread when processing of rows has ended.
    @return error code
    @return 0 on success
   */
  int pread_adapter_scan_parallel_load(
      void **thread_contexts, pread_adapter_pload_init_cbk load_init_fn,
      pread_adapter_pload_row_cbk load_rows_fn,
      pread_adapter_pload_end_cbk load_end_fn) override;

 private:
  /** Pointer to Ha_innopart_share on the TABLE_SHARE. */
  Ha_innopart_share *m_part_share;

  /** ins_node per partition. Synchronized with prebuilt->ins_node
  when changing partitions. */
  ins_node_t **m_ins_node_parts;

  /** upd_node per partition. Synchronized with prebuilt->upd_node
  when changing partitions. */
  upd_node_t **m_upd_node_parts;

  /** blob_heap per partition. Synchronized with prebuilt->blob_heap
  when changing partitions. */
  mem_heap_t **m_blob_heap_parts;

  /** trx_id from the partitions table->def_trx_id. Keep in sync
  with prebuilt->trx_id when changing partitions.
  prebuilt only reflects the current partition! */
  trx_id_t *m_trx_id_parts;

  /** row_read_type per partition. */
  ulint *m_row_read_type_parts;

  /** byte array for sql_stat_start bitset */
  byte *m_bitset;

  /** sql_stat_start per partition. */
  Sql_stat_start_parts m_sql_stat_start_parts;

  /** persistent cursors per partition. */
  btr_pcur_t *m_pcur_parts;

  /** persistent cluster cursors per partition. */
  btr_pcur_t *m_clust_pcur_parts;

  /** map from part_id to offset in above two arrays. */
  uint16_t *m_pcur_map;

  /** Original m_prebuilt->pcur. */
  btr_pcur_t *m_pcur;

  /** Original m_prebuilt->clust_pcur. */
  btr_pcur_t *m_clust_pcur;

  /** New partitions during ADD/REORG/... PARTITION. */
  Altered_partitions *m_new_partitions;

  /** Clear used ins_nodes and upd_nodes. */
  void clear_ins_upd_nodes();

  /** Clear the blob heaps for all partitions */
  void clear_blob_heaps();

  /** Reset state of file to after 'open'. This function is called
  after every statement for all tables used by that statement. */
  int reset() override;

  /** Allocate the array to hold blob heaps for all partitions */
  mem_heap_t **alloc_blob_heap_array();

  /** Free the array that holds blob heaps for all partitions */
  void free_blob_heap_array();

  /** Changes the active index of a handle.
  @param[in]	part_id	Use this partition.
  @param[in]	keynr	Use this index; MAX_KEY means always
  clustered index, even if it was internally generated by InnoDB.
  @return 0 or error code. */
  int change_active_index(uint part_id, uint keynr);

  /** Move to next partition and set its index.
  @return	0 for success else error number. */
  int next_partition_index();

  /** Internally called for initializing auto increment value.
  Should never be called, but defined to catch such errors.
  @return 0 on success else error code. */
  int innobase_initialize_autoinc();

  /** Get the index for the current partition
  @param[in]	keynr	MySQL index number.
  @return InnoDB index or NULL. */
  dict_index_t *innobase_get_index(uint keynr) override;

  /** Get the index for a handle.
  Does not change active index.
  @param[in]	keynr	use this index; MAX_KEY means always clustered
  index, even if it was internally generated by InnoDB.
  @param[in]	part_id	From this partition.
  @return NULL or index instance. */
  dict_index_t *innopart_get_index(uint part_id, uint keynr);

  /** Change active partition.
  Copies needed info into m_prebuilt from the partition specific memory.
  @param[in]	part_id	Partition to set as active. */
  void set_partition(uint part_id);

  /** Update active partition.
  Copies needed info from m_prebuilt into the partition specific memory.
  @param[in]	part_id	Partition to set as active. */
  void update_partition(uint part_id);

  /** TRUNCATE an InnoDB partitioned table.
  @param[in]		name		table name
  @param[in]		form		table definition
  @param[in,out]	table_def	dd::Table describing table to be
  truncated. Can be adjusted by SE, the changes will be saved into
  the data-dictionary at statement commit time.
  @return	error number
  @retval 0 on success */
  int truncate_impl(const char *name, TABLE *form, dd::Table *table_def);

  /** Helpers needed by Partition_helper, @see partition_handler.h @{ */

  /** Set the autoinc column max value.
  This should only be called once from ha_innobase::open().
  Therefore there's no need for a covering lock.
  @param[in]	-	If locking should be skipped. Not used!
  @return 0 on success else error code. */
  int initialize_auto_increment(bool /* no_lock */) override;

  /** Save currently highest auto increment value.
  @param[in]	nr	Auto increment value to save. */
  void save_auto_increment(ulonglong nr) override;

  /** Setup the ordered record buffer and the priority queue.
  @param[in]	used_parts	Number of used partitions in query.
  @return false for success, else true. */
  int init_record_priority_queue_for_parts(uint used_parts) override;

  /** Destroy the ordered record buffer and the priority queue. */
  void destroy_record_priority_queue_for_parts() override;

  /** Create the Altered_partitoins object
  @param[in]	ha_alter_info	thd DDL operation
  @retval true	On failure
  @retval false	On success */
  bool prepare_for_copy_partitions(Alter_inplace_info *ha_alter_info);

  /** write row to new partition.
  @param[in]	new_part	New partition to write to.
  @return 0 for success else error code. */
  int write_row_in_new_part(uint new_part) override;

  /** Write a row in specific partition.
  Stores a row in an InnoDB database, to the table specified in this
  handle.
  @param[in]	part_id	Partition to write to.
  @param[in]	record	A row in MySQL format.
  @return error code. */
  int write_row_in_part(uint part_id, uchar *record) override;

  /** Update a row in partition.
  Updates a row given as a parameter to a new value.
  @param[in]	part_id	Partition to update row in.
  @param[in]	old_row	Old row in MySQL format.
  @param[in]	new_row	New row in MySQL format.
  @return error number or 0. */
  int update_row_in_part(uint part_id, const uchar *old_row,
                         uchar *new_row) override;

  /** Deletes a row in partition.
  @param[in]	part_id	Partition to delete from.
  @param[in]	record	Row to delete in MySQL format.
  @return error number or 0. */
  int delete_row_in_part(uint part_id, const uchar *record) override;

  /** Return first record in index from a partition.
  @param[in]	part	Partition to read from.
  @param[out]	record	First record in index in the partition.
  @return error number or 0. */
  int index_first_in_part(uint part, uchar *record) override;

  /** Return last record in index from a partition.
  @param[in]	part	Partition to read from.
  @param[out]	record	Last record in index in the partition.
  @return error number or 0. */
  int index_last_in_part(uint part, uchar *record) override;

  /** Return previous record in index from a partition.
  @param[in]	part	Partition to read from.
  @param[out]	record	Last record in index in the partition.
  @return error number or 0. */
  int index_prev_in_part(uint part, uchar *record) override;

  /** Return next record in index from a partition.
  @param[in]	part	Partition to read from.
  @param[out]	record	Last record in index in the partition.
  @return error number or 0. */
  int index_next_in_part(uint part, uchar *record) override;

  /** Return next same record in index from a partition.
  This routine is used to read the next record, but only if the key is
  the same as supplied in the call.
  @param[in]	part	Partition to read from.
  @param[out]	record	Last record in index in the partition.
  @param[in]	key	Key to match.
  @param[in]	length	Length of key.
  @return error number or 0. */
  int index_next_same_in_part(uint part, uchar *record, const uchar *key,
                              uint length) override;

  /** Start index scan and return first record from a partition.
  This routine starts an index scan using a start key. The calling
  function will check the end key on its own.
  @param[in]	part	Partition to read from.
  @param[out]	record	First matching record in index in the partition.
  @param[in]	key	Key to match.
  @param[in]	keypart_map	Which part of the key to use.
  @param[in]	find_flag	Key condition/direction to use.
  @return error number or 0. */
  int index_read_map_in_part(uint part, uchar *record, const uchar *key,
                             key_part_map keypart_map,
                             enum ha_rkey_function find_flag) override;

  /** Return last matching record in index from a partition.
  @param[in]	part	Partition to read from.
  @param[out]	record	Last matching record in index in the partition.
  @param[in]	key	Key to match.
  @param[in]	keypart_map	Which part of the key to use.
  @return error number or 0. */
  int index_read_last_map_in_part(uint part, uchar *record, const uchar *key,
                                  key_part_map keypart_map) override;

  /** Start index scan and return first record from a partition.
  This routine starts an index scan using a start and end key.
  @param[in]	part	Partition to read from.
  @param[out]	record	First matching record in index in the partition.
  if NULL use table->record[0] as return buffer.
  @param[in]	start_key	Start key to match.
  @param[in]	end_key	End key to match.
  @param[in]	eq_range	Is equal range, start_key == end_key.
  @param[in]	sorted	Return rows in sorted order.
  @return error number or 0. */
  int read_range_first_in_part(uint part, uchar *record,
                               const key_range *start_key,
                               const key_range *end_key, bool eq_range,
                               bool sorted) override;

  /** Return next record in index range scan from a partition.
  @param[in]	part	Partition to read from.
  @param[out]	record	First matching record in index in the partition.
  if NULL use table->record[0] as return buffer.
  @return error number or 0. */
  int read_range_next_in_part(uint part, uchar *record) override;

  /** Start index scan and return first record from a partition.
  This routine starts an index scan using a start key. The calling
  function will check the end key on its own.
  @param[in]	part	Partition to read from.
  @param[out]	record	First matching record in index in the partition.
  @param[in]	index	Index to read from.
  @param[in]	key	Key to match.
  @param[in]	keypart_map	Which part of the key to use.
  @param[in]	find_flag	Key condition/direction to use.
  @return error number or 0. */
  int index_read_idx_map_in_part(uint part, uchar *record, uint index,
                                 const uchar *key, key_part_map keypart_map,
                                 enum ha_rkey_function find_flag) override;

  /** Initialize random read/scan of a specific partition.
  @param[in]	part_id		Partition to initialize.
  @param[in]	scan		True for scan else random access.
  @return error number or 0. */
  int rnd_init_in_part(uint part_id, bool scan) override;

  /** Get next row during scan of a specific partition.
  @param[in]	part_id	Partition to read from.
  @param[out]	buf	Next row.
  @return error number or 0. */
  int rnd_next_in_part(uint part_id, uchar *buf) override;

  /** End random read/scan of a specific partition.
  @param[in]	part_id		Partition to end random read/scan.
  @param[in]	scan		True for scan else random access.
  @return error number or 0. */
  int rnd_end_in_part(uint part_id, bool scan) override;

  /** Get a reference to the current cursor position in the last used
  partition.
  @param[out]	ref_arg	Reference (PK if exists else row_id).
  @param[in]	record	Record to position. */
  void position_in_last_part(uchar *ref_arg, const uchar *record) override;

  /** Read row using position using given record to find.
  Only useful when position is based on primary key
  @param[in]	record  Current record in MySQL Row Format.
  @return error number or 0. */
  int rnd_pos_by_record(uchar *record) override;

  /** Copy a cached MySQL record.
  @param[out]	buf		Where to copy the MySQL record.
  @param[in]	cached_row	Which record to copy. */
  void copy_cached_row(uchar *buf, const uchar *cached_row) override;
  /** @} */

  /* Private handler:: functions specific for native InnoDB partitioning.
  @see handler.h @{ */

  /** Open an InnoDB table.
  @param[in]	name		table name
  @param[in]	mode		access mode
  @param[in]	test_if_locked	test if the file to be opened is locked
  @param[in]	table_def	dd::Table describing table to be opened
  @retval 1 if error
  @retval 0 if success */
  int open(const char *name, int mode, uint test_if_locked,
           const dd::Table *table_def) override;

  int close() override;

  double scan_time() override;

  /** Was the last returned row semi consistent read.
  In an UPDATE or DELETE, if the row under the cursor was locked by
  another transaction, and the engine used an optimistic read of the last
  committed row value under the cursor, then the engine returns 1 from
  this function. MySQL must NOT try to update this optimistic value. If
  the optimistic value does not match the WHERE condition, MySQL can
  decide to skip over this row. This can be used to avoid unnecessary
  lock waits.

  If this method returns true, it will also signal the storage
  engine that the next read will be a locking re-read of the row.
  @see handler.h and row0mysql.h
  @return	true if last read was semi consistent else false. */
  bool was_semi_consistent_read() override;

  /** Try semi consistent read.
  Tell the engine whether it should avoid unnecessary lock waits.
  If yes, in an UPDATE or DELETE, if the row under the cursor was locked
  by another transaction, the engine may try an optimistic read of
  the last committed row value under the cursor.
  @see handler.h and row0mysql.h
  @param[in]	yes	Should semi-consistent read be used. */
  void try_semi_consistent_read(bool yes) override;

  /** Removes a lock on a row.
  Removes a new lock set on a row, if it was not read optimistically.
  This can be called after a row has been read in the processing of
  an UPDATE or a DELETE query. @see ha_innobase::unlock_row(). */
  void unlock_row() override;

  int index_init(uint index, bool sorted) override;

  int index_end() override;

  int rnd_init(bool scan) override {
    return (Partition_helper::ph_rnd_init(scan));
  }

  int rnd_end() override { return (Partition_helper::ph_rnd_end()); }

  int external_lock(THD *thd, int lock_type) override;

  THR_LOCK_DATA **store_lock(THD *thd, THR_LOCK_DATA **to,
                             thr_lock_type lock_type) override;

  int write_row(uchar *record) override {
    bool entered = false;
    auto trx = m_prebuilt->trx;

    /* Enter innodb to order Auto INC partition lock after Innodb. No need to
    enter if there are tickets left. Currently we cannot handle re-enter
    without exit if no more tickets left.

    1. We avoid consuming the last ticket as there could be another enter
    call from innobase.

    2. If we enter innodb here, there is at least one more ticket left as
    the minimum value for "innodb_concurrency_tickets" is 1 */

    if (!trx->declared_to_be_inside_innodb) {
      srv_concurrency_enter();
      entered = true;
    }

    auto err = Partition_helper::ph_write_row(record);

    if (entered) {
      srv_concurrency_exit();
    }

    return (err);
  }

  int update_row(const uchar *old_record, uchar *new_record) override {
    return (Partition_helper::ph_update_row(old_record, new_record));
  }

  int delete_row(const uchar *record) override {
    return (Partition_helper::ph_delete_row(record));
  }
  /** @} */

  /** Truncate partition.
  Called from Partition_handler::trunctate_partition() or truncate().
  @param[in,out]	dd_table	data dictionary table
  @retval	error number
  @retval	0 on success */
  int truncate_partition_low(dd::Table *dd_table) override;

  /** Exchange partition.
  Low-level primitive which implementation is provided here.
  @param[in]	part_table_path	data file path of the
                                  partitioned table
  @param[in]	swap_table_path	data file path of the to be
                                  swapped table
  @param[in]	part_id		The id of the partition to
                                  be exchanged
  @param[in,out]	part_table	partitioned table to be
                                  exchanged
  @param[in,out]	swap_table	table to be exchanged
  @return	error number
  @retval	0	on success */
  int exchange_partition_low(const char *part_table_path,
                             const char *swap_table_path, uint part_id,
                             dd::Table *part_table,
                             dd::Table *swap_table) override;

  /** Access methods to protected areas in handler to avoid adding
  friend class Partition_helper in class handler.
  @see partition_handler.h @{ */

  THD *get_thd() const override { return ha_thd(); }

  TABLE *get_table() const override { return table; }

  bool get_eq_range() const override { return eq_range; }

  void set_eq_range(bool eq_range_arg) override { eq_range = eq_range_arg; }

  void set_range_key_part(KEY_PART_INFO *key_part) override {
    range_key_part = key_part;
  }
  /** @} */

  /** Fill in data_dir_path and tablespace name from internal data
  dictionary.
  @param[in,out]	part_elem		Partition element to fill.
  @param[in]	ib_table		InnoDB table to copy from.
  @param[in]	display_tablespace	Display tablespace name if
                                          set. */
  void update_part_elem(partition_element *part_elem, dict_table_t *ib_table,
                        bool display_tablespace);

 protected:
  /* Protected handler:: functions specific for native InnoDB partitioning.
  @see handler.h @{ */

  int rnd_next(uchar *record) override {
    return (Partition_helper::ph_rnd_next(record));
  }

  int rnd_pos(uchar *record, uchar *pos) override;

  int records(ha_rows *num_rows) override;

  int index_next(uchar *record) override {
    return (Partition_helper::ph_index_next(record));
  }

  int index_next_same(uchar *record, const uchar *, uint keylen) override {
    return (Partition_helper::ph_index_next_same(record, keylen));
  }

  int index_prev(uchar *record) override {
    return (Partition_helper::ph_index_prev(record));
  }

  int index_first(uchar *record) override {
    return (Partition_helper::ph_index_first(record));
  }

  int index_last(uchar *record) override {
    return (Partition_helper::ph_index_last(record));
  }

  int index_read_last_map(uchar *record, const uchar *key,
                          key_part_map keypart_map) override {
    return (Partition_helper::ph_index_read_last_map(record, key, keypart_map));
  }

  int index_read_map(uchar *buf, const uchar *key, key_part_map keypart_map,
                     enum ha_rkey_function find_flag) override {
    return (
        Partition_helper::ph_index_read_map(buf, key, keypart_map, find_flag));
  }

  int index_read_idx_map(uchar *buf, uint index, const uchar *key,
                         key_part_map keypart_map,
                         enum ha_rkey_function find_flag) override {
    return (Partition_helper::ph_index_read_idx_map(buf, index, key,
                                                    keypart_map, find_flag));
  }
  /** @} */

  /** Updates and return statistics.
  Returns statistics information of the table to the MySQL interpreter,
  in various fields of the handle object.
  @param[in]	flag		Flags for what to update and return.
  @param[in]	is_analyze	True if called from "::analyze()".
  @return	HA_ERR_* error code or 0. */
  int info_low(uint flag, bool is_analyze) override;
};
#endif /* ha_innopart_h */<|MERGE_RESOLUTION|>--- conflicted
+++ resolved
@@ -448,8 +448,8 @@
   @param    thd          Thread handler
   @param    part_name    Must be always NULL.
   */
-  virtual void upgrade_update_field_with_zip_dict_info(THD *thd,
-                                                       const char *part_name);
+  virtual void upgrade_update_field_with_zip_dict_info(
+      THD *thd, const char *part_name) override;
 
   /** Compare key and rowid.
   Helper function for sorting records in the priority queue.
@@ -601,13 +601,9 @@
     return (Partition_helper::ph_read_range_next());
   }
 
-<<<<<<< HEAD
-  bool has_gap_locks() const noexcept { return true; }
-
-  uint32 calculate_key_hash_value(Field **field_array) {
-=======
+  bool has_gap_locks() const noexcept override { return true; }
+
   uint32 calculate_key_hash_value(Field **field_array) override {
->>>>>>> 8e797a5d
     return (Partition_helper::ph_calculate_key_hash_value(field_array));
   }
 
