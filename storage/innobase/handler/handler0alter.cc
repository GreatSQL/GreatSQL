--- conflicted
+++ resolved
@@ -1721,21 +1721,6 @@
 		error = row_merge_lock_table(user_trx, indexed_table, LOCK_X);
 	}
 
-<<<<<<< HEAD
-	if (!(prebuilt->table->ibd_file_missing
-	     || dict_table_is_discarded(prebuilt->table))) {
-
-		/* Read the clustered index of the table and build
-		indexes based on this information using temporary
-		files and merge sort. */
-
-		error = row_merge_build_indexes(
-			prebuilt->trx, prebuilt->table, indexed_table,
-			index, num_of_idx, table);
-	}
-
-=======
->>>>>>> 6f4ec905
 error_handling:
 	/* After an error, remove all those index definitions from the
 	dictionary which were defined. */
