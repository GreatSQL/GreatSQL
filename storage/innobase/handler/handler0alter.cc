/*****************************************************************************

Copyright (c) 2005, 2018, Oracle and/or its affiliates. All Rights Reserved.

This program is free software; you can redistribute it and/or modify it under
the terms of the GNU General Public License as published by the Free Software
Foundation; version 2 of the License.

This program is distributed in the hope that it will be useful, but WITHOUT
ANY WARRANTY; without even the implied warranty of MERCHANTABILITY or FITNESS
FOR A PARTICULAR PURPOSE. See the GNU General Public License for more details.

You should have received a copy of the GNU General Public License along with
this program; if not, write to the Free Software Foundation, Inc.,
51 Franklin Street, Suite 500, Boston, MA 02110-1335 USA

*****************************************************************************/

/**************************************************//**
@file handler/handler0alter.cc
Smart ALTER TABLE
*******************************************************/

/* Include necessary SQL headers */
#include "ha_prototypes.h"
#include <debug_sync.h>
#include <log.h>
#include <sql_lex.h>
#include <sql_class.h>
#include <sql_table.h>
#include <mysql/plugin.h>

/* Include necessary InnoDB headers */
#include "btr0sea.h"
#include "dict0crea.h"
#include "dict0dict.h"
#include "dict0priv.h"
#include "dict0stats.h"
#include "dict0stats_bg.h"
#include "fsp0sysspace.h"
#include "log0log.h"
#include "rem0types.h"
#include "row0log.h"
#include "row0merge.h"
#include "trx0trx.h"
#include "trx0roll.h"
#include "handler0alter.h"
#include "srv0mon.h"
#include "fts0priv.h"
#include "fts0plugin.h"
#include "pars0pars.h"
#include "row0sel.h"
#include "ha_innodb.h"
#include "ut0new.h"
#include "ut0stage.h"

/* For supporting Native InnoDB Partitioning. */
#include "partition_info.h"
#include "ha_innopart.h"

/** Operations for creating secondary indexes (no rebuild needed) */
static const Alter_inplace_info::HA_ALTER_FLAGS INNOBASE_ONLINE_CREATE
	= Alter_inplace_info::ADD_INDEX
	| Alter_inplace_info::ADD_UNIQUE_INDEX
	| Alter_inplace_info::ADD_SPATIAL_INDEX;

/** Operations for rebuilding a table in place */
static const Alter_inplace_info::HA_ALTER_FLAGS INNOBASE_ALTER_REBUILD
	= Alter_inplace_info::ADD_PK_INDEX
	| Alter_inplace_info::DROP_PK_INDEX
	| Alter_inplace_info::CHANGE_CREATE_OPTION
	/* CHANGE_CREATE_OPTION needs to check innobase_need_rebuild() */
	| Alter_inplace_info::ALTER_COLUMN_NULLABLE
	| Alter_inplace_info::ALTER_COLUMN_NOT_NULLABLE
	| Alter_inplace_info::ALTER_STORED_COLUMN_ORDER
	| Alter_inplace_info::DROP_STORED_COLUMN
	| Alter_inplace_info::ADD_STORED_BASE_COLUMN
	| Alter_inplace_info::RECREATE_TABLE
	/*
	| Alter_inplace_info::ALTER_STORED_COLUMN_TYPE
	*/
	;

/** Operations that require changes to data */
static const Alter_inplace_info::HA_ALTER_FLAGS INNOBASE_ALTER_DATA
	= INNOBASE_ONLINE_CREATE | INNOBASE_ALTER_REBUILD;

/** Operations for altering a table that InnoDB does not care about */
static const Alter_inplace_info::HA_ALTER_FLAGS INNOBASE_INPLACE_IGNORE
	= Alter_inplace_info::ALTER_COLUMN_DEFAULT
	| Alter_inplace_info::ALTER_COLUMN_COLUMN_FORMAT
	| Alter_inplace_info::ALTER_COLUMN_STORAGE_TYPE
	| Alter_inplace_info::ALTER_VIRTUAL_GCOL_EXPR
	| Alter_inplace_info::ALTER_RENAME;

/** Operations on foreign key definitions (changing the schema only) */
static const Alter_inplace_info::HA_ALTER_FLAGS INNOBASE_FOREIGN_OPERATIONS
	= Alter_inplace_info::DROP_FOREIGN_KEY
	| Alter_inplace_info::ADD_FOREIGN_KEY;

/** Operations that InnoDB cares about and can perform without rebuild */
static const Alter_inplace_info::HA_ALTER_FLAGS INNOBASE_ALTER_NOREBUILD
	= INNOBASE_ONLINE_CREATE
	| INNOBASE_FOREIGN_OPERATIONS
	| Alter_inplace_info::DROP_INDEX
	| Alter_inplace_info::DROP_UNIQUE_INDEX
	| Alter_inplace_info::RENAME_INDEX
	| Alter_inplace_info::ALTER_COLUMN_NAME
	| Alter_inplace_info::ALTER_COLUMN_EQUAL_PACK_LENGTH
	| Alter_inplace_info::ALTER_INDEX_COMMENT
	| Alter_inplace_info::ADD_VIRTUAL_COLUMN
	| Alter_inplace_info::DROP_VIRTUAL_COLUMN
	| Alter_inplace_info::ALTER_VIRTUAL_COLUMN_ORDER
        | Alter_inplace_info::ALTER_COLUMN_INDEX_LENGTH;
	/* | Alter_inplace_info::ALTER_VIRTUAL_COLUMN_TYPE; */

struct ha_innobase_inplace_ctx : public inplace_alter_handler_ctx
{
	/** Dummy query graph */
	que_thr_t*	thr;
	/** The prebuilt struct of the creating instance */
	row_prebuilt_t*&	prebuilt;
	/** InnoDB indexes being created */
	dict_index_t**	add_index;
	/** MySQL key numbers for the InnoDB indexes that are being created */
	const ulint*	add_key_numbers;
	/** number of InnoDB indexes being created */
	ulint		num_to_add_index;
	/** InnoDB indexes being dropped */
	dict_index_t**	drop_index;
	/** number of InnoDB indexes being dropped */
	const ulint	num_to_drop_index;
	/** InnoDB indexes being renamed */
	dict_index_t**	rename;
	/** number of InnoDB indexes being renamed */
	const ulint	num_to_rename;
	/** InnoDB foreign key constraints being dropped */
	dict_foreign_t** drop_fk;
	/** number of InnoDB foreign key constraints being dropped */
	const ulint	num_to_drop_fk;
	/** InnoDB foreign key constraints being added */
	dict_foreign_t** add_fk;
	/** number of InnoDB foreign key constraints being dropped */
	const ulint	num_to_add_fk;
	/** whether to create the indexes online */
	bool		online;
	/** memory heap */
	mem_heap_t*	heap;
	/** dictionary transaction */
	trx_t*		trx;
	/** original table (if rebuilt, differs from indexed_table) */
	dict_table_t*	old_table;
	/** table where the indexes are being created or dropped */
	dict_table_t*	new_table;
	/** mapping of old column numbers to new ones, or NULL */
	const ulint*	col_map;
	/** new column names, or NULL if nothing was renamed */
	const char**	col_names;
	/** added AUTO_INCREMENT column position, or ULINT_UNDEFINED */
	const ulint	add_autoinc;
	/** default values of ADD COLUMN, or NULL */
	const dtuple_t*	add_cols;
	/** autoinc sequence to use */
	ib_sequence_t	sequence;
	/** maximum auto-increment value */
	ulonglong	max_autoinc;
	/** temporary table name to use for old table when renaming tables */
	const char*	tmp_name;
	/** whether the order of the clustered index is unchanged */
	bool		skip_pk_sort;
	/** number of virtual columns to be added */
	ulint		num_to_add_vcol;
	/** virtual columns to be added */
	dict_v_col_t*	add_vcol;
	const char**	add_vcol_name;
	/** number of virtual columns to be dropped */
	ulint		num_to_drop_vcol;
	/** virtual columns to be dropped */
	dict_v_col_t*	drop_vcol;
	const char**	drop_vcol_name;
	/** ALTER TABLE stage progress recorder */
	ut_stage_alter_t* m_stage;

	ha_innobase_inplace_ctx(row_prebuilt_t*& prebuilt_arg,
				dict_index_t** drop_arg,
				ulint num_to_drop_arg,
				dict_index_t** rename_arg,
				ulint num_to_rename_arg,
				dict_foreign_t** drop_fk_arg,
				ulint num_to_drop_fk_arg,
				dict_foreign_t** add_fk_arg,
				ulint num_to_add_fk_arg,
				bool online_arg,
				mem_heap_t* heap_arg,
				dict_table_t* new_table_arg,
				const char** col_names_arg,
				ulint add_autoinc_arg,
				ulonglong autoinc_col_min_value_arg,
				ulonglong autoinc_col_max_value_arg,
				ulint num_to_drop_vcol_arg) :
		inplace_alter_handler_ctx(),
		prebuilt (prebuilt_arg),
		add_index (0), add_key_numbers (0), num_to_add_index (0),
		drop_index (drop_arg), num_to_drop_index (num_to_drop_arg),
		rename (rename_arg), num_to_rename (num_to_rename_arg),
		drop_fk (drop_fk_arg), num_to_drop_fk (num_to_drop_fk_arg),
		add_fk (add_fk_arg), num_to_add_fk (num_to_add_fk_arg),
		online (online_arg), heap (heap_arg), trx (0),
		old_table (prebuilt_arg->table),
		new_table (new_table_arg),
		col_map (0), col_names (col_names_arg),
		add_autoinc (add_autoinc_arg),
		add_cols (0),
		sequence(prebuilt->trx->mysql_thd,
			 autoinc_col_min_value_arg, autoinc_col_max_value_arg),
		max_autoinc (0),
		tmp_name (0),
		skip_pk_sort(false),
		num_to_add_vcol(0),
		add_vcol(0),
		add_vcol_name(0),
		num_to_drop_vcol(0),
		drop_vcol(0),
		drop_vcol_name(0),
		m_stage(NULL)
	{
#ifdef UNIV_DEBUG
		for (ulint i = 0; i < num_to_add_index; i++) {
			ut_ad(!add_index[i]->to_be_dropped);
		}
		for (ulint i = 0; i < num_to_drop_index; i++) {
			ut_ad(drop_index[i]->to_be_dropped);
		}
#endif /* UNIV_DEBUG */

		thr = pars_complete_graph_for_exec(NULL, prebuilt->trx, heap,
						   prebuilt);
	}

	~ha_innobase_inplace_ctx()
	{
		UT_DELETE(m_stage);
		mem_heap_free(heap);
	}

	/** Determine if the table will be rebuilt.
	@return whether the table will be rebuilt */
	bool need_rebuild () const { return(old_table != new_table); }

private:
	// Disable copying
	ha_innobase_inplace_ctx(const ha_innobase_inplace_ctx&);
	ha_innobase_inplace_ctx& operator=(const ha_innobase_inplace_ctx&);
};

/* Report an InnoDB error to the client by invoking my_error(). */
static UNIV_COLD
void
my_error_innodb(
/*============*/
	dberr_t		error,	/*!< in: InnoDB error code */
	const char*	table,	/*!< in: table name */
	ulint		flags)	/*!< in: table flags */
{
	switch (error) {
	case DB_MISSING_HISTORY:
		my_error(ER_TABLE_DEF_CHANGED, MYF(0));
		break;
	case DB_RECORD_NOT_FOUND:
		my_error(ER_KEY_NOT_FOUND, MYF(0), table);
		break;
	case DB_DEADLOCK:
		my_error(ER_LOCK_DEADLOCK, MYF(0));
		break;
	case DB_LOCK_WAIT_TIMEOUT:
		my_error(ER_LOCK_WAIT_TIMEOUT, MYF(0));
		break;
	case DB_INTERRUPTED:
		my_error(ER_QUERY_INTERRUPTED, MYF(0));
		break;
	case DB_OUT_OF_MEMORY:
		my_error(ER_OUT_OF_RESOURCES, MYF(0));
		break;
	case DB_OUT_OF_FILE_SPACE:
		my_error(ER_RECORD_FILE_FULL, MYF(0), table);
		break;
	case DB_TEMP_FILE_WRITE_FAIL:
		my_error(ER_TEMP_FILE_WRITE_FAILURE, MYF(0));
		break;
	case DB_TOO_BIG_INDEX_COL:
		my_error(ER_INDEX_COLUMN_TOO_LONG, MYF(0),
			 DICT_MAX_FIELD_LEN_BY_FORMAT_FLAG(flags));
		break;
	case DB_TOO_MANY_CONCURRENT_TRXS:
		my_error(ER_TOO_MANY_CONCURRENT_TRXS, MYF(0));
		break;
	case DB_LOCK_TABLE_FULL:
		my_error(ER_LOCK_TABLE_FULL, MYF(0));
		break;
	case DB_UNDO_RECORD_TOO_BIG:
		my_error(ER_UNDO_RECORD_TOO_BIG, MYF(0));
		break;
	case DB_CORRUPTION:
		my_error(ER_NOT_KEYFILE, MYF(0), table);
		break;
	case DB_TOO_BIG_RECORD:
		/* We limit max record size to 16k for 64k page size. */
		my_error(ER_TOO_BIG_ROWSIZE, MYF(0),
			 srv_page_size == UNIV_PAGE_SIZE_MAX
			 ? REC_MAX_DATA_SIZE - 1
			 : page_get_free_space_of_empty(
				 flags & DICT_TF_COMPACT) / 2);
		break;
	case DB_INVALID_NULL:
		/* TODO: report the row, as we do for DB_DUPLICATE_KEY */
		my_error(ER_INVALID_USE_OF_NULL, MYF(0));
		break;
	case DB_CANT_CREATE_GEOMETRY_OBJECT:
		my_error(ER_CANT_CREATE_GEOMETRY_OBJECT, MYF(0));
		break;
	case DB_TABLESPACE_EXISTS:
		my_error(ER_TABLESPACE_EXISTS, MYF(0), table);
		break;

#ifdef UNIV_DEBUG
	case DB_SUCCESS:
	case DB_DUPLICATE_KEY:
	case DB_ONLINE_LOG_TOO_BIG:
		/* These codes should not be passed here. */
		ut_error;
#endif /* UNIV_DEBUG */
	default:
		my_error(ER_GET_ERRNO, MYF(0), error);
		break;
	}
}

/** Determine if fulltext indexes exist in a given table.
@param table MySQL table
@return whether fulltext indexes exist on the table */
static
bool
innobase_fulltext_exist(
/*====================*/
	const TABLE*	table)
{
	for (uint i = 0; i < table->s->keys; i++) {
		if (table->key_info[i].flags & HA_FULLTEXT) {
			return(true);
		}
	}

	return(false);
}

/** Determine if spatial indexes exist in a given table.
@param table MySQL table
@return whether spatial indexes exist on the table */
static
bool
innobase_spatial_exist(
/*===================*/
	const   TABLE*  table)
{
	for (uint i = 0; i < table->s->keys; i++) {
	       if (table->key_info[i].flags & HA_SPATIAL) {
		       return(true);
	       }
	}

	return(false);
}

/*******************************************************************//**
Determine if ALTER TABLE needs to rebuild the table.
@param ha_alter_info the DDL operation
@return whether it is necessary to rebuild the table */
static MY_ATTRIBUTE((warn_unused_result))
bool
innobase_need_rebuild(
/*==================*/
	const Alter_inplace_info*	ha_alter_info)
{
	Alter_inplace_info::HA_ALTER_FLAGS alter_inplace_flags =
		ha_alter_info->handler_flags & ~(INNOBASE_INPLACE_IGNORE);

	if (alter_inplace_flags
	    == Alter_inplace_info::CHANGE_CREATE_OPTION
	    && !(ha_alter_info->create_info->used_fields
		 & (HA_CREATE_USED_ROW_FORMAT
		    | HA_CREATE_USED_KEY_BLOCK_SIZE
		    | HA_CREATE_USED_TABLESPACE))) {
		/* Any other CHANGE_CREATE_OPTION than changing
		ROW_FORMAT, KEY_BLOCK_SIZE or TABLESPACE can be done
		without rebuilding the table. */
		return(false);
	}

	return(!!(ha_alter_info->handler_flags & INNOBASE_ALTER_REBUILD));
}
/** Check if virtual column in old and new table are in order, excluding
those dropped column. This is needed because when we drop a virtual column,
ALTER_VIRTUAL_COLUMN_ORDER is also turned on, so we can't decide if this
is a real ORDER change or just DROP COLUMN
@param[in]	table		old TABLE
@param[in]	altered_table	new TABLE
@param[in]	ha_alter_info	Structure describing changes to be done
by ALTER TABLE and holding data used during in-place alter.
@return	true is all columns in order, false otherwise. */
static
bool
check_v_col_in_order(
	const TABLE*		table,
	const TABLE*		altered_table,
	Alter_inplace_info*	ha_alter_info)
{
	ulint	j = 0;

	/* We don't support any adding new virtual column before
	existed virtual column. */
	if (ha_alter_info->handler_flags
              & Alter_inplace_info::ADD_VIRTUAL_COLUMN) {
		bool			has_new = false;

		List_iterator_fast<Create_field> cf_it(
			ha_alter_info->alter_info->create_list);

		cf_it.rewind();

		while (const Create_field* new_field = cf_it++) {
			if (!new_field->is_virtual_gcol()) {
				continue;
			}

			/* Found a new added virtual column. */
			if (!new_field->field) {
				has_new = true;
				continue;
			}

			/* If there's any old virtual column
			after the new added virtual column,
			order must be changed. */
			if (has_new) {
				return(false);
			}
		}
	}

	/* directly return true if ALTER_VIRTUAL_COLUMN_ORDER is not on */
	if (!(ha_alter_info->handler_flags
              & Alter_inplace_info::ALTER_VIRTUAL_COLUMN_ORDER)) {
		return(true);
	}

	for (ulint i = 0; i < table->s->fields; i++) {
		Field*		field = table->s->field[i];
		bool		dropped = false;
		Alter_drop*	drop;

		if (field->stored_in_db) {
			continue;
		}

		ut_ad(innobase_is_v_fld(field));

		/* Check if this column is in drop list */
		List_iterator_fast<Alter_drop> cf_it(
			ha_alter_info->alter_info->drop_list);

		while ((drop = (cf_it++)) != NULL) {
			if (my_strcasecmp(system_charset_info,
					  field->field_name, drop->name) == 0) {
				dropped = true;
				break;
			}
		}

		if (dropped) {
			continue;
		}

		/* Now check if the next virtual column in altered table
		matches this column */
		while (j < altered_table->s->fields) {
			 Field*  new_field = altered_table->s->field[j];

			if (new_field->stored_in_db) {
				j++;
				continue;
			}

			if (my_strcasecmp(system_charset_info,
					  field->field_name,
					  new_field->field_name) != 0) {
				/* different column */
				return(false);
			} else {
				j++;
				break;
			}
		}

		if (j > altered_table->s->fields) {
			/* there should not be less column in new table
			without them being in drop list */
			ut_ad(0);
			return(false);
		}
	}

	return(true);
}

/** Check if InnoDB supports a particular alter table in-place
@param altered_table TABLE object for new version of table.
@param ha_alter_info Structure describing changes to be done
by ALTER TABLE and holding data used during in-place alter.

@retval HA_ALTER_INPLACE_NOT_SUPPORTED Not supported
@retval HA_ALTER_INPLACE_NO_LOCK Supported
@retval HA_ALTER_INPLACE_SHARED_LOCK_AFTER_PREPARE Supported, but requires
lock during main phase and exclusive lock during prepare phase.
@retval HA_ALTER_INPLACE_NO_LOCK_AFTER_PREPARE Supported, prepare phase
requires exclusive lock (any transactions that have accessed the table
must commit or roll back first, and no transactions can access the table
while prepare_inplace_alter_table() is executing)
*/

enum_alter_inplace_result
ha_innobase::check_if_supported_inplace_alter(
/*==========================================*/
	TABLE*			altered_table,
	Alter_inplace_info*	ha_alter_info)
{
	DBUG_ENTER("check_if_supported_inplace_alter");

	if (high_level_read_only
	    || srv_sys_space.created_new_raw()
	    || srv_force_recovery) {
		ha_alter_info->unsupported_reason = (srv_force_recovery)?
			innobase_get_err_msg(ER_INNODB_FORCED_RECOVERY):
			innobase_get_err_msg(ER_READ_ONLY_MODE);

		DBUG_RETURN(HA_ALTER_INPLACE_NOT_SUPPORTED);
	}

	if (altered_table->s->fields > REC_MAX_N_USER_FIELDS) {
		/* Deny the inplace ALTER TABLE. MySQL will try to
		re-create the table and ha_innobase::create() will
		return an error too. This is how we effectively
		deny adding too many columns to a table. */
		ha_alter_info->unsupported_reason =
			innobase_get_err_msg(ER_TOO_MANY_FIELDS);
		DBUG_RETURN(HA_ALTER_INPLACE_NOT_SUPPORTED);
	}

	/* We don't support change encryption attribute with
	inplace algorithm. */
	char*	old_encryption = this->table->s->encrypt_type.str;
	char*	new_encryption = altered_table->s->encrypt_type.str;

	if (Encryption::is_none(old_encryption)
	    != Encryption::is_none(new_encryption)) {
		ha_alter_info->unsupported_reason =
			innobase_get_err_msg(
				ER_UNSUPPORTED_ALTER_ENCRYPTION_INPLACE);
		DBUG_RETURN(HA_ALTER_INPLACE_NOT_SUPPORTED);
	}

	update_thd();
	trx_search_latch_release_if_reserved(m_prebuilt->trx);

	if (ha_alter_info->handler_flags
	    & ~(INNOBASE_INPLACE_IGNORE
		| INNOBASE_ALTER_NOREBUILD
		| INNOBASE_ALTER_REBUILD)) {

		if (ha_alter_info->handler_flags
		    & Alter_inplace_info::ALTER_STORED_COLUMN_TYPE) {
			ha_alter_info->unsupported_reason = innobase_get_err_msg(
				ER_ALTER_OPERATION_NOT_SUPPORTED_REASON_COLUMN_TYPE);
		}
		DBUG_RETURN(HA_ALTER_INPLACE_NOT_SUPPORTED);
	}

	/* Only support online add foreign key constraint when
	check_foreigns is turned off */
	if ((ha_alter_info->handler_flags & Alter_inplace_info::ADD_FOREIGN_KEY)
	    && m_prebuilt->trx->check_foreigns) {
		ha_alter_info->unsupported_reason = innobase_get_err_msg(
			ER_ALTER_OPERATION_NOT_SUPPORTED_REASON_FK_CHECK);
		DBUG_RETURN(HA_ALTER_INPLACE_NOT_SUPPORTED);
	}

	if (altered_table->file->ht != ht) {
		/* Non-native partitioning table engine. No longer supported,
		due to implementation of native InnoDB partitioning. */
		DBUG_RETURN(HA_ALTER_INPLACE_NOT_SUPPORTED);
	}

	if (!(ha_alter_info->handler_flags & ~INNOBASE_INPLACE_IGNORE)) {
		DBUG_RETURN(HA_ALTER_INPLACE_NO_LOCK);
	}

	/* Only support NULL -> NOT NULL change if strict table sql_mode
	is set. Fall back to COPY for conversion if not strict tables.
	In-Place will fail with an error when trying to convert
	NULL to a NOT NULL value. */
	if ((ha_alter_info->handler_flags
	     & Alter_inplace_info::ALTER_COLUMN_NOT_NULLABLE)
	    && !thd_is_strict_mode(m_user_thd)) {
		ha_alter_info->unsupported_reason = innobase_get_err_msg(
			ER_ALTER_OPERATION_NOT_SUPPORTED_REASON_NOT_NULL);
		DBUG_RETURN(HA_ALTER_INPLACE_NOT_SUPPORTED);
	}

	/* DROP PRIMARY KEY is only allowed in combination with ADD
	PRIMARY KEY. */
	if ((ha_alter_info->handler_flags
	     & (Alter_inplace_info::ADD_PK_INDEX
		| Alter_inplace_info::DROP_PK_INDEX))
	    == Alter_inplace_info::DROP_PK_INDEX) {
		ha_alter_info->unsupported_reason = innobase_get_err_msg(
			ER_ALTER_OPERATION_NOT_SUPPORTED_REASON_NOPK);
		DBUG_RETURN(HA_ALTER_INPLACE_NOT_SUPPORTED);
	}

	/* If a column change from NOT NULL to NULL,
	and there's a implict pk on this column. the
	table should be rebuild. The change should
	only go through the "Copy" method. */
	if ((ha_alter_info->handler_flags
	     & Alter_inplace_info::ALTER_COLUMN_NULLABLE)) {
		const uint my_primary_key = altered_table->s->primary_key;

		/* See if MYSQL table has no pk but we do. */
		if (UNIV_UNLIKELY(my_primary_key >= MAX_KEY)
		    && !row_table_got_default_clust_index(m_prebuilt->table)) {
			ha_alter_info->unsupported_reason = innobase_get_err_msg(
				ER_PRIMARY_CANT_HAVE_NULL);
			DBUG_RETURN(HA_ALTER_INPLACE_NOT_SUPPORTED);
		}
	}

	bool	add_drop_v_cols = false;

	/* If there is add or drop virtual columns, we will support operations
	with these 2 options alone with inplace interface for now */
	if (ha_alter_info->handler_flags
	    & (Alter_inplace_info::ADD_VIRTUAL_COLUMN
	       | Alter_inplace_info::DROP_VIRTUAL_COLUMN
	       | Alter_inplace_info::ALTER_VIRTUAL_COLUMN_ORDER)) {
		ulonglong	flags = ha_alter_info->handler_flags;

		/* TODO: uncomment the flags below, once we start to
		support them */
		flags &= ~(Alter_inplace_info::ADD_VIRTUAL_COLUMN
			   | Alter_inplace_info::DROP_VIRTUAL_COLUMN
			   | Alter_inplace_info::ALTER_VIRTUAL_COLUMN_ORDER
			   | Alter_inplace_info::ALTER_VIRTUAL_GCOL_EXPR
			   /*
			   | Alter_inplace_info::ALTER_STORED_COLUMN_ORDER
			   | Alter_inplace_info::ADD_STORED_BASE_COLUMN
			   | Alter_inplace_info::DROP_STORED_COLUMN
			   | Alter_inplace_info::ALTER_STORED_COLUMN_ORDER
			   | Alter_inplace_info::ADD_UNIQUE_INDEX
			   */
			   | Alter_inplace_info::ADD_INDEX
			   | Alter_inplace_info::DROP_INDEX);

		if (flags != 0
		    || (altered_table->s->partition_info_str
			&& altered_table->s->partition_info_str_len)
		    || (!check_v_col_in_order(
			this->table, altered_table, ha_alter_info))) {
			ha_alter_info->unsupported_reason =
				innobase_get_err_msg(
				ER_UNSUPPORTED_ALTER_INPLACE_ON_VIRTUAL_COLUMN);
			DBUG_RETURN(HA_ALTER_INPLACE_NOT_SUPPORTED);
		}

		add_drop_v_cols = true;
	}

	/* We should be able to do the operation in-place.
	See if we can do it online (LOCK=NONE). */
	bool	online = true;

	List_iterator_fast<Create_field> cf_it(
		ha_alter_info->alter_info->create_list);

	/* Fix the key parts. */
	for (KEY* new_key = ha_alter_info->key_info_buffer;
	     new_key < ha_alter_info->key_info_buffer
		     + ha_alter_info->key_count;
	     new_key++) {

		/* Do not support adding/droping a vritual column, while
		there is a table rebuild caused by adding a new FTS_DOC_ID */
		if ((new_key->flags & HA_FULLTEXT) && add_drop_v_cols
		    && !DICT_TF2_FLAG_IS_SET(m_prebuilt->table,
					     DICT_TF2_FTS_HAS_DOC_ID)) {
			ha_alter_info->unsupported_reason =
				innobase_get_err_msg(
				ER_UNSUPPORTED_ALTER_INPLACE_ON_VIRTUAL_COLUMN);
			DBUG_RETURN(HA_ALTER_INPLACE_NOT_SUPPORTED);
		}

		for (KEY_PART_INFO* key_part = new_key->key_part;
		     key_part < new_key->key_part + new_key->user_defined_key_parts;
		     key_part++) {
			const Create_field*	new_field;

			DBUG_ASSERT(key_part->fieldnr
				    < altered_table->s->fields);

			cf_it.rewind();
			for (uint fieldnr = 0; (new_field = cf_it++);
			     fieldnr++) {
				if (fieldnr == key_part->fieldnr) {
					break;
				}
			}

			DBUG_ASSERT(new_field);

			key_part->field = altered_table->field[
				key_part->fieldnr];
			/* In some special cases InnoDB emits "false"
			duplicate key errors with NULL key values. Let
			us play safe and ensure that we can correctly
			print key values even in such cases. */
			key_part->null_offset = key_part->field->null_offset();
			key_part->null_bit = key_part->field->null_bit;

			if (new_field->field) {
				/* This is an existing column. */
				continue;
			}

			/* This is an added column. */
			DBUG_ASSERT(ha_alter_info->handler_flags
				    & Alter_inplace_info::ADD_COLUMN);

			/* We cannot replace a hidden FTS_DOC_ID
			with a user-visible FTS_DOC_ID. */
			if (m_prebuilt->table->fts
			    && innobase_fulltext_exist(altered_table)
			    && !my_strcasecmp(
				    system_charset_info,
				    key_part->field->field_name,
				    FTS_DOC_ID_COL_NAME)) {
				ha_alter_info->unsupported_reason = innobase_get_err_msg(
					ER_ALTER_OPERATION_NOT_SUPPORTED_REASON_HIDDEN_FTS);
				DBUG_RETURN(HA_ALTER_INPLACE_NOT_SUPPORTED);
			}

			DBUG_ASSERT((MTYP_TYPENR(key_part->field->unireg_check)
				     == Field::NEXT_NUMBER)
				    == !!(key_part->field->flags
					  & AUTO_INCREMENT_FLAG));

			if (key_part->field->flags & AUTO_INCREMENT_FLAG) {
				/* We cannot assign an AUTO_INCREMENT
				column values during online ALTER. */
				DBUG_ASSERT(key_part->field == altered_table
					    -> found_next_number_field);
				ha_alter_info->unsupported_reason = innobase_get_err_msg(
					ER_ALTER_OPERATION_NOT_SUPPORTED_REASON_AUTOINC);
				online = false;
			}

			if (key_part->field->is_virtual_gcol()) {
				/* Do not support adding index on newly added
				virtual column, while there is also a drop
				virtual column in the same clause */
				if (ha_alter_info->handler_flags
				    & Alter_inplace_info::DROP_VIRTUAL_COLUMN) {
					ha_alter_info->unsupported_reason =
						innobase_get_err_msg(
							ER_UNSUPPORTED_ALTER_INPLACE_ON_VIRTUAL_COLUMN);

					DBUG_RETURN(HA_ALTER_INPLACE_NOT_SUPPORTED);
				}

				ha_alter_info->unsupported_reason =
					innobase_get_err_msg(
						ER_UNSUPPORTED_ALTER_ONLINE_ON_VIRTUAL_COLUMN);
				online = false;
			}
		}
	}

	DBUG_ASSERT(!m_prebuilt->table->fts || m_prebuilt->table->fts->doc_col
		    <= table->s->fields);
	DBUG_ASSERT(!m_prebuilt->table->fts || m_prebuilt->table->fts->doc_col
		    < dict_table_get_n_user_cols(m_prebuilt->table));

	if (ha_alter_info->handler_flags
	    & Alter_inplace_info::ADD_SPATIAL_INDEX) {
		ha_alter_info->unsupported_reason = innobase_get_err_msg(
			ER_ALTER_OPERATION_NOT_SUPPORTED_REASON_GIS);
		online = false;
	}

	if (m_prebuilt->table->fts
	    && innobase_fulltext_exist(altered_table)) {
		/* FULLTEXT indexes are supposed to remain. */
		/* Disallow DROP INDEX FTS_DOC_ID_INDEX */

		for (uint i = 0; i < ha_alter_info->index_drop_count; i++) {
			if (!my_strcasecmp(
				    system_charset_info,
				    ha_alter_info->index_drop_buffer[i]->name,
				    FTS_DOC_ID_INDEX_NAME)) {
				ha_alter_info->unsupported_reason = innobase_get_err_msg(
					ER_ALTER_OPERATION_NOT_SUPPORTED_REASON_CHANGE_FTS);
				DBUG_RETURN(HA_ALTER_INPLACE_NOT_SUPPORTED);
			}
		}

		/* InnoDB can have a hidden FTS_DOC_ID_INDEX on a
		visible FTS_DOC_ID column as well. Prevent dropping or
		renaming the FTS_DOC_ID. */

		for (Field** fp = table->field; *fp; fp++) {
			if (!((*fp)->flags
			      & (FIELD_IS_RENAMED | FIELD_IS_DROPPED))) {
				continue;
			}

			if (!my_strcasecmp(
				    system_charset_info,
				    (*fp)->field_name,
				    FTS_DOC_ID_COL_NAME)) {
				ha_alter_info->unsupported_reason = innobase_get_err_msg(
					ER_ALTER_OPERATION_NOT_SUPPORTED_REASON_CHANGE_FTS);
				DBUG_RETURN(HA_ALTER_INPLACE_NOT_SUPPORTED);
			}
		}
	}

	m_prebuilt->trx->will_lock++;

	if (!online) {
		/* We already determined that only a non-locking
		operation is possible. */
	} else if (((ha_alter_info->handler_flags
		     & Alter_inplace_info::ADD_PK_INDEX)
		    || innobase_need_rebuild(ha_alter_info))
		   && (innobase_fulltext_exist(altered_table)
		       || innobase_spatial_exist(altered_table))) {
		/* Refuse to rebuild the table online, if
		FULLTEXT OR SPATIAL indexes are to survive the rebuild. */
		online = false;
		/* If the table already contains fulltext indexes,
		refuse to rebuild the table natively altogether. */
		if (m_prebuilt->table->fts) {
			ha_alter_info->unsupported_reason = innobase_get_err_msg(
				ER_INNODB_FT_LIMIT);
			DBUG_RETURN(HA_ALTER_INPLACE_NOT_SUPPORTED);
		}

		if (innobase_spatial_exist(altered_table)) {
			ha_alter_info->unsupported_reason =
				innobase_get_err_msg(
				ER_ALTER_OPERATION_NOT_SUPPORTED_REASON_GIS);
		} else {
			ha_alter_info->unsupported_reason =
				innobase_get_err_msg(
				ER_ALTER_OPERATION_NOT_SUPPORTED_REASON_FTS);
		}
	} else if ((ha_alter_info->handler_flags
		    & Alter_inplace_info::ADD_INDEX)) {
		/* Building a full-text index requires a lock.
		We could do without a lock if the table already contains
		an FTS_DOC_ID column, but in that case we would have
		to apply the modification log to the full-text indexes. */

		for (uint i = 0; i < ha_alter_info->index_add_count; i++) {
			const KEY* key =
				&ha_alter_info->key_info_buffer[
					ha_alter_info->index_add_buffer[i]];
			if (key->flags & HA_FULLTEXT) {
				DBUG_ASSERT(!(key->flags & HA_KEYFLAG_MASK
					      & ~(HA_FULLTEXT
						  | HA_PACK_KEY
						  | HA_GENERATED_KEY
						  | HA_BINARY_PACK_KEY)));
				ha_alter_info->unsupported_reason = innobase_get_err_msg(
					ER_ALTER_OPERATION_NOT_SUPPORTED_REASON_FTS);
				online = false;
				break;
			}
		}
	}

	DBUG_RETURN(online
		    ? HA_ALTER_INPLACE_NO_LOCK_AFTER_PREPARE
		    : HA_ALTER_INPLACE_SHARED_LOCK_AFTER_PREPARE);
}

/*************************************************************//**
Initialize the dict_foreign_t structure with supplied info
@return true if added, false if duplicate foreign->id */
static
bool
innobase_init_foreign(
/*==================*/
	dict_foreign_t*	foreign,		/*!< in/out: structure to
						initialize */
	char*		constraint_name,	/*!< in/out: constraint name if
						exists */
	dict_table_t*	table,			/*!< in: foreign table */
	dict_index_t*	index,			/*!< in: foreign key index */
	const char**	column_names,		/*!< in: foreign key column
						names */
	ulint		num_field,		/*!< in: number of columns */
	const char*	referenced_table_name,	/*!< in: referenced table
						name */
	dict_table_t*	referenced_table,	/*!< in: referenced table */
	dict_index_t*	referenced_index,	/*!< in: referenced index */
	const char**	referenced_column_names,/*!< in: referenced column
						names */
	ulint		referenced_num_field)	/*!< in: number of referenced
						columns */
{
	ut_ad(mutex_own(&dict_sys->mutex));

        if (constraint_name) {
                ulint   db_len;

                /* Catenate 'databasename/' to the constraint name specified
                by the user: we conceive the constraint as belonging to the
                same MySQL 'database' as the table itself. We store the name
                to foreign->id. */

                db_len = dict_get_db_name_len(table->name.m_name);

                foreign->id = static_cast<char*>(mem_heap_alloc(
                        foreign->heap, db_len + strlen(constraint_name) + 2));

                ut_memcpy(foreign->id, table->name.m_name, db_len);
                foreign->id[db_len] = '/';
                strcpy(foreign->id + db_len + 1, constraint_name);

		/* Check if any existing foreign key has the same id,
		this is needed only if user supplies the constraint name */

		if (table->foreign_set.find(foreign)
		    != table->foreign_set.end()) {
			return(false);
		}
        }

        foreign->foreign_table = table;
        foreign->foreign_table_name = mem_heap_strdup(
                foreign->heap, table->name.m_name);
        dict_mem_foreign_table_name_lookup_set(foreign, TRUE);

        foreign->foreign_index = index;
        foreign->n_fields = (unsigned int) num_field;

        foreign->foreign_col_names = static_cast<const char**>(
                mem_heap_alloc(foreign->heap, num_field * sizeof(void*)));

        for (ulint i = 0; i < foreign->n_fields; i++) {
                foreign->foreign_col_names[i] = mem_heap_strdup(
                        foreign->heap, column_names[i]);
        }

	foreign->referenced_index = referenced_index;
	foreign->referenced_table = referenced_table;

	foreign->referenced_table_name = mem_heap_strdup(
		foreign->heap, referenced_table_name);
        dict_mem_referenced_table_name_lookup_set(foreign, TRUE);

        foreign->referenced_col_names = static_cast<const char**>(
                mem_heap_alloc(foreign->heap,
			       referenced_num_field * sizeof(void*)));

        for (ulint i = 0; i < foreign->n_fields; i++) {
                foreign->referenced_col_names[i]
                        = mem_heap_strdup(foreign->heap,
					  referenced_column_names[i]);
        }

	return(true);
}

/*************************************************************//**
Check whether the foreign key options is legit
@return true if it is */
static MY_ATTRIBUTE((warn_unused_result))
bool
innobase_check_fk_option(
/*=====================*/
	const dict_foreign_t*	foreign)	/*!< in: foreign key */
{
	if (!foreign->foreign_index) {
		return(true);
	}

	if (foreign->type & (DICT_FOREIGN_ON_UPDATE_SET_NULL
			     | DICT_FOREIGN_ON_DELETE_SET_NULL)) {

		for (ulint j = 0; j < foreign->n_fields; j++) {
			if ((dict_index_get_nth_col(
				     foreign->foreign_index, j)->prtype)
			    & DATA_NOT_NULL) {

				/* It is not sensible to define
				SET NULL if the column is not
				allowed to be NULL! */
				return(false);
			}
		}
	}

	return(true);
}

/*************************************************************//**
Set foreign key options
@return true if successfully set */
static MY_ATTRIBUTE((warn_unused_result))
bool
innobase_set_foreign_key_option(
/*============================*/
	dict_foreign_t*	foreign,	/*!< in:InnoDB Foreign key */
	Foreign_key*	fk_key)		/*!< in: Foreign key info from
					MySQL */
{
	ut_ad(!foreign->type);

	switch (fk_key->delete_opt) {
	case FK_OPTION_NO_ACTION:
	case FK_OPTION_RESTRICT:
	case FK_OPTION_DEFAULT:
		foreign->type = DICT_FOREIGN_ON_DELETE_NO_ACTION;
		break;
	case FK_OPTION_CASCADE:
		foreign->type = DICT_FOREIGN_ON_DELETE_CASCADE;
		break;
	case FK_OPTION_SET_NULL:
		foreign->type = DICT_FOREIGN_ON_DELETE_SET_NULL;
		break;
	}

	switch (fk_key->update_opt) {
	case FK_OPTION_NO_ACTION:
	case FK_OPTION_RESTRICT:
	case FK_OPTION_DEFAULT:
		foreign->type |= DICT_FOREIGN_ON_UPDATE_NO_ACTION;
		break;
	case FK_OPTION_CASCADE:
		foreign->type |= DICT_FOREIGN_ON_UPDATE_CASCADE;
		break;
	case FK_OPTION_SET_NULL:
		foreign->type |= DICT_FOREIGN_ON_UPDATE_SET_NULL;
		break;
	}

	return(innobase_check_fk_option(foreign));
}

/*******************************************************************//**
Check if a foreign key constraint can make use of an index
that is being created.
@return useable index, or NULL if none found */
static MY_ATTRIBUTE((warn_unused_result))
const KEY*
innobase_find_equiv_index(
/*======================*/
	const char*const*	col_names,
					/*!< in: column names */
	uint			n_cols,	/*!< in: number of columns */
	const KEY*		keys,	/*!< in: index information */
	const uint*		add,	/*!< in: indexes being created */
	uint			n_add)	/*!< in: number of indexes to create */
{
	for (uint i = 0; i < n_add; i++) {
		const KEY*	key = &keys[add[i]];

		if (key->user_defined_key_parts < n_cols
		    || key->flags & HA_SPATIAL) {
no_match:
			continue;
		}

		for (uint j = 0; j < n_cols; j++) {
			const KEY_PART_INFO&	key_part = key->key_part[j];
			uint32			col_len
				= key_part.field->pack_length();

			/* Any index on virtual columns cannot be used
			for reference constaint */
			if (innobase_is_v_fld(key_part.field)) {
				goto no_match;
			}

			/* The MySQL pack length contains 1 or 2 bytes
			length field for a true VARCHAR. */

			if (key_part.field->type() == MYSQL_TYPE_VARCHAR) {
				col_len -= static_cast<const Field_varstring*>(
					key_part.field)->length_bytes;
			}

			if (key_part.length < col_len) {

				/* Column prefix indexes cannot be
				used for FOREIGN KEY constraints. */
				goto no_match;
			}

			if (innobase_strcasecmp(col_names[j],
						key_part.field->field_name)) {
				/* Name mismatch */
				goto no_match;
			}
		}

		return(key);
	}

	return(NULL);
}

/*************************************************************//**
Find an index whose first fields are the columns in the array
in the same order and is not marked for deletion
@return matching index, NULL if not found */
static MY_ATTRIBUTE((warn_unused_result))
dict_index_t*
innobase_find_fk_index(
/*===================*/
	Alter_inplace_info*	ha_alter_info,
					/*!< in: alter table info */
	dict_table_t*		table,	/*!< in: table */
	const char**		col_names,
					/*!< in: column names, or NULL
					to use table->col_names */
	dict_index_t**		drop_index,
					/*!< in: indexes to be dropped */
	ulint			n_drop_index,
					/*!< in: size of drop_index[] */
	const char**		columns,/*!< in: array of column names */
	ulint			n_cols) /*!< in: number of columns */
{
	dict_index_t*	index;

	index = dict_table_get_first_index(table);

	while (index != NULL) {
		if (!(index->type & DICT_FTS)
		    && dict_foreign_qualify_index(
			    table, col_names, columns, n_cols,
			    index, NULL, true, 0)) {
			for (ulint i = 0; i < n_drop_index; i++) {
				if (index == drop_index[i]) {
					/* Skip to-be-dropped indexes. */
					goto next_rec;
				}
			}

			return(index);
		}

next_rec:
		index = dict_table_get_next_index(index);
	}

	return(NULL);
}

/** Check whether given column is a base of stored column.
@param[in]	col_name	column name
@param[in]	table		table
@param[in]	s_cols		list of stored columns
@return true if the given column is a base of stored column,else false. */
static
bool
innobase_col_check_fk(
	const char*		col_name,
	const dict_table_t*	table,
	dict_s_col_list*	s_cols)
{
	dict_s_col_list::const_iterator	it;

	for (it = s_cols->begin();
	     it != s_cols->end(); ++it) {
		dict_s_col_t	s_col = *it;

		for (ulint j = 0; j < s_col.num_base; j++) {
			if (strcmp(col_name, dict_table_get_col_name(
						table,
						s_col.base_col[j]->ind)) == 0) {
				return(true);
			}
		}
	}

	return(false);
}

/** Check whether the foreign key constraint is on base of any stored columns.
@param[in]	foreign	Foriegn key constraing information
@param[in]	table	table to which the foreign key objects
to be added
@param[in]	s_cols	list of stored column information in the table.
@return true if yes, otherwise false. */
static
bool
innobase_check_fk_stored(
	const dict_foreign_t*	foreign,
	const dict_table_t*	table,
	dict_s_col_list*	s_cols)
{
	ulint	type = foreign->type;

	type &= ~(DICT_FOREIGN_ON_DELETE_NO_ACTION
		  | DICT_FOREIGN_ON_UPDATE_NO_ACTION);

	if (type == 0 || s_cols == NULL) {
		return(false);
	}

	for (ulint i = 0; i < foreign->n_fields; i++) {
		if (innobase_col_check_fk(
			foreign->foreign_col_names[i], table, s_cols)) {
			return(true);
		}
	}

	return(false);
}

/** Create InnoDB foreign key structure from MySQL alter_info
@param[in]	ha_alter_info	alter table info
@param[in]	table_share	TABLE_SHARE
@param[in]	table		table object
@param[in]	col_names	column names, or NULL to use
table->col_names
@param[in]	drop_index	indexes to be dropped
@param[in]	n_drop_index	size of drop_index
@param[out]	add_fk		foreign constraint added
@param[out]	n_add_fk	number of foreign constraints
added
@param[in]	trx		user transaction
@param[in]	s_cols		list of stored column information
@retval true if successful
@retval false on error (will call my_error()) */
static MY_ATTRIBUTE((warn_unused_result))
bool
innobase_get_foreign_key_info(
	Alter_inplace_info*
			ha_alter_info,
	const TABLE_SHARE*
			table_share,
	dict_table_t*	table,
	const char**	col_names,
	dict_index_t**	drop_index,
	ulint		n_drop_index,
	dict_foreign_t**add_fk,
	ulint*		n_add_fk,
	const trx_t*	trx,
	dict_s_col_list*s_cols)
{
	Key*		key;
	Foreign_key*	fk_key;
	dict_table_t*	referenced_table = NULL;
	char*		referenced_table_name = NULL;
	ulint		num_fk = 0;
	Alter_info*	alter_info = ha_alter_info->alter_info;

	DBUG_ENTER("innobase_get_foreign_key_info");

	*n_add_fk = 0;

	List_iterator<Key> key_iterator(alter_info->key_list);

	while ((key=key_iterator++)) {
		if (key->type != KEYTYPE_FOREIGN) {
			continue;
		}

		const char*	column_names[MAX_NUM_FK_COLUMNS];
		dict_index_t*	index = NULL;
		const char*	referenced_column_names[MAX_NUM_FK_COLUMNS];
		dict_index_t*	referenced_index = NULL;
		ulint		num_col = 0;
		ulint		referenced_num_col = 0;
		bool		correct_option;
		char*		db_namep = NULL;
		char*		tbl_namep = NULL;
		ulint		db_name_len = 0;
		ulint		tbl_name_len = 0;
		char		db_name[MAX_DATABASE_NAME_LEN];
		char		tbl_name[MAX_TABLE_NAME_LEN];

		fk_key = static_cast<Foreign_key*>(key);

		if (fk_key->columns.elements > 0) {
			ulint	i = 0;
			Key_part_spec* column;
			List_iterator<Key_part_spec> key_part_iterator(
				fk_key->columns);

			/* Get all the foreign key column info for the
			current table */
			while ((column = key_part_iterator++)) {
				column_names[i] = column->field_name.str;
				ut_ad(i < MAX_NUM_FK_COLUMNS);
				i++;
			}

			index = innobase_find_fk_index(
				ha_alter_info,
				table, col_names,
				drop_index, n_drop_index,
				column_names, i);

			/* MySQL would add a index in the creation
			list if no such index for foreign table,
			so we have to use DBUG_EXECUTE_IF to simulate
			the scenario */
			DBUG_EXECUTE_IF("innodb_test_no_foreign_idx",
					index = NULL;);

			/* Check whether there exist such
			index in the the index create clause */
			if (!index && !innobase_find_equiv_index(
				    column_names, static_cast<uint>(i),
				    ha_alter_info->key_info_buffer,
				    ha_alter_info->index_add_buffer,
				    ha_alter_info->index_add_count)) {
				my_error(
					ER_FK_NO_INDEX_CHILD,
					MYF(0),
					fk_key->name.str
					? fk_key->name.str : "",
					table_share->table_name.str);
				goto err_exit;
			}

			num_col = i;
		}

		add_fk[num_fk] = dict_mem_foreign_create();

#ifndef _WIN32
		if(fk_key->ref_db.str) {
			tablename_to_filename(fk_key->ref_db.str, db_name,
					      MAX_DATABASE_NAME_LEN);
			db_namep = db_name;
			db_name_len = strlen(db_name);
		}
		if (fk_key->ref_table.str) {
			tablename_to_filename(fk_key->ref_table.str, tbl_name,
					      MAX_TABLE_NAME_LEN);
			tbl_namep = tbl_name;
			tbl_name_len = strlen(tbl_name);
		}
#else
		ut_ad(fk_key->ref_table.str);
		tablename_to_filename(fk_key->ref_table.str, tbl_name,
				      MAX_TABLE_NAME_LEN);
		innobase_casedn_str(tbl_name);
		tbl_name_len = strlen(tbl_name);
		tbl_namep = &tbl_name[0];

		if (fk_key->ref_db.str != NULL) {
			tablename_to_filename(fk_key->ref_db.str, db_name,
					      MAX_DATABASE_NAME_LEN);
			innobase_casedn_str(db_name);
			db_name_len = strlen(db_name);
			db_namep = &db_name[0];
		}
#endif
		mutex_enter(&dict_sys->mutex);

		referenced_table_name = dict_get_referenced_table(
			table->name.m_name,
			db_namep,
			db_name_len,
			tbl_namep,
			tbl_name_len,
			&referenced_table,
			add_fk[num_fk]->heap);

		/* Test the case when referenced_table failed to
		open, if trx->check_foreigns is not set, we should
		still be able to add the foreign key */
		DBUG_EXECUTE_IF("innodb_test_open_ref_fail",
				referenced_table = NULL;);

		if (!referenced_table && trx->check_foreigns) {
			mutex_exit(&dict_sys->mutex);
			my_error(ER_FK_CANNOT_OPEN_PARENT,
				 MYF(0), tbl_namep);

			goto err_exit;
		}

		if (fk_key->ref_columns.elements > 0) {
			ulint	i = 0;
			Key_part_spec* column;
			List_iterator<Key_part_spec> key_part_iterator(
				fk_key->ref_columns);

			while ((column = key_part_iterator++)) {
				referenced_column_names[i] =
					column->field_name.str;
				ut_ad(i < MAX_NUM_FK_COLUMNS);
				i++;
			}

			if (referenced_table) {
				referenced_index =
					dict_foreign_find_index(
						referenced_table, 0,
						referenced_column_names,
						i, index,
						TRUE, FALSE);

				DBUG_EXECUTE_IF(
					"innodb_test_no_reference_idx",
					referenced_index = NULL;);

				/* Check whether there exist such
				index in the the index create clause */
				if (!referenced_index) {
					mutex_exit(&dict_sys->mutex);
					my_error(ER_FK_NO_INDEX_PARENT, MYF(0),
						 fk_key->name.str
						 ? fk_key->name.str : "",
						 tbl_namep);
					goto err_exit;
				}
			} else {
				ut_a(!trx->check_foreigns);
			}

			referenced_num_col = i;
		} else {
			/* Not possible to add a foreign key without a
			referenced column */
			mutex_exit(&dict_sys->mutex);
			my_error(ER_CANNOT_ADD_FOREIGN, MYF(0), tbl_namep);
			goto err_exit;
		}

		if (!innobase_init_foreign(
			    add_fk[num_fk], fk_key->name.str,
			    table, index, column_names,
			    num_col, referenced_table_name,
			    referenced_table, referenced_index,
			    referenced_column_names, referenced_num_col)) {
			mutex_exit(&dict_sys->mutex);
			my_error(
				ER_FK_DUP_NAME,
				MYF(0),
				add_fk[num_fk]->id);
			goto err_exit;
		}

		mutex_exit(&dict_sys->mutex);

		correct_option = innobase_set_foreign_key_option(
			add_fk[num_fk], fk_key);

		DBUG_EXECUTE_IF("innodb_test_wrong_fk_option",
				correct_option = false;);

		if (!correct_option) {
			my_error(ER_FK_INCORRECT_OPTION,
				 MYF(0),
				 table_share->table_name.str,
				 add_fk[num_fk]->id);
			goto err_exit;
		}

		if (innobase_check_fk_stored(
			add_fk[num_fk], table, s_cols)) {
			my_error(ER_CANNOT_ADD_FOREIGN_BASE_COL_STORED, MYF(0));
			goto err_exit;
		}

		num_fk++;
	}

	*n_add_fk = num_fk;

	DBUG_RETURN(true);
err_exit:
	for (ulint i = 0; i <= num_fk; i++) {
		if (add_fk[i]) {
			dict_foreign_free(add_fk[i]);
		}
	}

	DBUG_RETURN(false);
}

/*************************************************************//**
Copies an InnoDB column to a MySQL field.  This function is
adapted from row_sel_field_store_in_mysql_format(). */
static
void
innobase_col_to_mysql(
/*==================*/
	const dict_col_t*	col,	/*!< in: InnoDB column */
	const uchar*		data,	/*!< in: InnoDB column data */
	ulint			len,	/*!< in: length of data, in bytes */
	Field*			field)	/*!< in/out: MySQL field */
{
	uchar*	ptr;
	uchar*	dest	= field->ptr;
	ulint	flen	= field->pack_length();

	switch (col->mtype) {
	case DATA_INT:
		ut_ad(len == flen);

		/* Convert integer data from Innobase to little-endian
		format, sign bit restored to normal */

		for (ptr = dest + len; ptr != dest; ) {
			*--ptr = *data++;
		}

		if (!(field->flags & UNSIGNED_FLAG)) {
			((byte*) dest)[len - 1] ^= 0x80;
		}

		break;

	case DATA_VARCHAR:
	case DATA_VARMYSQL:
	case DATA_BINARY:
		field->reset();

		if (field->type() == MYSQL_TYPE_VARCHAR) {
			/* This is a >= 5.0.3 type true VARCHAR. Store the
			length of the data to the first byte or the first
			two bytes of dest. */

			dest = row_mysql_store_true_var_len(
				dest, len, flen - field->key_length());
		}

		/* Copy the actual data */
		memcpy(dest, data, len);
		break;

	case DATA_VAR_POINT:
	case DATA_GEOMETRY:
	case DATA_BLOB:
		/* Skip MySQL BLOBs when reporting an erroneous row
		during index creation or table rebuild. */
		field->set_null();
		break;

#ifdef UNIV_DEBUG
	case DATA_MYSQL:
		ut_ad(flen >= len);
		ut_ad(DATA_MBMAXLEN(col->mbminmaxlen)
		      >= DATA_MBMINLEN(col->mbminmaxlen));
		memcpy(dest, data, len);
		break;

	default:
	case DATA_SYS_CHILD:
	case DATA_SYS:
		/* These column types should never be shipped to MySQL. */
		ut_ad(0);

	case DATA_FLOAT:
	case DATA_DOUBLE:
	case DATA_DECIMAL:
	case DATA_POINT:
		/* Above are the valid column types for MySQL data. */
		ut_ad(flen == len);
		/* fall through */
	case DATA_FIXBINARY:
	case DATA_CHAR:
		/* We may have flen > len when there is a shorter
		prefix on the CHAR and BINARY column. */
		ut_ad(flen >= len);
#else /* UNIV_DEBUG */
	default:
#endif /* UNIV_DEBUG */
		memcpy(dest, data, len);
	}
}

/*************************************************************//**
Copies an InnoDB record to table->record[0]. */
void
innobase_rec_to_mysql(
/*==================*/
	struct TABLE*		table,	/*!< in/out: MySQL table */
	const rec_t*		rec,	/*!< in: record */
	const dict_index_t*	index,	/*!< in: index */
	const ulint*		offsets)/*!< in: rec_get_offsets(
					rec, index, ...) */
{
	uint	n_fields	= table->s->fields;

	ut_ad(n_fields == dict_table_get_n_user_cols(index->table)
	      - !!(DICT_TF2_FLAG_IS_SET(index->table,
					DICT_TF2_FTS_HAS_DOC_ID)));

	for (uint i = 0; i < n_fields; i++) {
		Field*		field	= table->field[i];
		ulint		ipos;
		ulint		ilen;
		const uchar*	ifield;

		field->reset();

		ipos = dict_index_get_nth_col_or_prefix_pos(
			index, i, true, false);

		if (ipos == ULINT_UNDEFINED
		    || rec_offs_nth_extern(offsets, ipos)) {
null_field:
			field->set_null();
			continue;
		}

		ifield = rec_get_nth_field(rec, offsets, ipos, &ilen);

		/* Assign the NULL flag */
		if (ilen == UNIV_SQL_NULL) {
			ut_ad(field->real_maybe_null());
			goto null_field;
		}

		field->set_notnull();

		innobase_col_to_mysql(
			dict_field_get_col(
				dict_index_get_nth_field(index, ipos)),
			ifield, ilen, field);
	}
}

/*************************************************************//**
Copies an InnoDB index entry to table->record[0]. */
void
innobase_fields_to_mysql(
/*=====================*/
	struct TABLE*		table,	/*!< in/out: MySQL table */
	const dict_index_t*	index,	/*!< in: InnoDB index */
	const dfield_t*		fields)	/*!< in: InnoDB index fields */
{
	uint	n_fields	= table->s->fields;
	ulint	num_v = 0;

	ut_ad(n_fields == dict_table_get_n_user_cols(index->table)
	      + dict_table_get_n_v_cols(index->table)
	      - !!(DICT_TF2_FLAG_IS_SET(index->table,
					DICT_TF2_FTS_HAS_DOC_ID)));

	for (uint i = 0; i < n_fields; i++) {
		Field*		field	= table->field[i];
		ulint		ipos;
		ulint		col_n;

		field->reset();

		if (innobase_is_v_fld(field)) {
			col_n = num_v;
			num_v++;
		} else {
			col_n = i - num_v;
		}

		ipos = dict_index_get_nth_col_or_prefix_pos(
			index, col_n, true, innobase_is_v_fld(field));

		if (ipos == ULINT_UNDEFINED
		    || dfield_is_ext(&fields[ipos])
		    || dfield_is_null(&fields[ipos])) {

			field->set_null();
		} else {
			field->set_notnull();

			const dfield_t*	df	= &fields[ipos];

			innobase_col_to_mysql(
				dict_field_get_col(
					dict_index_get_nth_field(index, ipos)),
				static_cast<const uchar*>(dfield_get_data(df)),
				dfield_get_len(df), field);
		}
	}
}

/*************************************************************//**
Copies an InnoDB row to table->record[0]. */
void
innobase_row_to_mysql(
/*==================*/
	struct TABLE*		table,	/*!< in/out: MySQL table */
	const dict_table_t*	itab,	/*!< in: InnoDB table */
	const dtuple_t*		row)	/*!< in: InnoDB row */
{
	uint	n_fields = table->s->fields;
	ulint	num_v = 0;

	/* The InnoDB row may contain an extra FTS_DOC_ID column at the end. */
	ut_ad(row->n_fields == dict_table_get_n_cols(itab));
	ut_ad(n_fields == row->n_fields - DATA_N_SYS_COLS
	      + dict_table_get_n_v_cols(itab)
	      - !!(DICT_TF2_FLAG_IS_SET(itab, DICT_TF2_FTS_HAS_DOC_ID)));

	for (uint i = 0; i < n_fields; i++) {
		Field*		field	= table->field[i];

		field->reset();

		if (innobase_is_v_fld(field)) {
			/* Virtual column are not stored in InnoDB table, so
			skip it */
			num_v++;
			continue;
		}

		const dfield_t*	df	= dtuple_get_nth_field(row, i - num_v);

		if (dfield_is_ext(df) || dfield_is_null(df)) {
			field->set_null();
		} else {
			field->set_notnull();

			innobase_col_to_mysql(
				dict_table_get_nth_col(itab, i - num_v),
				static_cast<const uchar*>(dfield_get_data(df)),
				dfield_get_len(df), field);
		}
	}
}

/*************************************************************//**
Resets table->record[0]. */
void
innobase_rec_reset(
/*===============*/
	TABLE*			table)		/*!< in/out: MySQL table */
{
	uint	n_fields	= table->s->fields;
	uint	i;

	for (i = 0; i < n_fields; i++) {
		table->field[i]->set_default();
	}
}

/*******************************************************************//**
This function checks that index keys are sensible.
@return 0 or error number */
static MY_ATTRIBUTE((warn_unused_result))
int
innobase_check_index_keys(
/*======================*/
	const Alter_inplace_info*	info,
				/*!< in: indexes to be created or dropped */
	const dict_table_t*		innodb_table)
				/*!< in: Existing indexes */
{
	for (uint key_num = 0; key_num < info->index_add_count;
	     key_num++) {
		const KEY&	key = info->key_info_buffer[
			info->index_add_buffer[key_num]];

		/* Check that the same index name does not appear
		twice in indexes to be created. */

		for (ulint i = 0; i < key_num; i++) {
			const KEY&	key2 = info->key_info_buffer[
				info->index_add_buffer[i]];

			if (0 == strcmp(key.name, key2.name)) {
				my_error(ER_WRONG_NAME_FOR_INDEX, MYF(0),
					 key.name);

				return(ER_WRONG_NAME_FOR_INDEX);
			}
		}

		/* Check that the same index name does not already exist. */

		const dict_index_t* index;

		for (index = dict_table_get_first_index(innodb_table);
		     index; index = dict_table_get_next_index(index)) {

			if (index->is_committed()
			    && !strcmp(key.name, index->name)) {
				break;
			}
		}

		/* Now we are in a situation where we have "ADD INDEX x"
		and an index by the same name already exists. We have 4
		possible cases:
		1. No further clauses for an index x are given. Should reject
		the operation.
		2. "DROP INDEX x" is given. Should allow the operation.
		3. "RENAME INDEX x TO y" is given. Should allow the operation.
		4. "DROP INDEX x, RENAME INDEX x TO y" is given. Should allow
		the operation, since no name clash occurs. In this particular
		case MySQL cancels the operation without calling InnoDB
		methods. */

		if (index) {
			/* If a key by the same name is being created and
			dropped, the name clash is OK. */
			for (uint i = 0; i < info->index_drop_count;
			     i++) {
				const KEY*	drop_key
					= info->index_drop_buffer[i];

				if (0 == strcmp(key.name, drop_key->name)) {
					goto name_ok;
				}
			}

			/* If a key by the same name is being created and
			renamed, the name clash is OK. E.g.
			ALTER TABLE t ADD INDEX i (col), RENAME INDEX i TO x
			where the index "i" exists prior to the ALTER command.
			In this case we:
			1. rename the existing index from "i" to "x"
			2. add the new index "i" */
			for (uint i = 0; i < info->index_rename_count; i++) {
				const KEY_PAIR*	pair
					= &info->index_rename_buffer[i];

				if (0 == strcmp(key.name, pair->old_key->name)) {
					goto name_ok;
				}
			}

			my_error(ER_WRONG_NAME_FOR_INDEX, MYF(0), key.name);

			return(ER_WRONG_NAME_FOR_INDEX);
		}

name_ok:
		for (ulint i = 0; i < key.user_defined_key_parts; i++) {
			const KEY_PART_INFO&	key_part1
				= key.key_part[i];
			const Field*		field
				= key_part1.field;
			ibool			is_unsigned;

			switch (get_innobase_type_from_mysql_type(
					&is_unsigned, field)) {
			default:
				break;
			case DATA_INT:
			case DATA_FLOAT:
			case DATA_DOUBLE:
			case DATA_DECIMAL:
				/* Check that MySQL does not try to
				create a column prefix index field on
				an inappropriate data type. */

				if (field->type() == MYSQL_TYPE_VARCHAR) {
					if (key_part1.length
					    >= field->pack_length()
					    - ((Field_varstring*) field)
					    ->length_bytes) {
						break;
					}
				} else {
					if (key_part1.length
					    >= field->pack_length()) {
						break;
					}
				}

				my_error(ER_WRONG_KEY_COLUMN, MYF(0),
					 field->field_name);
				return(ER_WRONG_KEY_COLUMN);
			}

			/* Check that the same column does not appear
			twice in the index. */

			for (ulint j = 0; j < i; j++) {
				const KEY_PART_INFO&	key_part2
					= key.key_part[j];

				if (key_part1.fieldnr != key_part2.fieldnr) {
					continue;
				}

				my_error(ER_WRONG_KEY_COLUMN, MYF(0),
					 field->field_name);
				return(ER_WRONG_KEY_COLUMN);
			}
		}
	}

	return(0);
}

/** Create index field definition for key part
@param[in]	altered_table		MySQL table that is being altered,
					or NULL if a new clustered index
					is not being created
@param[in]	key_part		MySQL key definition
@param[in,out]	index_field		index field
@param[in]	new_clustered		new cluster */
static
void
innobase_create_index_field_def(
	const TABLE*		altered_table,
	const KEY_PART_INFO*	key_part,
	index_field_t*		index_field,
	bool			new_clustered)
{
	const Field*	field;
	ibool		is_unsigned;
	ulint		col_type;
	ulint		num_v = 0;

	DBUG_ENTER("innobase_create_index_field_def");

	ut_ad(key_part);
	ut_ad(index_field);

	field = new_clustered
		? altered_table->field[key_part->fieldnr]
		: key_part->field;
	ut_a(field);

	for (ulint i = 0; i < key_part->fieldnr; i++) {
		if (innobase_is_v_fld(altered_table->field[i])) {
			num_v++;
		}
	}

	col_type = get_innobase_type_from_mysql_type(
		&is_unsigned, field);

	if (!field->stored_in_db && field->gcol_info) {
		index_field->is_v_col = true;
		index_field->col_no = num_v;
	} else {
		index_field->is_v_col = false;
		index_field->col_no = key_part->fieldnr - num_v;
	}

	if (DATA_LARGE_MTYPE(col_type)
	    || (key_part->length < field->pack_length()
		&& field->type() != MYSQL_TYPE_VARCHAR)
	    || (field->type() == MYSQL_TYPE_VARCHAR
		&& key_part->length < field->pack_length()
			- ((Field_varstring*) field)->length_bytes)) {

		index_field->prefix_len = key_part->length;
	} else {
		index_field->prefix_len = 0;
	}

	DBUG_VOID_RETURN;
}

/** Create index definition for key
@param[in]	altered_table		MySQL table that is being altered
@param[in]	keys			key definitions
@param[in]	key_number		MySQL key number
@param[in]	new_clustered		true if generating a new clustered
index on the table
@param[in]	key_clustered		true if this is the new clustered index
@param[out]	index			index definition
@param[in]	heap			heap where memory is allocated */
static
void
innobase_create_index_def(
	const TABLE*		altered_table,
	const KEY*		keys,
	ulint			key_number,
	bool			new_clustered,
	bool			key_clustered,
	index_def_t*		index,
	mem_heap_t*		heap)
{
	const KEY*	key = &keys[key_number];
	ulint		i;
	ulint		n_fields = key->user_defined_key_parts;

	DBUG_ENTER("innobase_create_index_def");
	DBUG_ASSERT(!key_clustered || new_clustered);

	index->fields = static_cast<index_field_t*>(
		mem_heap_alloc(heap, n_fields * sizeof *index->fields));

	index->parser = NULL;
	index->is_ngram = false;
	index->key_number = key_number;
	index->n_fields = n_fields;
	index->name = mem_heap_strdup(heap, key->name);
	index->rebuild = new_clustered;

	if (key_clustered) {
		DBUG_ASSERT(!(key->flags & (HA_FULLTEXT | HA_SPATIAL)));
		DBUG_ASSERT(key->flags & HA_NOSAME);
		index->ind_type = DICT_CLUSTERED | DICT_UNIQUE;
	} else if (key->flags & HA_FULLTEXT) {
		DBUG_ASSERT(!(key->flags & (HA_SPATIAL | HA_NOSAME)));
		DBUG_ASSERT(!(key->flags & HA_KEYFLAG_MASK
			      & ~(HA_FULLTEXT
				  | HA_PACK_KEY
				  | HA_BINARY_PACK_KEY)));
		index->ind_type = DICT_FTS;

		/* Set plugin parser */
		/* Note: key->parser is only parser name,
			 we need to get parser from altered_table instead */
		if (key->flags & HA_USES_PARSER) {
			for (ulint j = 0; j < altered_table->s->keys; j++) {
				if (ut_strcmp(altered_table->key_info[j].name,
					      key->name) == 0) {
					ut_ad(altered_table->key_info[j].flags
					      & HA_USES_PARSER);

					plugin_ref	parser =
						altered_table->key_info[j].parser;
					index->parser =
						static_cast<st_mysql_ftparser*>(
						plugin_decl(parser)->info);

					index->is_ngram = strncmp(
						plugin_name(parser)->str,
						FTS_NGRAM_PARSER_NAME,
						plugin_name(parser)->length)
						 == 0;

					break;
				}
			}

			DBUG_EXECUTE_IF("fts_instrument_use_default_parser",
				index->parser = &fts_default_parser;);
			ut_ad(index->parser);
		}
	} else if (key->flags & HA_SPATIAL) {
		DBUG_ASSERT(!(key->flags & HA_NOSAME));
		index->ind_type = DICT_SPATIAL;
		ut_ad(n_fields == 1);
		ulint	num_v = 0;

		/* Need to count the virtual fields before this spatial
		indexed field */
		for (ulint i = 0; i < key->key_part->fieldnr; i++) {
			if (innobase_is_v_fld(altered_table->field[i])) {
				num_v++;
			}
		}
		index->fields[0].col_no = key->key_part[0].fieldnr - num_v;
		index->fields[0].prefix_len = 0;
		index->fields[0].is_v_col = false;
		if (!key->key_part[0].field->stored_in_db
		    && key->key_part[0].field->gcol_info) {
			/* Currently, the spatial index cannot be created
			on virtual columns. It is blocked in server
			layer */
			ut_ad(0);
			index->fields[0].is_v_col = true;
		} else {
			index->fields[0].is_v_col = false;
		}
	} else {
		index->ind_type = (key->flags & HA_NOSAME) ? DICT_UNIQUE : 0;
	}

	if (!(key->flags & HA_SPATIAL)) {
		for (i = 0; i < n_fields; i++) {
			innobase_create_index_field_def(
				altered_table, &key->key_part[i],
				&index->fields[i], new_clustered);

			if (index->fields[i].is_v_col) {
				index->ind_type |= DICT_VIRTUAL;
			}
		}
	}

	DBUG_VOID_RETURN;
}

/*******************************************************************//**
Check whether the table has the FTS_DOC_ID column
@return whether there exists an FTS_DOC_ID column */
static
bool
innobase_fts_check_doc_id_col(
/*==========================*/
	const dict_table_t*	table,  /*!< in: InnoDB table with
					fulltext index */
	const TABLE*		altered_table,
					/*!< in: MySQL table with
					fulltext index */
	ulint*			fts_doc_col_no,
					/*!< out: The column number for
					Doc ID, or ULINT_UNDEFINED
					if it is of wrong type */
	ulint*			num_v)	/*!< out: number of virtual column */
{
	*fts_doc_col_no = ULINT_UNDEFINED;

	const uint n_cols = altered_table->s->fields;
	ulint	i;

	*num_v = 0;

	for (i = 0; i < n_cols; i++) {
		const Field*	field = altered_table->field[i];

		if (innobase_is_v_fld(field)) {
			(*num_v)++;
		}

		if (my_strcasecmp(system_charset_info,
				  field->field_name, FTS_DOC_ID_COL_NAME)) {
			continue;
		}

		if (strcmp(field->field_name, FTS_DOC_ID_COL_NAME)) {
			my_error(ER_WRONG_COLUMN_NAME, MYF(0),
				 field->field_name);
		} else if (field->type() != MYSQL_TYPE_LONGLONG
			   || field->pack_length() != 8
			   || field->real_maybe_null()
			   || !(field->flags & UNSIGNED_FLAG)
			   || innobase_is_v_fld(field)) {
			my_error(ER_INNODB_FT_WRONG_DOCID_COLUMN, MYF(0),
				 field->field_name);
		} else {
			*fts_doc_col_no = i - *num_v;
		}

		return(true);
	}

	if (!table) {
		return(false);
	}

	/* Not to count the virtual columns */
	i -= *num_v;

	for (; i + DATA_N_SYS_COLS < (uint) table->n_cols; i++) {
		const char*     name = dict_table_get_col_name(table, i);

		if (strcmp(name, FTS_DOC_ID_COL_NAME) == 0) {
#ifdef UNIV_DEBUG
			const dict_col_t*       col;

			col = dict_table_get_nth_col(table, i);

			/* Because the FTS_DOC_ID does not exist in
			the MySQL data dictionary, this must be the
			internally created FTS_DOC_ID column. */
			ut_ad(col->mtype == DATA_INT);
			ut_ad(col->len == 8);
			ut_ad(col->prtype & DATA_NOT_NULL);
			ut_ad(col->prtype & DATA_UNSIGNED);
#endif /* UNIV_DEBUG */
			*fts_doc_col_no = i;
			return(true);
		}
	}

	return(false);
}

/*******************************************************************//**
Check whether the table has a unique index with FTS_DOC_ID_INDEX_NAME
on the Doc ID column.
@return the status of the FTS_DOC_ID index */
enum fts_doc_id_index_enum
innobase_fts_check_doc_id_index(
/*============================*/
	const dict_table_t*	table,		/*!< in: table definition */
	const TABLE*		altered_table,	/*!< in: MySQL table
						that is being altered */
	ulint*			fts_doc_col_no)	/*!< out: The column number for
						Doc ID, or ULINT_UNDEFINED
						if it is being created in
						ha_alter_info */
{
	const dict_index_t*	index;
	const dict_field_t*	field;

	if (altered_table) {
		/* Check if a unique index with the name of
		FTS_DOC_ID_INDEX_NAME is being created. */

		for (uint i = 0; i < altered_table->s->keys; i++) {
			const KEY& key = altered_table->key_info[i];

			if (innobase_strcasecmp(
				    key.name, FTS_DOC_ID_INDEX_NAME)) {
				continue;
			}

			if ((key.flags & HA_NOSAME)
			    && key.user_defined_key_parts == 1
			    && !strcmp(key.name, FTS_DOC_ID_INDEX_NAME)
			    && !strcmp(key.key_part[0].field->field_name,
				       FTS_DOC_ID_COL_NAME)) {
				if (fts_doc_col_no) {
					*fts_doc_col_no = ULINT_UNDEFINED;
				}
				return(FTS_EXIST_DOC_ID_INDEX);
			} else {
				return(FTS_INCORRECT_DOC_ID_INDEX);
			}
		}
	}

	if (!table) {
		return(FTS_NOT_EXIST_DOC_ID_INDEX);
	}

	for (index = dict_table_get_first_index(table);
	     index; index = dict_table_get_next_index(index)) {

		/* Check if there exists a unique index with the name of
		FTS_DOC_ID_INDEX_NAME */
		if (innobase_strcasecmp(index->name, FTS_DOC_ID_INDEX_NAME)) {
			continue;
		}

		if (!dict_index_is_unique(index)
		    || dict_index_get_n_unique(index) > 1
		    || strcmp(index->name, FTS_DOC_ID_INDEX_NAME)) {
			return(FTS_INCORRECT_DOC_ID_INDEX);
		}

		/* Check whether the index has FTS_DOC_ID as its
		first column */
		field = dict_index_get_nth_field(index, 0);

		/* The column would be of a BIGINT data type */
		if (strcmp(field->name, FTS_DOC_ID_COL_NAME) == 0
		    && field->col->mtype == DATA_INT
		    && field->col->len == 8
		    && field->col->prtype & DATA_NOT_NULL
		    && !dict_col_is_virtual(field->col)) {
			if (fts_doc_col_no) {
				*fts_doc_col_no = dict_col_get_no(field->col);
			}
			return(FTS_EXIST_DOC_ID_INDEX);
		} else {
			return(FTS_INCORRECT_DOC_ID_INDEX);
		}
	}


	/* Not found */
	return(FTS_NOT_EXIST_DOC_ID_INDEX);
}
/*******************************************************************//**
Check whether the table has a unique index with FTS_DOC_ID_INDEX_NAME
on the Doc ID column in MySQL create index definition.
@return FTS_EXIST_DOC_ID_INDEX if there exists the FTS_DOC_ID index,
FTS_INCORRECT_DOC_ID_INDEX if the FTS_DOC_ID index is of wrong format */
enum fts_doc_id_index_enum
innobase_fts_check_doc_id_index_in_def(
/*===================================*/
	ulint		n_key,		/*!< in: Number of keys */
	const KEY*	key_info)	/*!< in: Key definition */
{
	/* Check whether there is a "FTS_DOC_ID_INDEX" in the to be built index
	list */
	for (ulint j = 0; j < n_key; j++) {
		const KEY*	key = &key_info[j];

		if (innobase_strcasecmp(key->name, FTS_DOC_ID_INDEX_NAME)) {
			continue;
		}

		/* Do a check on FTS DOC ID_INDEX, it must be unique,
		named as "FTS_DOC_ID_INDEX" and on column "FTS_DOC_ID" */
		if (!(key->flags & HA_NOSAME)
		    || key->user_defined_key_parts != 1
		    || strcmp(key->name, FTS_DOC_ID_INDEX_NAME)
		    || strcmp(key->key_part[0].field->field_name,
			      FTS_DOC_ID_COL_NAME)) {
			return(FTS_INCORRECT_DOC_ID_INDEX);
		}

		return(FTS_EXIST_DOC_ID_INDEX);
	}

	return(FTS_NOT_EXIST_DOC_ID_INDEX);
}

/*******************************************************************//**
Create an index table where indexes are ordered as follows:

IF a new primary key is defined for the table THEN

	1) New primary key
	2) The remaining keys in key_info

ELSE

	1) All new indexes in the order they arrive from MySQL

ENDIF

@return key definitions */
static MY_ATTRIBUTE((warn_unused_result, malloc))
index_def_t*
innobase_create_key_defs(
/*=====================*/
	mem_heap_t*			heap,
			/*!< in/out: memory heap where space for key
			definitions are allocated */
	const Alter_inplace_info*	ha_alter_info,
			/*!< in: alter operation */
	const TABLE*			altered_table,
			/*!< in: MySQL table that is being altered */
	ulint&				n_add,
			/*!< in/out: number of indexes to be created */
	ulint&				n_fts_add,
			/*!< out: number of FTS indexes to be created */
	bool				got_default_clust,
			/*!< in: whether the table lacks a primary key */
	ulint&				fts_doc_id_col,
			/*!< in: The column number for Doc ID */
	bool&				add_fts_doc_id,
			/*!< in: whether we need to add new DOC ID
			column for FTS index */
	bool&				add_fts_doc_idx)
			/*!< in: whether we need to add new DOC ID
			index for FTS index */
{
	index_def_t*		indexdef;
	index_def_t*		indexdefs;
	bool			new_primary;
	const uint*const	add
		= ha_alter_info->index_add_buffer;
	const KEY*const		key_info
		= ha_alter_info->key_info_buffer;

	DBUG_ENTER("innobase_create_key_defs");
	DBUG_ASSERT(!add_fts_doc_id || add_fts_doc_idx);
	DBUG_ASSERT(ha_alter_info->index_add_count == n_add);

	/* If there is a primary key, it is always the first index
	defined for the innodb_table. */

	new_primary = n_add > 0
		&& !my_strcasecmp(system_charset_info,
				  key_info[*add].name, "PRIMARY");
	n_fts_add = 0;

	/* If there is a UNIQUE INDEX consisting entirely of NOT NULL
	columns and if the index does not contain column prefix(es)
	(only prefix/part of the column is indexed), MySQL will treat the
	index as a PRIMARY KEY unless the table already has one. */

	ut_ad(altered_table->s->primary_key == 0
	      || altered_table->s->primary_key == MAX_KEY);

	if (got_default_clust && !new_primary) {
		new_primary = (altered_table->s->primary_key != MAX_KEY);
	}

	const bool rebuild = new_primary || add_fts_doc_id
		|| innobase_need_rebuild(ha_alter_info);

	/* Reserve one more space if new_primary is true, and we might
	need to add the FTS_DOC_ID_INDEX */
	indexdef = indexdefs = static_cast<index_def_t*>(
		mem_heap_alloc(
			heap, sizeof *indexdef
			* (ha_alter_info->key_count
			   + rebuild
			   + got_default_clust)));

	if (rebuild) {
		ulint	primary_key_number;

		if (new_primary) {
			if (n_add == 0) {
				DBUG_ASSERT(got_default_clust);
				DBUG_ASSERT(altered_table->s->primary_key
					    == 0);
				primary_key_number = 0;
			} else {
				primary_key_number = *add;
			}
		} else if (got_default_clust) {
			/* Create the GEN_CLUST_INDEX */
			index_def_t*	index = indexdef++;

			index->fields = NULL;
			index->n_fields = 0;
			index->ind_type = DICT_CLUSTERED;
			index->name = innobase_index_reserve_name;
			index->rebuild = true;
			index->key_number = ~0;
			primary_key_number = ULINT_UNDEFINED;
			goto created_clustered;
		} else {
			primary_key_number = 0;
		}

		/* Create the PRIMARY key index definition */
		innobase_create_index_def(
			altered_table, key_info, primary_key_number,
			true, true, indexdef++, heap);

created_clustered:
		n_add = 1;

		for (ulint i = 0; i < ha_alter_info->key_count; i++) {
			if (i == primary_key_number) {
				continue;
			}
			/* Copy the index definitions. */
			innobase_create_index_def(
				altered_table, key_info, i, true,
				false, indexdef, heap);

			if (indexdef->ind_type & DICT_FTS) {
				n_fts_add++;
			}

			indexdef++;
			n_add++;
		}

		if (n_fts_add > 0) {
			ulint	num_v = 0;

			if (!add_fts_doc_id
			    && !innobase_fts_check_doc_id_col(
				    NULL, altered_table,
				    &fts_doc_id_col, &num_v)) {
				fts_doc_id_col = altered_table->s->fields - num_v;
				add_fts_doc_id = true;
			}

			if (!add_fts_doc_idx) {
				fts_doc_id_index_enum	ret;
				ulint			doc_col_no;

				ret = innobase_fts_check_doc_id_index(
					NULL, altered_table, &doc_col_no);

				/* This should have been checked before */
				ut_ad(ret != FTS_INCORRECT_DOC_ID_INDEX);

				if (ret == FTS_NOT_EXIST_DOC_ID_INDEX) {
					add_fts_doc_idx = true;
				} else {
					ut_ad(ret == FTS_EXIST_DOC_ID_INDEX);
					ut_ad(doc_col_no == ULINT_UNDEFINED
					      || doc_col_no == fts_doc_id_col);
				}
			}
		}
	} else {
		/* Create definitions for added secondary indexes. */

		for (ulint i = 0; i < n_add; i++) {
			innobase_create_index_def(
				altered_table, key_info, add[i],
				false, false, indexdef, heap);

			if (indexdef->ind_type & DICT_FTS) {
				n_fts_add++;
			}

			indexdef++;
		}
	}

	DBUG_ASSERT(indexdefs + n_add == indexdef);

	if (add_fts_doc_idx) {
		index_def_t*	index = indexdef++;

		index->fields = static_cast<index_field_t*>(
			mem_heap_alloc(heap, sizeof *index->fields));
		index->n_fields = 1;
		index->fields->col_no = fts_doc_id_col;
		index->fields->prefix_len = 0;
		index->fields->is_v_col = false;
		index->ind_type = DICT_UNIQUE;
		ut_ad(!rebuild
		      || !add_fts_doc_id
		      || fts_doc_id_col <= altered_table->s->fields);

		index->name = FTS_DOC_ID_INDEX_NAME;
		index->rebuild = rebuild;

		/* TODO: assign a real MySQL key number for this */
		index->key_number = ULINT_UNDEFINED;
		n_add++;
	}

	DBUG_ASSERT(indexdef > indexdefs);
	DBUG_ASSERT((ulint) (indexdef - indexdefs)
		    <= ha_alter_info->key_count
		    + add_fts_doc_idx + got_default_clust);
	DBUG_ASSERT(ha_alter_info->index_add_count <= n_add);
	DBUG_RETURN(indexdefs);
}

/*******************************************************************//**
Check each index column size, make sure they do not exceed the max limit
@return true if index column size exceeds limit */
static MY_ATTRIBUTE((warn_unused_result))
bool
innobase_check_column_length(
/*=========================*/
	ulint		max_col_len,	/*!< in: maximum column length */
	const KEY*	key_info)	/*!< in: Indexes to be created */
{
	for (ulint key_part = 0; key_part < key_info->user_defined_key_parts; key_part++) {
		if (key_info->key_part[key_part].length > max_col_len) {
			return(true);
		}
	}
	return(false);
}

/********************************************************************//**
Drop any indexes that we were not able to free previously due to
open table handles. */
static
void
online_retry_drop_indexes_low(
/*==========================*/
	dict_table_t*	table,	/*!< in/out: table */
	trx_t*		trx)	/*!< in/out: transaction */
{
	ut_ad(mutex_own(&dict_sys->mutex));
	ut_ad(trx->dict_operation_lock_mode == RW_X_LATCH);
	ut_ad(trx_get_dict_operation(trx) == TRX_DICT_OP_INDEX);

	/* We can have table->n_ref_count > 1, because other threads
	may have prebuilt->table pointing to the table. However, these
	other threads should be between statements, waiting for the
	next statement to execute, or for a meta-data lock. */
	ut_ad(table->get_ref_count() >= 1);

	if (table->drop_aborted) {
		row_merge_drop_indexes(trx, table, TRUE);
	}
}

/********************************************************************//**
Drop any indexes that we were not able to free previously due to
open table handles. */
static
void
online_retry_drop_indexes(
/*======================*/
	dict_table_t*	table,		/*!< in/out: table */
	THD*		user_thd)	/*!< in/out: MySQL connection */
{
	if (table->drop_aborted) {
		trx_t*	trx = innobase_trx_allocate(user_thd);

		trx_start_for_ddl(trx, TRX_DICT_OP_INDEX);

		row_mysql_lock_data_dictionary(trx);
		online_retry_drop_indexes_low(table, trx);
		trx_commit_for_mysql(trx);
		row_mysql_unlock_data_dictionary(trx);
		trx_free_for_mysql(trx);
	}

	ut_d(mutex_enter(&dict_sys->mutex));
	ut_d(dict_table_check_for_dup_indexes(table, CHECK_ALL_COMPLETE));
	ut_d(mutex_exit(&dict_sys->mutex));
	ut_ad(!table->drop_aborted);
}

/********************************************************************//**
Commit a dictionary transaction and drop any indexes that we were not
able to free previously due to open table handles. */
static
void
online_retry_drop_indexes_with_trx(
/*===============================*/
	dict_table_t*	table,	/*!< in/out: table */
	trx_t*		trx)	/*!< in/out: transaction */
{
	ut_ad(trx_state_eq(trx, TRX_STATE_NOT_STARTED)
	      || trx_state_eq(trx, TRX_STATE_FORCED_ROLLBACK));

	ut_ad(trx->dict_operation_lock_mode == RW_X_LATCH);

	/* Now that the dictionary is being locked, check if we can
	drop any incompletely created indexes that may have been left
	behind in rollback_inplace_alter_table() earlier. */
	if (table->drop_aborted) {

		trx->table_id = 0;

		trx_start_for_ddl(trx, TRX_DICT_OP_INDEX);

		online_retry_drop_indexes_low(table, trx);
		trx_commit_for_mysql(trx);
	}
}

/** Determines if InnoDB is dropping a foreign key constraint.
@param foreign the constraint
@param drop_fk constraints being dropped
@param n_drop_fk number of constraints that are being dropped
@return whether the constraint is being dropped */
inline MY_ATTRIBUTE((warn_unused_result))
bool
innobase_dropping_foreign(
/*======================*/
	const dict_foreign_t*	foreign,
	dict_foreign_t**	drop_fk,
	ulint			n_drop_fk)
{
	while (n_drop_fk--) {
		if (*drop_fk++ == foreign) {
			return(true);
		}
	}

	return(false);
}

/** Determines if an InnoDB FOREIGN KEY constraint depends on a
column that is being dropped or modified to NOT NULL.
@param user_table InnoDB table as it is before the ALTER operation
@param col_name Name of the column being altered
@param drop_fk constraints being dropped
@param n_drop_fk number of constraints that are being dropped
@param drop true=drop column, false=set NOT NULL
@retval true Not allowed (will call my_error())
@retval false Allowed
*/
static MY_ATTRIBUTE((warn_unused_result))
bool
innobase_check_foreigns_low(
/*========================*/
	const dict_table_t*	user_table,
	dict_foreign_t**	drop_fk,
	ulint			n_drop_fk,
	const char*		col_name,
	bool			drop)
{
	dict_foreign_t*	foreign;
	ut_ad(mutex_own(&dict_sys->mutex));

	/* Check if any FOREIGN KEY constraints are defined on this
	column. */

	for (dict_foreign_set::iterator it = user_table->foreign_set.begin();
	     it != user_table->foreign_set.end();
	     ++it) {

		foreign = *it;

		if (!drop && !(foreign->type
			       & (DICT_FOREIGN_ON_DELETE_SET_NULL
				  | DICT_FOREIGN_ON_UPDATE_SET_NULL))) {
			continue;
		}

		if (innobase_dropping_foreign(foreign, drop_fk, n_drop_fk)) {
			continue;
		}

		for (unsigned f = 0; f < foreign->n_fields; f++) {
			if (!strcmp(foreign->foreign_col_names[f],
				    col_name)) {
				my_error(drop
					 ? ER_FK_COLUMN_CANNOT_DROP
					 : ER_FK_COLUMN_NOT_NULL, MYF(0),
					 col_name, foreign->id);
				return(true);
			}
		}
	}

	if (!drop) {
		/* SET NULL clauses on foreign key constraints of
		child tables affect the child tables, not the parent table.
		The column can be NOT NULL in the parent table. */
		return(false);
	}

	/* Check if any FOREIGN KEY constraints in other tables are
	referring to the column that is being dropped. */
	for (dict_foreign_set::iterator it
		= user_table->referenced_set.begin();
	     it != user_table->referenced_set.end();
	     ++it) {

		foreign = *it;

		if (innobase_dropping_foreign(foreign, drop_fk, n_drop_fk)) {
			continue;
		}

		for (unsigned f = 0; f < foreign->n_fields; f++) {
			char display_name[FN_REFLEN];

			if (strcmp(foreign->referenced_col_names[f],
				   col_name)) {
				continue;
			}

			char* buf_end = innobase_convert_name(
				display_name, (sizeof display_name) - 1,
				foreign->foreign_table_name,
				strlen(foreign->foreign_table_name),
				NULL);
			*buf_end = '\0';
			my_error(ER_FK_COLUMN_CANNOT_DROP_CHILD,
				 MYF(0), col_name, foreign->id,
				 display_name);

			return(true);
		}
	}

	return(false);
}

/** Determines if an InnoDB FOREIGN KEY constraint depends on a
column that is being dropped or modified to NOT NULL.
@param ha_alter_info Data used during in-place alter
@param altered_table MySQL table that is being altered
@param old_table MySQL table as it is before the ALTER operation
@param user_table InnoDB table as it is before the ALTER operation
@param drop_fk constraints being dropped
@param n_drop_fk number of constraints that are being dropped
@retval true Not allowed (will call my_error())
@retval false Allowed
*/
static MY_ATTRIBUTE((warn_unused_result))
bool
innobase_check_foreigns(
/*====================*/
	Alter_inplace_info*	ha_alter_info,
	const TABLE*		altered_table,
	const TABLE*		old_table,
	const dict_table_t*	user_table,
	dict_foreign_t**	drop_fk,
	ulint			n_drop_fk)
{
	List_iterator_fast<Create_field> cf_it(
		ha_alter_info->alter_info->create_list);

	for (Field** fp = old_table->field; *fp; fp++) {
		cf_it.rewind();
		const Create_field* new_field;

		ut_ad(!(*fp)->real_maybe_null()
		      == !!((*fp)->flags & NOT_NULL_FLAG));

		while ((new_field = cf_it++)) {
			if (new_field->field == *fp) {
				break;
			}
		}

		if (!new_field || (new_field->flags & NOT_NULL_FLAG)) {
			if (innobase_check_foreigns_low(
				    user_table, drop_fk, n_drop_fk,
				    (*fp)->field_name, !new_field)) {
				return(true);
			}
		}
	}

	return(false);
}

/** Get the default POINT value in MySQL format
@param[in]	heap	memory heap where allocated
@param[in]	length	length of MySQL format
@return mysql format data */
static
const byte*
innobase_build_default_mysql_point(
	mem_heap_t*	heap,
	ulint		length)
{
	byte*	buf	= static_cast<byte*>(mem_heap_alloc(
				heap, DATA_POINT_LEN + length));

	byte*	wkb	= buf + length;

	ulint   len = get_wkb_of_default_point(SPDIMS, wkb, DATA_POINT_LEN);
	ut_ad(len == DATA_POINT_LEN);

	row_mysql_store_blob_ref(buf, length, wkb, len);

	return(buf);
}

/** Convert a default value for ADD COLUMN.

@param heap Memory heap where allocated
@param dfield InnoDB data field to copy to
@param field MySQL value for the column
@param comp nonzero if in compact format */
static
void
innobase_build_col_map_add(
/*=======================*/
	mem_heap_t*	heap,
	dfield_t*	dfield,
	const Field*	field,
	ulint		comp)
{
	if (field->is_real_null()) {
		dfield_set_null(dfield);
		return;
	}

	ulint	size	= field->pack_length();

	byte*	buf	= static_cast<byte*>(mem_heap_alloc(heap, size));

	const byte*	mysql_data = field->ptr;

	if (dfield_get_type(dfield)->mtype == DATA_POINT) {
		/** If the DATA_POINT field is NOT NULL, we need to
		give it a default value, since DATA_POINT is a fixed length
		type, we couldn't store a value of length 0, like other
		geom types. Server doesn't provide the default value, and
		we would use POINT(0 0) here instead. */

		mysql_data = innobase_build_default_mysql_point(heap, size);
	}

	row_mysql_store_col_in_innobase_format(
		dfield, buf, true, mysql_data, size, comp);
}

/** Construct the translation table for reordering, dropping or
adding columns.

@param ha_alter_info Data used during in-place alter
@param altered_table MySQL table that is being altered
@param table MySQL table as it is before the ALTER operation
@param new_table InnoDB table corresponding to MySQL altered_table
@param old_table InnoDB table corresponding to MYSQL table
@param add_cols Default values for ADD COLUMN, or NULL if no ADD COLUMN
@param heap Memory heap where allocated
@return array of integers, mapping column numbers in the table
to column numbers in altered_table */
static MY_ATTRIBUTE((warn_unused_result))
const ulint*
innobase_build_col_map(
/*===================*/
	Alter_inplace_info*	ha_alter_info,
	const TABLE*		altered_table,
	const TABLE*		table,
	const dict_table_t*	new_table,
	const dict_table_t*	old_table,
	dtuple_t*		add_cols,
	mem_heap_t*		heap)
{
	DBUG_ENTER("innobase_build_col_map");
	DBUG_ASSERT(altered_table != table);
	DBUG_ASSERT(new_table != old_table);
	DBUG_ASSERT(dict_table_get_n_cols(new_table)
		    + dict_table_get_n_v_cols(new_table)
		    >= altered_table->s->fields + DATA_N_SYS_COLS);
	DBUG_ASSERT(dict_table_get_n_cols(old_table)
		    + dict_table_get_n_v_cols(old_table)
		    >= table->s->fields + DATA_N_SYS_COLS);
	DBUG_ASSERT(!!add_cols == !!(ha_alter_info->handler_flags
				     & Alter_inplace_info::ADD_COLUMN));
	DBUG_ASSERT(!add_cols || dtuple_get_n_fields(add_cols)
		    == dict_table_get_n_cols(new_table));

	ulint*	col_map = static_cast<ulint*>(
		mem_heap_alloc(
			heap, (old_table->n_cols + old_table->n_v_cols)
			* sizeof *col_map));

	List_iterator_fast<Create_field> cf_it(
		ha_alter_info->alter_info->create_list);
	uint	i = 0;
	uint	num_v = 0;

	/* Any dropped columns will map to ULINT_UNDEFINED. */
	for (uint old_i = 0; old_i + DATA_N_SYS_COLS < old_table->n_cols;
	     old_i++) {
		col_map[old_i] = ULINT_UNDEFINED;
	}

	for (uint old_i = 0; old_i < old_table->n_v_cols; old_i++) {
		col_map[old_i + old_table->n_cols] = ULINT_UNDEFINED;
	}

	while (const Create_field* new_field = cf_it++) {
		bool	is_v = false;

		if (innobase_is_v_fld(new_field)) {
			is_v = true;
		}

		ulint	num_old_v = 0;

		for (uint old_i = 0; table->field[old_i]; old_i++) {
			const Field* field = table->field[old_i];
			if (innobase_is_v_fld(field)) {
				if (is_v && new_field->field == field) {
					col_map[old_table->n_cols + num_v]
						= num_old_v;
					num_old_v++;
					goto found_col;
				}
				num_old_v++;
				continue;
			}

			if (new_field->field == field) {
				col_map[old_i - num_old_v] = i;
				goto found_col;
			}
		}

		ut_ad(!is_v);
		innobase_build_col_map_add(
			heap, dtuple_get_nth_field(add_cols, i),
			altered_table->field[i + num_v],
			dict_table_is_comp(new_table));
found_col:
		if (is_v) {
			num_v++;
		} else {
			i++;
		}
	}

	DBUG_ASSERT(i == altered_table->s->fields - num_v);

	i = table->s->fields - old_table->n_v_cols;

	/* Add the InnoDB hidden FTS_DOC_ID column, if any. */
	if (i + DATA_N_SYS_COLS < old_table->n_cols) {
		/* There should be exactly one extra field,
		the FTS_DOC_ID. */
		DBUG_ASSERT(DICT_TF2_FLAG_IS_SET(old_table,
						 DICT_TF2_FTS_HAS_DOC_ID));
		DBUG_ASSERT(i + DATA_N_SYS_COLS + 1 == old_table->n_cols);
		DBUG_ASSERT(!strcmp(dict_table_get_col_name(
					    old_table, i),
				    FTS_DOC_ID_COL_NAME));
		if (altered_table->s->fields + DATA_N_SYS_COLS
		    - new_table->n_v_cols
		    < new_table->n_cols) {
			DBUG_ASSERT(DICT_TF2_FLAG_IS_SET(
					    new_table,
					    DICT_TF2_FTS_HAS_DOC_ID));
			DBUG_ASSERT(altered_table->s->fields
				    + DATA_N_SYS_COLS + 1
				    == static_cast<ulint>(
					new_table->n_cols
					+ new_table->n_v_cols));
			col_map[i] = altered_table->s->fields
				     - new_table->n_v_cols;
		} else {
			DBUG_ASSERT(!DICT_TF2_FLAG_IS_SET(
					    new_table,
					    DICT_TF2_FTS_HAS_DOC_ID));
			col_map[i] = ULINT_UNDEFINED;
		}

		i++;
	} else {
		DBUG_ASSERT(!DICT_TF2_FLAG_IS_SET(
				    old_table,
				    DICT_TF2_FTS_HAS_DOC_ID));
	}

	for (; i < old_table->n_cols; i++) {
		col_map[i] = i + new_table->n_cols - old_table->n_cols;
	}

	DBUG_RETURN(col_map);
}

/** Drop newly create FTS index related auxiliary table during
FIC create index process, before fts_add_index is called
@param table table that was being rebuilt online
@param trx transaction
@return DB_SUCCESS if successful, otherwise last error code
*/
static
dberr_t
innobase_drop_fts_index_table(
/*==========================*/
        dict_table_t*   table,
	trx_t*		trx)
{
	dberr_t		ret_err = DB_SUCCESS;

	for (dict_index_t* index = dict_table_get_first_index(table);
	     index != NULL;
	     index = dict_table_get_next_index(index)) {
		if (index->type & DICT_FTS) {
			dberr_t	err;

			err = fts_drop_index_tables(trx, index);

			if (err != DB_SUCCESS) {
				ret_err = err;
			}
		}
	}

	return(ret_err);
}

/** Get the new non-virtual column names if any columns were renamed
@param ha_alter_info	Data used during in-place alter
@param altered_table	MySQL table that is being altered
@param table		MySQL table as it is before the ALTER operation
@param user_table	InnoDB table as it is before the ALTER operation
@param heap		Memory heap for the allocation
@return array of new column names in rebuilt_table, or NULL if not renamed */
static MY_ATTRIBUTE((warn_unused_result))
const char**
innobase_get_col_names(
	Alter_inplace_info*	ha_alter_info,
	const TABLE*		altered_table,
	const TABLE*		table,
	const dict_table_t*	user_table,
	mem_heap_t*		heap)
{
	const char**		cols;
	uint			i;

	DBUG_ENTER("innobase_get_col_names");
	DBUG_ASSERT(user_table->n_t_def > table->s->fields);
	DBUG_ASSERT(ha_alter_info->handler_flags
		    & Alter_inplace_info::ALTER_COLUMN_NAME);

	cols = static_cast<const char**>(
		mem_heap_zalloc(heap, user_table->n_def * sizeof *cols));

	i = 0;
	List_iterator_fast<Create_field> cf_it(
		ha_alter_info->alter_info->create_list);
	while (const Create_field* new_field = cf_it++) {
		ulint	num_v = 0;
		DBUG_ASSERT(i < altered_table->s->fields);

		if (innobase_is_v_fld(new_field)) {
			continue;
		}

		for (uint old_i = 0; table->field[old_i]; old_i++) {
			if (innobase_is_v_fld(table->field[old_i])) {
				num_v++;
			}

			if (new_field->field == table->field[old_i]) {
				cols[old_i - num_v] = new_field->field_name;
				break;
			}
		}

		i++;
	}

	/* Copy the internal column names. */
	i = table->s->fields - user_table->n_v_def;
	cols[i] = dict_table_get_col_name(user_table, i);

	while (++i < user_table->n_def) {
		cols[i] = cols[i - 1] + strlen(cols[i - 1]) + 1;
	}

	DBUG_RETURN(cols);
}

/** Check whether the column prefix is increased, decreased, or unchanged.
@param[in]	new_prefix_len	new prefix length
@param[in]	old_prefix_len	new prefix length
@retval	1	prefix is increased
@retval	0	prefix is unchanged
@retval	-1	prefix is decreased */
static inline
lint
innobase_pk_col_prefix_compare(
	ulint	new_prefix_len,
	ulint	old_prefix_len)
{
	ut_ad(new_prefix_len < REC_MAX_DATA_SIZE);
	ut_ad(old_prefix_len < REC_MAX_DATA_SIZE);

	if (new_prefix_len == old_prefix_len) {
		return(0);
	}

	if (new_prefix_len == 0) {
		new_prefix_len = ULINT_MAX;
	}

	if (old_prefix_len == 0) {
		old_prefix_len = ULINT_MAX;
	}

	if (new_prefix_len > old_prefix_len) {
		return(1);
	} else {
		return(-1);
	}
}

/** Check whether the column is existing in old table.
@param[in]	new_col_no	new column no
@param[in]	col_map		mapping of old column numbers to new ones
@param[in]	col_map_size	the column map size
@return true if the column is existing, otherwise false. */
static inline
bool
innobase_pk_col_is_existing(
	const ulint	new_col_no,
	const ulint*	col_map,
	const ulint	col_map_size)
{
	for (ulint i = 0; i < col_map_size; i++) {
		if (col_map[i] == new_col_no) {
			return(true);
		}
	}

	return(false);
}

/** Determine whether both the indexes have same set of primary key
fields arranged in the same order.

Rules when we cannot skip sorting:
(1) Removing existing PK columns somewhere else than at the end of the PK;
(2) Adding existing columns to the PK, except at the end of the PK when no
columns are removed from the PK;
(3) Changing the order of existing PK columns;
(4) Decreasing the prefix length just like removing existing PK columns
follows rule(1), Increasing the prefix length just like adding existing
PK columns follows rule(2).
@param[in]	col_map		mapping of old column numbers to new ones
@param[in]	ha_alter_info	Data used during in-place alter
@param[in]	old_clust_index	index to be compared
@param[in]	new_clust_index index to be compared
@retval true if both indexes have same order.
@retval false. */
static MY_ATTRIBUTE((warn_unused_result))
bool
innobase_pk_order_preserved(
	const ulint*		col_map,
	const dict_index_t*	old_clust_index,
	const dict_index_t*	new_clust_index)
{
	ulint	old_n_uniq
		= dict_index_get_n_ordering_defined_by_user(
			old_clust_index);
	ulint	new_n_uniq
		= dict_index_get_n_ordering_defined_by_user(
			new_clust_index);

	ut_ad(dict_index_is_clust(old_clust_index));
	ut_ad(dict_index_is_clust(new_clust_index));
	ut_ad(old_clust_index->table != new_clust_index->table);
	ut_ad(col_map != NULL);

	if (old_n_uniq == 0) {
		/* There was no PRIMARY KEY in the table.
		If there is no PRIMARY KEY after the ALTER either,
		no sorting is needed. */
		return(new_n_uniq == old_n_uniq);
	}

	/* DROP PRIMARY KEY is only allowed in combination with
	ADD PRIMARY KEY. */
	ut_ad(new_n_uniq > 0);

	/* The order of the last processed new_clust_index key field,
	not counting ADD COLUMN, which are constant. */
	lint	last_field_order = -1;
	ulint	existing_field_count = 0;
	ulint	old_n_cols = dict_table_get_n_cols(old_clust_index->table);
	for (ulint new_field = 0; new_field < new_n_uniq; new_field++) {
		ulint	new_col_no =
			new_clust_index->fields[new_field].col->ind;

		/* Check if there is a match in old primary key. */
		ulint	old_field = 0;
		while (old_field < old_n_uniq) {
			ulint	old_col_no =
				old_clust_index->fields[old_field].col->ind;

			if (col_map[old_col_no] == new_col_no) {
				break;
			}

			old_field++;
		}

		/* The order of key field in the new primary key.
		1. old PK column:      idx in old primary key
		2. existing column:    old_n_uniq + sequence no
		3. newly added column: no order */
		lint		new_field_order;
		const bool	old_pk_column = old_field < old_n_uniq;

		if (old_pk_column) {
			new_field_order = old_field;
		} else if (innobase_pk_col_is_existing(new_col_no, col_map,
						       old_n_cols)) {
			new_field_order = old_n_uniq + existing_field_count++;
		} else {
			/* Skip newly added column. */
			continue;
		}

		if (last_field_order + 1 != new_field_order) {
			/* Old PK order is not kept, or existing column
			is not added at the end of old PK. */
			return(false);
		}

		last_field_order = new_field_order;

		if (!old_pk_column) {
			continue;
		}

		/* Check prefix length change. */
		const lint	prefix_change = innobase_pk_col_prefix_compare(
			new_clust_index->fields[new_field].prefix_len,
			old_clust_index->fields[old_field].prefix_len);

		if (prefix_change < 0) {
			/* If a column's prefix length is decreased, it should
			be the last old PK column in new PK.
			Note: we set last_field_order to -2, so that if	there
			are any old PK colmns or existing columns after it in
			new PK, the comparison to new_field_order will fail in
			the next round.*/
			last_field_order = -2;
		} else if (prefix_change > 0) {
			/* If a column's prefix length is increased, it	should
			be the last PK column in old PK. */
			if (old_field != old_n_uniq - 1) {
				return(false);
			}
		}
	}

	return(true);
}

/** Update the mtype from DATA_BLOB to DATA_GEOMETRY for a specified
GIS column of a table. This is used when we want to create spatial index
on legacy GIS columns coming from 5.6, where we store GIS data as DATA_BLOB
in innodb layer.
@param[in]	table_id	table id
@param[in]	col_name	column name
@param[in]	trx		data dictionary transaction
@retval true Failure
@retval false Success */
static
bool
innobase_update_gis_column_type(
	table_id_t	table_id,
	const char*	col_name,
	trx_t*		trx)
{
	pars_info_t*	info;
	dberr_t		error;

	DBUG_ENTER("innobase_update_gis_column_type");

	DBUG_ASSERT(trx_get_dict_operation(trx) == TRX_DICT_OP_INDEX);
	ut_ad(trx->dict_operation_lock_mode == RW_X_LATCH);
	ut_ad(mutex_own(&dict_sys->mutex));
	ut_ad(rw_lock_own(dict_operation_lock, RW_LOCK_X));

	info = pars_info_create();

	pars_info_add_ull_literal(info, "tableid", table_id);
	pars_info_add_str_literal(info, "name", col_name);
	pars_info_add_int4_literal(info, "mtype", DATA_GEOMETRY);

	trx->op_info = "update column type to DATA_GEOMETRY";

	error = que_eval_sql(
		info,
		"PROCEDURE UPDATE_SYS_COLUMNS_PROC () IS\n"
		"BEGIN\n"
		"UPDATE SYS_COLUMNS SET MTYPE=:mtype\n"
		"WHERE TABLE_ID=:tableid AND NAME=:name;\n"
		"END;\n",
		false, trx);

	trx->error_state = DB_SUCCESS;
	trx->op_info = "";

	DBUG_RETURN(error != DB_SUCCESS);
}

/** Check if we are creating spatial indexes on GIS columns, which are
legacy columns from earlier MySQL, such as 5.6. If so, we have to update
the mtypes of the old GIS columns to DATA_GEOMETRY.
In 5.6, we store GIS columns as DATA_BLOB in InnoDB layer, it will introduce
confusion when we run latest server on older data. That's why we need to
do the upgrade.
@param[in] ha_alter_info	Data used during in-place alter
@param[in] table		Table on which we want to add indexes
@param[in] trx			Transaction
@return DB_SUCCESS if update successfully or no columns need to be updated,
otherwise DB_ERROR, which means we can't update the mtype for some
column, and creating spatial index on it should be dangerous */
static
dberr_t
innobase_check_gis_columns(
	Alter_inplace_info*	ha_alter_info,
	dict_table_t*		table,
	trx_t*			trx)
{
	DBUG_ENTER("innobase_check_gis_columns");

	for (uint key_num = 0;
	     key_num < ha_alter_info->index_add_count;
	     key_num++) {

		const KEY&	key = ha_alter_info->key_info_buffer[
			ha_alter_info->index_add_buffer[key_num]];

		if (!(key.flags & HA_SPATIAL)) {
			continue;
		}

		ut_ad(key.user_defined_key_parts == 1);
		const KEY_PART_INFO&    key_part = key.key_part[0];

		/* Does not support spatial index on virtual columns */
		if (innobase_is_v_fld(key_part.field)) {
			DBUG_RETURN(DB_UNSUPPORTED);
		}

		ulint col_nr = dict_table_has_column(
			table,
			key_part.field->field_name,
			key_part.fieldnr);
		ut_ad(col_nr != table->n_def);
		dict_col_t*	col = &table->cols[col_nr];

		if (col->mtype != DATA_BLOB) {
			ut_ad(DATA_GEOMETRY_MTYPE(col->mtype));
			continue;
		}

		const char* col_name = dict_table_get_col_name(
			table, col_nr);

		if (innobase_update_gis_column_type(
			table->id, col_name, trx)) {

			DBUG_RETURN(DB_ERROR);
		} else {
			col->mtype = DATA_GEOMETRY;

			ib::info() << "Updated mtype of column" << col_name
				<< " in table " << table->name
				<< ", whose id is " << table->id
				<< " to DATA_GEOMETRY";
		}
	}

	DBUG_RETURN(DB_SUCCESS);
}

/** Collect virtual column info for its addition
@param[in] ha_alter_info	Data used during in-place alter
@param[in] altered_table	MySQL table that is being altered to
@param[in] table		MySQL table as it is before the ALTER operation
@retval true Failure
@retval false Success */
static
bool
prepare_inplace_add_virtual(
	Alter_inplace_info*	ha_alter_info,
	const TABLE*		altered_table,
	const TABLE*		table)
{
	ha_innobase_inplace_ctx*	ctx;
	ulint				i = 0;
	ulint				j = 0;
	const Create_field*		new_field;

	ctx = static_cast<ha_innobase_inplace_ctx*>
		(ha_alter_info->handler_ctx);

	ctx->num_to_add_vcol = altered_table->s->fields
			       + ctx->num_to_drop_vcol - table->s->fields;

	ctx->add_vcol = static_cast<dict_v_col_t*>(
		 mem_heap_zalloc(ctx->heap, ctx->num_to_add_vcol
				 * sizeof *ctx->add_vcol));
	ctx->add_vcol_name = static_cast<const char**>(
		 mem_heap_alloc(ctx->heap, ctx->num_to_add_vcol
				* sizeof *ctx->add_vcol_name));

	List_iterator_fast<Create_field> cf_it(
		ha_alter_info->alter_info->create_list);

	while ((new_field = (cf_it++)) != NULL) {
		const Field* field = new_field->field;
		ulint	old_i;

		for (old_i = 0; table->field[old_i]; old_i++) {
			const Field* n_field = table->field[old_i];
			if (field == n_field) {
				break;
			}
		}

		i++;

		if (table->field[old_i]) {
			continue;
		}

		ut_ad(!field);

		ulint	col_len;
		ulint	is_unsigned;
		ulint	field_type;
		ulint	charset_no;

		field =  altered_table->field[i - 1];

		ulint           col_type
                                = get_innobase_type_from_mysql_type(
                                        &is_unsigned, field);

		if (!field->gcol_info || field->stored_in_db) {
			my_error(ER_WRONG_KEY_COLUMN, MYF(0),
				 field->field_name);
			return(true);
		}

		col_len = field->pack_length();
		field_type = (ulint) field->type();

		if (!field->real_maybe_null()) {
			field_type |= DATA_NOT_NULL;
		}

		if (field->binary()) {
			field_type |= DATA_BINARY_TYPE;
		}

		if (is_unsigned) {
			field_type |= DATA_UNSIGNED;
		}

		if (dtype_is_string_type(col_type)) {
			charset_no = (ulint) field->charset()->number;

			DBUG_EXECUTE_IF(
				"ib_alter_add_virtual_fail",
				charset_no += MAX_CHAR_COLL_NUM;);

			if (charset_no > MAX_CHAR_COLL_NUM) {
				my_error(ER_WRONG_KEY_COLUMN, MYF(0),
					 field->field_name);
				return(true);
			}
		} else {
			charset_no = 0;
		}

		if (field->type() == MYSQL_TYPE_VARCHAR) {
			uint32  length_bytes
				= static_cast<const Field_varstring*>(
					field)->length_bytes;

			col_len -= length_bytes;

			if (length_bytes == 2) {
				field_type |= DATA_LONG_TRUE_VARCHAR;
			}
		}


		ctx->add_vcol[j].m_col.prtype = dtype_form_prtype(
						field_type, charset_no);

		ctx->add_vcol[j].m_col.prtype |= DATA_VIRTUAL;

		ctx->add_vcol[j].m_col.mtype = col_type;

		ctx->add_vcol[j].m_col.len = col_len;

		ctx->add_vcol[j].m_col.ind = i - 1;
		ctx->add_vcol[j].num_base =
		  field->gcol_info->non_virtual_base_columns();
		ctx->add_vcol_name[j] = field->field_name;
		ctx->add_vcol[j].base_col = static_cast<dict_col_t**>(
			mem_heap_alloc(ctx->heap, ctx->add_vcol[j].num_base
				       * sizeof *(ctx->add_vcol[j].base_col)));
		ctx->add_vcol[j].v_pos = ctx->old_table->n_v_cols
					 - ctx->num_to_drop_vcol + j;

		/* No need to track the list */
		ctx->add_vcol[j].v_indexes = NULL;
		innodb_base_col_setup(ctx->old_table, field, &ctx->add_vcol[j]);
		j++;
	}

	return(false);
}

/** Collect virtual column info for its addition
@param[in] ha_alter_info	Data used during in-place alter
@param[in] altered_table	MySQL table that is being altered to
@param[in] table		MySQL table as it is before the ALTER operation
@retval true Failure
@retval false Success */
static
bool
prepare_inplace_drop_virtual(
	Alter_inplace_info*	ha_alter_info,
	const TABLE*		altered_table,
	const TABLE*		table)
{
	ha_innobase_inplace_ctx*	ctx;
	ulint				i = 0;
	ulint				j = 0;
	Alter_drop *drop;

	ctx = static_cast<ha_innobase_inplace_ctx*>
		(ha_alter_info->handler_ctx);

	ctx->num_to_drop_vcol = ha_alter_info->alter_info->drop_list.elements;

	ctx->drop_vcol = static_cast<dict_v_col_t*>(
		 mem_heap_alloc(ctx->heap, ctx->num_to_drop_vcol
				* sizeof *ctx->drop_vcol));
	ctx->drop_vcol_name = static_cast<const char**>(
		 mem_heap_alloc(ctx->heap, ctx->num_to_drop_vcol
				* sizeof *ctx->drop_vcol_name));

	List_iterator_fast<Alter_drop> cf_it(
		ha_alter_info->alter_info->drop_list);

	while ((drop = (cf_it++)) != NULL) {
		const Field* field;
		ulint	old_i;

		ut_ad(drop->type == Alter_drop::COLUMN);

		for (old_i = 0; table->field[old_i]; old_i++) {
			const Field* n_field = table->field[old_i];
			if (!my_strcasecmp(system_charset_info,
					   n_field->field_name, drop->name)) {
				break;
			}
		}

		i++;

		if (!table->field[old_i]) {
			continue;
		}

		ulint	col_len;
		ulint	is_unsigned;
		ulint	field_type;
		ulint	charset_no;

		field =  table->field[old_i];

		ulint           col_type
                                = get_innobase_type_from_mysql_type(
                                        &is_unsigned, field);

		if (!field->gcol_info || field->stored_in_db) {
			my_error(ER_WRONG_KEY_COLUMN, MYF(0),
				 field->field_name);
			return(true);
		}

		col_len = field->pack_length();
		field_type = (ulint) field->type();

		if (!field->real_maybe_null()) {
			field_type |= DATA_NOT_NULL;
		}

		if (field->binary()) {
			field_type |= DATA_BINARY_TYPE;
		}

		if (is_unsigned) {
			field_type |= DATA_UNSIGNED;
		}

		if (dtype_is_string_type(col_type)) {
			charset_no = (ulint) field->charset()->number;

			DBUG_EXECUTE_IF(
				"ib_alter_add_virtual_fail",
				charset_no += MAX_CHAR_COLL_NUM;);

			if (charset_no > MAX_CHAR_COLL_NUM) {
				my_error(ER_WRONG_KEY_COLUMN, MYF(0),
					 field->field_name);
				return(true);
			}
		} else {
			charset_no = 0;
		}

		if (field->type() == MYSQL_TYPE_VARCHAR) {
			uint32  length_bytes
				= static_cast<const Field_varstring*>(
					field)->length_bytes;

			col_len -= length_bytes;

			if (length_bytes == 2) {
				field_type |= DATA_LONG_TRUE_VARCHAR;
			}
		}


		ctx->drop_vcol[j].m_col.prtype = dtype_form_prtype(
						field_type, charset_no);

		ctx->drop_vcol[j].m_col.prtype |= DATA_VIRTUAL;

		ctx->drop_vcol[j].m_col.mtype = col_type;

		ctx->drop_vcol[j].m_col.len = col_len;

		ctx->drop_vcol[j].m_col.ind = old_i;

		ctx->drop_vcol_name[j] = field->field_name;

		dict_v_col_t*	v_col = dict_table_get_nth_v_col_mysql(
					ctx->old_table, old_i);
		ctx->drop_vcol[j].v_pos = v_col->v_pos;
		j++;
	}

	return(false);
}

/** Insert a new record to INNODB SYS_VIRTUAL
@param[in] table	InnoDB table
@param[in] pos		virtual column column no
@param[in] base_pos	base column pos
@param[in] trx		transaction
@return DB_SUCCESS if successful, otherwise error code */
static
dberr_t
innobase_insert_sys_virtual(
	const dict_table_t*	table,
	ulint			pos,
	ulint			base_pos,
	trx_t*			trx)
{
	pars_info_t*    info = pars_info_create();

	pars_info_add_ull_literal(info, "id", table->id);

	pars_info_add_int4_literal(info, "pos", pos);

	pars_info_add_int4_literal(info, "base_pos", base_pos);

	dberr_t error = que_eval_sql(
			info,
			"PROCEDURE P () IS\n"
			"BEGIN\n"
			"INSERT INTO SYS_VIRTUAL VALUES"
			"(:id, :pos, :base_pos);\n"
			"END;\n",
			FALSE, trx);

	return(error);
}

/** Update INNODB SYS_COLUMNS on new virtual columns
@param[in] table	InnoDB table
@param[in] col_name	column name
@param[in] vcol		virtual column
@param[in] trx		transaction
@return DB_SUCCESS if successful, otherwise error code */
static
dberr_t
innobase_add_one_virtual(
	const dict_table_t*	table,
	const char*		col_name,
	dict_v_col_t*		vcol,
	trx_t*			trx)
{
	ulint		pos = dict_create_v_col_pos(vcol->v_pos,
						    vcol->m_col.ind);
	ulint		mtype =	vcol->m_col.mtype;
	ulint		prtype = vcol->m_col.prtype;
	ulint		len = vcol->m_col.len;
	pars_info_t*    info = pars_info_create();

	pars_info_add_ull_literal(info, "id", table->id);

	pars_info_add_int4_literal(info, "pos", pos);

	pars_info_add_str_literal(info, "name", col_name);
	pars_info_add_int4_literal(info, "mtype", mtype);
	pars_info_add_int4_literal(info, "prtype", prtype);
	pars_info_add_int4_literal(info, "len", len);
	pars_info_add_int4_literal(info, "prec", vcol->num_base);

	dberr_t error = que_eval_sql(
			info,
			"PROCEDURE P () IS\n"
			"BEGIN\n"
			"INSERT INTO SYS_COLUMNS VALUES"
			"(:id, :pos, :name, :mtype, :prtype, :len, :prec);\n"
			"END;\n",
			FALSE, trx);

	if (error != DB_SUCCESS) {
		return(error);
	}

	for (ulint i = 0; i < vcol->num_base; i++) {
		error = innobase_insert_sys_virtual(
			table, pos, vcol->base_col[i]->ind, trx);
		if (error != DB_SUCCESS) {
			return(error);
		}
	}

	return(error);
}

/** Update INNODB SYS_TABLES on number of virtual columns
@param[in] user_table	InnoDB table
@param[in] n_col	number of columns
@param[in] trx		transaction
@return DB_SUCCESS if successful, otherwise error code */
static
dberr_t
innobase_update_n_virtual(
	const dict_table_t*	table,
	ulint			n_col,
	trx_t*			trx)
{
	dberr_t		err = DB_SUCCESS;
	pars_info_t*    info = pars_info_create();

	pars_info_add_int4_literal(info, "num_col", n_col);
	pars_info_add_ull_literal(info, "id", table->id);

        err = que_eval_sql(
                info,
                "PROCEDURE RENUMBER_TABLE_ID_PROC () IS\n"
                "BEGIN\n"
                "UPDATE SYS_TABLES"
                " SET N_COLS = :num_col\n"
                " WHERE ID = :id;\n"
		"END;\n", FALSE, trx);

	return(err);
}

/** Update system table for adding virtual column(s)
@param[in]	ha_alter_info	Data used during in-place alter
@param[in]	altered_table	MySQL table that is being altered
@param[in]	table		MySQL table as it is before the ALTER operation
@param[in]	user_table	InnoDB table
@param[in]	trx		transaction
@retval true Failure
@retval false Success */
static
bool
innobase_add_virtual_try(
	Alter_inplace_info*	ha_alter_info,
	const TABLE*		altered_table,
	const TABLE*		table,
	const dict_table_t*     user_table,
	trx_t*			trx)
{
	ha_innobase_inplace_ctx*	ctx;
	dberr_t				err = DB_SUCCESS;

	ctx = static_cast<ha_innobase_inplace_ctx*>(
		ha_alter_info->handler_ctx);

	for (ulint i = 0; i < ctx->num_to_add_vcol; i++) {

		err = innobase_add_one_virtual(
			user_table, ctx->add_vcol_name[i],
			&ctx->add_vcol[i], trx);

		if (err != DB_SUCCESS) {
			my_error(ER_INTERNAL_ERROR, MYF(0),
				 "InnoDB: ADD COLUMN...VIRTUAL");
			return(true);
		}
	}


	ulint	n_col = user_table->n_cols;
	ulint	n_v_col = user_table->n_v_cols;

	n_v_col +=  ctx->num_to_add_vcol;

	n_col -= dict_table_get_n_sys_cols(user_table);

	n_v_col -= ctx->num_to_drop_vcol;

	ulint	new_n = dict_table_encode_n_col(n_col, n_v_col)
			+ ((user_table->flags & DICT_TF_COMPACT) << 31);

	err = innobase_update_n_virtual(user_table, new_n, trx);

	if (err != DB_SUCCESS) {
		my_error(ER_INTERNAL_ERROR, MYF(0),
			 "InnoDB: ADD COLUMN...VIRTUAL");
		return(true);
	}

	return(false);
}

/** Update INNODB SYS_COLUMNS on new virtual column's position
@param[in]	table	InnoDB table
@param[in]	old_pos	old position
@param[in]	new_pos	new position
@param[in]	trx	transaction
@return DB_SUCCESS if successful, otherwise error code */
static
dberr_t
innobase_update_v_pos_sys_columns(
	const dict_table_t*	table,
	ulint			old_pos,
	ulint			new_pos,
	trx_t*			trx)
{
	pars_info_t*    info = pars_info_create();

	pars_info_add_int4_literal(info, "pos", old_pos);
	pars_info_add_int4_literal(info, "val", new_pos);
	pars_info_add_ull_literal(info, "id", table->id);

	dberr_t error = que_eval_sql(
			info,
			"PROCEDURE P () IS\n"
			"BEGIN\n"
			"UPDATE SYS_COLUMNS\n"
			"SET POS = :val\n"
			"WHERE POS = :pos\n"
			"AND TABLE_ID = :id;\n"
			"END;\n",
			FALSE, trx);

	return(error);
}

/** Update INNODB SYS_VIRTUAL table with new virtual column position
@param[in]	table		InnoDB table
@param[in]	old_pos		old position
@param[in]	new_pos		new position
@param[in]	trx		transaction
@return DB_SUCCESS if successful, otherwise error code */
static
dberr_t
innobase_update_v_pos_sys_virtual(
	const dict_table_t*	table,
	ulint			old_pos,
	ulint			new_pos,
	trx_t*			trx)
{
	pars_info_t*    info = pars_info_create();

	pars_info_add_int4_literal(info, "pos", old_pos);
	pars_info_add_int4_literal(info, "val", new_pos);
	pars_info_add_ull_literal(info, "id", table->id);

	dberr_t error = que_eval_sql(
			info,
			"PROCEDURE P () IS\n"
			"BEGIN\n"
			"UPDATE SYS_VIRTUAL\n"
			"SET POS = :val\n"
			"WHERE POS = :pos\n"
			"AND TABLE_ID = :id;\n"
			"END;\n",
			FALSE, trx);

	return(error);
}

/** Update InnoDB system tables on dropping a virtual column
@param[in]	table		InnoDB table
@param[in]	col_name	column name of the dropping column
@param[in]	drop_col	col information for the dropping column
@param[in]	n_prev_dropped	number of previously dropped columns in the
				same alter clause
@param[in]	trx		transaction
@return DB_SUCCESS if successful, otherwise error code */
static
dberr_t
innobase_drop_one_virtual_sys_columns(
	const dict_table_t*	table,
	const char*		col_name,
	dict_col_t*		drop_col,
	ulint			n_prev_dropped,
	trx_t*			trx)
{
	pars_info_t*    info = pars_info_create();
	pars_info_add_ull_literal(info, "id", table->id);

	pars_info_add_str_literal(info, "name", col_name);

	dberr_t error = que_eval_sql(
			info,
			"PROCEDURE P () IS\n"
			"BEGIN\n"
			"DELETE FROM SYS_COLUMNS\n"
			"WHERE TABLE_ID = :id\n"
			"AND NAME = :name;\n"
			"END;\n",
			FALSE, trx);

	if (error != DB_SUCCESS) {
		return(error);
	}

	dict_v_col_t*	v_col = dict_table_get_nth_v_col_mysql(
				table, drop_col->ind);

	/* Adjust column positions for all subsequent columns */
	for (ulint i = v_col->v_pos + 1; i < table->n_v_cols; i++) {
		dict_v_col_t*   t_col = dict_table_get_nth_v_col(table, i);
		ulint		old_p = dict_create_v_col_pos(
					t_col->v_pos - n_prev_dropped,
					t_col->m_col.ind - n_prev_dropped);
		ulint		new_p = dict_create_v_col_pos(
					t_col->v_pos - 1 - n_prev_dropped,
					t_col->m_col.ind - 1 - n_prev_dropped);

		error = innobase_update_v_pos_sys_columns(
			table, old_p, new_p, trx);
		if (error != DB_SUCCESS) {
			return(error);
		}
		error = innobase_update_v_pos_sys_virtual(
			table, old_p, new_p, trx);
		if (error != DB_SUCCESS) {
			return(error);
		}
	}

	return(error);
}

/** Delete virtual column's info from INNODB SYS_VIRTUAL
@param[in]	table	InnoDB table
@param[in]	pos	position of the virtual column to be deleted
@param[in]	trx	transaction
@return DB_SUCCESS if successful, otherwise error code */
static
dberr_t
innobase_drop_one_virtual_sys_virtual(
	const dict_table_t*	table,
	ulint			pos,
	trx_t*			trx)
{
	pars_info_t*    info = pars_info_create();
	pars_info_add_ull_literal(info, "id", table->id);

	pars_info_add_int4_literal(info, "pos", pos);

	dberr_t error = que_eval_sql(
			info,
			"PROCEDURE P () IS\n"
			"BEGIN\n"
			"DELETE FROM SYS_VIRTUAL\n"
			"WHERE TABLE_ID = :id\n"
			"AND POS = :pos;\n"
			"END;\n",
			FALSE, trx);

	return(error);
}

/** Update system table for dropping virtual column(s)
@param[in]	ha_alter_info	Data used during in-place alter
@param[in]	altered_table	MySQL table that is being altered
@param[in]	table		MySQL table as it is before the ALTER operation
@param[in]	user_table	InnoDB table
@param[in]	trx		transaction
@retval true Failure
@retval false Success */
static
bool
innobase_drop_virtual_try(
	Alter_inplace_info*	ha_alter_info,
	const TABLE*		altered_table,
	const TABLE*		table,
	const dict_table_t*     user_table,
	trx_t*			trx)
{
	ha_innobase_inplace_ctx*	ctx;
	dberr_t				err = DB_SUCCESS;

	ctx = static_cast<ha_innobase_inplace_ctx*>
		(ha_alter_info->handler_ctx);

	for (ulint i = 0; i < ctx->num_to_drop_vcol; i++) {

		ulint	pos = dict_create_v_col_pos(
			ctx->drop_vcol[i].v_pos - i,
			ctx->drop_vcol[i].m_col.ind - i);
		err = innobase_drop_one_virtual_sys_virtual(
			user_table, pos, trx);

		if (err != DB_SUCCESS) {
			my_error(ER_INTERNAL_ERROR, MYF(0),
				 "InnoDB: DROP COLUMN...VIRTUAL");
			return(true);
		}

		err = innobase_drop_one_virtual_sys_columns(
			user_table, ctx->drop_vcol_name[i],
			&(ctx->drop_vcol[i].m_col), i, trx);

		if (err != DB_SUCCESS) {
			my_error(ER_INTERNAL_ERROR, MYF(0),
				 "InnoDB: DROP COLUMN...VIRTUAL");
			return(true);
		}
	}


	ulint	n_col = user_table->n_cols;
	ulint	n_v_col = user_table->n_v_cols;

	n_v_col -=  ctx->num_to_drop_vcol;

	n_col -= dict_table_get_n_sys_cols(user_table);

	ulint	new_n = dict_table_encode_n_col(n_col, n_v_col)
			+ ((user_table->flags & DICT_TF_COMPACT) << 31);

	err = innobase_update_n_virtual(user_table, new_n, trx);

	if (err != DB_SUCCESS) {
		my_error(ER_INTERNAL_ERROR, MYF(0),
			 "InnoDB: DROP COLUMN...VIRTUAL");
	}

	return(false);
}

/** Adjust the create index column number from "New table" to
"old InnoDB table" while we are doing dropping virtual column. Since we do
not create separate new table for the dropping/adding virtual columns.
To correctly find the indexed column, we will need to find its col_no
in the "Old Table", not the "New table".
@param[in]	ha_alter_info	Data used during in-place alter
@param[in]	old_table	MySQL table as it is before the ALTER operation
@param[in]	num_v_dropped	number of virtual column dropped
@param[in,out]	index_def	index definition */
static
void
innodb_v_adjust_idx_col(
	const Alter_inplace_info*	ha_alter_info,
	const TABLE*			old_table,
	ulint				num_v_dropped,
	index_def_t*			index_def)
{
	List_iterator_fast<Create_field> cf_it(
		ha_alter_info->alter_info->create_list);
	for (ulint i = 0; i < index_def->n_fields; i++) {
#ifdef UNIV_DEBUG
		bool	col_found = false;
#endif /* UNIV_DEBUG */
		ulint	num_v = 0;

		index_field_t*	index_field = &index_def->fields[i];

		/* Only adjust virtual column col_no, since non-virtual
		column position (in non-vcol list) won't change unless
		table rebuild */
		if (!index_field->is_v_col) {
			continue;
		}

		const Field*	field = NULL;

		cf_it.rewind();

		/* Found the field in the new table */
		while (const Create_field* new_field = cf_it++) {
			if (!new_field->is_virtual_gcol()) {
				continue;
			}

			field = new_field->field;

			if (num_v == index_field->col_no) {
				break;
			}
			num_v++;
		}

		if (!field) {
			/* this means the field is a newly added field, this
			should have been blocked when we drop virtual column
			at the same time */
			ut_ad(num_v_dropped > 0);
			ut_a(0);
		}

		ut_ad(field->is_virtual_gcol());

		num_v = 0;

		/* Look for its position in old table */
		for (uint old_i = 0; old_table->field[old_i]; old_i++) {
			if (old_table->field[old_i] == field) {
				/* Found it, adjust its col_no to its position
				in old table */
				index_def->fields[i].col_no = num_v;
				ut_d(col_found = true);
				break;
			}

			if (old_table->field[old_i]->is_virtual_gcol()) {
				num_v++;
			}
		}

		ut_ad(col_found);
	}
}

/** Update internal structures with concurrent writes blocked,
while preparing ALTER TABLE.

@param ha_alter_info Data used during in-place alter
@param altered_table MySQL table that is being altered
@param old_table MySQL table as it is before the ALTER operation
@param table_name Table name in MySQL
@param flags Table and tablespace flags
@param flags2 Additional table flags
@param fts_doc_id_col The column number of FTS_DOC_ID
@param add_fts_doc_id Flag: add column FTS_DOC_ID?
@param add_fts_doc_id_idx Flag: add index FTS_DOC_ID_INDEX (FTS_DOC_ID)?

@retval true Failure
@retval false Success
*/
static MY_ATTRIBUTE((warn_unused_result))
bool
prepare_inplace_alter_table_dict(
/*=============================*/
	Alter_inplace_info*	ha_alter_info,
	const TABLE*		altered_table,
	const TABLE*		old_table,
	const char*		table_name,
	ulint			flags,
	ulint			flags2,
	ulint			fts_doc_id_col,
	bool			add_fts_doc_id,
	bool			add_fts_doc_id_idx)
{
	bool			dict_locked	= false;
	ulint*			add_key_nums;	/* MySQL key numbers */
	index_def_t*		index_defs;	/* index definitions */
	dict_table_t*		user_table;
	dict_index_t*		fts_index	= NULL;
	ulint			new_clustered	= 0;
	dberr_t			error;
	const char*		punch_hole_warning = NULL;
	ulint			num_fts_index;
	dict_add_v_col_t*	add_v = NULL;
	ha_innobase_inplace_ctx*ctx;

	DBUG_ENTER("prepare_inplace_alter_table_dict");

	ctx = static_cast<ha_innobase_inplace_ctx*>
		(ha_alter_info->handler_ctx);

	DBUG_ASSERT((ctx->add_autoinc != ULINT_UNDEFINED)
		    == (ctx->sequence.m_max_value > 0));
	DBUG_ASSERT(!ctx->num_to_drop_index == !ctx->drop_index);
	DBUG_ASSERT(!ctx->num_to_drop_fk == !ctx->drop_fk);
	DBUG_ASSERT(!add_fts_doc_id || add_fts_doc_id_idx);
	DBUG_ASSERT(!add_fts_doc_id_idx
		    || innobase_fulltext_exist(altered_table));
	DBUG_ASSERT(!ctx->add_cols);
	DBUG_ASSERT(!ctx->add_index);
	DBUG_ASSERT(!ctx->add_key_numbers);
	DBUG_ASSERT(!ctx->num_to_add_index);

	user_table = ctx->new_table;

	trx_start_if_not_started_xa(ctx->prebuilt->trx, true);

	if (ha_alter_info->handler_flags
	    & Alter_inplace_info::DROP_VIRTUAL_COLUMN) {
		if (prepare_inplace_drop_virtual(
			    ha_alter_info, altered_table, old_table)) {
			DBUG_RETURN(true);
		}
	}

	if (ha_alter_info->handler_flags
	    & Alter_inplace_info::ADD_VIRTUAL_COLUMN) {
		if (prepare_inplace_add_virtual(
			    ha_alter_info, altered_table, old_table)) {
			DBUG_RETURN(true);
		}

		/* Need information for newly added virtual columns
		for create index */
		if (ha_alter_info->handler_flags
		    & Alter_inplace_info::ADD_INDEX) {
                        for (ulint i = 0;
                             i < ctx->num_to_add_vcol;
                             i++) {
                                /* Set mbminmax for newly added column */
                                ulint   i_mbminlen, i_mbmaxlen;
                                dtype_get_mblen(ctx->add_vcol[i].m_col.mtype,
                                                ctx->add_vcol[i].m_col.prtype,
                                                &i_mbminlen, &i_mbmaxlen);

				dtype_set_mbminmaxlen(
					(dtype_t*) &ctx->add_vcol[i].m_col,
					i_mbminlen, i_mbmaxlen);
                        }
			add_v = static_cast<dict_add_v_col_t*>(
				mem_heap_alloc(ctx->heap, sizeof *add_v));
			add_v->n_v_col = ctx->num_to_add_vcol;
			add_v->v_col = ctx->add_vcol;
			add_v->v_col_name = ctx->add_vcol_name;
		}
	}

	/* There should be no order change for virtual columns coming in
	here */
	ut_ad(check_v_col_in_order(old_table, altered_table, ha_alter_info));

	/* Create a background transaction for the operations on
	the data dictionary tables. */
	ctx->trx = innobase_trx_allocate(ctx->prebuilt->trx->mysql_thd);

	trx_start_for_ddl(ctx->trx, TRX_DICT_OP_INDEX);

	/* Create table containing all indexes to be built in this
	ALTER TABLE ADD INDEX so that they are in the correct order
	in the table. */

	ctx->num_to_add_index = ha_alter_info->index_add_count;

	ut_ad(ctx->prebuilt->trx->mysql_thd !=NULL);

	const char*	path = thd_innodb_tmpdir(
		ctx->prebuilt->trx->mysql_thd);

	index_defs = innobase_create_key_defs(
		ctx->heap, ha_alter_info, altered_table, ctx->num_to_add_index,
		num_fts_index,
		row_table_got_default_clust_index(ctx->new_table),
		fts_doc_id_col, add_fts_doc_id, add_fts_doc_id_idx);

	new_clustered = DICT_CLUSTERED & index_defs[0].ind_type;

	if (num_fts_index > 1) {
		my_error(ER_INNODB_FT_LIMIT, MYF(0));
		goto error_handled;
	}

	if (!ctx->online) {
		/* This is not an online operation (LOCK=NONE). */
	} else if (ctx->add_autoinc == ULINT_UNDEFINED
		   && num_fts_index == 0
		   && (!innobase_need_rebuild(ha_alter_info)
		       || !innobase_fulltext_exist(altered_table))) {
		/* InnoDB can perform an online operation (LOCK=NONE). */
	} else {
		/* This should have been blocked in
		check_if_supported_inplace_alter(). */
		ut_ad(0);
		my_error(ER_NOT_SUPPORTED_YET, MYF(0),
			 thd_query_unsafe(ctx->prebuilt->trx->mysql_thd).str);
		goto error_handled;
	}

	/* The primary index would be rebuilt if a FTS Doc ID
	column is to be added, and the primary index definition
	is just copied from old table and stored in indexdefs[0] */
	DBUG_ASSERT(!add_fts_doc_id || new_clustered);
	DBUG_ASSERT(!!new_clustered ==
		    (innobase_need_rebuild(ha_alter_info)
		     || add_fts_doc_id));

	/* Allocate memory for dictionary index definitions */

	ctx->add_index = static_cast<dict_index_t**>(
		mem_heap_alloc(ctx->heap, ctx->num_to_add_index
			       * sizeof *ctx->add_index));
	ctx->add_key_numbers = add_key_nums = static_cast<ulint*>(
		mem_heap_alloc(ctx->heap, ctx->num_to_add_index
			       * sizeof *ctx->add_key_numbers));

	/* This transaction should be dictionary operation, so that
	the data dictionary will be locked during crash recovery. */

	ut_ad(ctx->trx->dict_operation == TRX_DICT_OP_INDEX);

	/* Acquire a lock on the table before creating any indexes. */

	if (ctx->online) {
		error = DB_SUCCESS;
	} else {
		error = row_merge_lock_table(
			ctx->prebuilt->trx, ctx->new_table, LOCK_S);

		if (error != DB_SUCCESS) {

			goto error_handling;
		}
	}

	/* Latch the InnoDB data dictionary exclusively so that no deadlocks
	or lock waits can happen in it during an index create operation. */

	row_mysql_lock_data_dictionary(ctx->trx);
	dict_locked = true;

	/* Wait for background stats processing to stop using the table that
	we are going to alter. We know bg stats will not start using it again
	until we are holding the data dict locked and we are holding it here
	at least until checking ut_ad(user_table->n_ref_count == 1) below.
	XXX what may happen if bg stats opens the table after we
	have unlocked data dictionary below? */
	dict_stats_wait_bg_to_stop_using_table(user_table, ctx->trx);

	online_retry_drop_indexes_low(ctx->new_table, ctx->trx);

	ut_d(dict_table_check_for_dup_indexes(
		     ctx->new_table, CHECK_ABORTED_OK));

	/* If a new clustered index is defined for the table we need
	to rebuild the table with a temporary name. */

	if (new_clustered) {
		const char*	new_table_name
			= dict_mem_create_temporary_tablename(
				ctx->heap,
				ctx->new_table->name.m_name,
				ctx->new_table->id);
		ulint		n_cols = 0;
		ulint		n_v_cols = 0;
		dtuple_t*	add_cols;
		ulint		space_id = 0;
		ulint		z = 0;

		if (innobase_check_foreigns(
			    ha_alter_info, altered_table, old_table,
			    user_table, ctx->drop_fk, ctx->num_to_drop_fk)) {
			goto new_clustered_failed;
		}

		for (uint i = 0; i < altered_table->s->fields; i++) {
			const Field*	field = altered_table->field[i];

			if (innobase_is_v_fld(field)) {
				n_v_cols++;
			} else {
				n_cols++;
			}
		}

		ut_ad(n_cols + n_v_cols == altered_table->s->fields);

		if (add_fts_doc_id) {
			n_cols++;
			DBUG_ASSERT(flags2 & DICT_TF2_FTS);
			DBUG_ASSERT(add_fts_doc_id_idx);
			flags2 |= DICT_TF2_FTS_ADD_DOC_ID
				| DICT_TF2_FTS_HAS_DOC_ID
				| DICT_TF2_FTS;
		}

		DBUG_ASSERT(!add_fts_doc_id_idx || (flags2 & DICT_TF2_FTS));

		/* Create the table. */
		trx_set_dict_operation(ctx->trx, TRX_DICT_OP_TABLE);

		if (dict_table_get_low(new_table_name)) {
			my_error(ER_TABLE_EXISTS_ERROR, MYF(0),
				 new_table_name);
			goto new_clustered_failed;
		}

		/* Use the old tablespace unless the tablespace
		is changing. */
		if (DICT_TF_HAS_SHARED_SPACE(user_table->flags)
		    && (ha_alter_info->create_info->tablespace == NULL
			|| (0 == strcmp(ha_alter_info->create_info->tablespace,
				    user_table->tablespace)))) {
			space_id = user_table->space;
		} else if (tablespace_is_shared_space(
				ha_alter_info->create_info)) {
			space_id = fil_space_get_id_by_name(
				ha_alter_info->create_info->tablespace);
			ut_a(space_id != ULINT_UNDEFINED);
		}

		/* The initial space id 0 may be overridden later if this
		table is going to be a file_per_table tablespace. */
		ctx->new_table = dict_mem_table_create(
			new_table_name, space_id, n_cols + n_v_cols, n_v_cols,
			flags, flags2);
		/* The rebuilt indexed_table will use the renamed
		column names. */
		ctx->col_names = NULL;

		if (DICT_TF_HAS_DATA_DIR(flags)) {
			ctx->new_table->data_dir_path =
				mem_heap_strdup(ctx->new_table->heap,
				user_table->data_dir_path);
		}

		for (uint i = 0; i < altered_table->s->fields; i++) {
			const Field*	field = altered_table->field[i];
			ulint		is_unsigned;
			ulint		field_type
				= (ulint) field->type();
			ulint		col_type
				= get_innobase_type_from_mysql_type(
					&is_unsigned, field);
			ulint		charset_no;
			ulint		col_len;
			bool		is_virtual = innobase_is_v_fld(field);

			/* we assume in dtype_form_prtype() that this
			fits in two bytes */
			ut_a(field_type <= MAX_CHAR_COLL_NUM);

			if (!field->real_maybe_null()) {
				field_type |= DATA_NOT_NULL;
			}

			if (field->binary()) {
				field_type |= DATA_BINARY_TYPE;
			}

			if (is_unsigned) {
				field_type |= DATA_UNSIGNED;
			}

			if (dtype_is_string_type(col_type)) {
				charset_no = (ulint) field->charset()->number;

				if (charset_no > MAX_CHAR_COLL_NUM) {
					dict_mem_table_free(
						ctx->new_table);
					my_error(ER_WRONG_KEY_COLUMN, MYF(0),
						 field->field_name);
					goto new_clustered_failed;
				}
			} else {
				charset_no = 0;
			}

			col_len = field->pack_length();

			/* The MySQL pack length contains 1 or 2 bytes
			length field for a true VARCHAR. Let us
			subtract that, so that the InnoDB column
			length in the InnoDB data dictionary is the
			real maximum byte length of the actual data. */

			if (field->type() == MYSQL_TYPE_VARCHAR) {
				uint32	length_bytes
					= static_cast<const Field_varstring*>(
						field)->length_bytes;

				col_len -= length_bytes;

				if (length_bytes == 2) {
					field_type |= DATA_LONG_TRUE_VARCHAR;
				}

			}

			if (col_type == DATA_POINT) {
				/* DATA_POINT should be of fixed length,
				instead of the pack_length(blob length). */
				col_len = DATA_POINT_LEN;
			}

			if (dict_col_name_is_reserved(field->field_name)) {
				dict_mem_table_free(ctx->new_table);
				my_error(ER_WRONG_COLUMN_NAME, MYF(0),
					 field->field_name);
				goto new_clustered_failed;
			}

			if (is_virtual) {
				dict_mem_table_add_v_col(
					ctx->new_table, ctx->heap,
					field->field_name,
					col_type,
					dtype_form_prtype(
						field_type, charset_no)
					| DATA_VIRTUAL,
					col_len, i,
					field->gcol_info->non_virtual_base_columns());
			} else {
				dict_mem_table_add_col(
					ctx->new_table, ctx->heap,
					field->field_name,
					col_type,
					dtype_form_prtype(
						field_type, charset_no),
					col_len);
			}
		}

		if (n_v_cols) {
			for (uint i = 0; i < altered_table->s->fields; i++) {
				dict_v_col_t*	v_col;
				const Field*	field = altered_table->field[i];

				if (!innobase_is_v_fld(field)) {
					continue;
				}
				v_col = dict_table_get_nth_v_col(
					ctx->new_table, z);
				z++;
				innodb_base_col_setup(
					ctx->new_table, field, v_col);
			}
		}

		if (add_fts_doc_id) {
			fts_add_doc_id_column(ctx->new_table, ctx->heap);
			ctx->new_table->fts->doc_col = fts_doc_id_col;
			ut_ad(fts_doc_id_col
			      == altered_table->s->fields - n_v_cols);
		} else if (ctx->new_table->fts) {
			ctx->new_table->fts->doc_col = fts_doc_id_col;
		}

		const char*	compression;

		compression = ha_alter_info->create_info->compress.str;

		if (Compression::validate(compression) != DB_SUCCESS) {
			compression = NULL;
		}

		const char* encrypt;
		encrypt	= ha_alter_info->create_info->encrypt_type.str;

		if (!(ctx->new_table->flags2 & DICT_TF2_USE_FILE_PER_TABLE)
		    && ha_alter_info->create_info->encrypt_type.length > 0
		    && !Encryption::is_none(encrypt)) {

			dict_mem_table_free( ctx->new_table);
			my_error(ER_TABLESPACE_CANNOT_ENCRYPT, MYF(0));
			goto new_clustered_failed;
		} else if (!Encryption::is_none(encrypt)) {
			/* Set the encryption flag. */
			byte*			master_key = NULL;
			ulint			master_key_id;
			Encryption::Version	version;

			/* Check if keyring is ready. */
			Encryption::get_master_key(&master_key_id,
						   &master_key,
						   &version);

			if (master_key == NULL) {
				dict_mem_table_free(ctx->new_table);
				my_error(ER_CANNOT_FIND_KEY_IN_KEYRING,
					 MYF(0));
				goto new_clustered_failed;
			} else {
				my_free(master_key);
				DICT_TF2_FLAG_SET(ctx->new_table,
						  DICT_TF2_ENCRYPTION);
			}
		}

		error = row_create_table_for_mysql(
			ctx->new_table, compression, ctx->trx, false);

		punch_hole_warning =
			(error == DB_IO_NO_PUNCH_HOLE_FS)
			? "Punch hole is not supported by the file system"
			: "Page Compression is not supported for this"
			  " tablespace";

		switch (error) {
			dict_table_t*	temp_table;
		case DB_IO_NO_PUNCH_HOLE_FS:
		case DB_IO_NO_PUNCH_HOLE_TABLESPACE:

			push_warning_printf(
				ctx->prebuilt->trx->mysql_thd,
				Sql_condition::SL_WARNING,
				HA_ERR_UNSUPPORTED,
				"%s. Compression disabled for '%s'",
				punch_hole_warning,
				ctx->old_table->name.m_name);

			error = DB_SUCCESS;
			// Fall through.

		case DB_SUCCESS:
			/* We need to bump up the table ref count and
			before we can use it we need to open the
			table. The new_table must be in the data
			dictionary cache, because we are still holding
			the dict_sys->mutex. */
			ut_ad(mutex_own(&dict_sys->mutex));
			temp_table = dict_table_open_on_name(
				ctx->new_table->name.m_name, TRUE, FALSE,
				DICT_ERR_IGNORE_NONE);
			ut_a(ctx->new_table == temp_table);
			/* n_ref_count must be 1, because purge cannot
			be executing on this very table as we are
			holding dict_operation_lock X-latch. */
			DBUG_ASSERT(ctx->new_table->get_ref_count() == 1);
			break;
		case DB_TABLESPACE_EXISTS:
			my_error(ER_TABLESPACE_EXISTS, MYF(0),
				 new_table_name);
			goto new_clustered_failed;
		case DB_DUPLICATE_KEY:
			my_error(HA_ERR_TABLE_EXIST, MYF(0),
				 altered_table->s->table_name.str);
			goto new_clustered_failed;
		case DB_UNSUPPORTED:
			my_error(ER_UNSUPPORTED_EXTENSION, MYF(0),
				 ctx->new_table->name.m_name);
			goto new_clustered_failed;
		default:
			my_error_innodb(error, table_name, flags);
new_clustered_failed:
			DBUG_ASSERT(ctx->trx != ctx->prebuilt->trx);
			trx_rollback_to_savepoint(ctx->trx, NULL);

			ut_ad(user_table->get_ref_count() == 1);

			online_retry_drop_indexes_with_trx(
				user_table, ctx->trx);
			goto err_exit;
		}

		if (ha_alter_info->handler_flags
		    & Alter_inplace_info::ADD_COLUMN) {
			add_cols = dtuple_create_with_vcol(
				ctx->heap,
				dict_table_get_n_cols(ctx->new_table),
				dict_table_get_n_v_cols(ctx->new_table));

			dict_table_copy_types(add_cols, ctx->new_table);
		} else {
			add_cols = NULL;
		}

		ctx->col_map = innobase_build_col_map(
			ha_alter_info, altered_table, old_table,
			ctx->new_table, user_table,
			add_cols, ctx->heap);
		ctx->add_cols = add_cols;
	} else {
		DBUG_ASSERT(!innobase_need_rebuild(ha_alter_info));
		DBUG_ASSERT(old_table->s->primary_key
			    == altered_table->s->primary_key);

		for (dict_index_t* index
			     = dict_table_get_first_index(user_table);
		     index != NULL;
		     index = dict_table_get_next_index(index)) {
			if (!index->to_be_dropped
			    && dict_index_is_corrupted(index)) {
				my_error(ER_CHECK_NO_SUCH_TABLE, MYF(0));
				goto error_handled;
			}
		}

		if (!ctx->new_table->fts
		    && innobase_fulltext_exist(altered_table)) {
			ctx->new_table->fts = fts_create(
				ctx->new_table);
			ctx->new_table->fts->doc_col = fts_doc_id_col;
		}

		/* Check if we need to update mtypes of legacy GIS columns.
		This check is only needed when we don't have to rebuild
		the table, since rebuild would update all mtypes for GIS
		columns */
		error = innobase_check_gis_columns(
			ha_alter_info, ctx->new_table, ctx->trx);
		if (error != DB_SUCCESS) {
			ut_ad(error == DB_ERROR);
			error = DB_UNSUPPORTED;
			goto error_handling;
		}
	}

	/* Assign table_id, so that no table id of
	fts_create_index_tables() will be written to the undo logs. */
	DBUG_ASSERT(ctx->new_table->id != 0);
	ctx->trx->table_id = ctx->new_table->id;

	/* Create the indexes in SYS_INDEXES and load into dictionary. */

	for (ulint a = 0; a < ctx->num_to_add_index; a++) {

		if (index_defs[a].ind_type & DICT_VIRTUAL
		    && ctx->num_to_drop_vcol > 0 && !new_clustered) {
			innodb_v_adjust_idx_col(ha_alter_info, old_table,
						ctx->num_to_drop_vcol,
						&index_defs[a]);
		}

		ctx->add_index[a] = row_merge_create_index(
			ctx->trx, ctx->new_table,
			&index_defs[a], add_v);

		add_key_nums[a] = index_defs[a].key_number;

		if (!ctx->add_index[a]) {
			error = ctx->trx->error_state;
			DBUG_ASSERT(error != DB_SUCCESS);
			goto error_handling;
		}

		DBUG_ASSERT(ctx->add_index[a]->is_committed()
			    == !!new_clustered);

		if (ctx->add_index[a]->type & DICT_FTS) {
			DBUG_ASSERT(num_fts_index);
			DBUG_ASSERT(!fts_index);
			DBUG_ASSERT(ctx->add_index[a]->type == DICT_FTS);
			fts_index = ctx->add_index[a];
		}

		/* If only online ALTER TABLE operations have been
		requested, allocate a modification log. If the table
		will be locked anyway, the modification
		log is unnecessary. When rebuilding the table
		(new_clustered), we will allocate the log for the
		clustered index of the old table, later. */
		if (new_clustered
		    || !ctx->online
		    || user_table->ibd_file_missing
		    || dict_table_is_discarded(user_table)) {
			/* No need to allocate a modification log. */
			ut_ad(!ctx->add_index[a]->online_log);
		} else if (ctx->add_index[a]->type & DICT_FTS) {
			/* Fulltext indexes are not covered
			by a modification log. */
		} else {
			DBUG_EXECUTE_IF("innodb_OOM_prepare_inplace_alter",
					error = DB_OUT_OF_MEMORY;
					goto error_handling;);
			rw_lock_x_lock(&ctx->add_index[a]->lock);
			bool ok = row_log_allocate(ctx->add_index[a],
						   NULL, true, NULL, NULL,
						   path);
			rw_lock_x_unlock(&ctx->add_index[a]->lock);

			if (!ok) {
				error = DB_OUT_OF_MEMORY;
				goto error_handling;
			}
		}
	}

	ut_ad(new_clustered == ctx->need_rebuild());

	DBUG_EXECUTE_IF("innodb_OOM_prepare_inplace_alter",
			error = DB_OUT_OF_MEMORY;
			goto error_handling;);

	if (new_clustered) {
		dict_index_t*	clust_index = dict_table_get_first_index(
			user_table);
		dict_index_t*	new_clust_index = dict_table_get_first_index(
			ctx->new_table);
		ctx->skip_pk_sort = innobase_pk_order_preserved(
			ctx->col_map, clust_index, new_clust_index);

		DBUG_EXECUTE_IF("innodb_alter_table_pk_assert_no_sort",
			DBUG_ASSERT(ctx->skip_pk_sort););

		if (ctx->online) {
			/* Allocate a log for online table rebuild. */
			rw_lock_x_lock(&clust_index->lock);
			bool ok = row_log_allocate(
				clust_index, ctx->new_table,
				!(ha_alter_info->handler_flags
				  & Alter_inplace_info::ADD_PK_INDEX),
				ctx->add_cols, ctx->col_map, path);
			rw_lock_x_unlock(&clust_index->lock);

			if (!ok) {
				error = DB_OUT_OF_MEMORY;
				goto error_handling;
			}
		}
	}

	if (ctx->online) {
		/* Assign a consistent read view for
		row_merge_read_clustered_index(). */
		trx_assign_read_view(ctx->prebuilt->trx);
	}

	if (fts_index) {
		/* Ensure that the dictionary operation mode will
		not change while creating the auxiliary tables. */
		trx_dict_op_t	op = trx_get_dict_operation(ctx->trx);

#ifdef UNIV_DEBUG
		switch (op) {
		case TRX_DICT_OP_NONE:
			break;
		case TRX_DICT_OP_TABLE:
		case TRX_DICT_OP_INDEX:
			goto op_ok;
		}
		ut_error;
op_ok:
#endif /* UNIV_DEBUG */
		ut_ad(ctx->trx->dict_operation_lock_mode == RW_X_LATCH);
		ut_ad(mutex_own(&dict_sys->mutex));
		ut_ad(rw_lock_own(dict_operation_lock, RW_LOCK_X));

		DICT_TF2_FLAG_SET(ctx->new_table, DICT_TF2_FTS);
		if (new_clustered) {
			/* For !new_clustered, this will be set at
			commit_cache_norebuild(). */
			ctx->new_table->fts_doc_id_index
				= dict_table_get_index_on_name(
					ctx->new_table, FTS_DOC_ID_INDEX_NAME);
			DBUG_ASSERT(ctx->new_table->fts_doc_id_index != NULL);
		}

		/* This function will commit the transaction and reset
		the trx_t::dict_operation flag on success. */

		error = fts_create_index_tables(ctx->trx, fts_index);

		DBUG_EXECUTE_IF("innodb_test_fail_after_fts_index_table",
				error = DB_LOCK_WAIT_TIMEOUT;
				goto error_handling;);

		if (error != DB_SUCCESS) {
			goto error_handling;
		}

		trx_start_for_ddl(ctx->trx, op);

		if (!ctx->new_table->fts
		    || ib_vector_size(ctx->new_table->fts->indexes) == 0) {
			error = fts_create_common_tables(
				ctx->trx, ctx->new_table,
				user_table->name.m_name, TRUE);

			DBUG_EXECUTE_IF(
				"innodb_test_fail_after_fts_common_table",
				error = DB_LOCK_WAIT_TIMEOUT;);

			if (error != DB_SUCCESS) {
				goto error_handling;
			}

			ctx->new_table->fts->fts_status
				|= TABLE_DICT_LOCKED;

			error = innobase_fts_load_stopword(
				ctx->new_table, ctx->trx,
				ctx->prebuilt->trx->mysql_thd)
				? DB_SUCCESS : DB_ERROR;
			ctx->new_table->fts->fts_status
				&= ~TABLE_DICT_LOCKED;

			if (error != DB_SUCCESS) {
				goto error_handling;
			}
		}

		ut_ad(trx_get_dict_operation(ctx->trx) == op);
	}

	DBUG_ASSERT(error == DB_SUCCESS);

	/* Commit the data dictionary transaction in order to release
	the table locks on the system tables.  This means that if
	MySQL crashes while creating a new primary key inside
	row_merge_build_indexes(), ctx->new_table will not be dropped
	by trx_rollback_active().  It will have to be recovered or
	dropped by the database administrator. */
	trx_commit_for_mysql(ctx->trx);

	row_mysql_unlock_data_dictionary(ctx->trx);
	dict_locked = false;

	ut_a(ctx->trx->lock.n_active_thrs == 0);

error_handling:
	/* After an error, remove all those index definitions from the
	dictionary which were defined. */

	switch (error) {
	case DB_SUCCESS:
		ut_a(!dict_locked);

		ut_d(mutex_enter(&dict_sys->mutex));
		ut_d(dict_table_check_for_dup_indexes(
			     user_table, CHECK_PARTIAL_OK));
		ut_d(mutex_exit(&dict_sys->mutex));
		DBUG_RETURN(false);
	case DB_TABLESPACE_EXISTS:
		my_error(ER_TABLESPACE_EXISTS, MYF(0), "(unknown)");
		break;
	case DB_DUPLICATE_KEY:
		my_error(ER_DUP_KEY, MYF(0), "SYS_INDEXES");
		break;
	case DB_UNSUPPORTED:
		my_error(ER_TABLE_CANT_HANDLE_SPKEYS, MYF(0), "SYS_COLUMNS");
		break;
	default:
		my_error_innodb(error, table_name, user_table->flags);
	}

error_handled:

	ctx->prebuilt->trx->error_info = NULL;
	ctx->trx->error_state = DB_SUCCESS;

	if (!dict_locked) {
		row_mysql_lock_data_dictionary(ctx->trx);
	}

	if (new_clustered) {
		if (ctx->need_rebuild()) {

			if (DICT_TF2_FLAG_IS_SET(
				    ctx->new_table, DICT_TF2_FTS)) {
				innobase_drop_fts_index_table(
					ctx->new_table, ctx->trx);
			}

			dict_table_close_and_drop(ctx->trx, ctx->new_table);

			/* Free the log for online table rebuild, if
			one was allocated. */

			dict_index_t* clust_index = dict_table_get_first_index(
				user_table);

			rw_lock_x_lock(&clust_index->lock);

			if (clust_index->online_log) {
				ut_ad(ctx->online);
				row_log_abort_sec(clust_index);
				clust_index->online_status
					= ONLINE_INDEX_COMPLETE;
			}

			rw_lock_x_unlock(&clust_index->lock);
		}

		trx_commit_for_mysql(ctx->trx);
		/* n_ref_count must be 1, because purge cannot
		be executing on this very table as we are
		holding dict_operation_lock X-latch. */
		DBUG_ASSERT(user_table->get_ref_count() == 1 || ctx->online);

		online_retry_drop_indexes_with_trx(user_table, ctx->trx);
	} else {
		ut_ad(!ctx->need_rebuild());
		row_merge_drop_indexes(ctx->trx, user_table, TRUE);
		trx_commit_for_mysql(ctx->trx);
	}

	ut_d(dict_table_check_for_dup_indexes(user_table, CHECK_ALL_COMPLETE));
	ut_ad(!user_table->drop_aborted);

err_exit:
#ifdef UNIV_DEBUG
	/* Clear the to_be_dropped flag in the data dictionary cache. */
	for (ulint i = 0; i < ctx->num_to_drop_index; i++) {
		DBUG_ASSERT(ctx->drop_index[i]->is_committed());
		DBUG_ASSERT(ctx->drop_index[i]->to_be_dropped);
		ctx->drop_index[i]->to_be_dropped = 0;
	}
#endif /* UNIV_DEBUG */

	row_mysql_unlock_data_dictionary(ctx->trx);

	trx_free_for_mysql(ctx->trx);
	trx_commit_for_mysql(ctx->prebuilt->trx);

	delete ctx;
	ha_alter_info->handler_ctx = NULL;

	DBUG_RETURN(true);
}

/* Check whether an index is needed for the foreign key constraint.
If so, if it is dropped, is there an equivalent index can play its role.
@return true if the index is needed and can't be dropped */
static MY_ATTRIBUTE((warn_unused_result))
bool
innobase_check_foreign_key_index(
/*=============================*/
	Alter_inplace_info*	ha_alter_info,	/*!< in: Structure describing
						changes to be done by ALTER
						TABLE */
	dict_index_t*		index,		/*!< in: index to check */
	dict_table_t*		indexed_table,	/*!< in: table that owns the
						foreign keys */
	const char**		col_names,	/*!< in: column names, or NULL
						for indexed_table->col_names */
	trx_t*			trx,		/*!< in/out: transaction */
	dict_foreign_t**	drop_fk,	/*!< in: Foreign key constraints
						to drop */
	ulint			n_drop_fk)	/*!< in: Number of foreign keys
						to drop */
{
	ut_ad(index != NULL);
	ut_ad(indexed_table != NULL);

	const dict_foreign_set*	fks = &indexed_table->referenced_set;

	/* Check for all FK references from other tables to the index. */
	for (dict_foreign_set::const_iterator it = fks->begin();
	     it != fks->end(); ++it) {

		dict_foreign_t*	foreign = *it;
		if (foreign->referenced_index != index) {
			continue;
		}
		ut_ad(indexed_table == foreign->referenced_table);

		if (NULL == dict_foreign_find_index(
			    indexed_table, col_names,
			    foreign->referenced_col_names,
			    foreign->n_fields, index,
			    /*check_charsets=*/TRUE,
			    /*check_null=*/FALSE)
		    && NULL == innobase_find_equiv_index(
			    foreign->referenced_col_names,
			    foreign->n_fields,
			    ha_alter_info->key_info_buffer,
			    ha_alter_info->index_add_buffer,
			    ha_alter_info->index_add_count)) {

			/* Index cannot be dropped. */
			trx->error_info = index;
			return(true);
		}
	}

	fks = &indexed_table->foreign_set;

	/* Check for all FK references in current table using the index. */
	for (dict_foreign_set::const_iterator it = fks->begin();
	     it != fks->end(); ++it) {

		dict_foreign_t*	foreign = *it;
		if (foreign->foreign_index != index) {
			continue;
		}

		ut_ad(indexed_table == foreign->foreign_table);

		if (!innobase_dropping_foreign(
			    foreign, drop_fk, n_drop_fk)
		    && NULL == dict_foreign_find_index(
			    indexed_table, col_names,
			    foreign->foreign_col_names,
			    foreign->n_fields, index,
			    /*check_charsets=*/TRUE,
			    /*check_null=*/FALSE)
		    && NULL == innobase_find_equiv_index(
			    foreign->foreign_col_names,
			    foreign->n_fields,
			    ha_alter_info->key_info_buffer,
			    ha_alter_info->index_add_buffer,
			    ha_alter_info->index_add_count)) {

			/* Index cannot be dropped. */
			trx->error_info = index;
			return(true);
		}
	}

	return(false);
}

/**
Rename a given index in the InnoDB data dictionary.

@param index index to rename
@param new_name new name of the index
@param[in,out] trx dict transaction to use, not going to be committed here

@retval true Failure
@retval false Success */
static MY_ATTRIBUTE((warn_unused_result))
bool
rename_index_in_data_dictionary(
/*============================*/
	const dict_index_t*	index,
	const char*		new_name,
	trx_t*			trx)
{
	DBUG_ENTER("rename_index_in_data_dictionary");

	ut_ad(mutex_own(&dict_sys->mutex));
	ut_ad(rw_lock_own(dict_operation_lock, RW_LOCK_X));
	ut_ad(trx->dict_operation_lock_mode == RW_X_LATCH);

	pars_info_t*	pinfo;
	dberr_t		err;

	pinfo = pars_info_create();

	pars_info_add_ull_literal(pinfo, "table_id", index->table->id);
	pars_info_add_ull_literal(pinfo, "index_id", index->id);
	pars_info_add_str_literal(pinfo, "new_name", new_name);

	trx->op_info = "Renaming an index in SYS_INDEXES";

	DBUG_EXECUTE_IF(
		"ib_rename_index_fail1",
		DBUG_SET("+d,innodb_report_deadlock");
	);

	err = que_eval_sql(
		pinfo,
		"PROCEDURE RENAME_INDEX_IN_SYS_INDEXES () IS\n"
		"BEGIN\n"
		"UPDATE SYS_INDEXES SET\n"
		"NAME = :new_name\n"
		"WHERE\n"
		"ID = :index_id AND\n"
		"TABLE_ID = :table_id;\n"
		"END;\n",
		FALSE, trx); /* pinfo is freed by que_eval_sql() */

	DBUG_EXECUTE_IF(
		"ib_rename_index_fail1",
		DBUG_SET("-d,innodb_report_deadlock");
	);

	trx->op_info = "";

	if (err != DB_SUCCESS) {
		my_error_innodb(err, index->table->name.m_name, 0);
		DBUG_RETURN(true);
	}

	DBUG_RETURN(false);
}

/**
Rename all indexes in data dictionary of a given table that are
specified in ha_alter_info.

@param ctx alter context, used to fetch the list of indexes to
rename
@param ha_alter_info fetch the new names from here
@param[in,out] trx dict transaction to use, not going to be committed here

@retval true Failure
@retval false Success */
static MY_ATTRIBUTE((warn_unused_result))
bool
rename_indexes_in_data_dictionary(
/*==============================*/
	const ha_innobase_inplace_ctx*	ctx,
	const Alter_inplace_info*	ha_alter_info,
	trx_t*				trx)
{
	DBUG_ENTER("rename_indexes_in_data_dictionary");

	ut_ad(ctx->num_to_rename == ha_alter_info->index_rename_count);

	for (ulint i = 0; i < ctx->num_to_rename; i++) {
		KEY_PAIR*	pair = &ha_alter_info->index_rename_buffer[i];
		dict_index_t*	index;

		index = ctx->rename[i];

		ut_ad(strcmp(index->name, pair->old_key->name) == 0);

		if (rename_index_in_data_dictionary(index,
						    pair->new_key->name,
						    trx)) {
			/* failed */
			DBUG_RETURN(true);
		}
	}

	DBUG_RETURN(false);
}

/**
Rename a given index in the InnoDB data dictionary cache.

@param[in,out] index index to rename
@param new_name new index name
*/
static
void
rename_index_in_cache(
/*==================*/
	dict_index_t*	index,
	const char*	new_name)
{
	DBUG_ENTER("rename_index_in_cache");

	ut_ad(mutex_own(&dict_sys->mutex));
	ut_ad(rw_lock_own(dict_operation_lock, RW_LOCK_X));

	size_t	old_name_len = strlen(index->name);
	size_t	new_name_len = strlen(new_name);

	if (old_name_len >= new_name_len) {
		/* reuse the old buffer for the name if it is large enough */
		memcpy(const_cast<char*>(index->name()), new_name,
		       new_name_len + 1);
	} else {
		/* Free the old chunk of memory if it is at the topmost
		place in the heap, otherwise the old chunk will be freed
		when the index is evicted from the cache. This code will
		kick-in in a repeated ALTER sequences where the old name is
		alternately longer/shorter than the new name:
		1. ALTER TABLE t RENAME INDEX a TO aa;
		2. ALTER TABLE t RENAME INDEX aa TO a;
		3. go to 1. */
		index->name = mem_heap_strdup_replace(
			index->heap,
			/* Presumed topmost element of the heap: */
			index->name, old_name_len + 1,
			new_name);
	}

	DBUG_VOID_RETURN;
}

/**
Rename all indexes in data dictionary cache of a given table that are
specified in ha_alter_info.

@param ctx alter context, used to fetch the list of indexes to rename
@param ha_alter_info fetch the new names from here
*/
static
void
rename_indexes_in_cache(
/*====================*/
	const ha_innobase_inplace_ctx*	ctx,
	const Alter_inplace_info*	ha_alter_info)
{
	DBUG_ENTER("rename_indexes_in_cache");

	ut_ad(ctx->num_to_rename == ha_alter_info->index_rename_count);

	for (ulint i = 0; i < ctx->num_to_rename; i++) {
		KEY_PAIR*	pair = &ha_alter_info->index_rename_buffer[i];
		dict_index_t*	index;

		index = ctx->rename[i];

		ut_ad(strcmp(index->name, pair->old_key->name) == 0);

		rename_index_in_cache(index, pair->new_key->name);
	}

	DBUG_VOID_RETURN;
}

/** Fill the stored column information in s_cols list.
@param[in]	altered_table	mysql table object
@param[in]	table		innodb table object
@param[out]	s_cols		list of stored column
@param[out]	s_heap		heap for storing stored
column information. */
static
void
alter_fill_stored_column(
	const TABLE*		altered_table,
	dict_table_t*		table,
	dict_s_col_list**	s_cols,
	mem_heap_t**		s_heap)
{
	ulint   n_cols = altered_table->s->fields;
	ulint	stored_col_no = 0;

	for (ulint i = 0; i < n_cols; i++) {
		Field* field = altered_table->field[i];
		dict_s_col_t	s_col;

		if (!innobase_is_v_fld(field)) {
			stored_col_no++;
		}

		if (!innobase_is_s_fld(field)) {
			continue;
		}

		ulint	num_base = field->gcol_info->non_virtual_base_columns();
		dict_col_t*	col
			= dict_table_get_nth_col(table, stored_col_no);

		s_col.m_col = col;
		s_col.s_pos = i;

		if (*s_cols == NULL) {
			*s_cols = UT_NEW_NOKEY(dict_s_col_list());
			*s_heap = mem_heap_create(1000);
		}

		if (num_base != 0) {
			s_col.base_col = static_cast<dict_col_t**>(mem_heap_zalloc(
						*s_heap, num_base * sizeof(dict_col_t*)));
		} else {
			s_col.base_col = NULL;
		}

		s_col.num_base = num_base;
		innodb_base_col_setup_for_stored(table, field, &s_col);
		(*s_cols)->push_back(s_col);
	}
}


/** Allows InnoDB to update internal structures with concurrent
writes blocked (provided that check_if_supported_inplace_alter()
did not return HA_ALTER_INPLACE_NO_LOCK).
This will be invoked before inplace_alter_table().

@param altered_table TABLE object for new version of table.
@param ha_alter_info Structure describing changes to be done
by ALTER TABLE and holding data used during in-place alter.

@retval true Failure
@retval false Success
*/

bool
ha_innobase::prepare_inplace_alter_table(
/*=====================================*/
	TABLE*			altered_table,
	Alter_inplace_info*	ha_alter_info)
{
	dict_index_t**	drop_index;	/*!< Index to be dropped */
	ulint		n_drop_index;	/*!< Number of indexes to drop */
	dict_index_t**	rename_index;	/*!< Indexes to be dropped */
	ulint		n_rename_index;	/*!< Number of indexes to rename */
	dict_foreign_t**drop_fk;	/*!< Foreign key constraints to drop */
	ulint		n_drop_fk;	/*!< Number of foreign keys to drop */
	dict_foreign_t**add_fk = NULL;	/*!< Foreign key constraints to drop */
	ulint		n_add_fk;	/*!< Number of foreign keys to drop */
	dict_table_t*	indexed_table;	/*!< Table where indexes are created */
	mem_heap_t*	heap;
	const char**	col_names;
	int		error;
	ulint		max_col_len;
	ulint		add_autoinc_col_no	= ULINT_UNDEFINED;
	ulonglong	autoinc_col_max_value	= 0;
	ulint		fts_doc_col_no		= ULINT_UNDEFINED;
	bool		add_fts_doc_id		= false;
	bool		add_fts_doc_id_idx	= false;
	bool		add_fts_idx		= false;
	dict_s_col_list*s_cols			= NULL;
	mem_heap_t*	s_heap			= NULL;

	DBUG_ENTER("prepare_inplace_alter_table");
	DBUG_ASSERT(!ha_alter_info->handler_ctx);
	DBUG_ASSERT(ha_alter_info->create_info);
	DBUG_ASSERT(!srv_read_only_mode);

	MONITOR_ATOMIC_INC(MONITOR_PENDING_ALTER_TABLE);

#ifdef UNIV_DEBUG
	for (dict_index_t* index = dict_table_get_first_index(m_prebuilt->table);
	     index;
	     index = dict_table_get_next_index(index)) {
		ut_ad(!index->to_be_dropped);
	}
#endif /* UNIV_DEBUG */

	ut_d(mutex_enter(&dict_sys->mutex));
	ut_d(dict_table_check_for_dup_indexes(
		     m_prebuilt->table, CHECK_ABORTED_OK));
	ut_d(mutex_exit(&dict_sys->mutex));

	if (!(ha_alter_info->handler_flags & ~INNOBASE_INPLACE_IGNORE)) {
		/* Nothing to do */
		DBUG_ASSERT(m_prebuilt->trx->dict_operation_lock_mode == 0);
		if (ha_alter_info->handler_flags & ~INNOBASE_INPLACE_IGNORE) {

			online_retry_drop_indexes(
				m_prebuilt->table, m_user_thd);

		}
		DBUG_RETURN(false);
	}

	indexed_table = m_prebuilt->table;

	if (indexed_table->corrupted
	    || dict_table_get_first_index(indexed_table) == NULL
	    || dict_index_is_corrupted(
		    dict_table_get_first_index(indexed_table))) {
		/* The clustered index is corrupted. */
		my_error(ER_CHECK_NO_SUCH_TABLE, MYF(0));
		DBUG_RETURN(true);
	}

	/* ALTER TABLE will not implicitly move a table from a single-table
	tablespace to the system tablespace when innodb_file_per_table=OFF.
	But it will implicitly move a table from the system tablespace to a
	single-table tablespace if innodb_file_per_table = ON.
	Tables found in a general tablespace will stay there unless ALTER
	TABLE contains another TABLESPACE=name.  If that is found it will
	explicitly move a table to the named tablespace.
	So if you specify TABLESPACE=`innodb_system` a table can be moved
	into the system tablespace from either a general or file-per-table
	tablespace. But from then on, it is labeled as using a shared space
	(the create options have tablespace=='innodb_system' and the
	SHARED_SPACE flag is set in the table flags) so it can no longer be
	implicitly moved to a file-per-table tablespace. */
	bool	in_system_space = is_system_tablespace(indexed_table->space);
	bool	is_file_per_table = !in_system_space
			&& !DICT_TF_HAS_SHARED_SPACE(indexed_table->flags);
#ifdef UNIV_DEBUG
	bool	in_general_space = !in_system_space
			&& DICT_TF_HAS_SHARED_SPACE(indexed_table->flags);

	/* The table being altered can only be in a system tablespace,
	or its own file-per-table tablespace, or a general tablespace. */
	ut_ad(1 == in_system_space + is_file_per_table + in_general_space);
#endif /* UNIV_DEBUG */

	create_table_info_t	info(m_user_thd,
				     altered_table,
				     ha_alter_info->create_info,
				     NULL,
				     NULL,
				     NULL,
				     NULL);

	info.set_tablespace_type(is_file_per_table);

	if (ha_alter_info->handler_flags
	    & Alter_inplace_info::CHANGE_CREATE_OPTION) {
		const char* invalid_opt = info.create_options_are_invalid();
		if (invalid_opt) {
			my_error(ER_ILLEGAL_HA_CREATE_OPTION, MYF(0),
				 table_type(), invalid_opt);
			goto err_exit_no_heap;
		}
	}

	/* Check if any index name is reserved. */
	if (innobase_index_name_is_reserved(
		    m_user_thd,
		    ha_alter_info->key_info_buffer,
		    ha_alter_info->key_count)) {
err_exit_no_heap:
		DBUG_ASSERT(m_prebuilt->trx->dict_operation_lock_mode == 0);
		if (ha_alter_info->handler_flags & ~INNOBASE_INPLACE_IGNORE) {

			online_retry_drop_indexes(
				m_prebuilt->table, m_user_thd);
		}
		DBUG_RETURN(true);
	}

	indexed_table = m_prebuilt->table;

	/* Check that index keys are sensible */
	error = innobase_check_index_keys(ha_alter_info, indexed_table);

	if (error) {
		goto err_exit_no_heap;
	}

	/* Prohibit renaming a column to something that the table
	already contains. */
	if (ha_alter_info->handler_flags
	    & Alter_inplace_info::ALTER_COLUMN_NAME) {
		List_iterator_fast<Create_field> cf_it(
			ha_alter_info->alter_info->create_list);

		for (Field** fp = table->field; *fp; fp++) {
			if (!((*fp)->flags & FIELD_IS_RENAMED)) {
				continue;
			}

			const char* name = 0;

			cf_it.rewind();
			while (Create_field* cf = cf_it++) {
				if (cf->field == *fp) {
					name = cf->field_name;
					goto check_if_ok_to_rename;
				}
			}

			ut_error;
check_if_ok_to_rename:
			/* Prohibit renaming a column from FTS_DOC_ID
			if full-text indexes exist. */
			if (!my_strcasecmp(system_charset_info,
					   (*fp)->field_name,
					   FTS_DOC_ID_COL_NAME)
			    && innobase_fulltext_exist(altered_table)) {
				my_error(ER_INNODB_FT_WRONG_DOCID_COLUMN,
					 MYF(0), name);
				goto err_exit_no_heap;
			}

			/* Prohibit renaming a column to an internal column. */
			const char*	s = m_prebuilt->table->col_names;
			unsigned j;
			/* Skip user columns.
			MySQL should have checked these already.
			We want to allow renaming of c1 to c2, c2 to c1. */
			for (j = 0; j < table->s->fields; j++) {
				if (!innobase_is_v_fld(table->field[j])) {
					s += strlen(s) + 1;
				}
			}

			for (; j < m_prebuilt->table->n_def; j++) {
				if (!my_strcasecmp(
					    system_charset_info, name, s)) {
					my_error(ER_WRONG_COLUMN_NAME, MYF(0),
						 s);
					goto err_exit_no_heap;
				}

				s += strlen(s) + 1;
			}
		}
	}

	if (!info.innobase_table_flags()) {
		goto err_exit_no_heap;
	}

	max_col_len = DICT_MAX_FIELD_LEN_BY_FORMAT_FLAG(info.flags());

	/* Check each index's column length to make sure they do not
	exceed limit */
	for (ulint i = 0; i < ha_alter_info->index_add_count; i++) {
		const KEY* key = &ha_alter_info->key_info_buffer[
			ha_alter_info->index_add_buffer[i]];

		if (key->flags & HA_FULLTEXT) {
			/* The column length does not matter for
			fulltext search indexes. But, UNIQUE
			fulltext indexes are not supported. */
			DBUG_ASSERT(!(key->flags & HA_NOSAME));
			DBUG_ASSERT(!(key->flags & HA_KEYFLAG_MASK
				      & ~(HA_FULLTEXT
					  | HA_PACK_KEY
					  | HA_BINARY_PACK_KEY)));
			add_fts_idx = true;
			continue;
		}

		if (innobase_check_column_length(max_col_len, key)) {
			my_error(ER_INDEX_COLUMN_TOO_LONG, MYF(0),
				 max_col_len);
			goto err_exit_no_heap;
		}
	}

	/* We won't be allowed to add fts index to a table with
	fts indexes already but without AUX_HEX_NAME set.
	This means the aux tables of the table failed to
	rename to hex format but new created aux tables
	shall be in hex format, which is contradictory. */
	if (!DICT_TF2_FLAG_IS_SET(indexed_table, DICT_TF2_FTS_AUX_HEX_NAME)
	    && indexed_table->fts != NULL && add_fts_idx) {
		my_error(ER_INNODB_FT_AUX_NOT_HEX_ID, MYF(0));
		goto err_exit_no_heap;
	}

	/* Check existing index definitions for too-long column
	prefixes as well, in case max_col_len shrunk. */
	for (const dict_index_t* index
		     = dict_table_get_first_index(indexed_table);
	     index;
	     index = dict_table_get_next_index(index)) {
		if (index->type & DICT_FTS) {
			DBUG_ASSERT(index->type == DICT_FTS
				    || (index->type & DICT_CORRUPT));

			/* We need to drop any corrupted fts indexes
			before we add a new fts index. */
			if (add_fts_idx && index->type & DICT_CORRUPT) {
				ib_errf(m_user_thd, IB_LOG_LEVEL_ERROR,
					ER_INNODB_INDEX_CORRUPT,
					"Fulltext index '%s' is corrupt. "
					"you should drop this index first.",
					index->name());

				goto err_exit_no_heap;
			}

			continue;
		}

		for (ulint i = 0; i < dict_index_get_n_fields(index); i++) {
			const dict_field_t* field
				= dict_index_get_nth_field(index, i);
			if (field->prefix_len > max_col_len) {
				my_error(ER_INDEX_COLUMN_TOO_LONG, MYF(0),
					 max_col_len);
				goto err_exit_no_heap;
			}
		}
	}

	n_drop_index = 0;
	n_drop_fk = 0;

	if (ha_alter_info->handler_flags
	    & (INNOBASE_ALTER_NOREBUILD | INNOBASE_ALTER_REBUILD)) {
		heap = mem_heap_create(1024);

		if (ha_alter_info->handler_flags
		    & Alter_inplace_info::ALTER_COLUMN_NAME) {
			col_names = innobase_get_col_names(
				ha_alter_info, altered_table, table,
				indexed_table, heap);
		} else {
			col_names = NULL;
		}
	} else {
		heap = NULL;
		col_names = NULL;
	}

	if (ha_alter_info->handler_flags
	    & Alter_inplace_info::DROP_FOREIGN_KEY) {
		DBUG_ASSERT(ha_alter_info->alter_info->drop_list.elements > 0);

		drop_fk = static_cast<dict_foreign_t**>(
			mem_heap_alloc(
				heap,
				ha_alter_info->alter_info->drop_list.elements
				* sizeof(dict_foreign_t*)));

		List_iterator<Alter_drop> drop_it(
			ha_alter_info->alter_info->drop_list);

		while (Alter_drop* drop = drop_it++) {
			if (drop->type != Alter_drop::FOREIGN_KEY) {
				continue;
			}

			for (dict_foreign_set::iterator it
				= m_prebuilt->table->foreign_set.begin();
			     it != m_prebuilt->table->foreign_set.end();
			     ++it) {

				dict_foreign_t*	foreign = *it;
				const char* fid = strchr(foreign->id, '/');

				DBUG_ASSERT(fid);
				/* If no database/ prefix was present in
				the FOREIGN KEY constraint name, compare
				to the full constraint name. */
				fid = fid ? fid + 1 : foreign->id;

				if (!my_strcasecmp(system_charset_info,
						   fid, drop->name)) {
					drop_fk[n_drop_fk++] = foreign;
					goto found_fk;
				}
			}

			my_error(ER_CANT_DROP_FIELD_OR_KEY, MYF(0),
				 drop->name);
			goto err_exit;
found_fk:
			continue;
		}

		DBUG_ASSERT(n_drop_fk > 0);

		DBUG_ASSERT(n_drop_fk
			    == ha_alter_info->alter_info->drop_list.elements);
	} else {
		drop_fk = NULL;
	}

	if (ha_alter_info->index_drop_count) {
		dict_index_t*	drop_primary = NULL;

		DBUG_ASSERT(ha_alter_info->handler_flags
			    & (Alter_inplace_info::DROP_INDEX
			       | Alter_inplace_info::DROP_UNIQUE_INDEX
			       | Alter_inplace_info::DROP_PK_INDEX));
		/* Check which indexes to drop. */
		drop_index = static_cast<dict_index_t**>(
			mem_heap_alloc(
				heap, (ha_alter_info->index_drop_count + 1)
				* sizeof *drop_index));

		for (uint i = 0; i < ha_alter_info->index_drop_count; i++) {
			const KEY*	key
				= ha_alter_info->index_drop_buffer[i];
			dict_index_t*	index
				= dict_table_get_index_on_name(
					indexed_table, key->name);

			if (!index) {
				push_warning_printf(
					m_user_thd,
					Sql_condition::SL_WARNING,
					HA_ERR_WRONG_INDEX,
					"InnoDB could not find key"
					" with name %s", key->name);
			} else {
				ut_ad(!index->to_be_dropped);
				if (!dict_index_is_clust(index)) {
					drop_index[n_drop_index++] = index;
				} else {
					drop_primary = index;
				}
			}
		}

		/* If all FULLTEXT indexes were removed, drop an
		internal FTS_DOC_ID_INDEX as well, unless it exists in
		the table. */

		if (innobase_fulltext_exist(table)
		    && !innobase_fulltext_exist(altered_table)
		    && !DICT_TF2_FLAG_IS_SET(
			indexed_table, DICT_TF2_FTS_HAS_DOC_ID)) {
			dict_index_t*	fts_doc_index
				= indexed_table->fts_doc_id_index;
			ut_ad(fts_doc_index);

			// Add some fault tolerance for non-debug builds.
			if (fts_doc_index == NULL) {
				goto check_if_can_drop_indexes;
			}

			DBUG_ASSERT(!fts_doc_index->to_be_dropped);

			for (uint i = 0; i < table->s->keys; i++) {
				if (!my_strcasecmp(
					    system_charset_info,
					    FTS_DOC_ID_INDEX_NAME,
					    table->key_info[i].name)) {
					/* The index exists in the MySQL
					data dictionary. Do not drop it,
					even though it is no longer needed
					by InnoDB fulltext search. */
					goto check_if_can_drop_indexes;
				}
			}

			drop_index[n_drop_index++] = fts_doc_index;
		}

check_if_can_drop_indexes:
		/* Check if the indexes can be dropped. */

		/* Prevent a race condition between DROP INDEX and
		CREATE TABLE adding FOREIGN KEY constraints. */
		row_mysql_lock_data_dictionary(m_prebuilt->trx);

		if (!n_drop_index) {
			drop_index = NULL;
		} else {
			/* Flag all indexes that are to be dropped. */
			for (ulint i = 0; i < n_drop_index; i++) {
				ut_ad(!drop_index[i]->to_be_dropped);
				drop_index[i]->to_be_dropped = 1;
			}
		}

		for (uint i = 0; i < n_drop_index; i++) {
			dict_index_t*	index = drop_index[i];

			if (innobase_check_foreign_key_index(
				ha_alter_info, index,
				indexed_table, col_names,
				m_prebuilt->trx, drop_fk, n_drop_fk)) {
				row_mysql_unlock_data_dictionary(
					m_prebuilt->trx);
				m_prebuilt->trx->error_info = index;
				print_error(HA_ERR_DROP_INDEX_FK,
					    MYF(0));
				goto err_exit;
			}
		}

		/* If a primary index is dropped, need to check
		any depending foreign constraints get affected */
		if (drop_primary
		    && innobase_check_foreign_key_index(
			    ha_alter_info, drop_primary,
			    indexed_table, col_names,
			    m_prebuilt->trx, drop_fk, n_drop_fk)) {
			row_mysql_unlock_data_dictionary(m_prebuilt->trx);
			print_error(HA_ERR_DROP_INDEX_FK, MYF(0));
			goto err_exit;
		}

		row_mysql_unlock_data_dictionary(m_prebuilt->trx);
	} else {
		drop_index = NULL;
	}

	n_rename_index = ha_alter_info->index_rename_count;
	rename_index = NULL;

	/* Create a list of dict_index_t objects that are to be renamed,
	also checking for requests to rename nonexistent indexes. If
	the table is going to be rebuilt (new_clustered == true in
	prepare_inplace_alter_table_dict()), then this can be skipped,
	but we don't for simplicity (we have not determined the value of
	new_clustered yet). */
	if (n_rename_index > 0) {
		rename_index = static_cast<dict_index_t**>(
			mem_heap_alloc(
				heap,
				n_rename_index * sizeof(*rename_index)));
		for (ulint i = 0; i < n_rename_index; i++) {
			dict_index_t*	index;
			const char*	old_name = ha_alter_info
				->index_rename_buffer[i].old_key->name;

			index = dict_table_get_index_on_name(indexed_table,
							     old_name);

			if (index == NULL) {
				my_error(ER_KEY_DOES_NOT_EXITS, MYF(0),
					 old_name,
					 m_prebuilt->table->name.m_name);
				goto err_exit;
			}

			rename_index[i] = index;
		}
	}

	n_add_fk = 0;

	if (ha_alter_info->handler_flags
	    & Alter_inplace_info::ADD_FOREIGN_KEY) {
		ut_ad(!m_prebuilt->trx->check_foreigns);

		alter_fill_stored_column(altered_table, m_prebuilt->table,
					 &s_cols, &s_heap);

		add_fk = static_cast<dict_foreign_t**>(
			mem_heap_zalloc(
				heap,
				ha_alter_info->alter_info->key_list.elements
				* sizeof(dict_foreign_t*)));

		if (!innobase_get_foreign_key_info(
			    ha_alter_info, table_share,
			    m_prebuilt->table, col_names,
			    drop_index, n_drop_index,
			    add_fk, &n_add_fk, m_prebuilt->trx, s_cols)) {
err_exit:
			if (n_drop_index) {
				row_mysql_lock_data_dictionary(m_prebuilt->trx);

				/* Clear the to_be_dropped flags, which might
				have been set at this point. */
				for (ulint i = 0; i < n_drop_index; i++) {
					ut_ad(drop_index[i]->is_committed());
					drop_index[i]->to_be_dropped = 0;
				}

				row_mysql_unlock_data_dictionary(
					m_prebuilt->trx);
			}

			if (heap) {
				mem_heap_free(heap);
			}

			if (s_cols != NULL) {
				UT_DELETE(s_cols);
				mem_heap_free(s_heap);
			}

			goto err_exit_no_heap;
		}

		if (s_cols != NULL) {
			UT_DELETE(s_cols);
			mem_heap_free(s_heap);
		}
	}

	if (!(ha_alter_info->handler_flags & INNOBASE_ALTER_DATA)
	    || ((ha_alter_info->handler_flags & ~INNOBASE_INPLACE_IGNORE)
		== Alter_inplace_info::CHANGE_CREATE_OPTION
		&& !innobase_need_rebuild(ha_alter_info))) {

		if (heap) {
			ha_alter_info->handler_ctx
				= new ha_innobase_inplace_ctx(
					(*m_prebuilt_ptr),
					drop_index, n_drop_index,
					rename_index, n_rename_index,
					drop_fk, n_drop_fk,
					add_fk, n_add_fk,
					ha_alter_info->online,
					heap, indexed_table,
					col_names, ULINT_UNDEFINED, 0, 0, 0);
		}

		DBUG_ASSERT(m_prebuilt->trx->dict_operation_lock_mode == 0);
		if (ha_alter_info->handler_flags & ~INNOBASE_INPLACE_IGNORE) {

			online_retry_drop_indexes(
				m_prebuilt->table, m_user_thd);

		}

		if ((ha_alter_info->handler_flags
		     & Alter_inplace_info::DROP_VIRTUAL_COLUMN)
		    && prepare_inplace_drop_virtual(
			    ha_alter_info, altered_table, table)) {
			DBUG_RETURN(true);
		}

		if ((ha_alter_info->handler_flags
		     & Alter_inplace_info::ADD_VIRTUAL_COLUMN)
		    && prepare_inplace_add_virtual(
			    ha_alter_info, altered_table, table)) {
			DBUG_RETURN(true);
		}

		DBUG_RETURN(false);
	}

	/* If we are to build a full-text search index, check whether
	the table already has a DOC ID column.  If not, we will need to
	add a Doc ID hidden column and rebuild the primary index */
	if (innobase_fulltext_exist(altered_table)) {
		ulint	doc_col_no;
		ulint	num_v = 0;

		if (!innobase_fts_check_doc_id_col(
			    m_prebuilt->table,
			    altered_table, &fts_doc_col_no, &num_v)) {

			fts_doc_col_no = altered_table->s->fields - num_v;
			add_fts_doc_id = true;
			add_fts_doc_id_idx = true;

			push_warning_printf(
				m_user_thd,
				Sql_condition::SL_WARNING,
				HA_ERR_WRONG_INDEX,
				"InnoDB rebuilding table to add"
				" column " FTS_DOC_ID_COL_NAME);
		} else if (fts_doc_col_no == ULINT_UNDEFINED) {
			goto err_exit;
		}

		switch (innobase_fts_check_doc_id_index(
				m_prebuilt->table, altered_table,
				&doc_col_no)) {
		case FTS_NOT_EXIST_DOC_ID_INDEX:
			add_fts_doc_id_idx = true;
			break;
		case FTS_INCORRECT_DOC_ID_INDEX:
			my_error(ER_INNODB_FT_WRONG_DOCID_INDEX, MYF(0),
				 FTS_DOC_ID_INDEX_NAME);
			goto err_exit;
		case FTS_EXIST_DOC_ID_INDEX:
			DBUG_ASSERT(
				doc_col_no == fts_doc_col_no
				|| doc_col_no == ULINT_UNDEFINED
				|| (ha_alter_info->handler_flags
				    & (Alter_inplace_info::ALTER_STORED_COLUMN_ORDER
				       | Alter_inplace_info::DROP_STORED_COLUMN
				       | Alter_inplace_info::ADD_STORED_BASE_COLUMN)));
		}
	}

	/* See if an AUTO_INCREMENT column was added. */
	uint	i = 0;
	ulint	num_v = 0;
	List_iterator_fast<Create_field> cf_it(
		ha_alter_info->alter_info->create_list);
	while (const Create_field* new_field = cf_it++) {
		const Field*	field;

		DBUG_ASSERT(i < altered_table->s->fields);

		for (uint old_i = 0; table->field[old_i]; old_i++) {
			if (new_field->field == table->field[old_i]) {
				goto found_col;
			}
		}

		/* This is an added column. */
		DBUG_ASSERT(!new_field->field);
		DBUG_ASSERT(ha_alter_info->handler_flags
			    & Alter_inplace_info::ADD_COLUMN);

		field = altered_table->field[i];

		DBUG_ASSERT((MTYP_TYPENR(field->unireg_check)
			     == Field::NEXT_NUMBER)
			    == !!(field->flags & AUTO_INCREMENT_FLAG));

		if (field->flags & AUTO_INCREMENT_FLAG) {
			if (add_autoinc_col_no != ULINT_UNDEFINED) {
				/* This should have been blocked earlier. */
				ut_ad(0);
				my_error(ER_WRONG_AUTO_KEY, MYF(0));
				goto err_exit;
			}

			/* Get the col no of the old table non-virtual column array */
			add_autoinc_col_no = i - num_v;

			autoinc_col_max_value =
				field->get_max_int_value();
		}
found_col:
		if (innobase_is_v_fld(new_field)) {
			++num_v;
		}

		i++;
	}

	DBUG_ASSERT(heap);
	DBUG_ASSERT(m_user_thd == m_prebuilt->trx->mysql_thd);
	DBUG_ASSERT(!ha_alter_info->handler_ctx);

	ha_alter_info->handler_ctx = new ha_innobase_inplace_ctx(
		(*m_prebuilt_ptr),
		drop_index, n_drop_index,
		rename_index, n_rename_index,
		drop_fk, n_drop_fk, add_fk, n_add_fk,
		ha_alter_info->online,
		heap, m_prebuilt->table, col_names,
		add_autoinc_col_no,
		ha_alter_info->create_info->auto_increment_value,
		autoinc_col_max_value, 0);

	DBUG_RETURN(prepare_inplace_alter_table_dict(
			    ha_alter_info, altered_table, table,
			    table_share->table_name.str,
			    info.flags(), info.flags2(),
			    fts_doc_col_no, add_fts_doc_id,
			    add_fts_doc_id_idx));
}

/** Check that the column is part of a virtual index(index contains
virtual column) in the table
@param[in]	table		Table containing column
@param[in]	col		column to be checked
@return true if this column is indexed with other virtual columns */
static
bool
dict_col_in_v_indexes(
	dict_table_t*	table,
	dict_col_t*	col)
{
	for (dict_index_t* index = dict_table_get_next_index(
		dict_table_get_first_index(table)); index != NULL;
		index = dict_table_get_next_index(index)) {
		if (!dict_index_has_virtual(index)) {
			continue;
		}
		for (ulint k = 0; k < index->n_fields; k++) {
			dict_field_t*   field
				= dict_index_get_nth_field(index, k);
			if (field->col->ind == col->ind) {
				return(true);
			}
		}
	}

	return(false);
}

/* Check whether a columnn length change alter operation requires
to rebuild the template.
@param[in]	altered_table	TABLE object for new version of table.
@param[in]	ha_alter_info	Structure describing changes to be done
				by ALTER TABLE and holding data used
				during in-place alter.
@param[in]	table		table being altered
@return TRUE if needs rebuild. */
static
bool
alter_templ_needs_rebuild(
	TABLE*                  altered_table,
	Alter_inplace_info*     ha_alter_info,
	dict_table_t*		table)
{
        ulint	i = 0;
        List_iterator_fast<Create_field>  cf_it(
                ha_alter_info->alter_info->create_list);

	for (Field** fp = altered_table->field; *fp; fp++, i++) {
		cf_it.rewind();
		while (const Create_field* cf = cf_it++) {
			for (ulint j=0; j < table->n_cols; j++) {
				dict_col_t* cols
                                   = dict_table_get_nth_col(table, j);
				if (cf->length > cols->len
				    && dict_col_in_v_indexes(table, cols)) {
					return(true);
				}
			}
		}
	}

	return(false);
}

/** Get the name of an erroneous key.
@param[in]	error_key_num	InnoDB number of the erroneus key
@param[in]	ha_alter_info	changes that were being performed
@param[in]	table		InnoDB table
@return	the name of the erroneous key */
static
const char*
get_error_key_name(
	ulint				error_key_num,
	const Alter_inplace_info*	ha_alter_info,
	const dict_table_t*		table)
{
	if (error_key_num == ULINT_UNDEFINED) {
		return(FTS_DOC_ID_INDEX_NAME);
	} else if (ha_alter_info->key_count == 0) {
		return(dict_table_get_first_index(table)->name);
	} else {
		return(ha_alter_info->key_info_buffer[error_key_num].name);
	}
}

/** Alter the table structure in-place with operations
specified using Alter_inplace_info.
The level of concurrency allowed during this operation depends
on the return value from check_if_supported_inplace_alter().

@param altered_table TABLE object for new version of table.
@param ha_alter_info Structure describing changes to be done
by ALTER TABLE and holding data used during in-place alter.

@retval true Failure
@retval false Success
*/

bool
ha_innobase::inplace_alter_table(
/*=============================*/
	TABLE*			altered_table,
	Alter_inplace_info*	ha_alter_info)
{
	dberr_t			error;
	dict_add_v_col_t*	add_v = NULL;
	dict_vcol_templ_t*	s_templ = NULL;
	dict_vcol_templ_t*	old_templ = NULL;
	struct TABLE*		eval_table = altered_table;
	bool			rebuild_templ = false;
	DBUG_ENTER("inplace_alter_table");
	DBUG_ASSERT(!srv_read_only_mode);

	ut_ad(!rw_lock_own(dict_operation_lock, RW_LOCK_X));
	ut_ad(!rw_lock_own(dict_operation_lock, RW_LOCK_S));

	DEBUG_SYNC(m_user_thd, "innodb_inplace_alter_table_enter");

	if (!(ha_alter_info->handler_flags & INNOBASE_ALTER_DATA)) {
ok_exit:
		DEBUG_SYNC(m_user_thd, "innodb_after_inplace_alter_table");
		DBUG_RETURN(false);
	}

	if ((ha_alter_info->handler_flags & ~INNOBASE_INPLACE_IGNORE)
	    == Alter_inplace_info::CHANGE_CREATE_OPTION
	    && !innobase_need_rebuild(ha_alter_info)) {
		goto ok_exit;
	}

	ha_innobase_inplace_ctx*	ctx
		= static_cast<ha_innobase_inplace_ctx*>
		(ha_alter_info->handler_ctx);

	DBUG_ASSERT(ctx);
	DBUG_ASSERT(ctx->trx);
	DBUG_ASSERT(ctx->prebuilt == m_prebuilt);

	dict_index_t*	pk = dict_table_get_first_index(m_prebuilt->table);
	ut_ad(pk != NULL);

	/* For partitioned tables this could be already allocated from a
	previous partition invocation. For normal tables this is NULL. */
	UT_DELETE(ctx->m_stage);

	ctx->m_stage = UT_NEW_NOKEY(ut_stage_alter_t(pk));

	if (m_prebuilt->table->ibd_file_missing
	    || dict_table_is_discarded(m_prebuilt->table)) {
		goto all_done;
	}

	/* If we are doing a table rebuilding or having added virtual
	columns in the same clause, we will need to build a table template
	that carries translation information between MySQL TABLE and InnoDB
	table, which indicates the virtual columns and their base columns
	info. This is used to do the computation callback, so that the
	data in base columns can be extracted send to server.
	If the Column length changes and it is a part of virtual
	index then we need to rebuild the template. */
	rebuild_templ
	     = ctx->need_rebuild()
	       || ((ha_alter_info->handler_flags
		& Alter_inplace_info::ALTER_COLUMN_EQUAL_PACK_LENGTH)
		&& alter_templ_needs_rebuild(
		   altered_table, ha_alter_info, ctx->new_table));

	if ((ctx->new_table->n_v_cols > 0) && rebuild_templ) {
		/* Save the templ if isn't NULL so as to restore the
		original state in case of alter operation failures. */
		if (ctx->new_table->vc_templ != NULL && !ctx->need_rebuild()) {
			old_templ = ctx->new_table->vc_templ;
		}
		s_templ = UT_NEW_NOKEY(dict_vcol_templ_t());
		s_templ->vtempl = NULL;

		innobase_build_v_templ(
			altered_table, ctx->new_table, s_templ,
			NULL, false, NULL);

		ctx->new_table->vc_templ = s_templ;
	} else if (ctx->num_to_add_vcol > 0 && ctx->num_to_drop_vcol == 0) {
		/* if there is ongoing drop virtual column, then we disallow
		inplace add index on newly added virtual column, so it does
		not need to come in here to rebuild template with add_v.
		Please also see the assertion in innodb_v_adjust_idx_col() */

		s_templ = UT_NEW_NOKEY(dict_vcol_templ_t());

		add_v = static_cast<dict_add_v_col_t*>(
			mem_heap_alloc(ctx->heap, sizeof *add_v));
		add_v->n_v_col = ctx->num_to_add_vcol;
		add_v->v_col = ctx->add_vcol;
		add_v->v_col_name = ctx->add_vcol_name;

		s_templ->vtempl = NULL;

		innobase_build_v_templ(
			altered_table, ctx->new_table, s_templ,
			add_v, false, NULL);
		old_templ = ctx->new_table->vc_templ;
		ctx->new_table->vc_templ = s_templ;
	}

	/* Drop virtual column without rebuild will keep dict table
	unchanged, we use old table to evaluate virtual column value
	in innobase_get_computed_value(). */
	if (!ctx->need_rebuild() && ctx->num_to_drop_vcol > 0) {
		eval_table = table;
	}

	/* Read the clustered index of the table and build
	indexes based on this information using temporary
	files and merge sort. */
	DBUG_EXECUTE_IF("innodb_OOM_inplace_alter",
			error = DB_OUT_OF_MEMORY; goto oom;);
	error = row_merge_build_indexes(
		m_prebuilt->trx,
		m_prebuilt->table, ctx->new_table,
		ctx->online,
		ctx->add_index, ctx->add_key_numbers, ctx->num_to_add_index,
		altered_table, ctx->add_cols, ctx->col_map,
		ctx->add_autoinc, ctx->sequence, ctx->skip_pk_sort,
		ctx->m_stage, add_v, eval_table);

#ifndef DBUG_OFF
oom:
#endif /* !DBUG_OFF */
	if (error == DB_SUCCESS && ctx->online && ctx->need_rebuild()) {
		DEBUG_SYNC_C("row_log_table_apply1_before");
		error = row_log_table_apply(
			ctx->thr, m_prebuilt->table, altered_table,
			ctx->m_stage);
	}

	if (s_templ) {
		ut_ad(ctx->need_rebuild() || ctx->num_to_add_vcol > 0
		      || rebuild_templ);
		dict_free_vc_templ(s_templ);
		UT_DELETE(s_templ);

		ctx->new_table->vc_templ = old_templ;
	}

	DEBUG_SYNC_C("inplace_after_index_build");

	DBUG_EXECUTE_IF("create_index_fail",
			error = DB_DUPLICATE_KEY;
			m_prebuilt->trx->error_key_num = ULINT_UNDEFINED;);

	/* After an error, remove all those index definitions
	from the dictionary which were defined. */

	switch (error) {
		KEY*	dup_key;
	all_done:
	case DB_SUCCESS:
		ut_d(mutex_enter(&dict_sys->mutex));
		ut_d(dict_table_check_for_dup_indexes(
			     m_prebuilt->table, CHECK_PARTIAL_OK));
		ut_d(mutex_exit(&dict_sys->mutex));
		/* prebuilt->table->n_ref_count can be anything here,
		given that we hold at most a shared lock on the table. */
		goto ok_exit;
	case DB_DUPLICATE_KEY:
		if (m_prebuilt->trx->error_key_num == ULINT_UNDEFINED
		    || ha_alter_info->key_count == 0) {
			/* This should be the hidden index on
			FTS_DOC_ID, or there is no PRIMARY KEY in the
			table. Either way, we should be seeing and
			reporting a bogus duplicate key error. */
			dup_key = NULL;
		} else {
<<<<<<< HEAD
			DBUG_ASSERT(m_prebuilt->trx->error_key_num
				    < ha_alter_info->key_count);
			dup_key = &ha_alter_info->key_info_buffer[
				m_prebuilt->trx->error_key_num];
=======
			/* Check if there is generated cluster index column */
			if (ctx->num_to_add_index > ha_alter_info->key_count) {
				DBUG_ASSERT(prebuilt->trx->error_key_num
					    <= ha_alter_info->key_count);
				dup_key = &ha_alter_info->key_info_buffer[
					prebuilt->trx->error_key_num - 1];
			}
			else {
				DBUG_ASSERT(prebuilt->trx->error_key_num
					    < ha_alter_info->key_count);
				dup_key = &ha_alter_info->key_info_buffer[
					prebuilt->trx->error_key_num];
			}
>>>>>>> 1452ca7e
		}
		print_keydup_error(altered_table, dup_key, MYF(0));
		break;
	case DB_ONLINE_LOG_TOO_BIG:
		DBUG_ASSERT(ctx->online);
		my_error(ER_INNODB_ONLINE_LOG_TOO_BIG, MYF(0),
			 get_error_key_name(m_prebuilt->trx->error_key_num,
					    ha_alter_info, m_prebuilt->table));
		break;
	case DB_INDEX_CORRUPT:
		my_error(ER_INDEX_CORRUPT, MYF(0),
			 get_error_key_name(m_prebuilt->trx->error_key_num,
					    ha_alter_info, m_prebuilt->table));
		break;
	default:
		my_error_innodb(error,
				table_share->table_name.str,
				m_prebuilt->table->flags);
	}

	/* prebuilt->table->n_ref_count can be anything here, given
	that we hold at most a shared lock on the table. */
	m_prebuilt->trx->error_info = NULL;
	ctx->trx->error_state = DB_SUCCESS;

	DBUG_RETURN(true);
}

/** Free the modification log for online table rebuild.
@param table table that was being rebuilt online */
static
void
innobase_online_rebuild_log_free(
/*=============================*/
	dict_table_t*	table)
{
	dict_index_t* clust_index = dict_table_get_first_index(table);

	ut_ad(mutex_own(&dict_sys->mutex));
	ut_ad(rw_lock_own(dict_operation_lock, RW_LOCK_X));

	rw_lock_x_lock(&clust_index->lock);

	if (clust_index->online_log) {
		ut_ad(dict_index_get_online_status(clust_index)
		      == ONLINE_INDEX_CREATION);
		clust_index->online_status = ONLINE_INDEX_COMPLETE;
		row_log_free(clust_index->online_log);
		DEBUG_SYNC_C("innodb_online_rebuild_log_free_aborted");
	}

	DBUG_ASSERT(dict_index_get_online_status(clust_index)
		    == ONLINE_INDEX_COMPLETE);
	rw_lock_x_unlock(&clust_index->lock);
}

/** For each user column, which is part of an index which is not going to be
dropped, it checks if the column number of the column is same as col_no
argument passed.
@param[in]	table	table object
@param[in]	col_no	column number of the column which is to be checked
@param[in]	is_v	if this is a virtual column
@retval true column exists
@retval false column does not exist, true if column is system column or
it is in the index. */
static
bool
check_col_exists_in_indexes(
	const dict_table_t*	table,
	ulint			col_no,
	bool			is_v)
{
	/* This function does not check system columns */
	if (!is_v && dict_table_get_nth_col(table, col_no)->mtype == DATA_SYS) {
		return(true);
	}

	for (dict_index_t* index = dict_table_get_first_index(table); index;
	     index = dict_table_get_next_index(index)) {

		if (index->to_be_dropped) {
			continue;
		}

		for (ulint i = 0; i < index->n_user_defined_cols; i++) {
			const dict_col_t* idx_col
				= dict_index_get_nth_col(index, i);

			if (is_v && dict_col_is_virtual(idx_col)) {
				const dict_v_col_t*   v_col = reinterpret_cast<
					const dict_v_col_t*>(idx_col);
				if (v_col->v_pos == col_no) {
					return(true);
				}
			}

			if (!is_v && !dict_col_is_virtual(idx_col)
			    && dict_col_get_no(idx_col) == col_no) {
				return(true);
			}
		}
	}

	return(false);
}

/** Rollback a secondary index creation, drop the indexes with
temparary index prefix
@param user_table InnoDB table
@param table the TABLE
@param locked TRUE=table locked, FALSE=may need to do a lazy drop
@param trx the transaction
*/
static
void
innobase_rollback_sec_index(
/*========================*/
	dict_table_t*		user_table,
	const TABLE*		table,
	ibool			locked,
	trx_t*			trx)
{
	row_merge_drop_indexes(trx, user_table, locked);

	/* Free the table->fts only if there is no FTS_DOC_ID
	in the table */
	if (user_table->fts
	    && !DICT_TF2_FLAG_IS_SET(user_table,
				     DICT_TF2_FTS_HAS_DOC_ID)
	    && !innobase_fulltext_exist(table)) {
		fts_free(user_table);
	}
}

/** Roll back the changes made during prepare_inplace_alter_table()
and inplace_alter_table() inside the storage engine. Note that the
allowed level of concurrency during this operation will be the same as
for inplace_alter_table() and thus might be higher than during
prepare_inplace_alter_table(). (E.g concurrent writes were blocked
during prepare, but might not be during commit).

@param ha_alter_info Data used during in-place alter.
@param table the TABLE
@param prebuilt the prebuilt struct
@retval true Failure
@retval false Success
*/
inline MY_ATTRIBUTE((warn_unused_result))
bool
rollback_inplace_alter_table(
/*=========================*/
	Alter_inplace_info*	ha_alter_info,
	const TABLE*		table,
	row_prebuilt_t*		prebuilt)
{
	bool	fail	= false;

	ha_innobase_inplace_ctx*	ctx
		= static_cast<ha_innobase_inplace_ctx*>
		(ha_alter_info->handler_ctx);

	DBUG_ENTER("rollback_inplace_alter_table");

	if (!ctx || !ctx->trx) {
		/* If we have not started a transaction yet,
		(almost) nothing has been or needs to be done. */
		goto func_exit;
	}

	trx_start_for_ddl(ctx->trx, TRX_DICT_OP_INDEX);
	row_mysql_lock_data_dictionary(ctx->trx);

	if (ctx->need_rebuild()) {
		dberr_t	err = DB_SUCCESS;
		ulint	flags	= ctx->new_table->flags;

		/* DML threads can access ctx->new_table via the
		online rebuild log. Free it first. */
		innobase_online_rebuild_log_free(prebuilt->table);

		/* Since the FTS index specific auxiliary tables has
		not yet registered with "table->fts" by fts_add_index(),
		we will need explicitly delete them here */
		if (dict_table_has_fts_index(ctx->new_table)) {

			err = innobase_drop_fts_index_table(
				ctx->new_table, ctx->trx);

			if (err != DB_SUCCESS) {
				my_error_innodb(
					err, table->s->table_name.str,
					flags);
				fail = true;
			}
		}

		dict_table_close_and_drop(ctx->trx, ctx->new_table);

		switch (err) {
		case DB_SUCCESS:
			break;
		default:
			my_error_innodb(err, table->s->table_name.str,
					flags);
			fail = true;
		}
	} else {
		DBUG_ASSERT(!(ha_alter_info->handler_flags
			      & Alter_inplace_info::ADD_PK_INDEX));
		DBUG_ASSERT(ctx->new_table == prebuilt->table);

		innobase_rollback_sec_index(
			prebuilt->table, table, FALSE, ctx->trx);
	}

	trx_commit_for_mysql(ctx->trx);
	row_mysql_unlock_data_dictionary(ctx->trx);
	trx_free_for_mysql(ctx->trx);

func_exit:
#ifndef DBUG_OFF
	dict_index_t* clust_index = dict_table_get_first_index(
		prebuilt->table);
	DBUG_ASSERT(!clust_index->online_log);
	DBUG_ASSERT(dict_index_get_online_status(clust_index)
		    == ONLINE_INDEX_COMPLETE);
#endif /* !DBUG_OFF */

	if (ctx) {
		DBUG_ASSERT(ctx->prebuilt == prebuilt);

		if (ctx->num_to_add_fk) {
			for (ulint i = 0; i < ctx->num_to_add_fk; i++) {
				dict_foreign_free(ctx->add_fk[i]);
			}
		}

		if (ctx->num_to_drop_index) {
			row_mysql_lock_data_dictionary(prebuilt->trx);

			/* Clear the to_be_dropped flags
			in the data dictionary cache.
			The flags may already have been cleared,
			in case an error was detected in
			commit_inplace_alter_table(). */
			for (ulint i = 0; i < ctx->num_to_drop_index; i++) {
				dict_index_t*	index = ctx->drop_index[i];
				DBUG_ASSERT(index->is_committed());
				index->to_be_dropped = 0;
			}

			row_mysql_unlock_data_dictionary(prebuilt->trx);
		}
	}

	/* Reset dict_col_t::ord_part for those columns fail to be indexed,
	we do this by checking every existing column, if any current
	index would index them */
	for (ulint i = 0; i < dict_table_get_n_cols(prebuilt->table); i++) {
		if (!check_col_exists_in_indexes(prebuilt->table, i, false)) {
			prebuilt->table->cols[i].ord_part = 0;
		}
	}

	for (ulint i = 0; i < dict_table_get_n_v_cols(prebuilt->table); i++) {
		if (!check_col_exists_in_indexes(prebuilt->table, i, true)) {
			prebuilt->table->v_cols[i].m_col.ord_part = 0;
		}
	}

	trx_commit_for_mysql(prebuilt->trx);
	MONITOR_ATOMIC_DEC(MONITOR_PENDING_ALTER_TABLE);
	DBUG_RETURN(fail);
}

/** Drop a FOREIGN KEY constraint from the data dictionary tables.
@param trx data dictionary transaction
@param table_name Table name in MySQL
@param foreign_id Foreign key constraint identifier
@retval true Failure
@retval false Success */
static MY_ATTRIBUTE((warn_unused_result))
bool
innobase_drop_foreign_try(
/*======================*/
	trx_t*			trx,
	const char*		table_name,
	const char*		foreign_id)
{
	DBUG_ENTER("innobase_drop_foreign_try");

	DBUG_ASSERT(trx_get_dict_operation(trx) == TRX_DICT_OP_INDEX);
	ut_ad(trx->dict_operation_lock_mode == RW_X_LATCH);
	ut_ad(mutex_own(&dict_sys->mutex));
	ut_ad(rw_lock_own(dict_operation_lock, RW_LOCK_X));

	/* Drop the constraint from the data dictionary. */
	static const char sql[] =
		"PROCEDURE DROP_FOREIGN_PROC () IS\n"
		"BEGIN\n"
		"DELETE FROM SYS_FOREIGN WHERE ID=:id;\n"
		"DELETE FROM SYS_FOREIGN_COLS WHERE ID=:id;\n"
		"END;\n";

	dberr_t		error;
	pars_info_t*	info;

	info = pars_info_create();
	pars_info_add_str_literal(info, "id", foreign_id);

	trx->op_info = "dropping foreign key constraint from dictionary";
	error = que_eval_sql(info, sql, FALSE, trx);
	trx->op_info = "";

	DBUG_EXECUTE_IF("ib_drop_foreign_error",
			error = DB_OUT_OF_FILE_SPACE;);

	if (error != DB_SUCCESS) {
		my_error_innodb(error, table_name, 0);
		trx->error_state = DB_SUCCESS;
		DBUG_RETURN(true);
	}

	DBUG_RETURN(false);
}

/** Rename a column in the data dictionary tables.
@param[in] user_table	InnoDB table that was being altered
@param[in] trx		data dictionary transaction
@param[in] table_name	Table name in MySQL
@param[in] nth_col	0-based index of the column
@param[in] from		old column name
@param[in] to		new column name
@param[in] new_clustered whether the table has been rebuilt
@param[in] is_virtual	whether it is a virtual column
@retval true Failure
@retval false Success */
static MY_ATTRIBUTE((warn_unused_result))
bool
innobase_rename_column_try(
	const dict_table_t*	user_table,
	trx_t*			trx,
	const char*		table_name,
	ulint			nth_col,
	const char*		from,
	const char*		to,
	bool			new_clustered,
	bool			is_virtual)
{
	pars_info_t*	info;
	dberr_t		error;

	DBUG_ENTER("innobase_rename_column_try");

	DBUG_ASSERT(trx_get_dict_operation(trx) == TRX_DICT_OP_INDEX);
	ut_ad(trx->dict_operation_lock_mode == RW_X_LATCH);
	ut_ad(mutex_own(&dict_sys->mutex));
	ut_ad(rw_lock_own(dict_operation_lock, RW_LOCK_X));

	if (new_clustered) {
		goto rename_foreign;
	}

	info = pars_info_create();

	pars_info_add_ull_literal(info, "tableid", user_table->id);
	pars_info_add_int4_literal(info, "nth", nth_col);
	pars_info_add_str_literal(info, "old", from);
	pars_info_add_str_literal(info, "new", to);

	trx->op_info = "renaming column in SYS_COLUMNS";

	error = que_eval_sql(
		info,
		"PROCEDURE RENAME_SYS_COLUMNS_PROC () IS\n"
		"BEGIN\n"
		"UPDATE SYS_COLUMNS SET NAME=:new\n"
		"WHERE TABLE_ID=:tableid AND NAME=:old\n"
		"AND POS=:nth;\n"
		"END;\n",
		FALSE, trx);

	DBUG_EXECUTE_IF("ib_rename_column_error",
			error = DB_OUT_OF_FILE_SPACE;);

	if (error != DB_SUCCESS) {
err_exit:
		my_error_innodb(error, table_name, 0);
		trx->error_state = DB_SUCCESS;
		trx->op_info = "";
		DBUG_RETURN(true);
	}

	trx->op_info = "renaming column in SYS_FIELDS";

	for (const dict_index_t* index = dict_table_get_first_index(
		     user_table);
	     index != NULL;
	     index = dict_table_get_next_index(index)) {

		for (ulint i = 0; i < dict_index_get_n_fields(index); i++) {
			if (strcmp(dict_index_get_nth_field(index, i)->name,
				   from)) {
				continue;
			}

			info = pars_info_create();

			pars_info_add_ull_literal(info, "indexid", index->id);
			pars_info_add_int4_literal(info, "nth", i);
			pars_info_add_str_literal(info, "old", from);
			pars_info_add_str_literal(info, "new", to);

			error = que_eval_sql(
				info,
				"PROCEDURE RENAME_SYS_FIELDS_PROC () IS\n"
				"BEGIN\n"

				"UPDATE SYS_FIELDS SET COL_NAME=:new\n"
				"WHERE INDEX_ID=:indexid AND COL_NAME=:old\n"
				"AND POS=:nth;\n"

				/* Try again, in case there is a prefix_len
				encoded in SYS_FIELDS.POS */

				"UPDATE SYS_FIELDS SET COL_NAME=:new\n"
				"WHERE INDEX_ID=:indexid AND COL_NAME=:old\n"
				"AND POS>=65536*:nth AND POS<65536*(:nth+1);\n"

				"END;\n",
				FALSE, trx);

			if (error != DB_SUCCESS) {
				goto err_exit;
			}
		}
	}

rename_foreign:
	trx->op_info = "renaming column in SYS_FOREIGN_COLS";

	std::list<dict_foreign_t*>	fk_evict;
	bool		foreign_modified;

	for (dict_foreign_set::iterator it = user_table->foreign_set.begin();
	     it != user_table->foreign_set.end();
	     ++it) {

		dict_foreign_t*	foreign = *it;
		foreign_modified = false;

		for (unsigned i = 0; i < foreign->n_fields; i++) {
			if (strcmp(foreign->foreign_col_names[i], from)) {
				continue;
			}

			info = pars_info_create();

			pars_info_add_str_literal(info, "id", foreign->id);
			pars_info_add_int4_literal(info, "nth", i);
			pars_info_add_str_literal(info, "old", from);
			pars_info_add_str_literal(info, "new", to);

			error = que_eval_sql(
				info,
				"PROCEDURE RENAME_SYS_FOREIGN_F_PROC () IS\n"
				"BEGIN\n"
				"UPDATE SYS_FOREIGN_COLS\n"
				"SET FOR_COL_NAME=:new\n"
				"WHERE ID=:id AND POS=:nth\n"
				"AND FOR_COL_NAME=:old;\n"
				"END;\n",
				FALSE, trx);

			if (error != DB_SUCCESS) {
				goto err_exit;
			}
			foreign_modified = true;
		}

		if (foreign_modified) {
			fk_evict.push_back(foreign);
		}
	}

	for (dict_foreign_set::iterator it
		= user_table->referenced_set.begin();
	     it != user_table->referenced_set.end();
	     ++it) {

		foreign_modified = false;
		dict_foreign_t*	foreign = *it;

		for (unsigned i = 0; i < foreign->n_fields; i++) {
			if (strcmp(foreign->referenced_col_names[i], from)) {
				continue;
			}

			info = pars_info_create();

			pars_info_add_str_literal(info, "id", foreign->id);
			pars_info_add_int4_literal(info, "nth", i);
			pars_info_add_str_literal(info, "old", from);
			pars_info_add_str_literal(info, "new", to);

			error = que_eval_sql(
				info,
				"PROCEDURE RENAME_SYS_FOREIGN_R_PROC () IS\n"
				"BEGIN\n"
				"UPDATE SYS_FOREIGN_COLS\n"
				"SET REF_COL_NAME=:new\n"
				"WHERE ID=:id AND POS=:nth\n"
				"AND REF_COL_NAME=:old;\n"
				"END;\n",
				FALSE, trx);

			if (error != DB_SUCCESS) {
				goto err_exit;
			}
			foreign_modified = true;
		}

		if (foreign_modified) {
			fk_evict.push_back(foreign);
		}
	}

	if (new_clustered) {
		std::for_each(fk_evict.begin(), fk_evict.end(),
			      dict_foreign_remove_from_cache);
	}

	trx->op_info = "";
	DBUG_RETURN(false);
}

/** Rename columns in the data dictionary tables.
@param ha_alter_info Data used during in-place alter.
@param ctx In-place ALTER TABLE context
@param table the TABLE
@param trx data dictionary transaction
@param table_name Table name in MySQL
@retval true Failure
@retval false Success */
static MY_ATTRIBUTE((warn_unused_result))
bool
innobase_rename_columns_try(
/*========================*/
	Alter_inplace_info*	ha_alter_info,
	ha_innobase_inplace_ctx*ctx,
	const TABLE*		table,
	trx_t*			trx,
	const char*		table_name)
{
	List_iterator_fast<Create_field> cf_it(
		ha_alter_info->alter_info->create_list);
	uint	i = 0;
	ulint	num_v = 0;

	DBUG_ASSERT(ctx);
	DBUG_ASSERT(ha_alter_info->handler_flags
		    & Alter_inplace_info::ALTER_COLUMN_NAME);

	for (Field** fp = table->field; *fp; fp++, i++) {
		bool	is_virtual = innobase_is_v_fld(*fp);

		if (!((*fp)->flags & FIELD_IS_RENAMED)) {
			goto processed_field;
		}

		cf_it.rewind();
		while (Create_field* cf = cf_it++) {
			if (cf->field == *fp) {
				ulint	col_n = is_virtual
						? dict_create_v_col_pos(
							num_v, i)
						: i - num_v;

				if (innobase_rename_column_try(
					    ctx->old_table, trx, table_name,
					    col_n,
					    cf->field->field_name,
					    cf->field_name,
					    ctx->need_rebuild(),
					    is_virtual)) {
					return(true);
				}
				goto processed_field;
			}
		}

		ut_error;
processed_field:
		if (is_virtual) {
			num_v++;
		}

		continue;
	}

	return(false);
}

/** Enlarge a column in the data dictionary tables.
@param user_table InnoDB table that was being altered
@param trx data dictionary transaction
@param table_name Table name in MySQL
@param nth_col 0-based index of the column
@param new_len new column length, in bytes
@param is_v if it's a virtual column
@retval true Failure
@retval false Success */
static MY_ATTRIBUTE((warn_unused_result))
bool
innobase_enlarge_column_try(
/*========================*/
	const dict_table_t*	user_table,
	trx_t*			trx,
	const char*		table_name,
	ulint			nth_col,
	ulint			new_len,
	bool			is_v)
{
	pars_info_t*	info;
	dberr_t		error;
#ifdef UNIV_DEBUG
	dict_col_t*	col;
#endif /* UNIV_DEBUG */
	dict_v_col_t*	v_col;
	ulint		pos;

	DBUG_ENTER("innobase_enlarge_column_try");

	DBUG_ASSERT(trx_get_dict_operation(trx) == TRX_DICT_OP_INDEX);
	ut_ad(trx->dict_operation_lock_mode == RW_X_LATCH);
	ut_ad(mutex_own(&dict_sys->mutex));
	ut_ad(rw_lock_own(dict_operation_lock, RW_LOCK_X));

	if (is_v) {
		v_col = dict_table_get_nth_v_col(user_table, nth_col);
		pos = dict_create_v_col_pos(v_col->v_pos, v_col->m_col.ind);
#ifdef UNIV_DEBUG
		col = &v_col->m_col;
#endif /* UNIV_DEBUG */
	} else {
#ifdef UNIV_DEBUG
		col = dict_table_get_nth_col(user_table, nth_col);
#endif /* UNIV_DEBUG */
		pos = nth_col;
	}

#ifdef UNIV_DEBUG
	ut_ad(col->len < new_len);
	switch (col->mtype) {
	case DATA_MYSQL:
		/* NOTE: we could allow this when !(prtype & DATA_BINARY_TYPE)
		and ROW_FORMAT is not REDUNDANT and mbminlen<mbmaxlen.
		That is, we treat a UTF-8 CHAR(n) column somewhat like
		a VARCHAR. */
		ut_error;
	case DATA_BINARY:
	case DATA_VARCHAR:
	case DATA_VARMYSQL:
	case DATA_DECIMAL:
	case DATA_BLOB:
		break;
	default:
		ut_error;
	}
#endif /* UNIV_DEBUG */
	info = pars_info_create();

	pars_info_add_ull_literal(info, "tableid", user_table->id);
	pars_info_add_int4_literal(info, "nth", pos);
	pars_info_add_int4_literal(info, "new", new_len);

	trx->op_info = "resizing column in SYS_COLUMNS";

	error = que_eval_sql(
		info,
		"PROCEDURE RESIZE_SYS_COLUMNS_PROC () IS\n"
		"BEGIN\n"
		"UPDATE SYS_COLUMNS SET LEN=:new\n"
		"WHERE TABLE_ID=:tableid AND POS=:nth;\n"
		"END;\n",
		FALSE, trx);

	DBUG_EXECUTE_IF("ib_resize_column_error",
			error = DB_OUT_OF_FILE_SPACE;);

	trx->op_info = "";
	trx->error_state = DB_SUCCESS;

	if (error != DB_SUCCESS) {
		my_error_innodb(error, table_name, 0);
		DBUG_RETURN(true);
	}

	DBUG_RETURN(false);
}

/** Enlarge columns in the data dictionary tables.
@param ha_alter_info Data used during in-place alter.
@param table the TABLE
@param user_table InnoDB table that was being altered
@param trx data dictionary transaction
@param table_name Table name in MySQL
@retval true Failure
@retval false Success */
static MY_ATTRIBUTE((warn_unused_result))
bool
innobase_enlarge_columns_try(
/*=========================*/
	Alter_inplace_info*	ha_alter_info,
	const TABLE*		table,
	const dict_table_t*	user_table,
	trx_t*			trx,
	const char*		table_name)
{
	List_iterator_fast<Create_field> cf_it(
		ha_alter_info->alter_info->create_list);
	ulint	i = 0;
	ulint	num_v = 0;
	bool	is_v;

	for (Field** fp = table->field; *fp; fp++, i++) {
		ulint	idx;

		if ((*fp)->is_virtual_gcol()) {
			is_v = true;
			idx = num_v;
			num_v++;
		} else {
			idx = i - num_v;
			is_v = false;
		}

		cf_it.rewind();
		while (Create_field* cf = cf_it++) {
			if (cf->field == *fp) {
				if ((*fp)->is_equal(cf)
				    == IS_EQUAL_PACK_LENGTH
				    && innobase_enlarge_column_try(
					    user_table, trx, table_name,
					    idx, cf->length, is_v)) {
					return(true);
				}

				break;
			}
		}
	}

	return(false);
}

/** Rename or enlarge columns in the data dictionary cache
as part of commit_cache_norebuild().
@param ha_alter_info Data used during in-place alter.
@param table the TABLE
@param user_table InnoDB table that was being altered */
static
void
innobase_rename_or_enlarge_columns_cache(
/*=====================================*/
	Alter_inplace_info*	ha_alter_info,
	const TABLE*		table,
	dict_table_t*		user_table)
{
	if (!(ha_alter_info->handler_flags
	      & (Alter_inplace_info::ALTER_COLUMN_EQUAL_PACK_LENGTH
		 | Alter_inplace_info::ALTER_COLUMN_NAME))) {
		return;
	}

	List_iterator_fast<Create_field> cf_it(
		ha_alter_info->alter_info->create_list);
	uint	i = 0;
	ulint	num_v = 0;

	for (Field** fp = table->field; *fp; fp++, i++) {
		bool	is_virtual = innobase_is_v_fld(*fp);

		cf_it.rewind();
		while (Create_field* cf = cf_it++) {
			if (cf->field != *fp) {
				continue;
			}

			ulint	col_n = is_virtual ? num_v : i - num_v;

			if ((*fp)->is_equal(cf) == IS_EQUAL_PACK_LENGTH) {
				if (is_virtual) {
					dict_table_get_nth_v_col(
						user_table, col_n)->m_col.len
					= cf->length;
				} else {
					dict_table_get_nth_col(
						user_table, col_n)->len
					= cf->length;
				}
			}

			if ((*fp)->flags & FIELD_IS_RENAMED) {
				dict_mem_table_col_rename(
					user_table, col_n,
					cf->field->field_name,
					cf->field_name, is_virtual);
			}

			break;
		}

		if (is_virtual) {
			num_v++;
		}
	}
}

/** Get the auto-increment value of the table on commit.
@param[in]  ha_alter_info Data used during in-place alter
@param[in,out]  ctx In-place ALTER TABLE context.
		return autoinc value in ctx->max_autoinc
@param[in]  altered_table MySQL table that is being altered
@param[in]  old_table MySQL table as it is before the ALTER operation
@retval true Failure
@retval false Success*/
static MY_ATTRIBUTE((warn_unused_result))
bool
commit_get_autoinc(
/*===============*/
	Alter_inplace_info*	ha_alter_info,
	ha_innobase_inplace_ctx*ctx,
	const TABLE*		altered_table,
	const TABLE*		old_table)
{
	DBUG_ENTER("commit_get_autoinc");

	if (!altered_table->found_next_number_field) {
		/* There is no AUTO_INCREMENT column in the table
		after the ALTER operation. */
		ctx->max_autoinc = 0;
	} else if (ctx->add_autoinc != ULINT_UNDEFINED) {
		/* An AUTO_INCREMENT column was added. Get the last
		value from the sequence, which may be based on a
		supplied AUTO_INCREMENT value. */
		ctx->max_autoinc = ctx->sequence.last();
	} else if ((ha_alter_info->handler_flags
		    & Alter_inplace_info::CHANGE_CREATE_OPTION)
		   && (ha_alter_info->create_info->used_fields
		       & HA_CREATE_USED_AUTO)) {

		/* Check if the table is discarded */
		if(dict_table_is_discarded(ctx->old_table)) {
			DBUG_RETURN(true);
		}

		/* An AUTO_INCREMENT value was supplied, but the table was not
		rebuilt. Get the user-supplied value or the last value from the
		sequence. */
		ib_uint64_t	max_value_table;
		dberr_t		err;

		Field*	autoinc_field =
			old_table->found_next_number_field;

		dict_index_t*	index = dict_table_get_index_on_first_col(
			ctx->old_table, autoinc_field->field_index);

		ctx->max_autoinc =
			ha_alter_info->create_info->auto_increment_value;

		dict_table_autoinc_lock(ctx->old_table);

		err = row_search_max_autoinc(
			index, autoinc_field->field_name, &max_value_table);

		if (err != DB_SUCCESS) {
			ut_ad(0);
			ctx->max_autoinc = 0;
		} else if (ctx->max_autoinc <= max_value_table) {
			ulonglong	col_max_value;
			ulonglong	offset;

			col_max_value = autoinc_field->get_max_int_value();

			offset = ctx->prebuilt->autoinc_offset;
			ctx->max_autoinc = innobase_next_autoinc(
				max_value_table, 1, 1, offset,
				col_max_value);
		}
		dict_table_autoinc_unlock(ctx->old_table);
	} else {
		/* An AUTO_INCREMENT value was not specified.
		Read the old counter value from the table. */
		ut_ad(old_table->found_next_number_field);
		dict_table_autoinc_lock(ctx->old_table);
		ctx->max_autoinc = ctx->old_table->autoinc;
		dict_table_autoinc_unlock(ctx->old_table);
	}

	DBUG_RETURN(false);
}

/** Add or drop foreign key constraints to the data dictionary tables,
but do not touch the data dictionary cache.
@param ha_alter_info Data used during in-place alter
@param ctx In-place ALTER TABLE context
@param trx Data dictionary transaction
@param table_name Table name in MySQL
@retval true Failure
@retval false Success
*/
static MY_ATTRIBUTE((warn_unused_result))
bool
innobase_update_foreign_try(
/*========================*/
	ha_innobase_inplace_ctx*ctx,
	trx_t*			trx,
	const char*		table_name)
{
	ulint	foreign_id;
	ulint	i;

	DBUG_ENTER("innobase_update_foreign_try");
	DBUG_ASSERT(ctx);

	foreign_id = dict_table_get_highest_foreign_id(ctx->new_table);

	foreign_id++;

	for (i = 0; i < ctx->num_to_add_fk; i++) {
		dict_foreign_t*		fk = ctx->add_fk[i];

		ut_ad(fk->foreign_table == ctx->new_table
		      || fk->foreign_table == ctx->old_table);

		dberr_t error = dict_create_add_foreign_id(
			&foreign_id, ctx->old_table->name.m_name, fk);

		if (error != DB_SUCCESS) {
			my_error(ER_TOO_LONG_IDENT, MYF(0),
				 fk->id);
			DBUG_RETURN(true);
		}

		if (!fk->foreign_index) {
			fk->foreign_index = dict_foreign_find_index(
				ctx->new_table, ctx->col_names,
				fk->foreign_col_names,
				fk->n_fields, fk->referenced_index, TRUE,
				fk->type
				& (DICT_FOREIGN_ON_DELETE_SET_NULL
				   | DICT_FOREIGN_ON_UPDATE_SET_NULL));
			if (!fk->foreign_index) {
				my_error(ER_FK_INCORRECT_OPTION,
					 MYF(0), table_name, fk->id);
				DBUG_RETURN(true);
			}
		}

		/* The fk->foreign_col_names[] uses renamed column
		names, while the columns in ctx->old_table have not
		been renamed yet. */
		error = dict_create_add_foreign_to_dictionary(
			ctx->old_table->name.m_name, fk, trx);

		DBUG_EXECUTE_IF(
			"innodb_test_cannot_add_fk_system",
			error = DB_ERROR;);

		if (error != DB_SUCCESS) {
			my_error(ER_FK_FAIL_ADD_SYSTEM, MYF(0),
				 fk->id);
			DBUG_RETURN(true);
		}
	}

	for (i = 0; i < ctx->num_to_drop_fk; i++) {
		dict_foreign_t* fk = ctx->drop_fk[i];

		DBUG_ASSERT(fk->foreign_table == ctx->old_table);

		if (innobase_drop_foreign_try(trx, table_name, fk->id)) {
			DBUG_RETURN(true);
		}
	}

	DBUG_RETURN(false);
}

/** Update the foreign key constraint definitions in the data dictionary cache
after the changes to data dictionary tables were committed.
@param ctx	In-place ALTER TABLE context
@param user_thd	MySQL connection
@return		InnoDB error code (should always be DB_SUCCESS) */
static MY_ATTRIBUTE((warn_unused_result))
dberr_t
innobase_update_foreign_cache(
/*==========================*/
	ha_innobase_inplace_ctx*	ctx,
	THD*				user_thd)
{
	dict_table_t*	user_table;
	dberr_t		err = DB_SUCCESS;

	DBUG_ENTER("innobase_update_foreign_cache");

	ut_ad(mutex_own(&dict_sys->mutex));

	user_table = ctx->old_table;

	/* Discard the added foreign keys, because we will
	load them from the data dictionary. */
	for (ulint i = 0; i < ctx->num_to_add_fk; i++) {
		dict_foreign_t*	fk = ctx->add_fk[i];
		dict_foreign_free(fk);
	}

	if (ctx->need_rebuild()) {
		/* The rebuilt table is already using the renamed
		column names. No need to pass col_names or to drop
		constraints from the data dictionary cache. */
		DBUG_ASSERT(!ctx->col_names);
		DBUG_ASSERT(user_table->foreign_set.empty());
		DBUG_ASSERT(user_table->referenced_set.empty());
		user_table = ctx->new_table;
	} else {
		/* Drop the foreign key constraints if the
		table was not rebuilt. If the table is rebuilt,
		there would not be any foreign key contraints for
		it yet in the data dictionary cache. */
		for (ulint i = 0; i < ctx->num_to_drop_fk; i++) {
			dict_foreign_t* fk = ctx->drop_fk[i];
			dict_foreign_remove_from_cache(fk);
		}
	}

	/* Load the old or added foreign keys from the data dictionary
	and prevent the table from being evicted from the data
	dictionary cache (work around the lack of WL#6049). */
	dict_names_t	fk_tables;

	err = dict_load_foreigns(user_table->name.m_name,
				 ctx->col_names, false, true,
				 DICT_ERR_IGNORE_NONE,
				 fk_tables);

	if (err == DB_CANNOT_ADD_CONSTRAINT) {
		fk_tables.clear();

		/* It is possible there are existing foreign key are
		loaded with "foreign_key checks" off,
		so let's retry the loading with charset_check is off */
		err = dict_load_foreigns(user_table->name.m_name,
					 ctx->col_names, false, false,
					 DICT_ERR_IGNORE_NONE,
					 fk_tables);

		/* The load with "charset_check" off is successful, warn
		the user that the foreign key has loaded with mis-matched
		charset */
		if (err == DB_SUCCESS) {
			push_warning_printf(
				user_thd,
				Sql_condition::SL_WARNING,
				ER_ALTER_INFO,
				"Foreign key constraints for table '%s'"
				" are loaded with charset check off",
				user_table->name.m_name);
		}
	}

	/* For complete loading of foreign keys, all associated tables must
	also be loaded. */
	while (err == DB_SUCCESS && !fk_tables.empty()) {
		dict_table_t*	table = dict_load_table(
			fk_tables.front(), true, DICT_ERR_IGNORE_NONE);

		if (table == NULL) {
			table_name_t	table_name;
			table_name.m_name = const_cast<char*>(
						fk_tables.front());

			err = DB_TABLE_NOT_FOUND;
			ib::error()
				<< "Failed to load table '" << table_name
				<< "' which has a foreign key constraint with"
				<< " table '" << user_table->name << "'.";
			break;
		}

		fk_tables.pop_front();
	}

	DBUG_RETURN(err);
}

/** Commit the changes made during prepare_inplace_alter_table()
and inplace_alter_table() inside the data dictionary tables,
when rebuilding the table.
@param ha_alter_info Data used during in-place alter
@param ctx In-place ALTER TABLE context
@param altered_table MySQL table that is being altered
@param old_table MySQL table as it is before the ALTER operation
@param trx Data dictionary transaction
@param table_name Table name in MySQL
@retval true Failure
@retval false Success
*/
inline MY_ATTRIBUTE((warn_unused_result))
bool
commit_try_rebuild(
/*===============*/
	Alter_inplace_info*	ha_alter_info,
	ha_innobase_inplace_ctx*ctx,
	TABLE*			altered_table,
	const TABLE*		old_table,
	trx_t*			trx,
	const char*		table_name)
{
	dict_table_t*	rebuilt_table	= ctx->new_table;
	dict_table_t*	user_table	= ctx->old_table;

	DBUG_ENTER("commit_try_rebuild");
	DBUG_ASSERT(ctx->need_rebuild());
	DBUG_ASSERT(trx->dict_operation_lock_mode == RW_X_LATCH);
	DBUG_ASSERT(!(ha_alter_info->handler_flags
		      & Alter_inplace_info::DROP_FOREIGN_KEY)
		    || ctx->num_to_drop_fk > 0);

	for (dict_index_t* index = dict_table_get_first_index(rebuilt_table);
	     index;
	     index = dict_table_get_next_index(index)) {
		DBUG_ASSERT(dict_index_get_online_status(index)
			    == ONLINE_INDEX_COMPLETE);
		DBUG_ASSERT(index->is_committed());
		if (dict_index_is_corrupted(index)) {
			my_error(ER_INDEX_CORRUPT, MYF(0), index->name());
			DBUG_RETURN(true);
		}
	}

	if (innobase_update_foreign_try(ctx, trx, table_name)) {
		DBUG_RETURN(true);
	}

	dberr_t	error;

	/* Clear the to_be_dropped flag in the data dictionary cache
	of user_table. */
	for (ulint i = 0; i < ctx->num_to_drop_index; i++) {
		dict_index_t*	index = ctx->drop_index[i];
		DBUG_ASSERT(index->table == user_table);
		DBUG_ASSERT(index->is_committed());
		DBUG_ASSERT(index->to_be_dropped);
		index->to_be_dropped = 0;
	}

	/* We copied the table. Any indexes that were requested to be
	dropped were not created in the copy of the table. Apply any
	last bit of the rebuild log and then rename the tables. */

	if (ctx->online) {
		DEBUG_SYNC_C("row_log_table_apply2_before");

		dict_vcol_templ_t* s_templ  = NULL;

		if (ctx->new_table->n_v_cols > 0) {
			s_templ = UT_NEW_NOKEY(
					dict_vcol_templ_t());
			s_templ->vtempl = NULL;

			innobase_build_v_templ(
				altered_table, ctx->new_table, s_templ,
				NULL, true, NULL);
			ctx->new_table->vc_templ = s_templ;
		}

		error = row_log_table_apply(
			ctx->thr, user_table, altered_table,
			static_cast<ha_innobase_inplace_ctx*>(
				ha_alter_info->handler_ctx)->m_stage);

		if (s_templ) {
			ut_ad(ctx->need_rebuild());
			dict_free_vc_templ(s_templ);
			UT_DELETE(s_templ);
			ctx->new_table->vc_templ = NULL;
		}

		ulint	err_key = thr_get_trx(ctx->thr)->error_key_num;

		switch (error) {
			KEY*	dup_key;
		case DB_SUCCESS:
			break;
		case DB_DUPLICATE_KEY:
			if (err_key == ULINT_UNDEFINED) {
				/* This should be the hidden index on
				FTS_DOC_ID. */
				dup_key = NULL;
			} else {
				if (ctx->num_to_add_index > ha_alter_info->key_count) {
					DBUG_ASSERT(err_key <=
						    ha_alter_info->key_count);
					dup_key = &ha_alter_info
						->key_info_buffer[err_key - 1];
				}
				else {
					DBUG_ASSERT(err_key <
						    ha_alter_info->key_count);
					dup_key = &ha_alter_info
						->key_info_buffer[err_key];
				}
			}

			print_keydup_error(altered_table, dup_key, MYF(0));
			DBUG_RETURN(true);
		case DB_ONLINE_LOG_TOO_BIG:
			my_error(ER_INNODB_ONLINE_LOG_TOO_BIG, MYF(0),
				 get_error_key_name(err_key, ha_alter_info,
						    rebuilt_table));
			DBUG_RETURN(true);
		case DB_INDEX_CORRUPT:
			my_error(ER_INDEX_CORRUPT, MYF(0),
				 get_error_key_name(err_key, ha_alter_info,
						    rebuilt_table));
			DBUG_RETURN(true);
		default:
			my_error_innodb(error, table_name, user_table->flags);
			DBUG_RETURN(true);
		}
	}

	if ((ha_alter_info->handler_flags
	     & Alter_inplace_info::ALTER_COLUMN_NAME)
	    && innobase_rename_columns_try(ha_alter_info, ctx, old_table,
					   trx, table_name)) {
		DBUG_RETURN(true);
	}

	DBUG_EXECUTE_IF("ib_ddl_crash_before_rename", DBUG_SUICIDE(););

	/* The new table must inherit the flag from the
	"parent" table. */
	if (dict_table_is_discarded(user_table)) {
		rebuilt_table->ibd_file_missing = true;
		rebuilt_table->flags2 |= DICT_TF2_DISCARDED;
	}

	/* We can now rename the old table as a temporary table,
	rename the new temporary table as the old table and drop the
	old table. First, we only do this in the data dictionary
	tables. The actual renaming will be performed in
	commit_cache_rebuild(), once the data dictionary transaction
	has been successfully committed. */

	error = row_merge_rename_tables_dict(
		user_table, rebuilt_table, ctx->tmp_name, trx);

	/* We must be still holding a table handle. */
	DBUG_ASSERT(user_table->get_ref_count() >= 1);

	DBUG_EXECUTE_IF("ib_ddl_crash_after_rename", DBUG_SUICIDE(););
	DBUG_EXECUTE_IF("ib_rebuild_cannot_rename", error = DB_ERROR;);

	if (user_table->get_ref_count() > 1) {
		/* This should only occur when an innodb_memcached
		connection with innodb_api_enable_mdl=off was started
		before commit_inplace_alter_table() locked the data
		dictionary. We must roll back the ALTER TABLE, because
		we cannot drop a table while it is being used. */

		/* Normally, n_ref_count must be 1, because purge
		cannot be executing on this very table as we are
		holding dict_operation_lock X-latch. */
		my_error(ER_TABLE_REFERENCED,MYF(0));
		DBUG_RETURN(true);
	}

	switch (error) {
	case DB_SUCCESS:
		DBUG_RETURN(false);
	case DB_TABLESPACE_EXISTS:
		ut_a(rebuilt_table->get_ref_count() == 1);
		my_error(ER_TABLESPACE_EXISTS, MYF(0), ctx->tmp_name);
		DBUG_RETURN(true);
	case DB_DUPLICATE_KEY:
		ut_a(rebuilt_table->get_ref_count() == 1);
		my_error(ER_TABLE_EXISTS_ERROR, MYF(0), ctx->tmp_name);
		DBUG_RETURN(true);
	default:
		my_error_innodb(error, table_name, user_table->flags);
		DBUG_RETURN(true);
	}
}

/** Apply the changes made during commit_try_rebuild(),
to the data dictionary cache and the file system.
@param ctx In-place ALTER TABLE context */
inline
void
commit_cache_rebuild(
/*=================*/
	ha_innobase_inplace_ctx*	ctx)
{
	dberr_t		error;

	DBUG_ENTER("commit_cache_rebuild");
	DEBUG_SYNC_C("commit_cache_rebuild");
	DBUG_ASSERT(ctx->need_rebuild());
	DBUG_ASSERT(dict_table_is_discarded(ctx->old_table)
		    == dict_table_is_discarded(ctx->new_table));

	const char* old_name = mem_heap_strdup(
		ctx->heap, ctx->old_table->name.m_name);

	/* We already committed and redo logged the renames,
	so this must succeed. */
	error = dict_table_rename_in_cache(
		ctx->old_table, ctx->tmp_name, FALSE);
	ut_a(error == DB_SUCCESS);

	error = dict_table_rename_in_cache(
		ctx->new_table, old_name, FALSE);
	ut_a(error == DB_SUCCESS);

	DBUG_VOID_RETURN;
}

/** Set of column numbers */
typedef std::set<ulint, std::less<ulint>, ut_allocator<ulint> >	col_set;

/** Store the column number of the columns in a list belonging
to indexes which are not being dropped.
@param[in]	ctx		In-place ALTER TABLE context
@param[in, out]	drop_col_list	list which will be set, containing columns
				which is part of index being dropped
@param[in, out]	drop_v_col_list	list which will be set, containing
				virtual columns which is part of index
				being dropped */
static
void
get_col_list_to_be_dropped(
	const ha_innobase_inplace_ctx*	ctx,
	col_set&			drop_col_list,
	col_set&			drop_v_col_list)
{
	for (ulint index_count = 0; index_count < ctx->num_to_drop_index;
	     index_count++) {
		const dict_index_t*	index = ctx->drop_index[index_count];

		for (ulint col = 0; col < index->n_user_defined_cols; col++) {
			const dict_col_t*	idx_col
				= dict_index_get_nth_col(index, col);

			if (dict_col_is_virtual(idx_col)) {
				const dict_v_col_t*	v_col
					= reinterpret_cast<
						const dict_v_col_t*>(idx_col);
				drop_v_col_list.insert(v_col->v_pos);

			} else {
				ulint	col_no = dict_col_get_no(idx_col);
				drop_col_list.insert(col_no);
			}
		}
	}
}

/** Commit the changes made during prepare_inplace_alter_table()
and inplace_alter_table() inside the data dictionary tables,
when not rebuilding the table.
@param ha_alter_info Data used during in-place alter
@param ctx In-place ALTER TABLE context
@param old_table MySQL table as it is before the ALTER operation
@param trx Data dictionary transaction
@param table_name Table name in MySQL
@retval true Failure
@retval false Success
*/
inline MY_ATTRIBUTE((warn_unused_result))
bool
commit_try_norebuild(
/*=================*/
	Alter_inplace_info*	ha_alter_info,
	ha_innobase_inplace_ctx*ctx,
	TABLE*			altered_table,
	const TABLE*		old_table,
	trx_t*			trx,
	const char*		table_name)
{
	DBUG_ENTER("commit_try_norebuild");
	DBUG_ASSERT(!ctx->need_rebuild());
	DBUG_ASSERT(trx->dict_operation_lock_mode == RW_X_LATCH);
	DBUG_ASSERT(!(ha_alter_info->handler_flags
		      & Alter_inplace_info::DROP_FOREIGN_KEY)
		    || ctx->num_to_drop_fk > 0);
	DBUG_ASSERT(ctx->num_to_drop_fk
		    == ha_alter_info->alter_info->drop_list.elements
		    || ctx->num_to_drop_vcol
		       == ha_alter_info->alter_info->drop_list.elements);

	for (ulint i = 0; i < ctx->num_to_add_index; i++) {
		dict_index_t*	index = ctx->add_index[i];
		DBUG_ASSERT(dict_index_get_online_status(index)
			    == ONLINE_INDEX_COMPLETE);
		DBUG_ASSERT(!index->is_committed());
		if (dict_index_is_corrupted(index)) {
			/* Report a duplicate key
			error for the index that was
			flagged corrupted, most likely
			because a duplicate value was
			inserted (directly or by
			rollback) after
			ha_innobase::inplace_alter_table()
			completed.
			TODO: report this as a corruption
			with a detailed reason once
			WL#6379 has been implemented. */
			my_error(ER_DUP_UNKNOWN_IN_INDEX,
				 MYF(0), index->name());
			DBUG_RETURN(true);
		}
	}

	if (innobase_update_foreign_try(ctx, trx, table_name)) {
		DBUG_RETURN(true);
	}

	dberr_t	error;

	/* We altered the table in place. Mark the indexes as committed. */
	for (ulint i = 0; i < ctx->num_to_add_index; i++) {
		dict_index_t*	index = ctx->add_index[i];
		DBUG_ASSERT(dict_index_get_online_status(index)
			    == ONLINE_INDEX_COMPLETE);
		DBUG_ASSERT(!index->is_committed());
		error = row_merge_rename_index_to_add(
			trx, ctx->new_table->id, index->id);
		switch (error) {
		case DB_SUCCESS:
			break;
		case DB_TOO_MANY_CONCURRENT_TRXS:
			/* If we wrote some undo log here, then the
			persistent data dictionary for this table may
			probably be corrupted. This is because a
			'trigger' on SYS_INDEXES could already have invoked
			btr_free_if_exists(), which cannot be rolled back. */
			DBUG_ASSERT(trx->undo_no == 0);
			my_error(ER_TOO_MANY_CONCURRENT_TRXS, MYF(0));
			DBUG_RETURN(true);
		default:
			sql_print_error(
				"InnoDB: rename index to add: %lu\n",
				(ulong) error);
			DBUG_ASSERT(0);
			my_error(ER_INTERNAL_ERROR, MYF(0),
				 "rename index to add");
			DBUG_RETURN(true);
		}
	}

	/* Drop any indexes that were requested to be dropped.
	Flag them in the data dictionary first. */

	for (ulint i = 0; i < ctx->num_to_drop_index; i++) {
		dict_index_t*	index = ctx->drop_index[i];
		DBUG_ASSERT(index->is_committed());
		DBUG_ASSERT(index->table == ctx->new_table);
		DBUG_ASSERT(index->to_be_dropped);

		error = row_merge_rename_index_to_drop(
			trx, index->table->id, index->id);
		if (error != DB_SUCCESS) {
			sql_print_error(
				"InnoDB: rename index to drop: %lu\n",
				(ulong) error);
			DBUG_ASSERT(0);
			my_error(ER_INTERNAL_ERROR, MYF(0),
				 "rename index to drop");
			DBUG_RETURN(true);
		}
	}

	if ((ha_alter_info->handler_flags
	     & Alter_inplace_info::ALTER_COLUMN_NAME)
	    && innobase_rename_columns_try(ha_alter_info, ctx, old_table,
					   trx, table_name)) {
		DBUG_RETURN(true);
	}

	if ((ha_alter_info->handler_flags
	     & Alter_inplace_info::ALTER_COLUMN_EQUAL_PACK_LENGTH)
	    && innobase_enlarge_columns_try(ha_alter_info, old_table,
					    ctx->old_table, trx, table_name)) {
		DBUG_RETURN(true);
	}

	if ((ha_alter_info->handler_flags
	     & Alter_inplace_info::RENAME_INDEX)
	    && rename_indexes_in_data_dictionary(ctx, ha_alter_info, trx)) {
		DBUG_RETURN(true);
	}

	if ((ha_alter_info->handler_flags
	     & Alter_inplace_info::DROP_VIRTUAL_COLUMN)
	    && innobase_drop_virtual_try(
		    ha_alter_info, altered_table, old_table,
		    ctx->old_table, trx)) {
		DBUG_RETURN(true);
	}

	if ((ha_alter_info->handler_flags
	     & Alter_inplace_info::ADD_VIRTUAL_COLUMN)
	    && innobase_add_virtual_try(
		    ha_alter_info, altered_table, old_table,
		    ctx->old_table, trx)) {
		DBUG_RETURN(true);
	}

	DBUG_RETURN(false);
}

/** Commit the changes to the data dictionary cache
after a successful commit_try_norebuild() call.
@param ctx In-place ALTER TABLE context
@param table the TABLE before the ALTER
@param trx Data dictionary transaction object
(will be started and committed)
@return whether all replacements were found for dropped indexes */
inline MY_ATTRIBUTE((warn_unused_result))
bool
commit_cache_norebuild(
/*===================*/
	ha_innobase_inplace_ctx*ctx,
	const TABLE*		table,
	trx_t*			trx)
{
	DBUG_ENTER("commit_cache_norebuild");

	bool	found = true;

	DBUG_ASSERT(!ctx->need_rebuild());

	col_set			drop_list;
	col_set			v_drop_list;
	col_set::const_iterator col_it;

	/* Check if the column, part of an index to be dropped is part of any
	other index which is not being dropped. If it so, then set the ord_part
	of the column to 0. */
	get_col_list_to_be_dropped(ctx, drop_list, v_drop_list);

	for (col_it = drop_list.begin(); col_it != drop_list.end(); ++col_it) {
		if (!check_col_exists_in_indexes(ctx->new_table,
						 *col_it, false)) {
			ctx->new_table->cols[*col_it].ord_part = 0;
		}
	}

	for (col_it = v_drop_list.begin();
	     col_it != v_drop_list.end(); ++col_it) {
		if (!check_col_exists_in_indexes(ctx->new_table,
						 *col_it, true)) {
			ctx->new_table->v_cols[*col_it].m_col.ord_part = 0;
		}
	}

	for (ulint i = 0; i < ctx->num_to_add_index; i++) {
		dict_index_t*	index = ctx->add_index[i];
		DBUG_ASSERT(dict_index_get_online_status(index)
			    == ONLINE_INDEX_COMPLETE);
		DBUG_ASSERT(!index->is_committed());
		index->set_committed(true);
	}

	if (ctx->num_to_drop_index) {
		/* Really drop the indexes that were dropped.
		The transaction had to be committed first
		(after renaming the indexes), so that in the
		event of a crash, crash recovery will drop the
		indexes, because it drops all indexes whose
		names start with TEMP_INDEX_PREFIX. Once we
		have started dropping an index tree, there is
		no way to roll it back. */

		for (ulint i = 0; i < ctx->num_to_drop_index; i++) {
			dict_index_t*	index = ctx->drop_index[i];
			DBUG_ASSERT(index->is_committed());
			DBUG_ASSERT(index->table == ctx->new_table);
			DBUG_ASSERT(index->to_be_dropped);

			/* Replace the indexes in foreign key
			constraints if needed. */

			if (!dict_foreign_replace_index(
				    index->table, ctx->col_names, index)) {
				found = false;
			}

			/* Mark the index dropped
			in the data dictionary cache. */
			rw_lock_x_lock(dict_index_get_lock(index));
			index->page = FIL_NULL;
			rw_lock_x_unlock(dict_index_get_lock(index));
		}

		trx_start_for_ddl(trx, TRX_DICT_OP_INDEX);
		row_merge_drop_indexes_dict(trx, ctx->new_table->id);

		for (ulint i = 0; i < ctx->num_to_drop_index; i++) {
			dict_index_t*	index = ctx->drop_index[i];
			DBUG_ASSERT(index->is_committed());
			DBUG_ASSERT(index->table == ctx->new_table);

			if (index->type & DICT_FTS) {
				DBUG_ASSERT(index->type == DICT_FTS
					    || (index->type
						& DICT_CORRUPT));
				DBUG_ASSERT(index->table->fts);
				fts_drop_index(index->table, index, trx);
			}

			dict_index_remove_from_cache(index->table, index);
		}

		trx_commit_for_mysql(trx);
	}

	ctx->new_table->fts_doc_id_index
		= ctx->new_table->fts
		? dict_table_get_index_on_name(
			ctx->new_table, FTS_DOC_ID_INDEX_NAME)
		: NULL;
#ifdef UNIV_DEBUG
	if (!(ctx->new_table->fts != NULL
	   && ctx->new_table->fts->cache->sync->in_progress)) {
		DBUG_ASSERT((ctx->new_table->fts == NULL)
			== (ctx->new_table->fts_doc_id_index == NULL));
	}
#endif
	DBUG_RETURN(found);
}

/** Adjust the persistent statistics after non-rebuilding ALTER TABLE.
Remove statistics for dropped indexes, add statistics for created indexes
and rename statistics for renamed indexes.
@param ha_alter_info Data used during in-place alter
@param ctx In-place ALTER TABLE context
@param altered_table MySQL table that is being altered
@param table_name Table name in MySQL
@param thd MySQL connection
*/
static
void
alter_stats_norebuild(
/*==================*/
	Alter_inplace_info*		ha_alter_info,
	ha_innobase_inplace_ctx*	ctx,
	TABLE*				altered_table,
	const char*			table_name,
	THD*				thd)
{
	ulint	i;

	DBUG_ENTER("alter_stats_norebuild");
	DBUG_ASSERT(!ctx->need_rebuild());

	if (!dict_stats_is_persistent_enabled(ctx->new_table)) {
		DBUG_VOID_RETURN;
	}

	/* Delete corresponding rows from the stats table. We do this
	in a separate transaction from trx, because lock waits are not
	allowed in a data dictionary transaction. (Lock waits are possible
	on the statistics table, because it is directly accessible by users,
	not covered by the dict_operation_lock.)

	Because the data dictionary changes were already committed, orphaned
	rows may be left in the statistics table if the system crashes.

	FIXME: each change to the statistics tables is being committed in a
	separate transaction, meaning that the operation is not atomic

	FIXME: This will not drop the (unused) statistics for
	FTS_DOC_ID_INDEX if it was a hidden index, dropped together
	with the last renamining FULLTEXT index. */
	for (i = 0; i < ha_alter_info->index_drop_count; i++) {
		const KEY* key = ha_alter_info->index_drop_buffer[i];

		if (key->flags & HA_FULLTEXT) {
			/* There are no index cardinality
			statistics for FULLTEXT indexes. */
			continue;
		}

		char	errstr[1024];

		if (dict_stats_drop_index(
			    ctx->new_table->name.m_name, key->name,
			    errstr, sizeof errstr) != DB_SUCCESS) {
			push_warning(thd,
				     Sql_condition::SL_WARNING,
				     ER_LOCK_WAIT_TIMEOUT, errstr);
		}
	}

	for (i = 0; i < ha_alter_info->index_rename_count; i++) {
		KEY_PAIR*	pair = &ha_alter_info->index_rename_buffer[i];
		dberr_t		err;

		err = dict_stats_rename_index(ctx->new_table,
					      pair->old_key->name,
					      pair->new_key->name);

		if (err != DB_SUCCESS) {
			push_warning_printf(
				thd,
				Sql_condition::SL_WARNING,
				ER_ERROR_ON_RENAME,
				"Error renaming an index of table '%s'"
				" from '%s' to '%s' in InnoDB persistent"
				" statistics storage: %s",
				table_name,
				pair->old_key->name,
				pair->new_key->name,
				ut_strerr(err));
		}
	}

	for (i = 0; i < ctx->num_to_add_index; i++) {
		dict_index_t*	index = ctx->add_index[i];
		DBUG_ASSERT(index->table == ctx->new_table);

		if (!(index->type & DICT_FTS)) {
			dict_stats_init(ctx->new_table);
			dict_stats_update_for_index(index);
		}
	}

	DBUG_VOID_RETURN;
}

/** Adjust the persistent statistics after rebuilding ALTER TABLE.
Remove statistics for dropped indexes, add statistics for created indexes
and rename statistics for renamed indexes.
@param table InnoDB table that was rebuilt by ALTER TABLE
@param table_name Table name in MySQL
@param thd MySQL connection
*/
static
void
alter_stats_rebuild(
/*================*/
	dict_table_t*	table,
	const char*	table_name,
	THD*		thd)
{
	DBUG_ENTER("alter_stats_rebuild");

	if (dict_table_is_discarded(table)
	    || !dict_stats_is_persistent_enabled(table)) {
		DBUG_VOID_RETURN;
	}

#ifndef DBUG_OFF
	bool	ibd_file_missing_orig = false;
#endif /* DBUG_OFF */

	DBUG_EXECUTE_IF(
		"ib_rename_index_fail2",
		ibd_file_missing_orig = table->ibd_file_missing;
		table->ibd_file_missing = TRUE;
	);

	dberr_t	ret = dict_stats_update(table, DICT_STATS_RECALC_PERSISTENT);

	DBUG_EXECUTE_IF(
		"ib_rename_index_fail2",
		table->ibd_file_missing = ibd_file_missing_orig;
	);

	if (ret != DB_SUCCESS) {
		push_warning_printf(
			thd,
			Sql_condition::SL_WARNING,
			ER_ALTER_INFO,
			"Error updating stats for table '%s'"
			" after table rebuild: %s",
			table_name, ut_strerr(ret));
	}

	DBUG_VOID_RETURN;
}

#ifndef DBUG_OFF
# define DBUG_INJECT_CRASH(prefix, count)			\
do {								\
	char buf[32];						\
	ut_snprintf(buf, sizeof buf, prefix "_%u", count);	\
	DBUG_EXECUTE_IF(buf, DBUG_SUICIDE(););			\
} while (0)
#else
# define DBUG_INJECT_CRASH(prefix, count)
#endif

/** Commit or rollback the changes made during
prepare_inplace_alter_table() and inplace_alter_table() inside
the storage engine. Note that the allowed level of concurrency
during this operation will be the same as for
inplace_alter_table() and thus might be higher than during
prepare_inplace_alter_table(). (E.g concurrent writes were
blocked during prepare, but might not be during commit).
@param altered_table TABLE object for new version of table.
@param ha_alter_info Structure describing changes to be done
by ALTER TABLE and holding data used during in-place alter.
@param commit true => Commit, false => Rollback.
@retval true Failure
@retval false Success
*/

bool
ha_innobase::commit_inplace_alter_table(
/*====================================*/
	TABLE*			altered_table,
	Alter_inplace_info*	ha_alter_info,
	bool			commit)
{
	dberr_t	error;
	ha_innobase_inplace_ctx*ctx0;
	struct mtr_buf_copy_t	logs;

	ctx0 = static_cast<ha_innobase_inplace_ctx*>
		(ha_alter_info->handler_ctx);

#ifndef DBUG_OFF
	uint	crash_inject_count	= 1;
	uint	crash_fail_inject_count	= 1;
	uint	failure_inject_count	= 1;
#endif /* DBUG_OFF */

	DBUG_ENTER("commit_inplace_alter_table");
	DBUG_ASSERT(!srv_read_only_mode);
	DBUG_ASSERT(!ctx0 || ctx0->prebuilt == m_prebuilt);
	DBUG_ASSERT(!ctx0 || ctx0->old_table == m_prebuilt->table);

	DEBUG_SYNC_C("innodb_commit_inplace_alter_table_enter");

	DEBUG_SYNC_C("innodb_commit_inplace_alter_table_wait");

	if (ctx0 != NULL && ctx0->m_stage != NULL) {
		ctx0->m_stage->begin_phase_end();
	}

	if (!commit) {
		/* A rollback is being requested. So far we may at
		most have created some indexes. If any indexes were to
		be dropped, they would actually be dropped in this
		method if commit=true. */
		const bool	ret = rollback_inplace_alter_table(
			ha_alter_info, table, m_prebuilt);
		DBUG_RETURN(ret);
	}

	if (!(ha_alter_info->handler_flags & ~INNOBASE_INPLACE_IGNORE)) {
		DBUG_ASSERT(!ctx0);
		MONITOR_ATOMIC_DEC(MONITOR_PENDING_ALTER_TABLE);
		ha_alter_info->group_commit_ctx = NULL;
		DBUG_RETURN(false);
	}

	DBUG_ASSERT(ctx0);

	inplace_alter_handler_ctx**	ctx_array;
	inplace_alter_handler_ctx*	ctx_single[2];

	if (ha_alter_info->group_commit_ctx) {
		ctx_array = ha_alter_info->group_commit_ctx;
	} else {
		ctx_single[0] = ctx0;
		ctx_single[1] = NULL;
		ctx_array = ctx_single;
	}

	DBUG_ASSERT(ctx0 == ctx_array[0]);
	ut_ad(m_prebuilt->table == ctx0->old_table);
	ha_alter_info->group_commit_ctx = NULL;

	/* Free the ctx->trx of other partitions, if any. We will only
	use the ctx0->trx here. Others may have been allocated in
	the prepare stage. */

	for (inplace_alter_handler_ctx** pctx = &ctx_array[1]; *pctx;
	     pctx++) {
		ha_innobase_inplace_ctx*	ctx
			= static_cast<ha_innobase_inplace_ctx*>(*pctx);

		if (ctx->trx) {
			trx_free_for_mysql(ctx->trx);
			ctx->trx = NULL;
		}
	}

	trx_start_if_not_started_xa(m_prebuilt->trx, true);

	for (inplace_alter_handler_ctx** pctx = ctx_array; *pctx; pctx++) {
		ha_innobase_inplace_ctx*	ctx
			= static_cast<ha_innobase_inplace_ctx*>(*pctx);
		DBUG_ASSERT(ctx->prebuilt->trx == m_prebuilt->trx);

		/* Exclusively lock the table, to ensure that no other
		transaction is holding locks on the table while we
		change the table definition. The MySQL meta-data lock
		should normally guarantee that no conflicting locks
		exist. However, FOREIGN KEY constraints checks and any
		transactions collected during crash recovery could be
		holding InnoDB locks only, not MySQL locks. */

		error = row_merge_lock_table(
			m_prebuilt->trx, ctx->old_table, LOCK_X);

		if (error != DB_SUCCESS) {
			my_error_innodb(
				error, table_share->table_name.str, 0);
			DBUG_RETURN(true);
		}
	}

	DEBUG_SYNC(m_user_thd, "innodb_alter_commit_after_lock_table");

	const bool	new_clustered	= ctx0->need_rebuild();
	trx_t*		trx		= ctx0->trx;
	bool		fail		= false;

	/* Stop background FTS operations. */
	for (inplace_alter_handler_ctx** pctx = ctx_array;
			 *pctx; pctx++) {
		ha_innobase_inplace_ctx*	ctx
			= static_cast<ha_innobase_inplace_ctx*>(*pctx);

		DBUG_ASSERT(new_clustered == ctx->need_rebuild());

		if (new_clustered) {
			if (ctx->old_table->fts) {
				ut_ad(!ctx->old_table->fts->add_wq);
				fts_optimize_remove_table(ctx->old_table);
			}
		}

		if (ctx->new_table->fts) {
			ut_ad(!ctx->new_table->fts->add_wq);
			fts_optimize_remove_table(ctx->new_table);
		}
	}

	if (!trx) {
		DBUG_ASSERT(!new_clustered);
		trx = innobase_trx_allocate(m_user_thd);
	}

	trx_start_for_ddl(trx, TRX_DICT_OP_INDEX);
	/* Latch the InnoDB data dictionary exclusively so that no deadlocks
	or lock waits can happen in it during the data dictionary operation. */
	row_mysql_lock_data_dictionary(trx);

	ut_ad(log_append_on_checkpoint(NULL) == NULL);

	/* Prevent the background statistics collection from accessing
	the tables. */
	for (;;) {
		bool	retry = false;

		for (inplace_alter_handler_ctx** pctx = ctx_array;
		     *pctx; pctx++) {
			ha_innobase_inplace_ctx*	ctx
				= static_cast<ha_innobase_inplace_ctx*>(*pctx);

			DBUG_ASSERT(new_clustered == ctx->need_rebuild());

			if (new_clustered
			    && !dict_stats_stop_bg(ctx->old_table)) {
				retry = true;
			}

			if (!dict_stats_stop_bg(ctx->new_table)) {
				retry = true;
			}
		}

		if (!retry) {
			break;
		}

		DICT_BG_YIELD(trx);
	}

	/* Apply the changes to the data dictionary tables, for all
	partitions. */

	for (inplace_alter_handler_ctx** pctx = ctx_array;
	     *pctx && !fail; pctx++) {
		ha_innobase_inplace_ctx*	ctx
			= static_cast<ha_innobase_inplace_ctx*>(*pctx);

		DBUG_ASSERT(new_clustered == ctx->need_rebuild());

		if (commit_get_autoinc(ha_alter_info, ctx, altered_table,
			table)) {
			fail = true;
			my_error(ER_TABLESPACE_DISCARDED, MYF(0),
				 table->s->table_name.str);
			goto rollback_trx;
		}
		if (ctx->need_rebuild()) {
			ctx->tmp_name = dict_mem_create_temporary_tablename(
				ctx->heap, ctx->new_table->name.m_name,
				ctx->new_table->id);

			fail = commit_try_rebuild(
				ha_alter_info, ctx, altered_table, table,
				trx, table_share->table_name.str);
		} else {
			fail = commit_try_norebuild(
				ha_alter_info, ctx, altered_table, table, trx,
				table_share->table_name.str);
		}
		DBUG_INJECT_CRASH("ib_commit_inplace_crash",
				  crash_inject_count++);
#ifndef DBUG_OFF
		{
			/* Generate a dynamic dbug text. */
			char buf[32];

			ut_snprintf(buf, sizeof buf,
				    "ib_commit_inplace_fail_%u",
				    failure_inject_count++);

			DBUG_EXECUTE_IF(buf,
					my_error(ER_INTERNAL_ERROR, MYF(0),
						 "Injected error!");
					fail = true;
			);
		}
#endif
	}
rollback_trx:
	/* Commit or roll back the changes to the data dictionary. */

	if (fail) {
		trx_rollback_for_mysql(trx);
	} else if (!new_clustered) {
		trx_commit_for_mysql(trx);
	} else {
		mtr_t	mtr;
		mtr_start(&mtr);

		for (inplace_alter_handler_ctx** pctx = ctx_array;
		     *pctx; pctx++) {
			ha_innobase_inplace_ctx*	ctx
				= static_cast<ha_innobase_inplace_ctx*>(*pctx);

			DBUG_ASSERT(ctx->need_rebuild());
			/* Check for any possible problems for any
			file operations that will be performed in
			commit_cache_rebuild(), and if none, generate
			the redo log for these operations. */
			error = fil_mtr_rename_log(ctx->old_table,
						   ctx->new_table,
						   ctx->tmp_name, &mtr);
			if (error != DB_SUCCESS) {
				/* Out of memory or a problem will occur
				when renaming files. */
				fail = true;
				my_error_innodb(error, ctx->old_table->name.m_name,
						ctx->old_table->flags);
			}
			DBUG_INJECT_CRASH("ib_commit_inplace_crash",
					  crash_inject_count++);
		}

		/* Test what happens on crash if the redo logs
		are flushed to disk here. The log records
		about the rename should not be committed, and
		the data dictionary transaction should be
		rolled back, restoring the old table. */
		DBUG_EXECUTE_IF("innodb_alter_commit_crash_before_commit",
				log_buffer_flush_to_disk();
				DBUG_SUICIDE(););
		ut_ad(!trx->fts_trx);

		if (fail) {
			mtr.set_log_mode(MTR_LOG_NO_REDO);
			mtr_commit(&mtr);
			trx_rollback_for_mysql(trx);
		} else {
			ut_ad(trx_state_eq(trx, TRX_STATE_ACTIVE));
			ut_ad(trx_is_rseg_updated(trx));

			if (mtr.get_log()->size() > 0) {
				ut_ad(*mtr.get_log()->front()->begin()
				      == MLOG_FILE_RENAME2);

				/* Append the MLOG_FILE_RENAME2
				records on checkpoint, as a separate
				mini-transaction before the one that
				contains the MLOG_CHECKPOINT marker. */
				static const byte	multi
					= MLOG_MULTI_REC_END;

				mtr.get_log()->for_each_block(logs);
				logs.m_buf.push(&multi, sizeof multi);

				log_append_on_checkpoint(&logs.m_buf);
			}

			/* The following call commits the
			mini-transaction, making the data dictionary
			transaction committed at mtr.end_lsn. The
			transaction becomes 'durable' by the time when
			log_buffer_flush_to_disk() returns. In the
			logical sense the commit in the file-based
			data structures happens here. */
			trx_commit_low(trx, &mtr);
		}

		/* If server crashes here, the dictionary in
		InnoDB and MySQL will differ.  The .ibd files
		and the .frm files must be swapped manually by
		the administrator. No loss of data. */
		DBUG_EXECUTE_IF("innodb_alter_commit_crash_after_commit",
				log_make_checkpoint_at(LSN_MAX, TRUE);
				log_buffer_flush_to_disk();
				DBUG_SUICIDE(););
	}

	/* Flush the log to reduce probability that the .frm files and
	the InnoDB data dictionary get out-of-sync if the user runs
	with innodb_flush_log_at_trx_commit = 0 */

	log_buffer_flush_to_disk();

	/* At this point, the changes to the persistent storage have
	been committed or rolled back. What remains to be done is to
	update the in-memory structures, close some handles, release
	temporary files, and (unless we rolled back) update persistent
	statistics. */
	for (inplace_alter_handler_ctx** pctx = ctx_array;
	     *pctx; pctx++) {
		ha_innobase_inplace_ctx*	ctx
			= static_cast<ha_innobase_inplace_ctx*>(*pctx);

		DBUG_ASSERT(ctx->need_rebuild() == new_clustered);

		if (new_clustered) {
			innobase_online_rebuild_log_free(ctx->old_table);
		}

		if (fail) {
			if (new_clustered) {
				trx_start_for_ddl(trx, TRX_DICT_OP_TABLE);

				dict_table_close_and_drop(trx, ctx->new_table);

				trx_commit_for_mysql(trx);
				ctx->new_table = NULL;
			} else {
				/* We failed, but did not rebuild the table.
				Roll back any ADD INDEX, or get rid of garbage
				ADD INDEX that was left over from a previous
				ALTER TABLE statement. */
				trx_start_for_ddl(trx, TRX_DICT_OP_INDEX);
				innobase_rollback_sec_index(
					ctx->new_table, table, TRUE, trx);
				trx_commit_for_mysql(trx);
			}
			DBUG_INJECT_CRASH("ib_commit_inplace_crash_fail",
					  crash_fail_inject_count++);

			continue;
		}

		/* Make a concurrent Drop fts Index to wait until sync of that
		fts index is happening in the background */
		for (int retry_count = 0;;) {
			bool	retry = false;

			for (inplace_alter_handler_ctx** pctx = ctx_array; *pctx; pctx++) {
				ha_innobase_inplace_ctx* ctx
					= static_cast<ha_innobase_inplace_ctx*>(*pctx);

				DBUG_ASSERT(new_clustered == ctx->need_rebuild());

				if (dict_fts_index_syncing(ctx->old_table)) {
					retry = true;
					break;
				}

				if (new_clustered && dict_fts_index_syncing(ctx->new_table)) {
					retry = true;
					break;
				}
			}

			if (!retry) {
				break;
			}

			/* Print a message if waiting for a long time. */
			if (retry_count < 100) {
				retry_count++;
			} else {
				ib::info() <<
					"Drop index waiting for background sync to finish\n";
				retry_count = 0;
			}

			DICT_BG_YIELD(trx);
		}

		innobase_copy_frm_flags_from_table_share(
			ctx->new_table, altered_table->s);

		if (new_clustered) {
			/* We will reload and refresh the
			in-memory foreign key constraint
			metadata. This is a rename operation
			in preparing for dropping the old
			table. Set the table to_be_dropped bit
			here, so to make sure DML foreign key
			constraint check does not use the
			stale dict_foreign_t. This is done
			because WL#6049 (FK MDL) has not been
			implemented yet. */
			ctx->old_table->to_be_dropped = true;

			DBUG_PRINT("to_be_dropped",
				   ("table: %s", ctx->old_table->name.m_name));

			/* Rename the tablespace files. */
			commit_cache_rebuild(ctx);

			error = innobase_update_foreign_cache(ctx, m_user_thd);
			if (error != DB_SUCCESS) {
				goto foreign_fail;
			}
		} else {
			error = innobase_update_foreign_cache(ctx, m_user_thd);

			if (error != DB_SUCCESS) {
foreign_fail:
				/* The data dictionary cache
				should be corrupted now.  The
				best solution should be to
				kill and restart the server,
				but the *.frm file has not
				been replaced yet. */
				push_warning_printf(
					m_user_thd,
					Sql_condition::SL_WARNING,
					ER_ALTER_INFO,
					"InnoDB: Could not add foreign"
					" key constraints.");
			} else {
				if (!commit_cache_norebuild(
					    ctx, table, trx)) {
					ut_a(!m_prebuilt->trx->check_foreigns);
				}

				innobase_rename_or_enlarge_columns_cache(
					ha_alter_info, table,
					ctx->new_table);

				rename_indexes_in_cache(ctx, ha_alter_info);
			}

		}

		dict_mem_table_free_foreign_vcol_set(ctx->new_table);
		dict_mem_table_fill_foreign_vcol_set(ctx->new_table);

		DBUG_INJECT_CRASH("ib_commit_inplace_crash",
				  crash_inject_count++);
	}

	log_append_on_checkpoint(NULL);

	/* Invalidate the index translation table. In partitioned
	tables, there is no share. */
	if (m_share) {
		m_share->idx_trans_tbl.index_count = 0;
	}

	if (trx == ctx0->trx) {
		ctx0->trx = NULL;
	}

	/* Tell the InnoDB server that there might be work for
	utility threads: */

	srv_active_wake_master_thread();

	if (fail) {
		for (inplace_alter_handler_ctx** pctx = ctx_array;
		     *pctx; pctx++) {
			ha_innobase_inplace_ctx*	ctx
				= static_cast<ha_innobase_inplace_ctx*>
				(*pctx);
			DBUG_ASSERT(ctx->need_rebuild() == new_clustered);

			ut_d(dict_table_check_for_dup_indexes(
				     ctx->old_table,
				     CHECK_ABORTED_OK));
			ut_a(fts_check_cached_index(ctx->old_table));
			DBUG_INJECT_CRASH("ib_commit_inplace_crash_fail",
					  crash_fail_inject_count++);

			/* Restart the FTS background operations. */
			if (ctx->old_table->fts) {
				fts_optimize_add_table(ctx->old_table);
			}
		}

		row_mysql_unlock_data_dictionary(trx);
		trx_free_for_mysql(trx);
		DBUG_RETURN(true);
	}

	if (ctx0->num_to_drop_vcol || ctx0->num_to_add_vcol) {

		if (ctx0->old_table->get_ref_count() > 1) {

			row_mysql_unlock_data_dictionary(trx);
			trx_free_for_mysql(trx);
			my_error(ER_TABLE_REFERENCED,MYF(0));
			DBUG_RETURN(true);
		}

		trx_commit_for_mysql(m_prebuilt->trx);

		if (btr_search_enabled) {
			btr_search_disable(false);
			btr_search_enable();
		}

		char	tb_name[FN_REFLEN];
		ut_strcpy(tb_name, m_prebuilt->table->name.m_name);

		tb_name[strlen(m_prebuilt->table->name.m_name)] = 0;

		dict_table_close(m_prebuilt->table, true, false);
		dict_table_remove_from_cache(m_prebuilt->table);
		m_prebuilt->table = dict_table_open_on_name(
			tb_name, TRUE, TRUE, DICT_ERR_IGNORE_NONE);

		/* Drop outdated table stats. */
		char	errstr[1024];
		if (dict_stats_drop_table(
			    m_prebuilt->table->name.m_name,
			    errstr, sizeof(errstr))
		    != DB_SUCCESS) {
			push_warning_printf(
				m_user_thd,
				Sql_condition::SL_WARNING,
				ER_ALTER_INFO,
				"Deleting persistent statistics"
				" for table '%s' in"
				" InnoDB failed: %s",
				table->s->table_name.str,
				errstr);
		}

		row_mysql_unlock_data_dictionary(trx);
		trx_free_for_mysql(trx);
		MONITOR_ATOMIC_DEC(MONITOR_PENDING_ALTER_TABLE);
		DBUG_RETURN(false);
	}

	/* Release the table locks. */
	trx_commit_for_mysql(m_prebuilt->trx);

	DBUG_EXECUTE_IF("ib_ddl_crash_after_user_trx_commit", DBUG_SUICIDE(););

	for (inplace_alter_handler_ctx** pctx = ctx_array;
	     *pctx; pctx++) {
		ha_innobase_inplace_ctx*	ctx
			= static_cast<ha_innobase_inplace_ctx*>
			(*pctx);
		DBUG_ASSERT(ctx->need_rebuild() == new_clustered);

		if (altered_table->found_next_number_field) {
			dict_table_t* t = ctx->new_table;

			dict_table_autoinc_lock(t);
			dict_table_autoinc_initialize(t, ctx->max_autoinc);
			dict_table_autoinc_unlock(t);
		}

		/* Publish the created fulltext index, if any.
		Note that a fulltext index can be created without
		creating the clustered index, if there already exists
		a suitable FTS_DOC_ID column. If not, one will be
		created, implying new_clustered */
		for (ulint i = 0; i < ctx->num_to_add_index; i++) {
			dict_index_t*	index = ctx->add_index[i];

			if (index->type & DICT_FTS) {
				DBUG_ASSERT(index->type == DICT_FTS);
				/* We reset DICT_TF2_FTS here because the bit
				is left unset when a drop proceeds the add. */
				DICT_TF2_FLAG_SET(ctx->new_table, DICT_TF2_FTS);
				fts_add_index(index, ctx->new_table);
			}
		}

		ut_d(dict_table_check_for_dup_indexes(
			     ctx->new_table, CHECK_ALL_COMPLETE));

		/* Start/Restart the FTS background operations. */
		if (ctx->new_table->fts) {
			fts_optimize_add_table(ctx->new_table);
		}

		ut_d(dict_table_check_for_dup_indexes(
			     ctx->new_table, CHECK_ABORTED_OK));
#ifdef UNIV_DEBUG
		if (!(ctx->new_table->fts != NULL
		   && ctx->new_table->fts->cache->sync->in_progress)) {
			ut_a(fts_check_cached_index(ctx->new_table));
		}
#endif
		if (new_clustered) {
			/* Since the table has been rebuilt, we remove
			all persistent statistics corresponding to the
			old copy of the table (which was renamed to
			ctx->tmp_name). */

			char	errstr[1024];

			DBUG_ASSERT(0 == strcmp(ctx->old_table->name.m_name,
						ctx->tmp_name));

			DBUG_EXECUTE_IF(
				"ib_rename_index_fail3",
				DBUG_SET("+d,innodb_report_deadlock");
			);

			if (dict_stats_is_persistent_enabled(ctx->new_table) &&
				dict_stats_drop_table(
				    ctx->new_table->name.m_name,
				    errstr, sizeof(errstr))
			    != DB_SUCCESS) {
				push_warning_printf(
					m_user_thd,
					Sql_condition::SL_WARNING,
					ER_ALTER_INFO,
					"Deleting persistent statistics"
					" for rebuilt table '%s' in"
					" InnoDB failed: %s",
					table->s->table_name.str,
					errstr);
			}

			DBUG_EXECUTE_IF(
				"ib_rename_index_fail3",
				DBUG_SET("-d,innodb_report_deadlock");
			);

			DBUG_EXECUTE_IF("ib_ddl_crash_before_commit",
					DBUG_SUICIDE(););

			ut_ad(m_prebuilt != ctx->prebuilt
			      || ctx == ctx0);
			bool update_own_prebuilt =
				(m_prebuilt == ctx->prebuilt);
			trx_t* const	user_trx = m_prebuilt->trx;

			row_prebuilt_free(ctx->prebuilt, TRUE);

			/* Drop the copy of the old table, which was
			renamed to ctx->tmp_name at the atomic DDL
			transaction commit.  If the system crashes
			before this is completed, some orphan tables
			with ctx->tmp_name may be recovered. */
			trx_start_for_ddl(trx, TRX_DICT_OP_TABLE);
			row_merge_drop_table(trx, ctx->old_table);
			trx_commit_for_mysql(trx);

			/* Rebuild the prebuilt object. */
			ctx->prebuilt = row_create_prebuilt(
				ctx->new_table, altered_table->s->reclength);
			if (update_own_prebuilt) {
				m_prebuilt = ctx->prebuilt;
			}
			trx_start_if_not_started(user_trx, true);
			user_trx->will_lock++;
			m_prebuilt->trx = user_trx;
		}
		DBUG_INJECT_CRASH("ib_commit_inplace_crash",
				  crash_inject_count++);
	}

	row_mysql_unlock_data_dictionary(trx);
	trx_free_for_mysql(trx);

	/* TODO: The following code could be executed
	while allowing concurrent access to the table
	(MDL downgrade). */

	if (new_clustered) {
		for (inplace_alter_handler_ctx** pctx = ctx_array;
		     *pctx; pctx++) {
			ha_innobase_inplace_ctx*	ctx
				= static_cast<ha_innobase_inplace_ctx*>
				(*pctx);
			DBUG_ASSERT(ctx->need_rebuild());

			alter_stats_rebuild(
				ctx->new_table, table->s->table_name.str,
				m_user_thd);
			DBUG_INJECT_CRASH("ib_commit_inplace_crash",
					  crash_inject_count++);
		}
	} else {
		for (inplace_alter_handler_ctx** pctx = ctx_array;
		     *pctx; pctx++) {
			ha_innobase_inplace_ctx*	ctx
				= static_cast<ha_innobase_inplace_ctx*>
				(*pctx);
			DBUG_ASSERT(!ctx->need_rebuild());

			alter_stats_norebuild(
				ha_alter_info, ctx, altered_table,
				table->s->table_name.str, m_user_thd);
			DBUG_INJECT_CRASH("ib_commit_inplace_crash",
					  crash_inject_count++);
		}
	}

	/* We don't support compression for the system tablespace nor
	the temporary tablespace. Only because they are shared tablespaces.
	There is no other technical reason. */

	innobase_parse_hint_from_comment(
		m_user_thd, m_prebuilt->table, altered_table->s);

	/* TODO: Also perform DROP TABLE and DROP INDEX after
	the MDL downgrade. */

#ifndef DBUG_OFF
	dict_index_t* clust_index = dict_table_get_first_index(
		ctx0->prebuilt->table);
	DBUG_ASSERT(!clust_index->online_log);
	DBUG_ASSERT(dict_index_get_online_status(clust_index)
		    == ONLINE_INDEX_COMPLETE);

	for (dict_index_t* index = clust_index;
	     index;
	     index = dict_table_get_next_index(index)) {
		DBUG_ASSERT(!index->to_be_dropped);
	}
#endif /* DBUG_OFF */
	MONITOR_ATOMIC_DEC(MONITOR_PENDING_ALTER_TABLE);
	DBUG_RETURN(false);
}


/** Helper class for in-place alter, see handler.h */
class ha_innopart_inplace_ctx : public inplace_alter_handler_ctx
{
/* Only used locally in this file, so have everything public for
conveniance. */
public:
	/** Total number of partitions. */
	uint				m_tot_parts;
	/** Array of inplace contexts for all partitions. */
	inplace_alter_handler_ctx**	ctx_array;
	/** Array of prebuilt for all partitions. */
	row_prebuilt_t**		prebuilt_array;

	ha_innopart_inplace_ctx(THD *thd, uint tot_parts)
		: inplace_alter_handler_ctx(),
		m_tot_parts(tot_parts),
		ctx_array(),
		prebuilt_array()
	{}

	~ha_innopart_inplace_ctx()
	{
		if (ctx_array) {
			for (uint i = 0; i < m_tot_parts; i++) {
				delete ctx_array[i];
			}
			ut_free(ctx_array);
		}
		if (prebuilt_array) {
			/* First entry is the original prebuilt! */
			for (uint i = 1; i < m_tot_parts; i++) {
				/* Don't close the tables. */
				prebuilt_array[i]->table = NULL;
				row_prebuilt_free(prebuilt_array[i], false);
			}
			ut_free(prebuilt_array);
		}
	}
};

/** Check if supported inplace alter table.
@param[in]	altered_table	Altered MySQL table.
@param[in]	ha_alter_info	Information about inplace operations to do.
@return	Lock level, not supported or error */
enum_alter_inplace_result
ha_innopart::check_if_supported_inplace_alter(
	TABLE*			altered_table,
	Alter_inplace_info*	ha_alter_info)
{
	DBUG_ENTER("ha_innopart::check_if_supported_inplace_alter");
	DBUG_ASSERT(ha_alter_info->handler_ctx == NULL);

	/* Not supporting these for partitioned tables yet! */

	/* FK not yet supported. */
	if (ha_alter_info->handler_flags
		& (Alter_inplace_info::ADD_FOREIGN_KEY
			| Alter_inplace_info::DROP_FOREIGN_KEY)) {

		ha_alter_info->unsupported_reason = innobase_get_err_msg(
			ER_FOREIGN_KEY_ON_PARTITIONED);
		DBUG_RETURN(HA_ALTER_INPLACE_NOT_SUPPORTED);
	}
	/* FTS not yet supported either. */
	if ((ha_alter_info->handler_flags
		    & Alter_inplace_info::ADD_INDEX)) {

		for (uint i = 0; i < ha_alter_info->index_add_count; i++) {
			const KEY* key =
				&ha_alter_info->key_info_buffer[
					ha_alter_info->index_add_buffer[i]];
			if (key->flags & HA_FULLTEXT) {
				DBUG_ASSERT(!(key->flags & HA_KEYFLAG_MASK
					      & ~(HA_FULLTEXT
						  | HA_PACK_KEY
						  | HA_GENERATED_KEY
						  | HA_BINARY_PACK_KEY)));
				ha_alter_info->unsupported_reason =
					innobase_get_err_msg(
					ER_FULLTEXT_NOT_SUPPORTED_WITH_PARTITIONING);
				DBUG_RETURN(HA_ALTER_INPLACE_NOT_SUPPORTED);
			}
		}
	}
	/* We cannot allow INPLACE to change order of KEY partitioning fields! */
	if ((ha_alter_info->handler_flags
	     & Alter_inplace_info::ALTER_STORED_COLUMN_ORDER)
	    && !m_part_info->same_key_column_order(
				&ha_alter_info->alter_info->create_list)) {

		DBUG_RETURN(HA_ALTER_INPLACE_NOT_SUPPORTED);
	}

	/* Cannot allow INPLACE for drop and create PRIMARY KEY if partition is
	on Primary Key - PARTITION BY KEY() */
	if ((ha_alter_info->handler_flags
	     & (Alter_inplace_info::ADD_PK_INDEX
		| Alter_inplace_info::DROP_PK_INDEX))) {

		/* Check partition by key(). */
		if ((m_part_info->part_type == HASH_PARTITION)
		    && m_part_info->list_of_part_fields
		    && m_part_info->part_field_list.is_empty()) {

			DBUG_RETURN(HA_ALTER_INPLACE_NOT_SUPPORTED);
		}

		/* Check sub-partition by key(). */
		if ((m_part_info->subpart_type == HASH_PARTITION)
		    && m_part_info->list_of_subpart_fields
		    && m_part_info->subpart_field_list.is_empty()) {

			DBUG_RETURN(HA_ALTER_INPLACE_NOT_SUPPORTED);
		}
	}

	/* Check for PK and UNIQUE should already be done when creating the
	new table metadata.
	(fix_partition_info/check_primary_key+check_unique_key) */

	set_partition(0);
	DBUG_RETURN(ha_innobase::check_if_supported_inplace_alter(altered_table,
							ha_alter_info));
}

/** Prepare inplace alter table.
Allows InnoDB to update internal structures with concurrent
writes blocked (provided that check_if_supported_inplace_alter()
did not return HA_ALTER_INPLACE_NO_LOCK).
This will be invoked before inplace_alter_table().
@param[in]	altered_table	TABLE object for new version of table.
@param[in]	ha_alter_info	Structure describing changes to be done
by ALTER TABLE and holding data used during in-place alter.
@retval true Failure.
@retval false Success. */
bool
ha_innopart::prepare_inplace_alter_table(
	TABLE*			altered_table,
	Alter_inplace_info*	ha_alter_info)
{
	THD* thd;
	ha_innopart_inplace_ctx* ctx_parts;
	bool res = true;
	DBUG_ENTER("ha_innopart::prepare_inplace_alter_table");
	DBUG_ASSERT(ha_alter_info->handler_ctx == NULL);

	thd = ha_thd();

	if (ha_alter_info->create_info->used_fields & HA_CREATE_USED_TABLESPACE
	    && tablespace_is_shared_space(ha_alter_info->create_info)) {
		push_deprecated_warn_no_replacement(
			ha_thd(), PARTITION_IN_SHARED_TABLESPACE_WARNING);
	}

	/* Clean up all ins/upd nodes. */
	clear_ins_upd_nodes();
	/* Based on Sql_alloc class, return NULL for new on failure. */
	ctx_parts = new ha_innopart_inplace_ctx(thd, m_tot_parts);
	if (!ctx_parts) {
		DBUG_RETURN(HA_ALTER_ERROR);
	}

	uint ctx_array_size = sizeof(inplace_alter_handler_ctx*)
				* (m_tot_parts + 1);
	ctx_parts->ctx_array =
		static_cast<inplace_alter_handler_ctx**>(
					ut_malloc(ctx_array_size,
					mem_key_partitioning));
	if (!ctx_parts->ctx_array) {
		DBUG_RETURN(HA_ALTER_ERROR);
	}

	/* Set all to NULL, including the terminating one. */
	memset(ctx_parts->ctx_array, 0, ctx_array_size);

	ctx_parts->prebuilt_array = static_cast<row_prebuilt_t**>(
					ut_malloc(sizeof(row_prebuilt_t*)
							* m_tot_parts,
					mem_key_partitioning));
	if (!ctx_parts->prebuilt_array) {
		DBUG_RETURN(HA_ALTER_ERROR);
	}
	/* For the first partition use the current prebuilt. */
	ctx_parts->prebuilt_array[0] = m_prebuilt;
	/* Create new prebuilt for the rest of the partitions.
	It is needed for the current implementation of
	ha_innobase::commit_inplace_alter_table(). */
	for (uint i = 1; i < m_tot_parts; i++) {
		row_prebuilt_t* tmp_prebuilt;
		tmp_prebuilt = row_create_prebuilt(
					m_part_share->get_table_part(i),
					table_share->reclength);
		/* Use same trx as original prebuilt. */
		tmp_prebuilt->trx = m_prebuilt->trx;
		ctx_parts->prebuilt_array[i] = tmp_prebuilt;
	}

	const char*	save_tablespace =
		ha_alter_info->create_info->tablespace;

	const char*	save_data_file_name =
		ha_alter_info->create_info->data_file_name;

	for (uint i = 0; i < m_tot_parts; i++) {
		m_prebuilt = ctx_parts->prebuilt_array[i];
		m_prebuilt_ptr = ctx_parts->prebuilt_array + i;
		ha_alter_info->handler_ctx = ctx_parts->ctx_array[i];
		set_partition(i);

		/* Set the tablespace and data_file_name value of the
		alter_info to the tablespace value and data_file_name
		value that was existing for the partition originally,
		so that for ALTER TABLE the tablespace clause in create
		option is ignored for existing partitions, and later
		set it back to its old value */

		ha_alter_info->create_info->tablespace =
			m_prebuilt->table->tablespace;
		ha_alter_info->create_info->data_file_name =
			m_prebuilt->table->data_dir_path;

		res = ha_innobase::prepare_inplace_alter_table(altered_table,
							ha_alter_info);
		update_partition(i);
		ctx_parts->ctx_array[i] = ha_alter_info->handler_ctx;
		if (res) {
			break;
		}
	}
	m_prebuilt = ctx_parts->prebuilt_array[0];
	m_prebuilt_ptr = &m_prebuilt;
	ha_alter_info->handler_ctx = ctx_parts;
	ha_alter_info->group_commit_ctx = ctx_parts->ctx_array;
	ha_alter_info->create_info->tablespace = save_tablespace;
	ha_alter_info->create_info->data_file_name = save_data_file_name;
	DBUG_RETURN(res);
}

/** Inplace alter table.
Alter the table structure in-place with operations
specified using Alter_inplace_info.
The level of concurrency allowed during this operation depends
on the return value from check_if_supported_inplace_alter().
@param[in]	altered_table	TABLE object for new version of table.
@param[in]	ha_alter_info	Structure describing changes to be done
by ALTER TABLE and holding data used during in-place alter.
@retval true Failure.
@retval false Success. */
bool
ha_innopart::inplace_alter_table(
	TABLE*			altered_table,
	Alter_inplace_info*	ha_alter_info)
{
	bool res = true;
	ha_innopart_inplace_ctx* ctx_parts;

	ctx_parts = static_cast<ha_innopart_inplace_ctx*>(
					ha_alter_info->handler_ctx);
	for (uint i = 0; i < m_tot_parts; i++) {
		m_prebuilt = ctx_parts->prebuilt_array[i];
		ha_alter_info->handler_ctx = ctx_parts->ctx_array[i];
		set_partition(i);
		res = ha_innobase::inplace_alter_table(altered_table,
						ha_alter_info);
		ut_ad(ctx_parts->ctx_array[i] == ha_alter_info->handler_ctx);
		ctx_parts->ctx_array[i] = ha_alter_info->handler_ctx;
		if (res) {
			break;
		}
	}
	m_prebuilt = ctx_parts->prebuilt_array[0];
	ha_alter_info->handler_ctx = ctx_parts;
	return(res);
}

/** Commit or rollback inplace alter table.
Commit or rollback the changes made during
prepare_inplace_alter_table() and inplace_alter_table() inside
the storage engine. Note that the allowed level of concurrency
during this operation will be the same as for
inplace_alter_table() and thus might be higher than during
prepare_inplace_alter_table(). (E.g concurrent writes were
blocked during prepare, but might not be during commit).
@param[in]	altered_table	TABLE object for new version of table.
@param[in]	ha_alter_info	Structure describing changes to be done
by ALTER TABLE and holding data used during in-place alter.
@param[in]	commit		true => Commit, false => Rollback.
@retval true Failure.
@retval false Success. */
bool
ha_innopart::commit_inplace_alter_table(
	TABLE*			altered_table,
	Alter_inplace_info*	ha_alter_info,
	bool			commit)
{
	bool res = false;
	ha_innopart_inplace_ctx* ctx_parts;

	ctx_parts = static_cast<ha_innopart_inplace_ctx*>(
					ha_alter_info->handler_ctx);
	ut_ad(ctx_parts);
	ut_ad(ctx_parts->prebuilt_array);
	ut_ad(ctx_parts->prebuilt_array[0] == m_prebuilt);
	if (commit) {
		/* Commit is done through first partition (group commit). */
		ut_ad(ha_alter_info->group_commit_ctx == ctx_parts->ctx_array);
		ha_alter_info->handler_ctx = ctx_parts->ctx_array[0];
		set_partition(0);
		res = ha_innobase::commit_inplace_alter_table(altered_table,
							ha_alter_info,
							commit);
		ut_ad(res || !ha_alter_info->group_commit_ctx);
		goto end;
	}
	/* Rollback is done for each partition. */
	for (uint i = 0; i < m_tot_parts; i++) {
		m_prebuilt = ctx_parts->prebuilt_array[i];
		ha_alter_info->handler_ctx = ctx_parts->ctx_array[i];
		set_partition(i);
		if (ha_innobase::commit_inplace_alter_table(altered_table,
						ha_alter_info, commit)) {
			res = true;
		}
		ut_ad(ctx_parts->ctx_array[i] == ha_alter_info->handler_ctx);
		ctx_parts->ctx_array[i] = ha_alter_info->handler_ctx;
	}
end:
	/* Move the ownership of the new tables back to
	the m_part_share. */
	ha_innobase_inplace_ctx*	ctx;
	for (uint i = 0; i < m_tot_parts; i++) {
		/* TODO: Fix to only use one prebuilt (i.e. make inplace
		alter partition aware instead of using multiple prebuilt
		copies... */
		ctx = static_cast<ha_innobase_inplace_ctx*>(
					ctx_parts->ctx_array[i]);
		if (ctx) {
			m_part_share->set_table_part(i, ctx->prebuilt->table);
			ctx->prebuilt->table = NULL;
			ctx_parts->prebuilt_array[i] = ctx->prebuilt;
		}
	}
	/* The above juggling of prebuilt must be reset here. */
	m_prebuilt = ctx_parts->prebuilt_array[0];
	m_prebuilt->table = m_part_share->get_table_part(0);
	ha_alter_info->handler_ctx = ctx_parts;
	return(res);
}

/** Notify the storage engine that the table structure (.frm) has
been updated.

ha_partition allows inplace operations that also upgrades the engine
if it supports partitioning natively. So if this is the case then
we will remove the .par file since it is not used with ha_innopart
(we use the internal data dictionary instead). */
void
ha_innopart::notify_table_changed()
{
	char	tmp_par_path[FN_REFLEN + 1];
	strxnmov(tmp_par_path, FN_REFLEN, table->s->normalized_path.str,
		".par", NullS);

	if (my_access(tmp_par_path, W_OK) == 0)
	{
		my_delete(tmp_par_path, MYF(0));
	}
}

/**
@param thd the session
@param start_value the lower bound
@param max_value the upper bound (inclusive) */

ib_sequence_t::ib_sequence_t(
	THD*		thd,
	ulonglong	start_value,
	ulonglong	max_value)
	:
	m_max_value(max_value),
	m_increment(0),
	m_offset(0),
	m_next_value(start_value),
	m_eof(false)
{
	if (thd != 0 && m_max_value > 0) {

		thd_get_autoinc(thd, &m_offset, &m_increment);

		if (m_increment > 1 || m_offset > 1) {

			/* If there is an offset or increment specified
			then we need to work out the exact next value. */

			m_next_value = innobase_next_autoinc(
				start_value, 1,
				m_increment, m_offset, m_max_value);

		} else if (start_value == 0) {
			/* The next value can never be 0. */
			m_next_value = 1;
		}
	} else {
		m_eof = true;
	}
}

/**
Postfix increment
@return the next value to insert */

ulonglong
ib_sequence_t::operator++(int) UNIV_NOTHROW
{
	ulonglong	current = m_next_value;

	ut_ad(!m_eof);
	ut_ad(m_max_value > 0);

	m_next_value = innobase_next_autoinc(
		current, 1, m_increment, m_offset, m_max_value);

	if (m_next_value == m_max_value && current == m_next_value) {
		m_eof = true;
	}

	return(current);
}<|MERGE_RESOLUTION|>--- conflicted
+++ resolved
@@ -6385,26 +6385,19 @@
 			reporting a bogus duplicate key error. */
 			dup_key = NULL;
 		} else {
-<<<<<<< HEAD
-			DBUG_ASSERT(m_prebuilt->trx->error_key_num
-				    < ha_alter_info->key_count);
-			dup_key = &ha_alter_info->key_info_buffer[
-				m_prebuilt->trx->error_key_num];
-=======
 			/* Check if there is generated cluster index column */
 			if (ctx->num_to_add_index > ha_alter_info->key_count) {
-				DBUG_ASSERT(prebuilt->trx->error_key_num
+				DBUG_ASSERT(m_prebuilt->trx->error_key_num
 					    <= ha_alter_info->key_count);
 				dup_key = &ha_alter_info->key_info_buffer[
-					prebuilt->trx->error_key_num - 1];
+					m_prebuilt->trx->error_key_num - 1];
 			}
 			else {
-				DBUG_ASSERT(prebuilt->trx->error_key_num
+				DBUG_ASSERT(m_prebuilt->trx->error_key_num
 					    < ha_alter_info->key_count);
 				dup_key = &ha_alter_info->key_info_buffer[
-					prebuilt->trx->error_key_num];
-			}
->>>>>>> 1452ca7e
+					m_prebuilt->trx->error_key_num];
+			}
 		}
 		print_keydup_error(altered_table, dup_key, MYF(0));
 		break;
@@ -7608,6 +7601,7 @@
 				FTS_DOC_ID. */
 				dup_key = NULL;
 			} else {
+				/* Check if there is generated cluster index column */
 				if (ctx->num_to_add_index > ha_alter_info->key_count) {
 					DBUG_ASSERT(err_key <=
 						    ha_alter_info->key_count);
@@ -7621,7 +7615,6 @@
 						->key_info_buffer[err_key];
 				}
 			}
-
 			print_keydup_error(altered_table, dup_key, MYF(0));
 			DBUG_RETURN(true);
 		case DB_ONLINE_LOG_TOO_BIG:
