--- conflicted
+++ resolved
@@ -1233,20 +1233,8 @@
 				row_merge_drop_table(trx, indexed_table);
 			}
 		} else {
-<<<<<<< HEAD
-			if (!dict_locked) {
-				row_mysql_lock_data_dictionary(trx);
-				dict_locked = TRUE;
-			}
-
-			if (index) {
-				row_merge_drop_indexes(trx, indexed_table,
-						       index, num_created);
-			}
-=======
 			row_merge_drop_indexes(trx, indexed_table,
 					       index, num_created);
->>>>>>> 557fbfc0
 		}
 	}
 
