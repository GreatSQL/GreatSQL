/*****************************************************************************

Copyright (c) 2005, 2017, Oracle and/or its affiliates. All Rights Reserved.

This program is free software; you can redistribute it and/or modify it under
the terms of the GNU General Public License as published by the Free Software
Foundation; version 2 of the License.

This program is distributed in the hope that it will be useful, but WITHOUT
ANY WARRANTY; without even the implied warranty of MERCHANTABILITY or FITNESS
FOR A PARTICULAR PURPOSE. See the GNU General Public License for more details.

You should have received a copy of the GNU General Public License along with
this program; if not, write to the Free Software Foundation, Inc.,
51 Franklin Street, Suite 500, Boston, MA 02110-1335 USA

*****************************************************************************/

/**************************************************//**
@file handler/handler0alter.cc
Smart ALTER TABLE
*******************************************************/

/* Include necessary SQL headers */
#include "ha_prototypes.h"
#include <current_thd.h>
#include <assert.h>
#include <debug_sync.h>
#include <key_spec.h>
#include <log.h>
#include <my_bit.h>
#include <mysql/plugin.h>
#include <sql_class.h>
#include <sql_lex.h>
#include <sql_table.h>
#include <sql_thd_internal_api.h>
#include <sys/types.h>

#include "dd/dd.h"
#include "dd/dictionary.h"
#include "dd/cache/dictionary_client.h"
#include "dd/properties.h"
#include "dd/impl/properties_impl.h"
#include "dd/types/table.h"
#include "dd/types/index.h"
#include "dd/types/column.h"
#include "dd/types/index_element.h"
#include "dd/types/partition.h"
#include "dd/types/partition_index.h"
#include "dd/types/object_type.h"
#include "dd/types/tablespace_file.h"
#include "dd_table_share.h"

#include "btr0sea.h"
#include "dict0crea.h"
#include "dict0dd.h"
#include "dict0dict.h"
#include "dict0priv.h"
#include "dict0stats.h"
#include "dict0stats_bg.h"
#include "fsp0sysspace.h"
#include "fts0plugin.h"
#include "fts0priv.h"
#include "ha_innodb.h"
#include "ha_innopart.h"
#include "ha_prototypes.h"
#include "handler0alter.h"
#include "lex_string.h"
#include "log0log.h"
#include "my_compiler.h"
#include "my_dbug.h"
#include "my_inttypes.h"
#include "my_io.h"
#include "pars0pars.h"
#include "partition_info.h"
#include "rem0types.h"
#include "row0log.h"
#include "row0merge.h"
#include "trx0trx.h"
#include "trx0roll.h"
#include "handler0alter.h"
#include "srv0mon.h"
#include "fts0priv.h"
#include "fts0plugin.h"
#include "pars0pars.h"
#include "row0ins.h"
#include "row0sel.h"
#include "srv0mon.h"
#include "trx0roll.h"
#include "trx0trx.h"
#include "ut0new.h"
#include "ut0stage.h"
#include "dict0dd.h"
#include "lock0lock.h"
#include "clone0api.h"

/* For supporting Native InnoDB Partitioning. */
#include "partition_info.h"
#include "ha_innopart.h"

/** Operations for creating secondary indexes (no rebuild needed) */
static const Alter_inplace_info::HA_ALTER_FLAGS INNOBASE_ONLINE_CREATE
	= Alter_inplace_info::ADD_INDEX
	| Alter_inplace_info::ADD_UNIQUE_INDEX
	| Alter_inplace_info::ADD_SPATIAL_INDEX;

/** Operations for rebuilding a table in place */
static const Alter_inplace_info::HA_ALTER_FLAGS INNOBASE_ALTER_REBUILD
	= Alter_inplace_info::ADD_PK_INDEX
	| Alter_inplace_info::DROP_PK_INDEX
	| Alter_inplace_info::CHANGE_CREATE_OPTION
	/* CHANGE_CREATE_OPTION needs to check innobase_need_rebuild() */
	| Alter_inplace_info::ALTER_COLUMN_NULLABLE
	| Alter_inplace_info::ALTER_COLUMN_NOT_NULLABLE
	| Alter_inplace_info::ALTER_STORED_COLUMN_ORDER
	| Alter_inplace_info::DROP_STORED_COLUMN
	| Alter_inplace_info::ADD_STORED_BASE_COLUMN
	| Alter_inplace_info::RECREATE_TABLE
	/*
	| Alter_inplace_info::ALTER_STORED_COLUMN_TYPE
	*/
	;

/** Operations that require changes to data */
static const Alter_inplace_info::HA_ALTER_FLAGS INNOBASE_ALTER_DATA
	= INNOBASE_ONLINE_CREATE | INNOBASE_ALTER_REBUILD;

/** Operations for altering a table that InnoDB does not care about */
static const Alter_inplace_info::HA_ALTER_FLAGS INNOBASE_INPLACE_IGNORE
	= Alter_inplace_info::ALTER_COLUMN_DEFAULT
	| Alter_inplace_info::ALTER_COLUMN_COLUMN_FORMAT
	| Alter_inplace_info::ALTER_COLUMN_STORAGE_TYPE
	| Alter_inplace_info::ALTER_RENAME
	| Alter_inplace_info::ALTER_VIRTUAL_GCOL_EXPR
	| Alter_inplace_info::CHANGE_INDEX_OPTION;

/** Operations on foreign key definitions (changing the schema only) */
static const Alter_inplace_info::HA_ALTER_FLAGS INNOBASE_FOREIGN_OPERATIONS
	= Alter_inplace_info::DROP_FOREIGN_KEY
	| Alter_inplace_info::ADD_FOREIGN_KEY;

/** Operations that InnoDB cares about and can perform without rebuild */
static const Alter_inplace_info::HA_ALTER_FLAGS INNOBASE_ALTER_NOREBUILD
	= INNOBASE_ONLINE_CREATE
	| INNOBASE_FOREIGN_OPERATIONS
	| Alter_inplace_info::DROP_INDEX
	| Alter_inplace_info::DROP_UNIQUE_INDEX
	| Alter_inplace_info::RENAME_INDEX
	| Alter_inplace_info::ALTER_COLUMN_NAME
	| Alter_inplace_info::ALTER_COLUMN_EQUAL_PACK_LENGTH
	| Alter_inplace_info::ALTER_INDEX_COMMENT
	| Alter_inplace_info::ADD_VIRTUAL_COLUMN
	| Alter_inplace_info::DROP_VIRTUAL_COLUMN
	| Alter_inplace_info::ALTER_VIRTUAL_COLUMN_ORDER;
	/* | Alter_inplace_info::ALTER_VIRTUAL_COLUMN_TYPE; */

struct ha_innobase_inplace_ctx : public inplace_alter_handler_ctx
{
	/** Dummy query graph */
	que_thr_t*	thr;
	/** The prebuilt struct of the creating instance */
	row_prebuilt_t*	prebuilt;
	/** InnoDB indexes being created */
	dict_index_t**	add_index;
	/** MySQL key numbers for the InnoDB indexes that are being created */
	const ulint*	add_key_numbers;
	/** number of InnoDB indexes being created */
	ulint		num_to_add_index;
	/** InnoDB indexes being dropped */
	dict_index_t**	drop_index;
	/** number of InnoDB indexes being dropped */
	const ulint	num_to_drop_index;
	/** InnoDB indexes being renamed */
	dict_index_t**	rename;
	/** number of InnoDB indexes being renamed */
	const ulint	num_to_rename;
	/** InnoDB foreign key constraints being dropped */
	dict_foreign_t** drop_fk;
	/** number of InnoDB foreign key constraints being dropped */
	const ulint	num_to_drop_fk;
	/** InnoDB foreign key constraints being added */
	dict_foreign_t** add_fk;
	/** number of InnoDB foreign key constraints being dropped */
	const ulint	num_to_add_fk;
	/** whether to create the indexes online */
	bool		online;
	/** memory heap */
	mem_heap_t*	heap;
	/** dictionary transaction */
	trx_t*		trx;
	/** original table (if rebuilt, differs from indexed_table) */
	dict_table_t*	old_table;
	/** table where the indexes are being created or dropped */
	dict_table_t*	new_table;
	/** mapping of old column numbers to new ones, or NULL */
	const ulint*	col_map;
	/** new column names, or NULL if nothing was renamed */
	const char**	col_names;
	/** added AUTO_INCREMENT column position, or ULINT_UNDEFINED */
	const ulint	add_autoinc;
	/** default values of ADD COLUMN, or NULL */
	const dtuple_t*	add_cols;
	/** autoinc sequence to use */
	ib_sequence_t	sequence;
	/** maximum auto-increment value */
	ulonglong	max_autoinc;
	/** temporary table name to use for old table when renaming tables */
	const char*	tmp_name;
	/** whether the order of the clustered index is unchanged */
	bool		skip_pk_sort;
	/** number of virtual columns to be added */
	ulint		num_to_add_vcol;
	/** virtual columns to be added */
	dict_v_col_t*	add_vcol;
	const char**	add_vcol_name;
	/** number of virtual columns to be dropped */
	ulint		num_to_drop_vcol;
	/** virtual columns to be dropped */
	dict_v_col_t*	drop_vcol;
	const char**	drop_vcol_name;
	/** ALTER TABLE stage progress recorder */
	ut_stage_alter_t* m_stage;
	/** FTS AUX Tables to drop */
	aux_name_vec_t*	fts_drop_aux_vec;

	ha_innobase_inplace_ctx(row_prebuilt_t* prebuilt_arg,
				dict_index_t** drop_arg,
				ulint num_to_drop_arg,
				dict_index_t** rename_arg,
				ulint num_to_rename_arg,
				dict_foreign_t** drop_fk_arg,
				ulint num_to_drop_fk_arg,
				dict_foreign_t** add_fk_arg,
				ulint num_to_add_fk_arg,
				bool online_arg,
				mem_heap_t* heap_arg,
				dict_table_t* new_table_arg,
				const char** col_names_arg,
				ulint add_autoinc_arg,
				ulonglong autoinc_col_min_value_arg,
				ulonglong autoinc_col_max_value_arg,
				ulint num_to_drop_vcol_arg) :
		inplace_alter_handler_ctx(),
		prebuilt (prebuilt_arg),
		add_index (0), add_key_numbers (0), num_to_add_index (0),
		drop_index (drop_arg), num_to_drop_index (num_to_drop_arg),
		rename (rename_arg), num_to_rename (num_to_rename_arg),
		drop_fk (drop_fk_arg), num_to_drop_fk (num_to_drop_fk_arg),
		add_fk (add_fk_arg), num_to_add_fk (num_to_add_fk_arg),
		online (online_arg), heap (heap_arg), trx (0),
		old_table (prebuilt_arg->table),
		new_table (new_table_arg),
		col_map (0), col_names (col_names_arg),
		add_autoinc (add_autoinc_arg),
		add_cols (0),
		sequence(prebuilt->trx->mysql_thd,
			 autoinc_col_min_value_arg, autoinc_col_max_value_arg),
		max_autoinc (0),
		tmp_name (0),
		skip_pk_sort(false),
		num_to_add_vcol(0),
		add_vcol(0),
		add_vcol_name(0),
		num_to_drop_vcol(0),
		drop_vcol(0),
		drop_vcol_name(0),
		m_stage(NULL),
		fts_drop_aux_vec(nullptr)
	{
#ifdef UNIV_DEBUG
		for (ulint i = 0; i < num_to_add_index; i++) {
			ut_ad(!add_index[i]->to_be_dropped);
		}
		for (ulint i = 0; i < num_to_drop_index; i++) {
			ut_ad(drop_index[i]->to_be_dropped);
		}
#endif /* UNIV_DEBUG */

		thr = pars_complete_graph_for_exec(NULL, prebuilt->trx, heap,
						   prebuilt);
	}

	~ha_innobase_inplace_ctx()
	{
		if (fts_drop_aux_vec != nullptr) {
			fts_free_aux_names(fts_drop_aux_vec);
			delete fts_drop_aux_vec;
		}
		UT_DELETE(m_stage);
		mem_heap_free(heap);
	}

	/** Determine if the table will be rebuilt.
	@return whether the table will be rebuilt */
	bool need_rebuild () const { return(old_table != new_table); }

private:
	// Disable copying
	ha_innobase_inplace_ctx(const ha_innobase_inplace_ctx&);
	ha_innobase_inplace_ctx& operator=(const ha_innobase_inplace_ctx&);
};

/** Structure to remember table information for updating DD */
struct alter_table_old_info_t {
	/** Constructor */
	alter_table_old_info_t()
		: m_discarded(),
		m_fts_doc_id(),
		m_rebuild()
	{}

	/** If old table is discarded one */
	bool		m_discarded;

	/** If old table has FTS DOC ID */
	bool		m_fts_doc_id;

	/** If this ATLER TABLE requires rebuild */
	bool		m_rebuild;

	/** Update the old table information
	@param[in]	old_table	Old InnoDB table object
	@param[in]	rebuild		True if rebuild is necessary */
	void update(
		const dict_table_t* old_table, bool rebuild)
	{
		m_discarded = dict_table_is_discarded(old_table);
		m_fts_doc_id = DICT_TF2_FLAG_IS_SET(
			old_table, DICT_TF2_FTS_HAS_DOC_ID);
		m_rebuild = rebuild;
	}
};

/* Report an InnoDB error to the client by invoking my_error(). */
static UNIV_COLD
void
my_error_innodb(
/*============*/
	dberr_t		error,	/*!< in: InnoDB error code */
	const char*	table,	/*!< in: table name */
	ulint		flags)	/*!< in: table flags */
{
	switch (error) {
	case DB_MISSING_HISTORY:
		my_error(ER_TABLE_DEF_CHANGED, MYF(0));
		break;
	case DB_RECORD_NOT_FOUND:
		my_error(ER_KEY_NOT_FOUND, MYF(0), table);
		break;
	case DB_DEADLOCK:
		my_error(ER_LOCK_DEADLOCK, MYF(0));
		break;
	case DB_LOCK_WAIT_TIMEOUT:
		my_error(ER_LOCK_WAIT_TIMEOUT, MYF(0));
		break;
	case DB_INTERRUPTED:
		my_error(ER_QUERY_INTERRUPTED, MYF(0));
		break;
	case DB_OUT_OF_MEMORY:
		my_error(ER_OUT_OF_RESOURCES, MYF(0));
		break;
	case DB_OUT_OF_FILE_SPACE:
		my_error(ER_RECORD_FILE_FULL, MYF(0), table);
		break;
	case DB_OUT_OF_DISK_SPACE:
		my_error(ER_DISK_FULL_NOWAIT, MYF(0), table);
		break;
	case DB_TEMP_FILE_WRITE_FAIL:
		my_error(ER_TEMP_FILE_WRITE_FAILURE, MYF(0));
		break;
	case DB_TOO_BIG_INDEX_COL:
		my_error(ER_INDEX_COLUMN_TOO_LONG, MYF(0),
			 DICT_MAX_FIELD_LEN_BY_FORMAT_FLAG(flags));
		break;
	case DB_TOO_MANY_CONCURRENT_TRXS:
		my_error(ER_TOO_MANY_CONCURRENT_TRXS, MYF(0));
		break;
	case DB_LOCK_TABLE_FULL:
		my_error(ER_LOCK_TABLE_FULL, MYF(0));
		break;
	case DB_UNDO_RECORD_TOO_BIG:
		my_error(ER_UNDO_RECORD_TOO_BIG, MYF(0));
		break;
	case DB_CORRUPTION:
		my_error(ER_NOT_KEYFILE, MYF(0), table);
		break;
	case DB_TOO_BIG_RECORD:
		/* We limit max record size to 16k for 64k page size. */
		my_error(ER_TOO_BIG_ROWSIZE, MYF(0),
			 srv_page_size == UNIV_PAGE_SIZE_MAX
			 ? REC_MAX_DATA_SIZE - 1
			 : page_get_free_space_of_empty(
				 flags & DICT_TF_COMPACT) / 2);
		break;
	case DB_INVALID_NULL:
		/* TODO: report the row, as we do for DB_DUPLICATE_KEY */
		my_error(ER_INVALID_USE_OF_NULL, MYF(0));
		break;
	case DB_CANT_CREATE_GEOMETRY_OBJECT:
		my_error(ER_CANT_CREATE_GEOMETRY_OBJECT, MYF(0));
		break;
	case DB_TABLESPACE_EXISTS:
		my_error(ER_TABLESPACE_EXISTS, MYF(0), table);
		break;

#ifdef UNIV_DEBUG
	case DB_SUCCESS:
	case DB_DUPLICATE_KEY:
	case DB_ONLINE_LOG_TOO_BIG:
		/* These codes should not be passed here. */
		ut_error;
#endif /* UNIV_DEBUG */
	default:
		my_error(ER_GET_ERRNO, MYF(0), error, "InnoDB error");
		break;
	}
}

/** Determine if fulltext indexes exist in a given table.
@param table MySQL table
@return whether fulltext indexes exist on the table */
static
bool
innobase_fulltext_exist(
/*====================*/
	const TABLE*	table)
{
	for (uint i = 0; i < table->s->keys; i++) {
		if (table->key_info[i].flags & HA_FULLTEXT) {
			return(true);
		}
	}

	return(false);
}

/** Determine if spatial indexes exist in a given table.
@param table MySQL table
@return whether spatial indexes exist on the table */
static
bool
innobase_spatial_exist(
/*===================*/
	const   TABLE*  table)
{
	for (uint i = 0; i < table->s->keys; i++) {
	       if (table->key_info[i].flags & HA_SPATIAL) {
		       return(true);
	       }
	}

	return(false);
}

/*******************************************************************//**
Determine if ALTER TABLE needs to rebuild the table.
@param ha_alter_info the DDL operation
@return whether it is necessary to rebuild the table */
static MY_ATTRIBUTE((warn_unused_result))
bool
innobase_need_rebuild(
/*==================*/
	const Alter_inplace_info*	ha_alter_info)
{
	Alter_inplace_info::HA_ALTER_FLAGS alter_inplace_flags =
		ha_alter_info->handler_flags & ~(INNOBASE_INPLACE_IGNORE);

	if (alter_inplace_flags
	    == Alter_inplace_info::CHANGE_CREATE_OPTION
	    && !(ha_alter_info->create_info->used_fields
		 & (HA_CREATE_USED_ROW_FORMAT
		    | HA_CREATE_USED_KEY_BLOCK_SIZE
		    | HA_CREATE_USED_TABLESPACE))) {
		/* Any other CHANGE_CREATE_OPTION than changing
		ROW_FORMAT, KEY_BLOCK_SIZE or TABLESPACE can be done
		without rebuilding the table. */
		return(false);
	}

	return(!!(ha_alter_info->handler_flags & INNOBASE_ALTER_REBUILD));
}
/** Check if virtual column in old and new table are in order, excluding
those dropped column. This is needed because when we drop a virtual column,
ALTER_VIRTUAL_COLUMN_ORDER is also turned on, so we can't decide if this
is a real ORDER change or just DROP COLUMN
@param[in]	table		old TABLE
@param[in]	altered_table	new TABLE
@param[in]	ha_alter_info	Structure describing changes to be done
by ALTER TABLE and holding data used during in-place alter.
@return	true is all columns in order, false otherwise. */
static
bool
check_v_col_in_order(
	const TABLE*		table,
	const TABLE*		altered_table,
	Alter_inplace_info*	ha_alter_info)
{
	ulint	j = 0;

	/* We don't support any adding new virtual column before
	existed virtual column. */
	if (ha_alter_info->handler_flags
	      & Alter_inplace_info::ADD_VIRTUAL_COLUMN) {
		bool			has_new = false;

		List_iterator_fast<Create_field> cf_it(
			ha_alter_info->alter_info->create_list);

		cf_it.rewind();

		while (const Create_field* new_field = cf_it++) {
			if (!new_field->is_virtual_gcol()) {
				/* We do not support add virtual col
				before autoinc column */
				if (has_new
				    && (new_field->flags
					& AUTO_INCREMENT_FLAG)) {
					return(false);
				}
				continue;
			}

			/* Found a new added virtual column. */
			if (!new_field->field) {
				has_new = true;
				continue;
			}

			/* If there's any old virtual column
			after the new added virtual column,
			order must be changed. */
			if (has_new) {
				return(false);
			}
		}
	}

	/* directly return true if ALTER_VIRTUAL_COLUMN_ORDER is not on */
	if (!(ha_alter_info->handler_flags
	      & Alter_inplace_info::ALTER_VIRTUAL_COLUMN_ORDER)) {
		return(true);
	}

	for (ulint i = 0; i < table->s->fields; i++) {
		Field*		field = table->s->field[i];
		bool		dropped = false;

		if (field->stored_in_db) {
			continue;
		}

		ut_ad(innobase_is_v_fld(field));

		/* Check if this column is in drop list */
		for (const Alter_drop *drop : ha_alter_info->alter_info->drop_list) {
			if (my_strcasecmp(system_charset_info,
					  field->field_name, drop->name) == 0) {
				dropped = true;
				break;
			}
		}

		if (dropped) {
			continue;
		}

		/* Now check if the next virtual column in altered table
		matches this column */
		while (j < altered_table->s->fields) {
			 Field*  new_field = altered_table->s->field[j];

			if (new_field->stored_in_db) {
				j++;
				continue;
			}

			if (my_strcasecmp(system_charset_info,
					  field->field_name,
					  new_field->field_name) != 0) {
				/* different column */
				return(false);
			} else {
				j++;
				break;
			}
		}

		if (j > altered_table->s->fields) {
			/* there should not be less column in new table
			without them being in drop list */
			ut_ad(0);
			return(false);
		}
	}

	return(true);
}

/** Check if InnoDB supports a particular alter table in-place
@param altered_table TABLE object for new version of table.
@param ha_alter_info Structure describing changes to be done
by ALTER TABLE and holding data used during in-place alter.

@retval HA_ALTER_INPLACE_NOT_SUPPORTED Not supported
@retval HA_ALTER_INPLACE_NO_LOCK Supported
@retval HA_ALTER_INPLACE_SHARED_LOCK_AFTER_PREPARE Supported, but requires
lock during main phase and exclusive lock during prepare phase.
@retval HA_ALTER_INPLACE_NO_LOCK_AFTER_PREPARE Supported, prepare phase
requires exclusive lock (any transactions that have accessed the table
must commit or roll back first, and no transactions can access the table
while prepare_inplace_alter_table() is executing)
*/

enum_alter_inplace_result
ha_innobase::check_if_supported_inplace_alter(
/*==========================================*/
	TABLE*			altered_table,
	Alter_inplace_info*	ha_alter_info)
{
	DBUG_ENTER("check_if_supported_inplace_alter");

	if (high_level_read_only
	    || srv_sys_space.created_new_raw()
	    || srv_force_recovery) {
		ha_alter_info->unsupported_reason = (srv_force_recovery)?
			innobase_get_err_msg(ER_INNODB_FORCED_RECOVERY):
			innobase_get_err_msg(ER_READ_ONLY_MODE);

		DBUG_RETURN(HA_ALTER_INPLACE_NOT_SUPPORTED);
	}

	if (altered_table->s->fields > REC_MAX_N_USER_FIELDS) {
		/* Deny the inplace ALTER TABLE. MySQL will try to
		re-create the table and ha_innobase::create() will
		return an error too. This is how we effectively
		deny adding too many columns to a table. */
		ha_alter_info->unsupported_reason =
			innobase_get_err_msg(ER_TOO_MANY_FIELDS);
		DBUG_RETURN(HA_ALTER_INPLACE_NOT_SUPPORTED);
	}

	/* We don't support change encryption attribute with
	inplace algorithm. */
	char*	old_encryption = this->table->s->encrypt_type.str;
	char*	new_encryption = altered_table->s->encrypt_type.str;

	if (Encryption::is_none(old_encryption)
	    != Encryption::is_none(new_encryption)) {
		ha_alter_info->unsupported_reason =
			innobase_get_err_msg(
				ER_UNSUPPORTED_ALTER_ENCRYPTION_INPLACE);
		DBUG_RETURN(HA_ALTER_INPLACE_NOT_SUPPORTED);
	}

	update_thd();

	if (ha_alter_info->handler_flags
	    & ~(INNOBASE_INPLACE_IGNORE
		| INNOBASE_ALTER_NOREBUILD
		| INNOBASE_ALTER_REBUILD)) {

		if (ha_alter_info->handler_flags
		    & Alter_inplace_info::ALTER_STORED_COLUMN_TYPE) {
			ha_alter_info->unsupported_reason = innobase_get_err_msg(
				ER_ALTER_OPERATION_NOT_SUPPORTED_REASON_COLUMN_TYPE);
		}
		DBUG_RETURN(HA_ALTER_INPLACE_NOT_SUPPORTED);
	}

	/* Only support online add foreign key constraint when
	check_foreigns is turned off */
	if ((ha_alter_info->handler_flags & Alter_inplace_info::ADD_FOREIGN_KEY)
	    && m_prebuilt->trx->check_foreigns) {
		ha_alter_info->unsupported_reason = innobase_get_err_msg(
			ER_ALTER_OPERATION_NOT_SUPPORTED_REASON_FK_CHECK);
		DBUG_RETURN(HA_ALTER_INPLACE_NOT_SUPPORTED);
	}

	if (altered_table->file->ht != ht) {
		/* Non-native partitioning table engine. No longer supported,
		due to implementation of native InnoDB partitioning. */
		DBUG_RETURN(HA_ALTER_INPLACE_NOT_SUPPORTED);
	}

	if (!(ha_alter_info->handler_flags & ~INNOBASE_INPLACE_IGNORE)) {
		DBUG_RETURN(HA_ALTER_INPLACE_NO_LOCK);
	}

	/* Only support NULL -> NOT NULL change if strict table sql_mode
	is set. Fall back to COPY for conversion if not strict tables.
	In-Place will fail with an error when trying to convert
	NULL to a NOT NULL value. */
	if ((ha_alter_info->handler_flags
	     & Alter_inplace_info::ALTER_COLUMN_NOT_NULLABLE)
	    && !thd_is_strict_mode(m_user_thd)) {
		ha_alter_info->unsupported_reason = innobase_get_err_msg(
			ER_ALTER_OPERATION_NOT_SUPPORTED_REASON_NOT_NULL);
		DBUG_RETURN(HA_ALTER_INPLACE_NOT_SUPPORTED);
	}

	/* DROP PRIMARY KEY is only allowed in combination with ADD
	PRIMARY KEY. */
	if ((ha_alter_info->handler_flags
	     & (Alter_inplace_info::ADD_PK_INDEX
		| Alter_inplace_info::DROP_PK_INDEX))
	    == Alter_inplace_info::DROP_PK_INDEX) {
		ha_alter_info->unsupported_reason = innobase_get_err_msg(
			ER_ALTER_OPERATION_NOT_SUPPORTED_REASON_NOPK);
		DBUG_RETURN(HA_ALTER_INPLACE_NOT_SUPPORTED);
	}

	/* If a column change from NOT NULL to NULL,
	and there's a implict pk on this column. the
	table should be rebuild. The change should
	only go through the "Copy" method. */
	if ((ha_alter_info->handler_flags
	     & Alter_inplace_info::ALTER_COLUMN_NULLABLE)) {
		const uint my_primary_key = altered_table->s->primary_key;

		/* See if MYSQL table has no pk but we do. */
		if (UNIV_UNLIKELY(my_primary_key >= MAX_KEY)
		    && !row_table_got_default_clust_index(m_prebuilt->table)) {
			ha_alter_info->unsupported_reason = innobase_get_err_msg(
				ER_PRIMARY_CANT_HAVE_NULL);
			DBUG_RETURN(HA_ALTER_INPLACE_NOT_SUPPORTED);
		}
	}

	bool	add_drop_v_cols = false;

	/* If there is add or drop virtual columns, we will support operations
	with these 2 options alone with inplace interface for now */
	if (ha_alter_info->handler_flags
	    & (Alter_inplace_info::ADD_VIRTUAL_COLUMN
	       | Alter_inplace_info::DROP_VIRTUAL_COLUMN
	       | Alter_inplace_info::ALTER_VIRTUAL_COLUMN_ORDER)) {
		ulonglong	flags = ha_alter_info->handler_flags;

		/* TODO: uncomment the flags below, once we start to
		support them */
		flags &= ~(Alter_inplace_info::ADD_VIRTUAL_COLUMN
			   | Alter_inplace_info::DROP_VIRTUAL_COLUMN
			   | Alter_inplace_info::ALTER_VIRTUAL_COLUMN_ORDER
			   | Alter_inplace_info::ALTER_VIRTUAL_GCOL_EXPR
			   /*
			   | Alter_inplace_info::ALTER_STORED_COLUMN_ORDER
			   | Alter_inplace_info::ADD_STORED_BASE_COLUMN
			   | Alter_inplace_info::DROP_STORED_COLUMN
			   | Alter_inplace_info::ALTER_STORED_COLUMN_ORDER
			   | Alter_inplace_info::ADD_UNIQUE_INDEX
			   */
			   | Alter_inplace_info::ADD_INDEX
			   | Alter_inplace_info::DROP_INDEX);

		if (flags != 0
		    || (altered_table->s->partition_info_str
			&& altered_table->s->partition_info_str_len)
		    || (!check_v_col_in_order(
			this->table, altered_table, ha_alter_info))) {
			ha_alter_info->unsupported_reason =
				innobase_get_err_msg(
				ER_UNSUPPORTED_ALTER_INPLACE_ON_VIRTUAL_COLUMN);
			DBUG_RETURN(HA_ALTER_INPLACE_NOT_SUPPORTED);
		}

		add_drop_v_cols = true;
	}

	/* We should be able to do the operation in-place.
	See if we can do it online (LOCK=NONE). */
	bool	online = true;

	List_iterator_fast<Create_field> cf_it(
		ha_alter_info->alter_info->create_list);

	/* Fix the key parts. */
	for (KEY* new_key = ha_alter_info->key_info_buffer;
	     new_key < ha_alter_info->key_info_buffer
		     + ha_alter_info->key_count;
	     new_key++) {

		/* Do not support adding/droping a vritual column, while
		there is a table rebuild caused by adding a new FTS_DOC_ID */
		if ((new_key->flags & HA_FULLTEXT) && add_drop_v_cols
		    && !DICT_TF2_FLAG_IS_SET(m_prebuilt->table,
					     DICT_TF2_FTS_HAS_DOC_ID)) {
			ha_alter_info->unsupported_reason =
				innobase_get_err_msg(
				ER_UNSUPPORTED_ALTER_INPLACE_ON_VIRTUAL_COLUMN);
			DBUG_RETURN(HA_ALTER_INPLACE_NOT_SUPPORTED);
		}

		for (KEY_PART_INFO* key_part = new_key->key_part;
		     key_part < new_key->key_part + new_key->user_defined_key_parts;
		     key_part++) {
			const Create_field*	new_field;

			DBUG_ASSERT(key_part->fieldnr
				    < altered_table->s->fields);

			cf_it.rewind();
			for (uint fieldnr = 0; (new_field = cf_it++);
			     fieldnr++) {
				if (fieldnr == key_part->fieldnr) {
					break;
				}
			}

			DBUG_ASSERT(new_field);

			key_part->field = altered_table->field[
				key_part->fieldnr];
			/* In some special cases InnoDB emits "false"
			duplicate key errors with NULL key values. Let
			us play safe and ensure that we can correctly
			print key values even in such cases. */
			key_part->null_offset = key_part->field->null_offset();
			key_part->null_bit = key_part->field->null_bit;

			if (new_field->field) {
				/* This is an existing column. */
				continue;
			}

			/* This is an added column. */
			DBUG_ASSERT(ha_alter_info->handler_flags
				    & Alter_inplace_info::ADD_COLUMN);

			/* We cannot replace a hidden FTS_DOC_ID
			with a user-visible FTS_DOC_ID. */
			if (m_prebuilt->table->fts
			    && innobase_fulltext_exist(altered_table)
			    && !my_strcasecmp(
				    system_charset_info,
				    key_part->field->field_name,
				    FTS_DOC_ID_COL_NAME)) {
				ha_alter_info->unsupported_reason = innobase_get_err_msg(
					ER_ALTER_OPERATION_NOT_SUPPORTED_REASON_HIDDEN_FTS);
				DBUG_RETURN(HA_ALTER_INPLACE_NOT_SUPPORTED);
			}

			DBUG_ASSERT((key_part->field->auto_flags & Field::NEXT_NUMBER)
				    == !!(key_part->field->flags
					  & AUTO_INCREMENT_FLAG));

			if (key_part->field->flags & AUTO_INCREMENT_FLAG) {
				/* We cannot assign an AUTO_INCREMENT
				column values during online ALTER. */
				DBUG_ASSERT(key_part->field == altered_table
					    -> found_next_number_field);
				ha_alter_info->unsupported_reason = innobase_get_err_msg(
					ER_ALTER_OPERATION_NOT_SUPPORTED_REASON_AUTOINC);
				online = false;
			}

			if (key_part->field->is_virtual_gcol()) {
				/* Do not support adding index on newly added
				virtual column, while there is also a drop
				virtual column in the same clause */
				if (ha_alter_info->handler_flags
				    & Alter_inplace_info::DROP_VIRTUAL_COLUMN) {
					ha_alter_info->unsupported_reason =
						innobase_get_err_msg(
							ER_UNSUPPORTED_ALTER_INPLACE_ON_VIRTUAL_COLUMN);

					DBUG_RETURN(HA_ALTER_INPLACE_NOT_SUPPORTED);
				}

				ha_alter_info->unsupported_reason =
					innobase_get_err_msg(
						ER_UNSUPPORTED_ALTER_ONLINE_ON_VIRTUAL_COLUMN);
				online = false;
			}
		}
	}

	DBUG_ASSERT(!m_prebuilt->table->fts || m_prebuilt->table->fts->doc_col
		    <= table->s->fields);
	DBUG_ASSERT(!m_prebuilt->table->fts || m_prebuilt->table->fts->doc_col
		    < m_prebuilt->table->get_n_user_cols());

	if (ha_alter_info->handler_flags
	    & Alter_inplace_info::ADD_SPATIAL_INDEX) {
		ha_alter_info->unsupported_reason = innobase_get_err_msg(
			ER_ALTER_OPERATION_NOT_SUPPORTED_REASON_GIS);
		online = false;
	}

	if (m_prebuilt->table->fts
	    && innobase_fulltext_exist(altered_table)) {
		/* FULLTEXT indexes are supposed to remain. */
		/* Disallow DROP INDEX FTS_DOC_ID_INDEX */

		for (uint i = 0; i < ha_alter_info->index_drop_count; i++) {
			if (!my_strcasecmp(
				    system_charset_info,
				    ha_alter_info->index_drop_buffer[i]->name,
				    FTS_DOC_ID_INDEX_NAME)) {
				ha_alter_info->unsupported_reason = innobase_get_err_msg(
					ER_ALTER_OPERATION_NOT_SUPPORTED_REASON_CHANGE_FTS);
				DBUG_RETURN(HA_ALTER_INPLACE_NOT_SUPPORTED);
			}
		}

		/* InnoDB can have a hidden FTS_DOC_ID_INDEX on a
		visible FTS_DOC_ID column as well. Prevent dropping or
		renaming the FTS_DOC_ID. */

		for (Field** fp = table->field; *fp; fp++) {
			if (!((*fp)->flags
			      & (FIELD_IS_RENAMED | FIELD_IS_DROPPED))) {
				continue;
			}

			if (!my_strcasecmp(
				    system_charset_info,
				    (*fp)->field_name,
				    FTS_DOC_ID_COL_NAME)) {
				ha_alter_info->unsupported_reason = innobase_get_err_msg(
					ER_ALTER_OPERATION_NOT_SUPPORTED_REASON_CHANGE_FTS);
				DBUG_RETURN(HA_ALTER_INPLACE_NOT_SUPPORTED);
			}
		}
	}

	m_prebuilt->trx->will_lock++;

	if (!online) {
		/* We already determined that only a non-locking
		operation is possible. */
	} else if (((ha_alter_info->handler_flags
		     & Alter_inplace_info::ADD_PK_INDEX)
		    || innobase_need_rebuild(ha_alter_info))
		   && (innobase_fulltext_exist(altered_table)
		       || innobase_spatial_exist(altered_table))) {
		/* Refuse to rebuild the table online, if
		FULLTEXT OR SPATIAL indexes are to survive the rebuild. */
		online = false;
		/* If the table already contains fulltext indexes,
		refuse to rebuild the table natively altogether. */
		if (m_prebuilt->table->fts) {
			ha_alter_info->unsupported_reason = innobase_get_err_msg(
				ER_INNODB_FT_LIMIT);
			DBUG_RETURN(HA_ALTER_INPLACE_NOT_SUPPORTED);
		}

		if (innobase_spatial_exist(altered_table)) {
			ha_alter_info->unsupported_reason =
				innobase_get_err_msg(
				ER_ALTER_OPERATION_NOT_SUPPORTED_REASON_GIS);
		} else {
			ha_alter_info->unsupported_reason =
				innobase_get_err_msg(
				ER_ALTER_OPERATION_NOT_SUPPORTED_REASON_FTS);
		}
	} else if ((ha_alter_info->handler_flags
		    & Alter_inplace_info::ADD_INDEX)) {
		/* Building a full-text index requires a lock.
		We could do without a lock if the table already contains
		an FTS_DOC_ID column, but in that case we would have
		to apply the modification log to the full-text indexes. */

		for (uint i = 0; i < ha_alter_info->index_add_count; i++) {
			const KEY* key =
				&ha_alter_info->key_info_buffer[
					ha_alter_info->index_add_buffer[i]];
			if (key->flags & HA_FULLTEXT) {
				DBUG_ASSERT(!(key->flags & HA_KEYFLAG_MASK
					      & ~(HA_FULLTEXT
						  | HA_PACK_KEY
						  | HA_GENERATED_KEY
						  | HA_BINARY_PACK_KEY)));
				ha_alter_info->unsupported_reason = innobase_get_err_msg(
					ER_ALTER_OPERATION_NOT_SUPPORTED_REASON_FTS);
				online = false;
				break;
			}
		}
	}

	DBUG_RETURN(online
		    ? HA_ALTER_INPLACE_NO_LOCK_AFTER_PREPARE
		    : HA_ALTER_INPLACE_SHARED_LOCK_AFTER_PREPARE);
}

/** Update the metadata in prepare phase. This only check if dd::Tablespace
should be removed or(and) created, because to remove and store dd::Tablespace
could fail, so it's better to do it earlier, to prevent a late rollback
@param[in,out]	thd		MySQL connection
@param[in]	old_table	Old InnoDB table object
@param[in,out]	new_table	New InnoDB table object
@param[in]	old_dd_tab	Old dd::Table or dd::Partition
@param[in,out]	new_dd_tab	New dd::Table or dd::Partition
@return	false	On success
@retval	true	On failure */
template<typename Table>
static MY_ATTRIBUTE((warn_unused_result))
bool
dd_prepare_inplace_alter_table(
	THD*			thd,
	const dict_table_t*	old_table,
	dict_table_t*		new_table,
	const Table*		old_dd_tab,
	Table*			new_dd_tab);

/** Update metadata in commit phase. Note this function should only update
the metadata which would not result in failure
@param[in]	old_info	Some table information for the old table
@param[in,out]	new_table	New InnoDB table object
@param[in]	old_dd_tab	Old dd::Table or dd::Partition
@param[in,out]	new_dd_tab	New dd::Table or dd::Partition */
template<typename Table>
static
void
dd_commit_inplace_alter_table(
	const alter_table_old_info_t&	old_info,
	dict_table_t*			new_table,
	const Table*			old_dd_tab,
	Table*				new_dd_tab);

/** Allows InnoDB to update internal structures with concurrent
writes blocked (provided that check_if_supported_inplace_alter()
did not return HA_ALTER_INPLACE_NO_LOCK).
This will be invoked before inplace_alter_table().

@param[in]	altered_table	TABLE object for new version of table.
@param[in,out]	ha_alter_info	Structure describing changes to be done
by ALTER TABLE and holding data used during in-place alter.
@param[in]	old_dd_tab	dd::Table object representing old
version of the table
@param[in,out]	new_dd_tab	dd::Table object representing new
version of the table
@retval	true Failure
@retval	false Success */
bool
ha_innobase::prepare_inplace_alter_table(
	TABLE*			altered_table,
	Alter_inplace_info*	ha_alter_info,
	const dd::Table*	old_dd_tab,
	dd::Table*		new_dd_tab)
{
	DBUG_ENTER("ha_innobase::prepare_inplace_alter_table");
	ut_ad(old_dd_tab != NULL);
	ut_ad(new_dd_tab != NULL);

	if (dict_sys_t::is_hardcoded(m_prebuilt->table->id)
	    && innobase_need_rebuild(ha_alter_info)) {
		ut_ad(!m_prebuilt->table->is_temporary());
		my_error(ER_NOT_ALLOWED_COMMAND, MYF(0));
		DBUG_RETURN(true);
	}

	if (altered_table->found_next_number_field != NULL) {
		dd_copy_autoinc(old_dd_tab->se_private_data(),
				new_dd_tab->se_private_data());
		dd_set_autoinc(new_dd_tab->se_private_data(),
			       ha_alter_info->create_info
			       ->auto_increment_value);
	}

	DBUG_RETURN(prepare_inplace_alter_table_impl<dd::Table>(
		altered_table, ha_alter_info, old_dd_tab, new_dd_tab));
}

/** Alter the table structure in-place with operations
specified using Alter_inplace_info.
The level of concurrency allowed during this operation depends
on the return value from check_if_supported_inplace_alter().

@param[in]	altered_table	TABLE object for new version of table.
@param[in,out]	ha_alter_info	Structure describing changes to be done
by ALTER TABLE and holding data used during in-place alter.
@param[in]	old_dd_tab	dd::Table object representing old
version of the table
@param[in,out]	new_dd_tab	dd::Table object representing new
version of the table
@retval	true Failure
@retval	false Success */
bool
ha_innobase::inplace_alter_table(
	TABLE*			altered_table,
	Alter_inplace_info*	ha_alter_info,
	const dd::Table*	old_dd_tab,
	dd::Table*		new_dd_tab)
{
	DBUG_ENTER("ha_innobase::inplace_alter_table");
	ut_ad(old_dd_tab != NULL);
	ut_ad(new_dd_tab != NULL);

	/* Don't allow database clone during in place operations */
	clone_mark_abort(true);

	auto ret = inplace_alter_table_impl<dd::Table>(
		altered_table, ha_alter_info, old_dd_tab, new_dd_tab);

	clone_mark_active();

	DBUG_RETURN(ret);
}

/** Commit or rollback the changes made during
prepare_inplace_alter_table() and inplace_alter_table() inside
the storage engine. Note that the allowed level of concurrency
during this operation will be the same as for
inplace_alter_table() and thus might be higher than during
prepare_inplace_alter_table(). (E.g concurrent writes were
blocked during prepare, but might not be during commit).

@param[in]	altered_table	TABLE object for new version of table.
@param[in,out]	ha_alter_info	Structure describing changes to be done
by ALTER TABLE and holding data used during in-place alter.
@param[in]	commit		True to commit or false to rollback.
@param[in]	old_dd_tab	dd::Table object representing old
version of the table
@param[in,out]	new_dd_tab	dd::Table object representing new
version of the table
@retval	true Failure
@retval	false Success */
bool
ha_innobase::commit_inplace_alter_table(
	TABLE*			altered_table,
	Alter_inplace_info*	ha_alter_info,
	bool			commit,
	const dd::Table*	old_dd_tab,
	dd::Table*		new_dd_tab)
{
	DBUG_ENTER("ha_innobase::commit_inplace_alter_table");
	ut_ad(old_dd_tab != NULL);
	ut_ad(new_dd_tab != NULL);

	ha_innobase_inplace_ctx*ctx = static_cast<ha_innobase_inplace_ctx*>
		(ha_alter_info->handler_ctx);

	alter_table_old_info_t	old_info;
	ut_d(bool	old_info_updated = false);
	if (commit && ctx != NULL) {
		ut_ad(!!(ha_alter_info->handler_flags & ~INNOBASE_INPLACE_IGNORE));
		old_info.update(ctx->old_table, ctx->need_rebuild());
		ut_d(old_info_updated = true);
	}

	bool	res = commit_inplace_alter_table_impl<dd::Table>(
		altered_table, ha_alter_info, commit, old_dd_tab, new_dd_tab);

	if (res || !commit) {
		DBUG_RETURN(true);
	}

	if (!(ha_alter_info->handler_flags & ~INNOBASE_INPLACE_IGNORE)
	    || ctx == NULL) {
		dd_add_fts_doc_id_index(*new_dd_tab, *old_dd_tab);
		dd_copy_private(*new_dd_tab, *old_dd_tab);
		ut_ad(!res);
		ut_ad(dd_table_match(m_prebuilt->table, new_dd_tab));
	} else {
		ut_ad(old_info_updated);
		dd_commit_inplace_alter_table<dd::Table>(
			old_info, ctx->new_table, old_dd_tab, new_dd_tab);
		ut_ad(dd_table_match(ctx->new_table, new_dd_tab));
	}

	DBUG_RETURN(res);
}

/*************************************************************//**
Initialize the dict_foreign_t structure with supplied info
@return true if added, false if duplicate foreign->id */
static
bool
innobase_init_foreign(
/*==================*/
	dict_foreign_t*	foreign,		/*!< in/out: structure to
						initialize */
	const char*	constraint_name,	/*!< in/out: constraint name if
						exists */
	dict_table_t*	table,			/*!< in: foreign table */
	dict_index_t*	index,			/*!< in: foreign key index */
	const char**	column_names,		/*!< in: foreign key column
						names */
	ulint		num_field,		/*!< in: number of columns */
	const char*	referenced_table_name,	/*!< in: referenced table
						name */
	dict_table_t*	referenced_table,	/*!< in: referenced table */
	dict_index_t*	referenced_index,	/*!< in: referenced index */
	const char**	referenced_column_names,/*!< in: referenced column
						names */
	ulint		referenced_num_field)	/*!< in: number of referenced
						columns */
{
	ut_ad(mutex_own(&dict_sys->mutex));

	if (constraint_name) {
		ulint   db_len;

		/* Catenate 'databasename/' to the constraint name specified
		by the user: we conceive the constraint as belonging to the
		same MySQL 'database' as the table itself. We store the name
		to foreign->id. */

		db_len = dict_get_db_name_len(table->name.m_name);

		foreign->id = static_cast<char*>(mem_heap_alloc(
			foreign->heap, db_len + strlen(constraint_name) + 2));

		ut_memcpy(foreign->id, table->name.m_name, db_len);
		foreign->id[db_len] = '/';
		strcpy(foreign->id + db_len + 1, constraint_name);

		/* Check if any existing foreign key has the same id,
		this is needed only if user supplies the constraint name */

		if (table->foreign_set.find(foreign)
		    != table->foreign_set.end()) {
			return(false);
		}
	}

	foreign->foreign_table = table;
	foreign->foreign_table_name = mem_heap_strdup(
		foreign->heap, table->name.m_name);
	dict_mem_foreign_table_name_lookup_set(foreign, TRUE);

	foreign->foreign_index = index;
	foreign->n_fields = (unsigned int) num_field;

	foreign->foreign_col_names = static_cast<const char**>(
		mem_heap_alloc(foreign->heap, num_field * sizeof(void*)));

	for (ulint i = 0; i < foreign->n_fields; i++) {
		foreign->foreign_col_names[i] = mem_heap_strdup(
			foreign->heap, column_names[i]);
	}

	foreign->referenced_index = referenced_index;
	foreign->referenced_table = referenced_table;

	foreign->referenced_table_name = mem_heap_strdup(
		foreign->heap, referenced_table_name);
	dict_mem_referenced_table_name_lookup_set(foreign, TRUE);

	foreign->referenced_col_names = static_cast<const char**>(
		mem_heap_alloc(foreign->heap,
			       referenced_num_field * sizeof(void*)));

	for (ulint i = 0; i < foreign->n_fields; i++) {
		foreign->referenced_col_names[i]
			= mem_heap_strdup(foreign->heap,
					  referenced_column_names[i]);
	}

	return(true);
}

/*************************************************************//**
Check whether the foreign key options is legit
@return true if it is */
static MY_ATTRIBUTE((warn_unused_result))
bool
innobase_check_fk_option(
/*=====================*/
	const dict_foreign_t*	foreign)	/*!< in: foreign key */
{
	if (!foreign->foreign_index) {
		return(true);
	}

	if (foreign->type & (DICT_FOREIGN_ON_UPDATE_SET_NULL
			     | DICT_FOREIGN_ON_DELETE_SET_NULL)) {

		for (ulint j = 0; j < foreign->n_fields; j++) {
			if ((foreign->foreign_index->get_col(j)->prtype)
			    & DATA_NOT_NULL) {

				/* It is not sensible to define
				SET NULL if the column is not
				allowed to be NULL! */
				return(false);
			}
		}
	}

	return(true);
}

/*************************************************************//**
Set foreign key options
@return true if successfully set */
static MY_ATTRIBUTE((warn_unused_result))
bool
innobase_set_foreign_key_option(
/*============================*/
	dict_foreign_t*	foreign,	/*!< in:InnoDB Foreign key */
	const Foreign_key_spec*	fk_key)	/*!< in: Foreign key info from
					MySQL */
{
	ut_ad(!foreign->type);

	switch (fk_key->delete_opt) {
	case FK_OPTION_NO_ACTION:
	case FK_OPTION_RESTRICT:
	case FK_OPTION_DEFAULT:
		foreign->type = DICT_FOREIGN_ON_DELETE_NO_ACTION;
		break;
	case FK_OPTION_CASCADE:
		foreign->type = DICT_FOREIGN_ON_DELETE_CASCADE;
		break;
	case FK_OPTION_SET_NULL:
		foreign->type = DICT_FOREIGN_ON_DELETE_SET_NULL;
		break;
	case FK_OPTION_UNDEF:
		break;
	}

	switch (fk_key->update_opt) {
	case FK_OPTION_NO_ACTION:
	case FK_OPTION_RESTRICT:
	case FK_OPTION_DEFAULT:
		foreign->type |= DICT_FOREIGN_ON_UPDATE_NO_ACTION;
		break;
	case FK_OPTION_CASCADE:
		foreign->type |= DICT_FOREIGN_ON_UPDATE_CASCADE;
		break;
	case FK_OPTION_SET_NULL:
		foreign->type |= DICT_FOREIGN_ON_UPDATE_SET_NULL;
		break;
	case FK_OPTION_UNDEF:
		break;
	}

	return(innobase_check_fk_option(foreign));
}

/*******************************************************************//**
Check if a foreign key constraint can make use of an index
that is being created.
@return useable index, or NULL if none found */
static MY_ATTRIBUTE((warn_unused_result))
const KEY*
innobase_find_equiv_index(
/*======================*/
	const char*const*	col_names,
					/*!< in: column names */
	uint			n_cols,	/*!< in: number of columns */
	const KEY*		keys,	/*!< in: index information */
	const uint*		add,	/*!< in: indexes being created */
	uint			n_add)	/*!< in: number of indexes to create */
{
	for (uint i = 0; i < n_add; i++) {
		const KEY*	key = &keys[add[i]];

		if (key->user_defined_key_parts < n_cols
		    || key->flags & HA_SPATIAL) {
no_match:
			continue;
		}

		for (uint j = 0; j < n_cols; j++) {
			const KEY_PART_INFO&	key_part = key->key_part[j];
			uint32			col_len
				= key_part.field->pack_length();

			/* Any index on virtual columns cannot be used
			for reference constaint */
			if (innobase_is_v_fld(key_part.field)) {
				goto no_match;
			}

			/* The MySQL pack length contains 1 or 2 bytes
			length field for a true VARCHAR. */

			if (key_part.field->type() == MYSQL_TYPE_VARCHAR) {
				col_len -= static_cast<const Field_varstring*>(
					key_part.field)->length_bytes;
			}

			if (key_part.length < col_len) {

				/* Column prefix indexes cannot be
				used for FOREIGN KEY constraints. */
				goto no_match;
			}

			if (innobase_strcasecmp(col_names[j],
						key_part.field->field_name)) {
				/* Name mismatch */
				goto no_match;
			}
		}

		return(key);
	}

	return(NULL);
}

/*************************************************************//**
Find an index whose first fields are the columns in the array
in the same order and is not marked for deletion
@return matching index, NULL if not found */
static MY_ATTRIBUTE((warn_unused_result))
dict_index_t*
innobase_find_fk_index(
/*===================*/
	Alter_inplace_info*	ha_alter_info,
					/*!< in: alter table info */
	dict_table_t*		table,	/*!< in: table */
	const char**		col_names,
					/*!< in: column names, or NULL
					to use table->col_names */
	dict_index_t**		drop_index,
					/*!< in: indexes to be dropped */
	ulint			n_drop_index,
					/*!< in: size of drop_index[] */
	const char**		columns,/*!< in: array of column names */
	ulint			n_cols) /*!< in: number of columns */
{
	dict_index_t*	index;

	index = table->first_index();

	while (index != NULL) {
		if (!(index->type & DICT_FTS)
		    && dict_foreign_qualify_index(
			    table, col_names, columns, n_cols,
			    index, NULL, true, 0)) {
			for (ulint i = 0; i < n_drop_index; i++) {
				if (index == drop_index[i]) {
					/* Skip to-be-dropped indexes. */
					goto next_rec;
				}
			}

			return(index);
		}

next_rec:
		index = index->next();
	}

	return(NULL);
}

/** Check whether given column is a base of stored column.
@param[in]	col_name	column name
@param[in]	table		table
@param[in]	s_cols		list of stored columns
@return true if the given column is a base of stored column,else false. */
static
bool
innobase_col_check_fk(
	const char*		col_name,
	const dict_table_t*	table,
	dict_s_col_list*		s_cols)
{
	dict_s_col_list::const_iterator it;

	for (it = s_cols->begin();
	     it != s_cols->end(); ++it) {
		dict_s_col_t	s_col = *it;

		for (ulint j = 0; j < s_col.num_base; j++) {
			if (strcmp(col_name, table->get_col_name(
					s_col.base_col[j]->ind)) == 0) {
				return(true);
			}
		}
	}

	return(false);
}

/** Check whether the foreign key constraint is on base of any stored columns.
@param[in]	foreign		Foriegn key constraing information
@param[in]	table		table to which the foreign key objects
to be added
@param[in]	s_cols		list of stored column information in the table.
@return true if yes, otherwise false. */
static
bool
innobase_check_fk_stored(
	const dict_foreign_t*	foreign,
	const dict_table_t*	table,
	dict_s_col_list*	s_cols)
{
	ulint	type = foreign->type;

	type &= ~(DICT_FOREIGN_ON_DELETE_NO_ACTION
		  | DICT_FOREIGN_ON_UPDATE_NO_ACTION);

	if (type == 0 || s_cols == NULL) {
		return(false);
	}

	for (ulint i = 0; i < foreign->n_fields; i++) {
		if (innobase_col_check_fk(
			foreign->foreign_col_names[i], table, s_cols)) {
			return(true);
		}
	}

	return(false);
}


/** Create InnoDB foreign key structure from MySQL alter_info
@param[in]	ha_alter_info	alter table info
@param[in]	table_share	TABLE_SHARE
@param[in]	table		table object
@param[in]	col_names	column names, or NULL to use
table->col_names
@param[in]	drop_index	indexes to be dropped
@param[in]	n_drop_index	size of drop_index
@param[out]	add_fk		foreign constraint added
@param[out]	n_add_fk	number of foreign constraints
added
@param[in]	trx		user transaction
@param[in]	s_cols		list of stored column information
@retval true if successful
@retval false on error (will call my_error()) */
static MY_ATTRIBUTE((warn_unused_result))
bool
innobase_get_foreign_key_info(
	Alter_inplace_info*
			ha_alter_info,
	const TABLE_SHARE*
			table_share,
	dict_table_t*	table,
	const char**	col_names,
	dict_index_t**	drop_index,
	ulint		n_drop_index,
	dict_foreign_t**add_fk,
	ulint*		n_add_fk,
	const trx_t*	trx,
	dict_s_col_list*s_cols)
{
	const Foreign_key_spec*	fk_key;
	dict_table_t*	referenced_table = NULL;
	char*		referenced_table_name = NULL;
	ulint		num_fk = 0;
	Alter_info*	alter_info = ha_alter_info->alter_info;
	MDL_ticket*	mdl;

	DBUG_ENTER("innobase_get_foreign_key_info");

	*n_add_fk = 0;

	for (const Key_spec *key : alter_info->key_list) {
		if (key->type != KEYTYPE_FOREIGN) {
			continue;
		}

		const char*	column_names[MAX_NUM_FK_COLUMNS];
		dict_index_t*	index = NULL;
		const char*	referenced_column_names[MAX_NUM_FK_COLUMNS];
		dict_index_t*	referenced_index = NULL;
		ulint		num_col = 0;
		ulint		referenced_num_col = 0;
		bool		correct_option;
		char*		db_namep = NULL;
		char*		tbl_namep = NULL;
		ulint		db_name_len = 0;
		ulint		tbl_name_len = 0;
		char		db_name[MAX_DATABASE_NAME_LEN];
		char		tbl_name[MAX_TABLE_NAME_LEN];

		fk_key = down_cast<const Foreign_key_spec*>(key);

		if (fk_key->columns.size() > 0) {
			size_t	i = 0;

			/* Get all the foreign key column info for the
			current table */
			while (i < fk_key->columns.size()) {
				column_names[i] = fk_key->columns[i]->field_name.str;
				ut_ad(i < MAX_NUM_FK_COLUMNS);
				i++;
			}

			index = innobase_find_fk_index(
				ha_alter_info,
				table, col_names,
				drop_index, n_drop_index,
				column_names, i);

			/* MySQL would add a index in the creation
			list if no such index for foreign table,
			so we have to use DBUG_EXECUTE_IF to simulate
			the scenario */
			DBUG_EXECUTE_IF("innodb_test_no_foreign_idx",
					index = NULL;);

			/* Check whether there exist such
			index in the the index create clause */
			if (!index && !innobase_find_equiv_index(
				    column_names, static_cast<uint>(i),
				    ha_alter_info->key_info_buffer,
				    ha_alter_info->index_add_buffer,
				    ha_alter_info->index_add_count)) {
				my_error(
					ER_FK_NO_INDEX_CHILD,
					MYF(0),
					fk_key->name.str
					? fk_key->name.str : "",
					table_share->table_name.str);
				goto err_exit;
			}

			num_col = i;
		}

		add_fk[num_fk] = dict_mem_foreign_create();

#ifndef _WIN32
		if(fk_key->ref_db.str) {
			tablename_to_filename(fk_key->ref_db.str, db_name,
					      MAX_DATABASE_NAME_LEN);
			db_namep = db_name;
			db_name_len = strlen(db_name);
		}
		if (fk_key->ref_table.str) {
			tablename_to_filename(fk_key->ref_table.str, tbl_name,
					      MAX_TABLE_NAME_LEN);
			tbl_namep = tbl_name;
			tbl_name_len = strlen(tbl_name);
		}
#else
		ut_ad(fk_key->ref_table.str);
		tablename_to_filename(fk_key->ref_table.str, tbl_name,
				      MAX_TABLE_NAME_LEN);
		innobase_casedn_str(tbl_name);
		tbl_name_len = strlen(tbl_name);
		tbl_namep = &tbl_name[0];

		if (fk_key->ref_db.str != NULL) {
			tablename_to_filename(fk_key->ref_db.str, db_name,
					      MAX_DATABASE_NAME_LEN);
			innobase_casedn_str(db_name);
			db_name_len = strlen(db_name);
			db_namep = &db_name[0];
		}
#endif
		mutex_enter(&dict_sys->mutex);

		referenced_table_name = dd_get_referenced_table(
			table->name.m_name,
			db_namep,
			db_name_len,
			tbl_namep,
			tbl_name_len,
			&referenced_table,
			&mdl,
			add_fk[num_fk]->heap);

		/* Test the case when referenced_table failed to
		open, if trx->check_foreigns is not set, we should
		still be able to add the foreign key */
		DBUG_EXECUTE_IF("innodb_test_open_ref_fail",
				if (referenced_table) {
					dd_table_close(referenced_table,
						       current_thd,
						       &mdl,
						       true);
					referenced_table = NULL;
				});

		if (!referenced_table && trx->check_foreigns) {
			mutex_exit(&dict_sys->mutex);
			my_error(ER_FK_CANNOT_OPEN_PARENT,
				 MYF(0), tbl_namep);

			goto err_exit;
		}

		if (fk_key->ref_columns.size() > 0) {
			size_t	i = 0;

			while (i < fk_key->ref_columns.size()) {
				referenced_column_names[i] =
					fk_key->ref_columns[i]->field_name.str;
				ut_ad(i < MAX_NUM_FK_COLUMNS);
				i++;
			}

			if (referenced_table) {
				referenced_index =
					dict_foreign_find_index(
						referenced_table, 0,
						referenced_column_names,
						i, index,
						TRUE, FALSE);

				DBUG_EXECUTE_IF(
					"innodb_test_no_reference_idx",
					referenced_index = NULL;);

				/* Check whether there exist such
				index in the the index create clause */
				if (!referenced_index) {
					dd_table_close(referenced_table,
						       current_thd,
						       &mdl,
						       true);
					mutex_exit(&dict_sys->mutex);
					my_error(ER_FK_NO_INDEX_PARENT, MYF(0),
						 fk_key->name.str
						 ? fk_key->name.str : "",
						 tbl_namep);
					goto err_exit;
				}
			} else {
				ut_a(!trx->check_foreigns);
			}

			referenced_num_col = i;
		} else {
			/* Not possible to add a foreign key without a
			referenced column */
			if (referenced_table) {
				dd_table_close(referenced_table,
					       current_thd,
					       &mdl,
					       true);
			}
			mutex_exit(&dict_sys->mutex);
			my_error(ER_CANNOT_ADD_FOREIGN, MYF(0), tbl_namep);
			goto err_exit;
		}

		if (!innobase_init_foreign(
			    add_fk[num_fk], fk_key->name.str,
			    table, index, column_names,
			    num_col, referenced_table_name,
			    referenced_table, referenced_index,
			    referenced_column_names, referenced_num_col)) {
			if (referenced_table) {
				dd_table_close(referenced_table,
					       current_thd,
					       &mdl,
					       true);
			}
			mutex_exit(&dict_sys->mutex);
			my_error(
				ER_FK_DUP_NAME,
				MYF(0),
				add_fk[num_fk]->id);
			goto err_exit;
		}

		if (referenced_table) {
			dd_table_close(referenced_table,
				       current_thd,
				       &mdl,
				       true);
		}
		mutex_exit(&dict_sys->mutex);

		correct_option = innobase_set_foreign_key_option(
			add_fk[num_fk], fk_key);

		DBUG_EXECUTE_IF("innodb_test_wrong_fk_option",
				correct_option = false;);

		if (!correct_option) {
			my_error(ER_FK_INCORRECT_OPTION,
				 MYF(0),
				 table_share->table_name.str,
				 add_fk[num_fk]->id);
			goto err_exit;
		}

		if (innobase_check_fk_stored(
				add_fk[num_fk], table, s_cols)) {
			my_error(ER_CANNOT_ADD_FOREIGN_BASE_COL_STORED, MYF(0));
			goto err_exit;
		}

		num_fk++;
	}

	*n_add_fk = num_fk;

	DBUG_RETURN(true);
err_exit:
	for (ulint i = 0; i <= num_fk; i++) {
		if (add_fk[i]) {
			dict_foreign_free(add_fk[i]);
		}
	}

	DBUG_RETURN(false);
}

/*************************************************************//**
Copies an InnoDB column to a MySQL field.  This function is
adapted from row_sel_field_store_in_mysql_format(). */
static
void
innobase_col_to_mysql(
/*==================*/
	const dict_col_t*	col,	/*!< in: InnoDB column */
	const uchar*		data,	/*!< in: InnoDB column data */
	ulint			len,	/*!< in: length of data, in bytes */
	Field*			field)	/*!< in/out: MySQL field */
{
	uchar*	ptr;
	uchar*	dest	= field->ptr;
	ulint	flen	= field->pack_length();

	switch (col->mtype) {
	case DATA_INT:
		ut_ad(len == flen);

		/* Convert integer data from Innobase to little-endian
		format, sign bit restored to normal */

		for (ptr = dest + len; ptr != dest; ) {
			*--ptr = *data++;
		}

		if (!(field->flags & UNSIGNED_FLAG)) {
			((byte*) dest)[len - 1] ^= 0x80;
		}

		break;

	case DATA_VARCHAR:
	case DATA_VARMYSQL:
	case DATA_BINARY:
		field->reset();

		if (field->type() == MYSQL_TYPE_VARCHAR) {
			/* This is a >= 5.0.3 type true VARCHAR. Store the
			length of the data to the first byte or the first
			two bytes of dest. */

			dest = row_mysql_store_true_var_len(
				dest, len, flen - field->key_length());
		}

		/* Copy the actual data */
		memcpy(dest, data, len);
		break;

	case DATA_VAR_POINT:
	case DATA_GEOMETRY:
	case DATA_BLOB:
		/* Skip MySQL BLOBs when reporting an erroneous row
		during index creation or table rebuild. */
		field->set_null();
		break;

#ifdef UNIV_DEBUG
	case DATA_MYSQL:
		ut_ad(flen >= len);
		ut_ad(DATA_MBMAXLEN(col->mbminmaxlen)
		      >= DATA_MBMINLEN(col->mbminmaxlen));
		memcpy(dest, data, len);
		break;

	default:
	case DATA_SYS_CHILD:
	case DATA_SYS:
		/* These column types should never be shipped to MySQL. */
		ut_ad(0);

	case DATA_FLOAT:
	case DATA_DOUBLE:
	case DATA_DECIMAL:
	case DATA_POINT:
		/* Above are the valid column types for MySQL data. */
		ut_ad(flen == len);
		/* fall through */
	case DATA_FIXBINARY:
	case DATA_CHAR:
		/* We may have flen > len when there is a shorter
		prefix on the CHAR and BINARY column. */
		ut_ad(flen >= len);
#else /* UNIV_DEBUG */
	default:
#endif /* UNIV_DEBUG */
		memcpy(dest, data, len);
	}
}

/*************************************************************//**
Copies an InnoDB record to table->record[0]. */
void
innobase_rec_to_mysql(
/*==================*/
	struct TABLE*		table,	/*!< in/out: MySQL table */
	const rec_t*		rec,	/*!< in: record */
	const dict_index_t*	index,	/*!< in: index */
	const ulint*		offsets)/*!< in: rec_get_offsets(
					rec, index, ...) */
{
	uint	n_fields	= table->s->fields;

	ut_ad(n_fields == dict_table_get_n_tot_u_cols(index->table)
	      - !!(DICT_TF2_FLAG_IS_SET(index->table,
					DICT_TF2_FTS_HAS_DOC_ID)));

	for (uint i = 0; i < n_fields; i++) {
		Field*		field	= table->field[i];
		ulint		ipos;
		ulint		ilen;
		const uchar*	ifield;

		field->reset();

		ipos = index->get_col_pos(i, true, false);

		if (ipos == ULINT_UNDEFINED
		    || rec_offs_nth_extern(offsets, ipos)) {
null_field:
			field->set_null();
			continue;
		}

		ifield = rec_get_nth_field(rec, offsets, ipos, &ilen);

		/* Assign the NULL flag */
		if (ilen == UNIV_SQL_NULL) {
			ut_ad(field->real_maybe_null());
			goto null_field;
		}

		field->set_notnull();

		innobase_col_to_mysql(
			index->get_field(ipos)->col,
			ifield, ilen, field);
	}
}

/*************************************************************//**
Copies an InnoDB index entry to table->record[0]. */
void
innobase_fields_to_mysql(
/*=====================*/
	struct TABLE*		table,	/*!< in/out: MySQL table */
	const dict_index_t*	index,	/*!< in: InnoDB index */
	const dfield_t*		fields)	/*!< in: InnoDB index fields */
{
	uint	n_fields	= table->s->fields;
	ulint	num_v = 0;

	ut_ad(n_fields == index->table->get_n_user_cols()
	      + dict_table_get_n_v_cols(index->table)
	      - !!(DICT_TF2_FLAG_IS_SET(index->table,
					DICT_TF2_FTS_HAS_DOC_ID)));

	for (uint i = 0; i < n_fields; i++) {
		Field*		field	= table->field[i];
		ulint		ipos;
		ulint		col_n;

		field->reset();

		if (innobase_is_v_fld(field)) {
			col_n = num_v;
			num_v++;
		} else {
			col_n = i - num_v;
		}

		ipos = index->get_col_pos(col_n, true, innobase_is_v_fld(field));

		if (ipos == ULINT_UNDEFINED
		    || dfield_is_ext(&fields[ipos])
		    || dfield_is_null(&fields[ipos])) {

			field->set_null();
		} else {
			field->set_notnull();

			const dfield_t*	df	= &fields[ipos];

			innobase_col_to_mysql(
				index->get_field(ipos)->col,
				static_cast<const uchar*>(dfield_get_data(df)),
				dfield_get_len(df), field);
		}
	}
}

/*************************************************************//**
Copies an InnoDB row to table->record[0]. */
void
innobase_row_to_mysql(
/*==================*/
	struct TABLE*		table,	/*!< in/out: MySQL table */
	const dict_table_t*	itab,	/*!< in: InnoDB table */
	const dtuple_t*		row)	/*!< in: InnoDB row */
{
	uint	n_fields = table->s->fields;
	ulint	num_v = 0;

	/* The InnoDB row may contain an extra FTS_DOC_ID column at the end. */
	ut_ad(row->n_fields == itab->get_n_cols());
	ut_ad(n_fields == row->n_fields - DATA_N_SYS_COLS
	      + dict_table_get_n_v_cols(itab)
	      - !!(DICT_TF2_FLAG_IS_SET(itab, DICT_TF2_FTS_HAS_DOC_ID)));

	for (uint i = 0; i < n_fields; i++) {
		Field*		field	= table->field[i];

		field->reset();

		if (innobase_is_v_fld(field)) {
			/* Virtual column are not stored in InnoDB table, so
			skip it */
			num_v++;
			continue;
		}

		const dfield_t*	df	= dtuple_get_nth_field(row, i - num_v);

		if (dfield_is_ext(df) || dfield_is_null(df)) {
			field->set_null();
		} else {
			field->set_notnull();

			innobase_col_to_mysql(
				itab->get_col(i - num_v),
				static_cast<const uchar*>(dfield_get_data(df)),
				dfield_get_len(df), field);
		}
	}
}

/*************************************************************//**
Resets table->record[0]. */
void
innobase_rec_reset(
/*===============*/
	TABLE*			table)		/*!< in/out: MySQL table */
{
	uint	n_fields	= table->s->fields;
	uint	i;

	for (i = 0; i < n_fields; i++) {
		table->field[i]->set_default();
	}
}

/*******************************************************************//**
This function checks that index keys are sensible.
@return 0 or error number */
static MY_ATTRIBUTE((warn_unused_result))
int
innobase_check_index_keys(
/*======================*/
	const Alter_inplace_info*	info,
				/*!< in: indexes to be created or dropped */
	const dict_table_t*		innodb_table)
				/*!< in: Existing indexes */
{
	for (uint key_num = 0; key_num < info->index_add_count;
	     key_num++) {
		const KEY&	key = info->key_info_buffer[
			info->index_add_buffer[key_num]];

		/* Check that the same index name does not appear
		twice in indexes to be created. */

		for (ulint i = 0; i < key_num; i++) {
			const KEY&	key2 = info->key_info_buffer[
				info->index_add_buffer[i]];

			if (0 == strcmp(key.name, key2.name)) {
				my_error(ER_WRONG_NAME_FOR_INDEX, MYF(0),
					 key.name);

				return(ER_WRONG_NAME_FOR_INDEX);
			}
		}

		/* Check that the same index name does not already exist. */

		const dict_index_t* index;

		for (index = innodb_table->first_index();
		     index; index = index->next()) {

			if (index->is_committed()
			    && !strcmp(key.name, index->name)) {
				break;
			}
		}

		/* Now we are in a situation where we have "ADD INDEX x"
		and an index by the same name already exists. We have 4
		possible cases:
		1. No further clauses for an index x are given. Should reject
		the operation.
		2. "DROP INDEX x" is given. Should allow the operation.
		3. "RENAME INDEX x TO y" is given. Should allow the operation.
		4. "DROP INDEX x, RENAME INDEX x TO y" is given. Should allow
		the operation, since no name clash occurs. In this particular
		case MySQL cancels the operation without calling InnoDB
		methods. */

		if (index) {
			/* If a key by the same name is being created and
			dropped, the name clash is OK. */
			for (uint i = 0; i < info->index_drop_count;
			     i++) {
				const KEY*	drop_key
					= info->index_drop_buffer[i];

				if (0 == strcmp(key.name, drop_key->name)) {
					goto name_ok;
				}
			}

			/* If a key by the same name is being created and
			renamed, the name clash is OK. E.g.
			ALTER TABLE t ADD INDEX i (col), RENAME INDEX i TO x
			where the index "i" exists prior to the ALTER command.
			In this case we:
			1. rename the existing index from "i" to "x"
			2. add the new index "i" */
			for (uint i = 0; i < info->index_rename_count; i++) {
				const KEY_PAIR*	pair
					= &info->index_rename_buffer[i];

				if (0 == strcmp(key.name, pair->old_key->name)) {
					goto name_ok;
				}
			}

			my_error(ER_WRONG_NAME_FOR_INDEX, MYF(0), key.name);

			return(ER_WRONG_NAME_FOR_INDEX);
		}

name_ok:
		for (ulint i = 0; i < key.user_defined_key_parts; i++) {
			const KEY_PART_INFO&	key_part1
				= key.key_part[i];
			const Field*		field
				= key_part1.field;
			ibool			is_unsigned;

			switch (get_innobase_type_from_mysql_type(
					&is_unsigned, field)) {
			default:
				break;
			case DATA_INT:
			case DATA_FLOAT:
			case DATA_DOUBLE:
			case DATA_DECIMAL:
				/* Check that MySQL does not try to
				create a column prefix index field on
				an inappropriate data type. */

				if (field->type() == MYSQL_TYPE_VARCHAR) {
					if (key_part1.length
					    >= field->pack_length()
					    - ((Field_varstring*) field)
					    ->length_bytes) {
						break;
					}
				} else {
					if (key_part1.length
					    >= field->pack_length()) {
						break;
					}
				}

				my_error(ER_WRONG_KEY_COLUMN, MYF(0),
					 field->field_name);
				return(ER_WRONG_KEY_COLUMN);
			}

			/* Check that the same column does not appear
			twice in the index. */

			for (ulint j = 0; j < i; j++) {
				const KEY_PART_INFO&	key_part2
					= key.key_part[j];

				if (key_part1.fieldnr != key_part2.fieldnr) {
					continue;
				}

				my_error(ER_WRONG_KEY_COLUMN, MYF(0),
					 field->field_name);
				return(ER_WRONG_KEY_COLUMN);
			}
		}
	}

	return(0);
}

/** Create index field definition for key part
@param[in]	altered_table		MySQL table that is being altered,
					or NULL if a new clustered index
					is not being created
@param[in]	key_part		MySQL key definition
@param[in,out]	index_field		index field
@param[in]	new_clustered		new cluster */
static
void
innobase_create_index_field_def(
	const TABLE*		altered_table,
	const KEY_PART_INFO*	key_part,
	index_field_t*		index_field,
	bool			new_clustered)
{
	const Field*	field;
	ibool		is_unsigned;
	ulint		col_type;
	ulint		num_v = 0;

	DBUG_ENTER("innobase_create_index_field_def");

	ut_ad(key_part);
	ut_ad(index_field);

	field = new_clustered
		? altered_table->field[key_part->fieldnr]
		: key_part->field;
	ut_a(field);

	for (ulint i = 0; i < key_part->fieldnr; i++) {
		if (innobase_is_v_fld(altered_table->field[i])) {
			num_v++;
		}
	}

	col_type = get_innobase_type_from_mysql_type(
		&is_unsigned, field);

	if (!field->stored_in_db && field->gcol_info) {
		index_field->is_v_col = true;
		index_field->col_no = num_v;
	} else {
		index_field->is_v_col = false;
		index_field->col_no = key_part->fieldnr - num_v;
	}
	index_field->is_ascending
		= !(key_part->key_part_flag & HA_REVERSE_SORT);


	if (DATA_LARGE_MTYPE(col_type)
	    || (key_part->length < field->pack_length()
		&& field->type() != MYSQL_TYPE_VARCHAR)
	    || (field->type() == MYSQL_TYPE_VARCHAR
		&& key_part->length < field->pack_length()
			- ((Field_varstring*) field)->length_bytes)) {

		index_field->prefix_len = key_part->length;
	} else {
		index_field->prefix_len = 0;
	}

	DBUG_VOID_RETURN;
}

template<typename Index> const dd::Index* get_dd_index(const Index* index);

template<> const dd::Index* get_dd_index<dd::Index>(const dd::Index* dd_index) {
	return dd_index;
}

template<>
const dd::Index* get_dd_index<dd::Partition_index>(
	const dd::Partition_index* dd_index) {
	return (dd_index != nullptr) ? &dd_index->index() : nullptr;
}

/** Create index definition for key
@param[in]	altered_table		MySQL table that is being altered
@param[in]	new_dd_tab		new dd table
@param[in]	keys			key definitions
@param[in]	key_number		MySQL key number
@param[in]	new_clustered		true if generating a new clustered
index on the table
@param[in]	key_clustered		true if this is the new clustered index
@param[out]	index			index definition
@param[in]	heap			heap where memory is allocated */
template<typename Table>
static
void
innobase_create_index_def(
	const TABLE*		altered_table,
	const Table*		new_dd_tab,
	const KEY*		keys,
	ulint			key_number,
	bool			new_clustered,
	bool			key_clustered,
	index_def_t*		index,
	mem_heap_t*		heap)
{
	const KEY*	key = &keys[key_number];
	ulint		i;
	ulint		n_fields = key->user_defined_key_parts;

	DBUG_ENTER("innobase_create_index_def");
	DBUG_ASSERT(!key_clustered || new_clustered);

	index->fields = static_cast<index_field_t*>(
		mem_heap_alloc(heap, n_fields * sizeof *index->fields));

	index->parser = NULL;
	index->is_ngram = false;
	index->key_number = key_number;
	index->n_fields = n_fields;
	index->name = mem_heap_strdup(heap, key->name);
	index->rebuild = new_clustered;

	/* If this is a spatial index, we need to fetch the SRID */
	if (key->flags & HA_SPATIAL) {
		ulint	dd_key_num = key_number + (
			(altered_table->s->primary_key == MAX_KEY) ? 1 : 0);

		const auto* dd_index_auto =
			(index->key_number != ULINT_UNDEFINED)
			? const_cast<const Table*>(
				new_dd_tab)->indexes()[dd_key_num]
		: nullptr;

		const dd::Index* dd_index = get_dd_index(dd_index_auto);

		if (dd_index != nullptr) {
			ut_ad(dd_index->name() == key->name);
			/* Spatial index indexes on only one column */
			size_t geom_col_idx;
			for (
				geom_col_idx = 0;
				geom_col_idx < dd_index->elements().size();
				++geom_col_idx) {
				if (!dd_index->elements()[geom_col_idx]->column().is_hidden())
					break;
			}
			const dd::Column& col =
				dd_index->elements()[geom_col_idx]->column();
			bool has_value = col.srs_id().has_value();
			index->srid_is_valid = has_value;
			index->srid = has_value ? col.srs_id().value() : 0;
		}
	}

	if (key_clustered) {
		DBUG_ASSERT(!(key->flags & (HA_FULLTEXT | HA_SPATIAL)));
		DBUG_ASSERT(key->flags & HA_NOSAME);
		index->ind_type = DICT_CLUSTERED | DICT_UNIQUE;
	} else if (key->flags & HA_FULLTEXT) {
		DBUG_ASSERT(!(key->flags & (HA_SPATIAL | HA_NOSAME)));
		DBUG_ASSERT(!(key->flags & HA_KEYFLAG_MASK
			      & ~(HA_FULLTEXT
				  | HA_PACK_KEY
				  | HA_BINARY_PACK_KEY)));
		index->ind_type = DICT_FTS;

		/* Set plugin parser */
		/* Note: key->parser is only parser name,
			 we need to get parser from altered_table instead */
		if (key->flags & HA_USES_PARSER) {
			for (ulint j = 0; j < altered_table->s->keys; j++) {
				if (ut_strcmp(altered_table->key_info[j].name,
					      key->name) == 0) {
					ut_ad(altered_table->key_info[j].flags
					      & HA_USES_PARSER);

					plugin_ref	parser =
						altered_table->key_info[j].parser;
					index->parser =
						static_cast<st_mysql_ftparser*>(
						plugin_decl(parser)->info);

					index->is_ngram = strncmp(
						plugin_name(parser)->str,
						FTS_NGRAM_PARSER_NAME,
						plugin_name(parser)->length)
						 == 0;

					break;
				}
			}

			DBUG_EXECUTE_IF("fts_instrument_use_default_parser",
				index->parser = &fts_default_parser;);
			ut_ad(index->parser);
		}
	} else if (key->flags & HA_SPATIAL) {
		DBUG_ASSERT(!(key->flags & HA_NOSAME));
		index->ind_type = DICT_SPATIAL;
		ut_ad(n_fields == 1);
		ulint	num_v = 0;

		/* Need to count the virtual fields before this spatial
		indexed field */
		for (ulint i = 0; i < key->key_part->fieldnr; i++) {
			if (innobase_is_v_fld(altered_table->field[i])) {
				num_v++;
			}
		}
		index->fields[0].col_no = key->key_part[0].fieldnr - num_v;
		index->fields[0].prefix_len = 0;
		index->fields[0].is_v_col = false;

		/* Currently only ascending order is supported in spatial
		index. */
		ut_ad(!(key->key_part[0].key_part_flag & HA_REVERSE_SORT));
		index->fields[0].is_ascending = true;

		if (!key->key_part[0].field->stored_in_db
		    && key->key_part[0].field->gcol_info) {
			/* Currently, the spatial index cannot be created
			on virtual columns. It is blocked in server
			layer */
			ut_ad(0);
			index->fields[0].is_v_col = true;
		} else {
			index->fields[0].is_v_col = false;
		}
	} else {
		index->ind_type = (key->flags & HA_NOSAME) ? DICT_UNIQUE : 0;
	}

	if (!(key->flags & HA_SPATIAL)) {
		for (i = 0; i < n_fields; i++) {
			innobase_create_index_field_def(
				altered_table, &key->key_part[i],
				&index->fields[i], new_clustered);

			if (index->fields[i].is_v_col) {
				index->ind_type |= DICT_VIRTUAL;
			}
		}
	}

	DBUG_VOID_RETURN;
}

/*******************************************************************//**
Check whether the table has the FTS_DOC_ID column
@return whether there exists an FTS_DOC_ID column */
bool
innobase_fts_check_doc_id_col(
/*==========================*/
	const dict_table_t*	table,  /*!< in: InnoDB table with
					fulltext index */
	const TABLE*		altered_table,
					/*!< in: MySQL table with
					fulltext index */
	ulint*			fts_doc_col_no,
					/*!< out: The column number for
					Doc ID, or ULINT_UNDEFINED
					if it is of wrong type */
	ulint*			num_v)	/*!< out: number of virtual column */
{
	*fts_doc_col_no = ULINT_UNDEFINED;

	const uint n_cols = altered_table->s->fields;
	ulint	i;

	*num_v = 0;

	for (i = 0; i < n_cols; i++) {
		const Field*	field = altered_table->field[i];

		if (innobase_is_v_fld(field)) {
			(*num_v)++;
		}

		if (my_strcasecmp(system_charset_info,
				  field->field_name, FTS_DOC_ID_COL_NAME)) {
			continue;
		}

		if (strcmp(field->field_name, FTS_DOC_ID_COL_NAME)) {
			my_error(ER_WRONG_COLUMN_NAME, MYF(0),
				 field->field_name);
		} else if (field->type() != MYSQL_TYPE_LONGLONG
			   || field->pack_length() != 8
			   || field->real_maybe_null()
			   || !(field->flags & UNSIGNED_FLAG)
			   || innobase_is_v_fld(field)) {
			my_error(ER_INNODB_FT_WRONG_DOCID_COLUMN, MYF(0),
				 field->field_name);
		} else {
			*fts_doc_col_no = i - *num_v;
		}

		return(true);
	}

	if (!table) {
		return(false);
	}

	/* Not to count the virtual columns */
	i -= *num_v;

	for (; i + DATA_N_SYS_COLS < (uint) table->n_cols; i++) {
		const char*     name = table->get_col_name(i);

		if (strcmp(name, FTS_DOC_ID_COL_NAME) == 0) {
#ifdef UNIV_DEBUG
			const dict_col_t*       col;

			col = table->get_col(i);

			/* Because the FTS_DOC_ID does not exist in
			the MySQL data dictionary, this must be the
			internally created FTS_DOC_ID column. */
			ut_ad(col->mtype == DATA_INT);
			ut_ad(col->len == 8);
			ut_ad(col->prtype & DATA_NOT_NULL);
			ut_ad(col->prtype & DATA_UNSIGNED);
#endif /* UNIV_DEBUG */
			*fts_doc_col_no = i;
			return(true);
		}
	}

	return(false);
}

/*******************************************************************//**
Check whether the table has a unique index with FTS_DOC_ID_INDEX_NAME
on the Doc ID column.
@return the status of the FTS_DOC_ID index */
enum fts_doc_id_index_enum
innobase_fts_check_doc_id_index(
/*============================*/
	const dict_table_t*	table,		/*!< in: table definition */
	const TABLE*		altered_table,	/*!< in: MySQL table
						that is being altered */
	ulint*			fts_doc_col_no)	/*!< out: The column number for
						Doc ID, or ULINT_UNDEFINED
						if it is being created in
						ha_alter_info */
{
	const dict_index_t*	index;
	const dict_field_t*	field;

	if (altered_table) {
		/* Check if a unique index with the name of
		FTS_DOC_ID_INDEX_NAME is being created. */

		for (uint i = 0; i < altered_table->s->keys; i++) {
			const KEY& key = altered_table->key_info[i];

			if (innobase_strcasecmp(
				    key.name, FTS_DOC_ID_INDEX_NAME)) {
				continue;
			}

			if ((key.flags & HA_NOSAME)
			    && key.user_defined_key_parts == 1
			    /* For now, we do not allow a descending index,
			    because fts_doc_fetch_by_doc_id() uses the
			    InnoDB SQL interpreter to look up FTS_DOC_ID. */
			    && !(key.key_part[0].key_part_flag
				 & HA_REVERSE_SORT)
			    && !strcmp(key.name, FTS_DOC_ID_INDEX_NAME)
			    && !strcmp(key.key_part[0].field->field_name,
				       FTS_DOC_ID_COL_NAME)) {
				if (fts_doc_col_no) {
					*fts_doc_col_no = ULINT_UNDEFINED;
				}
				return(FTS_EXIST_DOC_ID_INDEX);
			} else {
				return(FTS_INCORRECT_DOC_ID_INDEX);
			}
		}
	}

	if (!table) {
		return(FTS_NOT_EXIST_DOC_ID_INDEX);
	}

	for (index = table->first_index(); index; index = index->next()) {

		/* Check if there exists a unique index with the name of
		FTS_DOC_ID_INDEX_NAME */
		if (innobase_strcasecmp(index->name, FTS_DOC_ID_INDEX_NAME)) {
			continue;
		}

		if (!dict_index_is_unique(index)
		    || dict_index_get_n_unique(index) > 1
		    /* For now, we do not allow a descending index,
		    because fts_doc_fetch_by_doc_id() uses the
		    InnoDB SQL interpreter to look up FTS_DOC_ID. */
		    || !index->get_field(0)->is_ascending
		    || strcmp(index->name, FTS_DOC_ID_INDEX_NAME)) {
			return(FTS_INCORRECT_DOC_ID_INDEX);
		}

		/* Check whether the index has FTS_DOC_ID as its
		first column */
		field = index->get_field(0);

		/* The column would be of a BIGINT data type */
		if (strcmp(field->name, FTS_DOC_ID_COL_NAME) == 0
		    && field->col->mtype == DATA_INT
		    && field->col->len == 8
		    && field->col->prtype & DATA_NOT_NULL
		    && !field->col->is_virtual()) {
			if (fts_doc_col_no) {
				*fts_doc_col_no = dict_col_get_no(field->col);
			}
			return(FTS_EXIST_DOC_ID_INDEX);
		} else {
			return(FTS_INCORRECT_DOC_ID_INDEX);
		}
	}


	/* Not found */
	return(FTS_NOT_EXIST_DOC_ID_INDEX);
}
/*******************************************************************//**
Check whether the table has a unique index with FTS_DOC_ID_INDEX_NAME
on the Doc ID column in MySQL create index definition.
@return FTS_EXIST_DOC_ID_INDEX if there exists the FTS_DOC_ID index,
FTS_INCORRECT_DOC_ID_INDEX if the FTS_DOC_ID index is of wrong format */
enum fts_doc_id_index_enum
innobase_fts_check_doc_id_index_in_def(
/*===================================*/
	ulint		n_key,		/*!< in: Number of keys */
	const KEY*	key_info)	/*!< in: Key definition */
{
	/* Check whether there is a "FTS_DOC_ID_INDEX" in the to be built index
	list */
	for (ulint j = 0; j < n_key; j++) {
		const KEY*	key = &key_info[j];

		if (innobase_strcasecmp(key->name, FTS_DOC_ID_INDEX_NAME)) {
			continue;
		}

		/* Do a check on FTS DOC ID_INDEX, it must be unique,
		named as "FTS_DOC_ID_INDEX" and on column "FTS_DOC_ID" */
		if (!(key->flags & HA_NOSAME)
		    || key->user_defined_key_parts != 1
		    /* For now, we do not allow a descending index,
		    because fts_doc_fetch_by_doc_id() uses the
		    InnoDB SQL interpreter to look up FTS_DOC_ID. */
		    || (key->key_part[0].key_part_flag & HA_REVERSE_SORT)
		    || strcmp(key->name, FTS_DOC_ID_INDEX_NAME)
		    || strcmp(key->key_part[0].field->field_name,
			      FTS_DOC_ID_COL_NAME)) {
			return(FTS_INCORRECT_DOC_ID_INDEX);
		}

		return(FTS_EXIST_DOC_ID_INDEX);
	}

	return(FTS_NOT_EXIST_DOC_ID_INDEX);
}

/*******************************************************************//**
Create an index table where indexes are ordered as follows:

IF a new primary key is defined for the table THEN

	1) New primary key
	2) The remaining keys in key_info

ELSE

	1) All new indexes in the order they arrive from MySQL

ENDIF

@return key definitions */
template<typename Table>
static MY_ATTRIBUTE((warn_unused_result, malloc))
index_def_t*
innobase_create_key_defs(
/*=====================*/
	mem_heap_t*			heap,
			/*!< in/out: memory heap where space for key
			definitions are allocated */
	const Alter_inplace_info*	ha_alter_info,
			/*!< in: alter operation */
	const TABLE*			altered_table,
			/*!< in: MySQL table that is being altered */
	const Table*			new_dd_table,
			/*!< in: new dd table */
	ulint&				n_add,
			/*!< in/out: number of indexes to be created */
	ulint&				n_fts_add,
			/*!< out: number of FTS indexes to be created */
	bool				got_default_clust,
			/*!< in: whether the table lacks a primary key */
	ulint&				fts_doc_id_col,
			/*!< in: The column number for Doc ID */
	bool&				add_fts_doc_id,
			/*!< in: whether we need to add new DOC ID
			column for FTS index */
	bool&				add_fts_doc_idx)
			/*!< in: whether we need to add new DOC ID
			index for FTS index */
{
	index_def_t*		indexdef;
	index_def_t*		indexdefs;
	bool			new_primary;
	const uint*const	add
		= ha_alter_info->index_add_buffer;
	const KEY*const		key_info
		= ha_alter_info->key_info_buffer;

	DBUG_ENTER("innobase_create_key_defs");
	DBUG_ASSERT(!add_fts_doc_id || add_fts_doc_idx);
	DBUG_ASSERT(ha_alter_info->index_add_count == n_add);

	/* If there is a primary key, it is always the first index
	defined for the innodb_table. */

	new_primary = n_add > 0
		&& !my_strcasecmp(system_charset_info,
				  key_info[*add].name, "PRIMARY");
	n_fts_add = 0;

	/* If there is a UNIQUE INDEX consisting entirely of NOT NULL
	columns and if the index does not contain column prefix(es)
	(only prefix/part of the column is indexed), MySQL will treat the
	index as a PRIMARY KEY unless the table already has one. */

	ut_ad(altered_table->s->primary_key == 0
	      || altered_table->s->primary_key == MAX_KEY);

	if (got_default_clust && !new_primary) {
		new_primary = (altered_table->s->primary_key != MAX_KEY);
	}

	const bool rebuild = new_primary || add_fts_doc_id
		|| innobase_need_rebuild(ha_alter_info);

	/* Reserve one more space if new_primary is true, and we might
	need to add the FTS_DOC_ID_INDEX */
	indexdef = indexdefs = static_cast<index_def_t*>(
		mem_heap_alloc(
			heap, sizeof *indexdef
			* (ha_alter_info->key_count
			   + rebuild
			   + got_default_clust)));

	if (rebuild) {
		ulint	primary_key_number;

		if (new_primary) {
			if (n_add == 0) {
				DBUG_ASSERT(got_default_clust);
				DBUG_ASSERT(altered_table->s->primary_key
					    == 0);
				primary_key_number = 0;
			} else {
				primary_key_number = *add;
			}
		} else if (got_default_clust) {
			/* Create the GEN_CLUST_INDEX */
			index_def_t*	index = indexdef++;

			index->fields = NULL;
			index->n_fields = 0;
			index->ind_type = DICT_CLUSTERED;
			index->name = innobase_index_reserve_name;
			index->rebuild = true;
			index->key_number = ~0;
			index->is_ngram = false;
			primary_key_number = ULINT_UNDEFINED;
			goto created_clustered;
		} else {
			primary_key_number = 0;
		}

		/* Create the PRIMARY key index definition */
		innobase_create_index_def(
			altered_table, new_dd_table, key_info,
			primary_key_number, true, true, indexdef++, heap);

created_clustered:
		n_add = 1;

		for (ulint i = 0; i < ha_alter_info->key_count; i++) {
			if (i == primary_key_number) {
				continue;
			}
			/* Copy the index definitions. */
			innobase_create_index_def(
				altered_table, new_dd_table, key_info, i, true,
				false, indexdef, heap);

			if (indexdef->ind_type & DICT_FTS) {
				n_fts_add++;
			}

			indexdef++;
			n_add++;
		}

		if (n_fts_add > 0) {
			ulint	num_v = 0;

			if (!add_fts_doc_id
			    && !innobase_fts_check_doc_id_col(
				    NULL, altered_table,
				    &fts_doc_id_col, &num_v)) {
				fts_doc_id_col = altered_table->s->fields - num_v;
				add_fts_doc_id = true;
			}

			if (!add_fts_doc_idx) {
				fts_doc_id_index_enum	ret;
				ulint			doc_col_no;

				ret = innobase_fts_check_doc_id_index(
					NULL, altered_table, &doc_col_no);

				/* This should have been checked before */
				ut_ad(ret != FTS_INCORRECT_DOC_ID_INDEX);

				if (ret == FTS_NOT_EXIST_DOC_ID_INDEX) {
					add_fts_doc_idx = true;
				} else {
					ut_ad(ret == FTS_EXIST_DOC_ID_INDEX);
					ut_ad(doc_col_no == ULINT_UNDEFINED
					      || doc_col_no == fts_doc_id_col);
				}
			}
		}
	} else {
		/* Create definitions for added secondary indexes. */

		for (ulint i = 0; i < n_add; i++) {
			innobase_create_index_def(
				altered_table, new_dd_table, key_info, add[i],
				false, false, indexdef, heap);

			if (indexdef->ind_type & DICT_FTS) {
				n_fts_add++;
			}

			indexdef++;
		}
	}

	DBUG_ASSERT(indexdefs + n_add == indexdef);

	if (add_fts_doc_idx) {
		index_def_t*	index = indexdef++;

		index->fields = static_cast<index_field_t*>(
			mem_heap_alloc(heap, sizeof *index->fields));
		index->n_fields = 1;
		index->fields->col_no = fts_doc_id_col;
		index->fields->prefix_len = 0;
		index->fields->is_ascending = true;
		index->fields->is_v_col = false;
		index->ind_type = DICT_UNIQUE;
		ut_ad(!rebuild
		      || !add_fts_doc_id
		      || fts_doc_id_col <= altered_table->s->fields);

		index->name = FTS_DOC_ID_INDEX_NAME;
		index->is_ngram = false;
		index->rebuild = rebuild;

		/* TODO: assign a real MySQL key number for this */
		index->key_number = ULINT_UNDEFINED;
		n_add++;
	}

	DBUG_ASSERT(indexdef > indexdefs);
	DBUG_ASSERT((ulint) (indexdef - indexdefs)
		    <= ha_alter_info->key_count
		    + add_fts_doc_idx + got_default_clust);
	DBUG_ASSERT(ha_alter_info->index_add_count <= n_add);
	DBUG_RETURN(indexdefs);
}

/*******************************************************************//**
Check each index column size, make sure they do not exceed the max limit
@return true if index column size exceeds limit */
static MY_ATTRIBUTE((warn_unused_result))
bool
innobase_check_column_length(
/*=========================*/
	ulint		max_col_len,	/*!< in: maximum column length */
	const KEY*	key_info)	/*!< in: Indexes to be created */
{
	for (ulint key_part = 0; key_part < key_info->user_defined_key_parts; key_part++) {
		if (key_info->key_part[key_part].length > max_col_len) {
			return(true);
		}
	}
	return(false);
}

/** Drop in-memory metadata for index (dict_index_t) left from previous
online ALTER operation.
@param[in]	table	table to check
@param[in]	locked	if it is dict_sys mutex locked */
static
void
online_retry_drop_dict_indexes(
	dict_table_t*	table,
	bool		locked)
{

	if (!locked) {
		mutex_enter(&dict_sys->mutex);
	}

	dict_index_t*	index = table->first_index();

	while ((index = index->next())) {
		if (dict_index_get_online_status(index)
		    == ONLINE_INDEX_ABORTED_DROPPED) {

			dict_index_t* prev = UT_LIST_GET_PREV(
				indexes, index);

			dict_index_remove_from_cache(table, index);

			index = prev;
		}
	}

	if (!locked) {
		mutex_exit(&dict_sys->mutex);
	}
}

/** Determines if InnoDB is dropping a foreign key constraint.
@param foreign the constraint
@param drop_fk constraints being dropped
@param n_drop_fk number of constraints that are being dropped
@return whether the constraint is being dropped */
inline MY_ATTRIBUTE((warn_unused_result))
bool
innobase_dropping_foreign(
/*======================*/
	const dict_foreign_t*	foreign,
	dict_foreign_t**	drop_fk,
	ulint			n_drop_fk)
{
	while (n_drop_fk--) {
		if (*drop_fk++ == foreign) {
			return(true);
		}
	}

	return(false);
}

/** Determines if an InnoDB FOREIGN KEY constraint depends on a
column that is being dropped or modified to NOT NULL.
@param user_table InnoDB table as it is before the ALTER operation
@param col_name Name of the column being altered
@param drop_fk constraints being dropped
@param n_drop_fk number of constraints that are being dropped
@param drop true=drop column, false=set NOT NULL
@retval true Not allowed (will call my_error())
@retval false Allowed
*/
static MY_ATTRIBUTE((warn_unused_result))
bool
innobase_check_foreigns_low(
/*========================*/
	const dict_table_t*	user_table,
	dict_foreign_t**	drop_fk,
	ulint			n_drop_fk,
	const char*		col_name,
	bool			drop)
{
	dict_foreign_t*	foreign;
	ut_ad(mutex_own(&dict_sys->mutex));

	/* Check if any FOREIGN KEY constraints are defined on this
	column. */

	for (dict_foreign_set::iterator it = user_table->foreign_set.begin();
	     it != user_table->foreign_set.end();
	     ++it) {

		foreign = *it;

		if (!drop && !(foreign->type
			       & (DICT_FOREIGN_ON_DELETE_SET_NULL
				  | DICT_FOREIGN_ON_UPDATE_SET_NULL))) {
			continue;
		}

		if (innobase_dropping_foreign(foreign, drop_fk, n_drop_fk)) {
			continue;
		}

		for (unsigned f = 0; f < foreign->n_fields; f++) {
			if (!strcmp(foreign->foreign_col_names[f],
				    col_name)) {
				my_error(drop
					 ? ER_FK_COLUMN_CANNOT_DROP
					 : ER_FK_COLUMN_NOT_NULL, MYF(0),
					 col_name, foreign->id);
				return(true);
			}
		}
	}

	if (!drop) {
		/* SET NULL clauses on foreign key constraints of
		child tables affect the child tables, not the parent table.
		The column can be NOT NULL in the parent table. */
		return(false);
	}

	/* Check if any FOREIGN KEY constraints in other tables are
	referring to the column that is being dropped. */
	for (dict_foreign_set::iterator it
		= user_table->referenced_set.begin();
	     it != user_table->referenced_set.end();
	     ++it) {

		foreign = *it;

		if (innobase_dropping_foreign(foreign, drop_fk, n_drop_fk)) {
			continue;
		}

		for (unsigned f = 0; f < foreign->n_fields; f++) {
			char display_name[FN_REFLEN];

			if (strcmp(foreign->referenced_col_names[f],
				   col_name)) {
				continue;
			}

			char* buf_end = innobase_convert_name(
				display_name, (sizeof display_name) - 1,
				foreign->foreign_table_name,
				strlen(foreign->foreign_table_name),
				NULL);
			*buf_end = '\0';
			my_error(ER_FK_COLUMN_CANNOT_DROP_CHILD,
				 MYF(0), col_name, foreign->id,
				 display_name);

			return(true);
		}
	}

	return(false);
}

/** Determines if an InnoDB FOREIGN KEY constraint depends on a
column that is being dropped or modified to NOT NULL.
@param ha_alter_info Data used during in-place alter
@param altered_table MySQL table that is being altered
@param old_table MySQL table as it is before the ALTER operation
@param user_table InnoDB table as it is before the ALTER operation
@param drop_fk constraints being dropped
@param n_drop_fk number of constraints that are being dropped
@retval true Not allowed (will call my_error())
@retval false Allowed
*/
static MY_ATTRIBUTE((warn_unused_result))
bool
innobase_check_foreigns(
/*====================*/
	Alter_inplace_info*	ha_alter_info,
	const TABLE*		altered_table,
	const TABLE*		old_table,
	const dict_table_t*	user_table,
	dict_foreign_t**	drop_fk,
	ulint			n_drop_fk)
{
	List_iterator_fast<Create_field> cf_it(
		ha_alter_info->alter_info->create_list);

	for (Field** fp = old_table->field; *fp; fp++) {
		cf_it.rewind();
		const Create_field* new_field;

		ut_ad(!(*fp)->real_maybe_null()
		      == !!((*fp)->flags & NOT_NULL_FLAG));

		while ((new_field = cf_it++)) {
			if (new_field->field == *fp) {
				break;
			}
		}

		if (!new_field || (new_field->flags & NOT_NULL_FLAG)) {
			if (innobase_check_foreigns_low(
				    user_table, drop_fk, n_drop_fk,
				    (*fp)->field_name, !new_field)) {
				return(true);
			}
		}
	}

	return(false);
}

/** Convert a default value for ADD COLUMN.

@param heap Memory heap where allocated
@param dfield InnoDB data field to copy to
@param field MySQL value for the column
@param comp nonzero if in compact format */
static
void
innobase_build_col_map_add(
/*=======================*/
	mem_heap_t*	heap,
	dfield_t*	dfield,
	const Field*	field,
	ulint		comp)
{
	if (field->is_real_null()) {
		dfield_set_null(dfield);
		return;
	}

	ulint	size	= field->pack_length();

	byte*	buf	= static_cast<byte*>(mem_heap_alloc(heap, size));

	const byte*	mysql_data = field->ptr;

	row_mysql_store_col_in_innobase_format(
		dfield, buf, true, mysql_data, size, comp);
}

/** Construct the translation table for reordering, dropping or
adding columns.

@param ha_alter_info Data used during in-place alter
@param altered_table MySQL table that is being altered
@param table MySQL table as it is before the ALTER operation
@param new_table InnoDB table corresponding to MySQL altered_table
@param old_table InnoDB table corresponding to MYSQL table
@param add_cols Default values for ADD COLUMN, or NULL if no ADD COLUMN
@param heap Memory heap where allocated
@return array of integers, mapping column numbers in the table
to column numbers in altered_table */
static MY_ATTRIBUTE((warn_unused_result))
const ulint*
innobase_build_col_map(
/*===================*/
	Alter_inplace_info*	ha_alter_info,
	const TABLE*		altered_table,
	const TABLE*		table,
	const dict_table_t*	new_table,
	const dict_table_t*	old_table,
	dtuple_t*		add_cols,
	mem_heap_t*		heap)
{
	DBUG_ENTER("innobase_build_col_map");
	DBUG_ASSERT(altered_table != table);
	DBUG_ASSERT(new_table != old_table);
	DBUG_ASSERT(new_table->get_n_cols()
		    + dict_table_get_n_v_cols(new_table)
		    >= altered_table->s->fields + DATA_N_SYS_COLS);
	DBUG_ASSERT(old_table->get_n_cols()
		    + dict_table_get_n_v_cols(old_table)
		    >= table->s->fields + DATA_N_SYS_COLS);
	DBUG_ASSERT(!!add_cols == !!(ha_alter_info->handler_flags
				     & Alter_inplace_info::ADD_COLUMN));
	DBUG_ASSERT(!add_cols || dtuple_get_n_fields(add_cols)
		    == new_table->get_n_cols());

	ulint*	col_map = static_cast<ulint*>(
		mem_heap_alloc(
			heap, (old_table->n_cols + old_table->n_v_cols)
			* sizeof *col_map));

	List_iterator_fast<Create_field> cf_it(
		ha_alter_info->alter_info->create_list);
	uint	i = 0;
	uint	num_v = 0;

	/* Any dropped columns will map to ULINT_UNDEFINED. */
	for (uint old_i = 0; old_i + DATA_N_SYS_COLS < old_table->n_cols;
	     old_i++) {
		col_map[old_i] = ULINT_UNDEFINED;
	}

	for (uint old_i = 0; old_i < old_table->n_v_cols; old_i++) {
		col_map[old_i + old_table->n_cols] = ULINT_UNDEFINED;
	}

	while (const Create_field* new_field = cf_it++) {
		bool	is_v = false;

		if (innobase_is_v_fld(new_field)) {
			is_v = true;
		}

		ulint	num_old_v = 0;

		for (uint old_i = 0; table->field[old_i]; old_i++) {
			const Field* field = table->field[old_i];
			if (innobase_is_v_fld(field)) {
				if (is_v && new_field->field == field) {
					col_map[old_table->n_cols + num_v]
						= num_old_v;
					num_old_v++;
					goto found_col;
				}
				num_old_v++;
				continue;
			}

			if (new_field->field == field) {
				col_map[old_i - num_old_v] = i;
				goto found_col;
			}
		}

		ut_ad(!is_v);
		innobase_build_col_map_add(
			heap, dtuple_get_nth_field(add_cols, i),
			altered_table->field[i + num_v],
			dict_table_is_comp(new_table));
found_col:
		if (is_v) {
			num_v++;
		} else {
			i++;
		}
	}

	DBUG_ASSERT(i == altered_table->s->fields - num_v);

	i = table->s->fields - old_table->n_v_cols;

	/* Add the InnoDB hidden FTS_DOC_ID column, if any. */
	if (i + DATA_N_SYS_COLS < old_table->n_cols) {
		/* There should be exactly one extra field,
		the FTS_DOC_ID. */
		DBUG_ASSERT(DICT_TF2_FLAG_IS_SET(old_table,
						 DICT_TF2_FTS_HAS_DOC_ID));
		DBUG_ASSERT(i + DATA_N_SYS_COLS + 1 == old_table->n_cols);
		DBUG_ASSERT(!strcmp(old_table->get_col_name(i),
				    FTS_DOC_ID_COL_NAME));
		if (altered_table->s->fields + DATA_N_SYS_COLS
		    - new_table->n_v_cols
		    < new_table->n_cols) {
			DBUG_ASSERT(DICT_TF2_FLAG_IS_SET(
					    new_table,
					    DICT_TF2_FTS_HAS_DOC_ID));
			DBUG_ASSERT(altered_table->s->fields
				    + DATA_N_SYS_COLS + 1
				    == static_cast<ulint>(
					new_table->n_cols
					+ new_table->n_v_cols));
			col_map[i] = altered_table->s->fields
				     - new_table->n_v_cols;
		} else {
			DBUG_ASSERT(!DICT_TF2_FLAG_IS_SET(
					    new_table,
					    DICT_TF2_FTS_HAS_DOC_ID));
			col_map[i] = ULINT_UNDEFINED;
		}

		i++;
	} else {
		DBUG_ASSERT(!DICT_TF2_FLAG_IS_SET(
				    old_table,
				    DICT_TF2_FTS_HAS_DOC_ID));
	}

	for (; i < old_table->n_cols; i++) {
		col_map[i] = i + new_table->n_cols - old_table->n_cols;
	}

	DBUG_RETURN(col_map);
}

/** Drop newly create FTS index related auxiliary table during
FIC create index process, before fts_add_index is called
@param table table that was being rebuilt online
@param trx transaction
@return DB_SUCCESS if successful, otherwise last error code
*/
static
dberr_t
innobase_drop_fts_index_table(
/*==========================*/
	dict_table_t*   table,
	trx_t*		trx)
{
	dberr_t		ret_err = DB_SUCCESS;

	for (dict_index_t* index = table->first_index();
	     index != NULL;
	     index = index->next()) {
		if (index->type & DICT_FTS) {
			dberr_t	err;

			err = fts_drop_index_tables(trx, index, nullptr);

			if (err != DB_SUCCESS) {
				ret_err = err;
			}
		}
	}

	return(ret_err);
}

/** Get the new non-virtual column names if any columns were renamed
@param ha_alter_info	Data used during in-place alter
@param altered_table	MySQL table that is being altered
@param table		MySQL table as it is before the ALTER operation
@param user_table	InnoDB table as it is before the ALTER operation
@param heap		Memory heap for the allocation
@return array of new column names in rebuilt_table, or NULL if not renamed */
static MY_ATTRIBUTE((warn_unused_result))
const char**
innobase_get_col_names(
	Alter_inplace_info*	ha_alter_info,
	const TABLE*		altered_table,
	const TABLE*		table,
	const dict_table_t*	user_table,
	mem_heap_t*		heap)
{
	const char**		cols;
	uint			i;

	DBUG_ENTER("innobase_get_col_names");
	DBUG_ASSERT(user_table->n_t_def > table->s->fields);
	DBUG_ASSERT(ha_alter_info->handler_flags
		    & Alter_inplace_info::ALTER_COLUMN_NAME);

	cols = static_cast<const char**>(
		mem_heap_zalloc(heap, user_table->n_def * sizeof *cols));

	i = 0;
	List_iterator_fast<Create_field> cf_it(
		ha_alter_info->alter_info->create_list);
	while (const Create_field* new_field = cf_it++) {
		ulint	num_v = 0;
		DBUG_ASSERT(i < altered_table->s->fields);

		if (innobase_is_v_fld(new_field)) {
			continue;
		}

		for (uint old_i = 0; table->field[old_i]; old_i++) {
			if (innobase_is_v_fld(table->field[old_i])) {
				num_v++;
			}

			if (new_field->field == table->field[old_i]) {
				cols[old_i - num_v] = new_field->field_name;
				break;
			}
		}

		i++;
	}

	/* Copy the internal column names. */
	i = table->s->fields - user_table->n_v_def;
	cols[i] = user_table->get_col_name(i);

	while (++i < user_table->n_def) {
		cols[i] = cols[i - 1] + strlen(cols[i - 1]) + 1;
	}

	DBUG_RETURN(cols);
}

/** Check whether the column prefix is increased, decreased, or unchanged.
@param[in]	new_prefix_len	new prefix length
@param[in]	old_prefix_len	new prefix length
@retval	1	prefix is increased
@retval	0	prefix is unchanged
@retval	-1	prefix is decreased */
static inline
lint
innobase_pk_col_prefix_compare(
	ulint	new_prefix_len,
	ulint	old_prefix_len)
{
	ut_ad(new_prefix_len < REC_MAX_DATA_SIZE);
	ut_ad(old_prefix_len < REC_MAX_DATA_SIZE);

	if (new_prefix_len == old_prefix_len) {
		return(0);
	}

	if (new_prefix_len == 0) {
		new_prefix_len = ULINT_MAX;
	}

	if (old_prefix_len == 0) {
		old_prefix_len = ULINT_MAX;
	}

	if (new_prefix_len > old_prefix_len) {
		return(1);
	} else {
		return(-1);
	}
}

/** Check whether the column is existing in old table.
@param[in]	new_col_no	new column no
@param[in]	col_map		mapping of old column numbers to new ones
@param[in]	col_map_size	the column map size
@return true if the column is existing, otherwise false. */
static inline
bool
innobase_pk_col_is_existing(
	const ulint	new_col_no,
	const ulint*	col_map,
	const ulint	col_map_size)
{
	for (ulint i = 0; i < col_map_size; i++) {
		if (col_map[i] == new_col_no) {
			return(true);
		}
	}

	return(false);
}

/** Determine whether both the indexes have same set of primary key
fields arranged in the same order.

Rules when we cannot skip sorting:
(1) Removing existing PK columns somewhere else than at the end of the PK;
(2) Adding existing columns to the PK, except at the end of the PK when no
columns are removed from the PK;
(3) Changing the order of existing PK columns;
(4) Decreasing the prefix length just like removing existing PK columns
follows rule(1), Increasing the prefix length just like adding existing
PK columns follows rule(2);
(5) Changing the ascending order of the existing PK columns.
@param[in]	col_map		mapping of old column numbers to new ones
@param[in]	old_clust_index	index to be compared
@param[in]	new_clust_index index to be compared
@retval true if both indexes have same order.
@retval false. */
static MY_ATTRIBUTE((warn_unused_result))
bool
innobase_pk_order_preserved(
	const ulint*		col_map,
	const dict_index_t*	old_clust_index,
	const dict_index_t*	new_clust_index)
{
	ulint	old_n_uniq
		= dict_index_get_n_ordering_defined_by_user(
			old_clust_index);
	ulint	new_n_uniq
		= dict_index_get_n_ordering_defined_by_user(
			new_clust_index);

	ut_ad(old_clust_index->is_clustered());
	ut_ad(new_clust_index->is_clustered());
	ut_ad(old_clust_index->table != new_clust_index->table);
	ut_ad(col_map != NULL);

	if (old_n_uniq == 0) {
		/* There was no PRIMARY KEY in the table.
		If there is no PRIMARY KEY after the ALTER either,
		no sorting is needed. */
		return(new_n_uniq == old_n_uniq);
	}

	/* DROP PRIMARY KEY is only allowed in combination with
	ADD PRIMARY KEY. */
	ut_ad(new_n_uniq > 0);

	/* The order of the last processed new_clust_index key field,
	not counting ADD COLUMN, which are constant. */
	lint	last_field_order = -1;
	ulint	existing_field_count = 0;
	ulint	old_n_cols = old_clust_index->table->get_n_cols();
	for (ulint new_field = 0; new_field < new_n_uniq; new_field++) {
		ulint	new_col_no =
			new_clust_index->fields[new_field].col->ind;

		/* Check if there is a match in old primary key. */
		ulint	old_field = 0;
		while (old_field < old_n_uniq) {
			ulint	old_col_no =
				old_clust_index->fields[old_field].col->ind;

			if (col_map[old_col_no] == new_col_no) {
				break;
			}

			old_field++;
		}

		/* The order of key field in the new primary key.
		1. old PK column:      idx in old primary key
		2. existing column:    old_n_uniq + sequence no
		3. newly added column: no order */
		lint		new_field_order;
		const bool	old_pk_column = old_field < old_n_uniq;

		if (old_pk_column) {
			new_field_order = old_field;
		} else if (innobase_pk_col_is_existing(new_col_no, col_map,
						       old_n_cols)) {
			new_field_order = old_n_uniq + existing_field_count++;
		} else {
			/* Skip newly added column. */
			continue;
		}

		if (last_field_order + 1 != new_field_order) {
			/* Old PK order is not kept, or existing column
			is not added at the end of old PK. */
			return(false);
		}

		last_field_order = new_field_order;

		if (!old_pk_column) {
			continue;
		}

		/* Check prefix length change. */
		const lint	prefix_change = innobase_pk_col_prefix_compare(
			new_clust_index->fields[new_field].prefix_len,
			old_clust_index->fields[old_field].prefix_len);

		if (prefix_change < 0) {
			/* If a column's prefix length is decreased, it should
			be the last old PK column in new PK.
			Note: we set last_field_order to -2, so that if	there
			are any old PK colmns or existing columns after it in
			new PK, the comparison to new_field_order will fail in
			the next round.*/
			last_field_order = -2;
		} else if (prefix_change > 0) {
			/* If a column's prefix length is increased, it	should
			be the last PK column in old PK. */
			if (old_field != old_n_uniq - 1) {
				return(false);
			}
		}

		/* Check new primary key field ascending or descending changes
		compared to old primary key field. */
		bool	change_asc =
			(new_clust_index->fields[new_field].is_ascending
			 == old_clust_index->fields[old_field].is_ascending);

		if (!change_asc) {
			return(false);
		}
	}

	return(true);
}

/** Check if we are creating spatial indexes on GIS columns, which are
legacy columns from earlier MySQL, such as 5.6. If so, we have to update
the mtypes of the old GIS columns to DATA_GEOMETRY.
In 5.6, we store GIS columns as DATA_BLOB in InnoDB layer, it will introduce
confusion when we run latest server on older data. That's why we need to
do the upgrade.
@param[in] ha_alter_info	Data used during in-place alter
@param[in] table		Table on which we want to add indexes
@param[in] trx			Transaction
@return DB_SUCCESS if update successfully or no columns need to be updated,
otherwise DB_ERROR, which means we can't update the mtype for some
column, and creating spatial index on it should be dangerous */
static
dberr_t
innobase_check_gis_columns(
	Alter_inplace_info*	ha_alter_info,
	dict_table_t*		table,
	trx_t*			trx)
{
	DBUG_ENTER("innobase_check_gis_columns");

	for (uint key_num = 0;
		key_num < ha_alter_info->index_add_count;
		key_num++) {

		const KEY&	key = ha_alter_info->key_info_buffer[
			ha_alter_info->index_add_buffer[key_num]];

		if (!(key.flags & HA_SPATIAL)) {
			continue;
		}

		ut_ad(key.user_defined_key_parts == 1);
		const KEY_PART_INFO&    key_part = key.key_part[0];

		/* Does not support spatial index on virtual columns */
		if (innobase_is_v_fld(key_part.field)) {
			DBUG_RETURN(DB_UNSUPPORTED);
		}

		ulint col_nr = dict_table_has_column(
			table,
			key_part.field->field_name,
			key_part.fieldnr);
		ut_ad(col_nr != table->n_def);
		dict_col_t*	col = &table->cols[col_nr];

		if (col->mtype != DATA_BLOB) {
			ut_ad(DATA_GEOMETRY_MTYPE(col->mtype));
			continue;
		}

		const char* col_name = table->get_col_name(col_nr);
		col->mtype = DATA_GEOMETRY;

		ib::info() << "Updated mtype of column" << col_name
			<< " in table " << table->name
			<< ", whose id is " << table->id
			<< " to DATA_GEOMETRY";
	}

	DBUG_RETURN(DB_SUCCESS);
}

/** Collect virtual column info for its addition
@param[in] ha_alter_info	Data used during in-place alter
@param[in] altered_table	MySQL table that is being altered to
@param[in] table		MySQL table as it is before the ALTER operation
@retval true Failure
@retval false Success */
static
bool
prepare_inplace_add_virtual(
	Alter_inplace_info*	ha_alter_info,
	const TABLE*		altered_table,
	const TABLE*		table)
{
	ha_innobase_inplace_ctx*	ctx;
	ulint				i = 0;
	ulint				j = 0;
	const Create_field*		new_field;

	ctx = static_cast<ha_innobase_inplace_ctx*>
		(ha_alter_info->handler_ctx);

	ctx->num_to_add_vcol = altered_table->s->fields
			       + ctx->num_to_drop_vcol - table->s->fields;

	ctx->add_vcol = static_cast<dict_v_col_t*>(
		 mem_heap_zalloc(ctx->heap, ctx->num_to_add_vcol
				 * sizeof *ctx->add_vcol));
	ctx->add_vcol_name = static_cast<const char**>(
		 mem_heap_alloc(ctx->heap, ctx->num_to_add_vcol
				* sizeof *ctx->add_vcol_name));

	List_iterator_fast<Create_field> cf_it(
		ha_alter_info->alter_info->create_list);

	while ((new_field = (cf_it++)) != NULL) {
		const Field* field = new_field->field;
		ulint	old_i;

		for (old_i = 0; table->field[old_i]; old_i++) {
			const Field* n_field = table->field[old_i];
			if (field == n_field) {
				break;
			}
		}

		i++;

		if (table->field[old_i]) {
			continue;
		}

		ut_ad(!field);

		ulint	col_len;
		ulint	is_unsigned;
		ulint	field_type;
		ulint	charset_no;

		field = altered_table->field[i - 1];

		ulint	col_type = get_innobase_type_from_mysql_type(
				&is_unsigned, field);

		if (!field->gcol_info || field->stored_in_db) {
			my_error(ER_WRONG_KEY_COLUMN, MYF(0),
				 field->field_name);
			return(true);
		}

		col_len = field->pack_length();
		field_type = (ulint) field->type();

		if (!field->real_maybe_null()) {
			field_type |= DATA_NOT_NULL;
		}

		if (field->binary()) {
			field_type |= DATA_BINARY_TYPE;
		}

		if (is_unsigned) {
			field_type |= DATA_UNSIGNED;
		}

		if (dtype_is_string_type(col_type)) {
			charset_no = (ulint) field->charset()->number;

			DBUG_EXECUTE_IF(
				"ib_alter_add_virtual_fail",
				charset_no += MAX_CHAR_COLL_NUM;);

			if (charset_no > MAX_CHAR_COLL_NUM) {
				my_error(ER_WRONG_KEY_COLUMN, MYF(0),
					 field->field_name);
				return(true);
			}
		} else {
			charset_no = 0;
		}

		if (field->type() == MYSQL_TYPE_VARCHAR) {
			uint32  length_bytes
				= static_cast<const Field_varstring*>(
					field)->length_bytes;

			col_len -= length_bytes;

			if (length_bytes == 2) {
				field_type |= DATA_LONG_TRUE_VARCHAR;
			}
		}


		ctx->add_vcol[j].m_col.prtype = dtype_form_prtype(
						field_type, charset_no);

		ctx->add_vcol[j].m_col.prtype |= DATA_VIRTUAL;

		ctx->add_vcol[j].m_col.mtype = col_type;

		ctx->add_vcol[j].m_col.len = col_len;

		ctx->add_vcol[j].m_col.ind = i - 1;
		ctx->add_vcol[j].num_base =
		  field->gcol_info->non_virtual_base_columns();
		ctx->add_vcol_name[j] = field->field_name;
		ctx->add_vcol[j].base_col = static_cast<dict_col_t**>(
			mem_heap_alloc(ctx->heap, ctx->add_vcol[j].num_base
				       * sizeof *(ctx->add_vcol[j].base_col)));
		ctx->add_vcol[j].v_pos = ctx->old_table->n_v_cols
					 - ctx->num_to_drop_vcol + j;

		/* No need to track the list */
		ctx->add_vcol[j].v_indexes = NULL;
		innodb_base_col_setup(ctx->old_table, field, &ctx->add_vcol[j]);
		j++;
	}

	return(false);
}

/** Collect virtual column info for its addition
@param[in] ha_alter_info	Data used during in-place alter
@param[in] altered_table	MySQL table that is being altered to
@param[in] table		MySQL table as it is before the ALTER operation
@retval true Failure
@retval false Success */
static
bool
prepare_inplace_drop_virtual(
	Alter_inplace_info*	ha_alter_info,
	const TABLE*		altered_table,
	const TABLE*		table)
{
	ha_innobase_inplace_ctx*	ctx;
	ulint				j = 0;

	ctx = static_cast<ha_innobase_inplace_ctx*>
		(ha_alter_info->handler_ctx);

	ctx->num_to_drop_vcol = ha_alter_info->alter_info->drop_list.size();

	ctx->drop_vcol = static_cast<dict_v_col_t*>(
		 mem_heap_alloc(ctx->heap, ctx->num_to_drop_vcol
				* sizeof *ctx->drop_vcol));
	ctx->drop_vcol_name = static_cast<const char**>(
		 mem_heap_alloc(ctx->heap, ctx->num_to_drop_vcol
				* sizeof *ctx->drop_vcol_name));

	for (const Alter_drop *drop : ha_alter_info->alter_info->drop_list) {
		const Field* field;
		ulint	old_i;

		ut_ad(drop->type == Alter_drop::COLUMN);

		for (old_i = 0; table->field[old_i]; old_i++) {
			const Field* n_field = table->field[old_i];
			if (!my_strcasecmp(system_charset_info,
					   n_field->field_name, drop->name)) {
				break;
			}
		}

		if (!table->field[old_i]) {
			continue;
		}

		ulint	col_len;
		ulint	is_unsigned;
		ulint	field_type;
		ulint	charset_no;

		field =  table->field[old_i];

		ulint	col_type = get_innobase_type_from_mysql_type(
				&is_unsigned, field);

		if (!field->gcol_info || field->stored_in_db) {
			my_error(ER_WRONG_KEY_COLUMN, MYF(0),
				 field->field_name);
			return(true);
		}

		col_len = field->pack_length();
		field_type = (ulint) field->type();

		if (!field->real_maybe_null()) {
			field_type |= DATA_NOT_NULL;
		}

		if (field->binary()) {
			field_type |= DATA_BINARY_TYPE;
		}

		if (is_unsigned) {
			field_type |= DATA_UNSIGNED;
		}

		if (dtype_is_string_type(col_type)) {
			charset_no = (ulint) field->charset()->number;

			DBUG_EXECUTE_IF(
				"ib_alter_add_virtual_fail",
				charset_no += MAX_CHAR_COLL_NUM;);

			if (charset_no > MAX_CHAR_COLL_NUM) {
				my_error(ER_WRONG_KEY_COLUMN, MYF(0),
					 field->field_name);
				return(true);
			}
		} else {
			charset_no = 0;
		}

		if (field->type() == MYSQL_TYPE_VARCHAR) {
			uint32  length_bytes
				= static_cast<const Field_varstring*>(
					field)->length_bytes;

			col_len -= length_bytes;

			if (length_bytes == 2) {
				field_type |= DATA_LONG_TRUE_VARCHAR;
			}
		}


		ctx->drop_vcol[j].m_col.prtype = dtype_form_prtype(
						field_type, charset_no);

		ctx->drop_vcol[j].m_col.prtype |= DATA_VIRTUAL;

		ctx->drop_vcol[j].m_col.mtype = col_type;

		ctx->drop_vcol[j].m_col.len = col_len;

		ctx->drop_vcol[j].m_col.ind = old_i;

		ctx->drop_vcol_name[j] = field->field_name;

		dict_v_col_t*	v_col = dict_table_get_nth_v_col_mysql(
					ctx->old_table, old_i);
		ctx->drop_vcol[j].v_pos = v_col->v_pos;
		j++;
	}

	return(false);
}

/** Adjust the create index column number from "New table" to
"old InnoDB table" while we are doing dropping virtual column. Since we do
not create separate new table for the dropping/adding virtual columns.
To correctly find the indexed column, we will need to find its col_no
in the "Old Table", not the "New table".
@param[in]	ha_alter_info	Data used during in-place alter
@param[in]	old_table	MySQL table as it is before the ALTER operation
@param[in]	num_v_dropped	number of virtual column dropped
@param[in,out]	index_def	index definition */
static
void
innodb_v_adjust_idx_col(
	const Alter_inplace_info*	ha_alter_info,
	const TABLE*			old_table,
	ulint				num_v_dropped,
	index_def_t*			index_def)
{
	List_iterator_fast<Create_field> cf_it(
		ha_alter_info->alter_info->create_list);
	for (ulint i = 0; i < index_def->n_fields; i++) {
#ifdef UNIV_DEBUG
		bool	col_found = false;
#endif /* UNIV_DEBUG */
		ulint	num_v = 0;

		index_field_t*	index_field = &index_def->fields[i];

		/* Only adjust virtual column col_no, since non-virtual
		column position (in non-vcol list) won't change unless
		table rebuild */
		if (!index_field->is_v_col) {
			continue;
		}

		const Field*	field = NULL;

		cf_it.rewind();

		/* Found the field in the new table */
		while (const Create_field* new_field = cf_it++) {
			if (!new_field->is_virtual_gcol()) {
				continue;
			}

			field = new_field->field;

			if (num_v == index_field->col_no) {
				break;
			}
			num_v++;
		}

		if (!field) {
			/* this means the field is a newly added field, this
			should have been blocked when we drop virtual column
			at the same time */
			ut_ad(num_v_dropped > 0);
			ut_a(0);
		}

		ut_ad(field->is_virtual_gcol());

		num_v = 0;

		/* Look for its position in old table */
		for (uint old_i = 0; old_table->field[old_i]; old_i++) {
			if (old_table->field[old_i] == field) {
				/* Found it, adjust its col_no to its position
				in old table */
				index_def->fields[i].col_no = num_v;
				ut_d(col_found = true);
				break;
			}

			if (old_table->field[old_i]->is_virtual_gcol()) {
				num_v++;
			}
		}

		ut_ad(col_found);
	}
}

/** Replace the table name in filename with the specified one
@param[in]	filename	original file name
@param[out]	new_filename	new file name
@param[in]	table_name	to replace with this table name,
				in the format of db/name */
static
void
replace_table_name(
	const char*	filename,
	char*		new_filename,
	const char*	table_name)
{
	const char*	slash = strrchr(filename, OS_PATH_SEPARATOR);
	size_t		len = 0;

	if (slash == NULL) {
		len = 0;
	} else {
		len = slash - filename + 1;
	}

	memcpy(new_filename, filename, len);

	slash = strchr(table_name, '/');
	ut_ad(slash != NULL);

	strcpy(new_filename + len, slash + 1);

	len += strlen(slash + 1);

	strcpy(new_filename + len, dot_ext[IBD]);
}

/** Update the metadata in prepare phase. This only check if dd::Tablespace
should be removed or(and) created, because to remove and store dd::Tablespace
could fail, so it's better to do it earlier, to prevent a late rollback
@param[in,out]	thd		MySQL connection
@param[in]	old_table	Old InnoDB table object
@param[in,out]	new_table	New InnoDB table object
@param[in]	old_dd_tab	Old dd::Table or dd::Partition
@param[in,out]	new_dd_tab	New dd::Table or dd::Partition
@return	false	On success
@retval	true	On failure */
template<typename Table>
static MY_ATTRIBUTE((warn_unused_result))
bool
dd_prepare_inplace_alter_table(
	THD*			thd,
	const dict_table_t*	old_table,
	dict_table_t*		new_table,
	const Table*		old_dd_tab,
	Table*			new_dd_tab)
{
	if (new_table->is_temporary() || old_table == new_table) {
		/* No need to fill in metadata for temporary tables,
		which would not be stored in Global DD */
		return(false);
	}

	dd::cache::Dictionary_client* client = dd::get_dd_client(thd);
	dd::cache::Dictionary_client::Auto_releaser releaser(client);

	if (dict_table_is_file_per_table(old_table)) {
		dd::Object_id   old_space_id =
			dd_first_index(old_dd_tab)->tablespace_id();

		if (dd_drop_tablespace(client, thd, old_space_id)) {
			return(true);
		}
	}

	if (dict_table_is_file_per_table(new_table)) {
		/* Replace the table name with the final correct one */
		char* path = fil_space_get_first_path(new_table->space);
		char filename[FN_REFLEN + 1];
		replace_table_name(path, filename, old_table->name.m_name);
		ut_free(path);

		bool	discarded = false;
		const dd::Properties& p = old_dd_tab->se_private_data();
		if (dict_table_is_file_per_table(old_table)
		    && p.exists(dd_table_key_strings[DD_TABLE_DISCARD])) {
			p.get_bool(dd_table_key_strings[DD_TABLE_DISCARD],
				   &discarded);
		}

		dd::Object_id	dd_space_id;

		if (dd_create_implicit_tablespace(
			client, thd, new_table->space,
			old_table->name.m_name, filename,
			discarded, dd_space_id)) {
			my_error(ER_INTERNAL_ERROR, MYF(0),
				 " InnoDB can't create tablespace object"
				 " for ", new_table->name);
			return(true);
		}

		new_table->dd_space_id = dd_space_id;
	}

	return(false);
}

/** Update metadata in commit phase. Note this function should only update
the metadata which would not result in failure
@param[in]	old_info	Some table information for the old table
@param[in,out]	new_table	New InnoDB table object
@param[in]	old_dd_tab	Old dd::Table or dd::Partition
@param[in,out]	new_dd_tab	New dd::Table or dd::Partition */
template<typename Table>
static
void
dd_commit_inplace_alter_table(
	const alter_table_old_info_t&	old_info,
	dict_table_t*			new_table,
	const Table*			old_dd_tab,
	Table*				new_dd_tab)
{
	if (new_table->is_temporary()) {
		/* No need to fill in metadata for temporary tables,
		which would not be stored in Global DD */
		return;
	}

	dd::Object_id	dd_space_id;

	if (old_info.m_rebuild) {
		if (dict_table_is_file_per_table(new_table)) {
			/* Get the one created in prepare phase */
			dd_space_id = new_table->dd_space_id;
		} else if (new_table->space == TRX_SYS_SPACE) {
			dd_space_id = dict_sys_t::s_dd_sys_space_id;
		} else {
			/* Currently, even if specifying a new TABLESPACE
			for partitioned table, existing partitions would not
			be moved to new tablespaces. Thus, the old
			tablespace id should still be used for new partition */
			if (dd_table_is_partitioned(new_dd_tab->table())) {
				dd_space_id = dd_first_index(old_dd_tab)
					->tablespace_id();
			} else {
				dd_space_id = dd_get_space_id(
					new_dd_tab->table());
			}
			ut_ad(dd_space_id != dd::INVALID_OBJECT_ID);
		}
	} else {
		if (old_info.m_fts_doc_id
		    && !dd_find_column(&new_dd_tab->table(),
				       FTS_DOC_ID_COL_NAME)) {
			dd::Column* col  = dd_add_hidden_column(
				&new_dd_tab->table(),
				FTS_DOC_ID_COL_NAME,
				FTS_DOC_ID_LEN,
				dd::enum_column_types::LONGLONG);

			dd_set_hidden_unique_index(
				new_dd_tab->table().add_index(),
				FTS_DOC_ID_INDEX_NAME, col);
		}

		dd_space_id = dd_first_index(old_dd_tab)->tablespace_id();
	}

	dd_set_table_options(new_dd_tab, new_table);

	new_table->dd_space_id = dd_space_id;

	dd_write_table(dd_space_id, new_dd_tab, new_table);

	/* For discarded table, need set this to dd. */
	if (old_info.m_discarded) {
		dd::Properties& p = new_dd_tab->se_private_data();
		p.set_bool(dd_table_key_strings[DD_TABLE_DISCARD], true);
	}
}

/** Check if a new table's index will exceed the index limit for the table
row format
@param[in]	form		MySQL table that is being altered
@param[in]	max_len		max index length allowed
@return	true if within limits false otherwise */
static
bool
innobase_check_index_len(
	const TABLE*		form,
	ulint			max_len)
{
	for (uint key_num = 0; key_num < form->s->keys; key_num++) {
		const KEY&	key = form->key_info[key_num];

		for (unsigned i = 0; i < key.user_defined_key_parts; i++) {
			const KEY_PART_INFO*	key_part = &key.key_part[i];
			unsigned		prefix_len = 0;

			if (key.flags & HA_SPATIAL) {
				prefix_len = 0;
			} else if (key.flags & HA_FULLTEXT) {
				prefix_len = 0;
			} else if (key_part->key_part_flag & HA_PART_KEY_SEG) {
				/* SPATIAL and FULLTEXT index always are on
				full columns. */
				ut_ad(!(key.flags & (HA_SPATIAL | HA_FULLTEXT)));
				prefix_len = key_part->length;
				ut_ad(prefix_len > 0);
			} else {
				prefix_len = 0;
			}

			if (key_part->length > max_len
			    || prefix_len > max_len) {
				return(false);
			}
		}
	}
	return(true);
}


/** Update internal structures with concurrent writes blocked,
while preparing ALTER TABLE.

@param ha_alter_info Data used during in-place alter
@param altered_table MySQL table that is being altered
@param old_table MySQL table as it is before the ALTER operation
@param old_dd_tab old dd table
@param new_dd_tab new dd table
@param table_name Table name in MySQL
@param flags Table and tablespace flags
@param flags2 Additional table flags
@param fts_doc_id_col The column number of FTS_DOC_ID
@param add_fts_doc_id Flag: add column FTS_DOC_ID?
@param add_fts_doc_id_idx Flag: add index FTS_DOC_ID_INDEX (FTS_DOC_ID)?

@retval true Failure
@retval false Success */
template<typename Table>
static MY_ATTRIBUTE((warn_unused_result))
bool
prepare_inplace_alter_table_dict(
	Alter_inplace_info*	ha_alter_info,
	const TABLE*		altered_table,
	const TABLE*		old_table,
	const Table*		old_dd_tab,
	Table*			new_dd_tab,
	const char*		table_name,
	ulint			flags,
	ulint			flags2,
	ulint			fts_doc_id_col,
	bool			add_fts_doc_id,
	bool			add_fts_doc_id_idx)
{
	bool			dict_locked	= false;
	ulint*			add_key_nums;	/* MySQL key numbers */
	index_def_t*		index_defs;	/* index definitions */
	dict_table_t*		user_table;
	dict_index_t*		fts_index	= NULL;
	ulint			new_clustered	= 0;
	dberr_t			error;
	const char*		punch_hole_warning = NULL;
	ulint			num_fts_index;
	dict_add_v_col_t*	add_v = NULL;
	dict_table_t*		table;
	MDL_ticket*		mdl = nullptr;
	THD*			thd = current_thd;
	bool			build_fts_common = false;

	ha_innobase_inplace_ctx*ctx;

	DBUG_ENTER("prepare_inplace_alter_table_dict");

	ctx = static_cast<ha_innobase_inplace_ctx*>
		(ha_alter_info->handler_ctx);

	DBUG_ASSERT((ctx->add_autoinc != ULINT_UNDEFINED)
		    == (ctx->sequence.m_max_value > 0));
	DBUG_ASSERT(!ctx->num_to_drop_index == !ctx->drop_index);
	DBUG_ASSERT(!ctx->num_to_drop_fk == !ctx->drop_fk);
	DBUG_ASSERT(!add_fts_doc_id || add_fts_doc_id_idx);
	DBUG_ASSERT(!add_fts_doc_id_idx
		    || innobase_fulltext_exist(altered_table));
	DBUG_ASSERT(!ctx->add_cols);
	DBUG_ASSERT(!ctx->add_index);
	DBUG_ASSERT(!ctx->add_key_numbers);
	DBUG_ASSERT(!ctx->num_to_add_index);

	user_table = ctx->new_table;

	trx_start_if_not_started_xa(ctx->prebuilt->trx, true);

	if (ha_alter_info->handler_flags
	    & Alter_inplace_info::DROP_VIRTUAL_COLUMN) {
		if (prepare_inplace_drop_virtual(
			    ha_alter_info, altered_table, old_table)) {
			DBUG_RETURN(true);
		}
	}

	if (ha_alter_info->handler_flags
	    & Alter_inplace_info::ADD_VIRTUAL_COLUMN) {
		if (prepare_inplace_add_virtual(
			    ha_alter_info, altered_table, old_table)) {
			DBUG_RETURN(true);
		}

		/* Need information for newly added virtual columns
		for create index */
		if (ha_alter_info->handler_flags
		    & Alter_inplace_info::ADD_INDEX) {
			for (ulint i = 0;
			     i < ctx->num_to_add_vcol;
			     i++) {
				/* Set mbminmax for newly added column */
				ulint   i_mbminlen, i_mbmaxlen;
				dtype_get_mblen(ctx->add_vcol[i].m_col.mtype,
						ctx->add_vcol[i].m_col.prtype,
						&i_mbminlen, &i_mbmaxlen);

				ctx->add_vcol[i].m_col.set_mbminmaxlen(
					i_mbminlen, i_mbmaxlen);
			}
			add_v = static_cast<dict_add_v_col_t*>(
				mem_heap_alloc(ctx->heap, sizeof *add_v));
			add_v->n_v_col = ctx->num_to_add_vcol;
			add_v->v_col = ctx->add_vcol;
			add_v->v_col_name = ctx->add_vcol_name;
		}
	}

	/* There should be no order change for virtual columns coming in
	here */
	ut_ad(check_v_col_in_order(old_table, altered_table, ha_alter_info));

	ctx->trx = ctx->prebuilt->trx;

	/* Create table containing all indexes to be built in this
	ALTER TABLE ADD INDEX so that they are in the correct order
	in the table. */

	ctx->num_to_add_index = ha_alter_info->index_add_count;

	ut_ad(ctx->prebuilt->trx->mysql_thd != NULL);
	const char*	path = thd_innodb_tmpdir(
		ctx->prebuilt->trx->mysql_thd);

	index_defs = innobase_create_key_defs(
		ctx->heap, ha_alter_info, altered_table, new_dd_tab,
		ctx->num_to_add_index, num_fts_index,
		row_table_got_default_clust_index(ctx->new_table),
		fts_doc_id_col, add_fts_doc_id, add_fts_doc_id_idx);

	new_clustered = DICT_CLUSTERED & index_defs[0].ind_type;

	if (num_fts_index > 1) {
		my_error(ER_INNODB_FT_LIMIT, MYF(0));
		goto error_handled;
	}

	if (new_clustered) {
		/* If max index length is reduced due to row format change
		make sure the index can all be accomodated in new row format */
		ulint	max_len = DICT_MAX_FIELD_LEN_BY_FORMAT_FLAG(flags);

		if (max_len < DICT_MAX_FIELD_LEN_BY_FORMAT(ctx->old_table)) {
			if (!innobase_check_index_len(altered_table, max_len)) {
				my_error(ER_INDEX_COLUMN_TOO_LONG,
					 MYF(0), max_len);
				goto error_handled;
			}
		}
	}

	if (!ctx->online) {
		/* This is not an online operation (LOCK=NONE). */
	} else if (ctx->add_autoinc == ULINT_UNDEFINED
		   && num_fts_index == 0
		   && (!innobase_need_rebuild(ha_alter_info)
		       || !innobase_fulltext_exist(altered_table))) {
		/* InnoDB can perform an online operation (LOCK=NONE). */
	} else {
		/* This should have been blocked in
		check_if_supported_inplace_alter(). */
		ut_ad(0);
		my_error(ER_NOT_SUPPORTED_YET, MYF(0),
			 thd_query_unsafe(ctx->prebuilt->trx->mysql_thd).str);
		goto error_handled;
	}

	/* The primary index would be rebuilt if a FTS Doc ID
	column is to be added, and the primary index definition
	is just copied from old table and stored in indexdefs[0] */
	DBUG_ASSERT(!add_fts_doc_id || new_clustered);
	DBUG_ASSERT(!!new_clustered ==
		    (innobase_need_rebuild(ha_alter_info)
		     || add_fts_doc_id));

	/* Allocate memory for dictionary index definitions */

	ctx->add_index = static_cast<dict_index_t**>(
		mem_heap_alloc(ctx->heap, ctx->num_to_add_index
			       * sizeof *ctx->add_index));
	ctx->add_key_numbers = add_key_nums = static_cast<ulint*>(
		mem_heap_alloc(ctx->heap, ctx->num_to_add_index
			       * sizeof *ctx->add_key_numbers));

	/* Acquire a lock on the table before creating any indexes. */
	if (ctx->online) {
		error = DB_SUCCESS;
	} else {
		error = row_merge_lock_table(
			ctx->prebuilt->trx, ctx->new_table, LOCK_S);

		if (error != DB_SUCCESS) {

			goto error_handling;
		}
	}

	/* Latch the InnoDB data dictionary exclusively so that no deadlocks
	or lock waits can happen in it during an index create operation. */

	row_mysql_lock_data_dictionary(ctx->prebuilt->trx);
	ut_ad(ctx->trx == ctx->prebuilt->trx);
	dict_locked = true;

	/* Wait for background stats processing to stop using the table that
	we are going to alter. We know bg stats will not start using it again
	until we are holding the data dict locked and we are holding it here
	at least until checking ut_ad(user_table->n_ref_count == 1) below.
	XXX what may happen if bg stats opens the table after we
	have unlocked data dictionary below? */
	dict_stats_wait_bg_to_stop_using_table(user_table, ctx->trx);

	online_retry_drop_dict_indexes(ctx->new_table, true);

	ut_d(dict_table_check_for_dup_indexes(
		     ctx->new_table, CHECK_ABORTED_OK));

	/* If a new clustered index is defined for the table we need
	to rebuild the table with a temporary name. */

	if (new_clustered) {
		const char*	new_table_name
			= dict_mem_create_temporary_tablename(
				ctx->heap,
				ctx->new_table->name.m_name,
				ctx->new_table->id);
		ulint		n_cols = 0;
		ulint		n_v_cols = 0;
		dtuple_t*	add_cols;
		space_id_t	space_id = 0;
		ulint		z = 0;

		if (innobase_check_foreigns(
			    ha_alter_info, altered_table, old_table,
			    user_table, ctx->drop_fk, ctx->num_to_drop_fk)) {
			goto new_clustered_failed;
		}

		for (uint i = 0; i < altered_table->s->fields; i++) {
			const Field*	field = altered_table->field[i];

			if (innobase_is_v_fld(field)) {
				n_v_cols++;
			} else {
				n_cols++;
			}
		}

		ut_ad(n_cols + n_v_cols == altered_table->s->fields);

		if (add_fts_doc_id) {
			n_cols++;
			DBUG_ASSERT(flags2 & DICT_TF2_FTS);
			DBUG_ASSERT(add_fts_doc_id_idx);
			flags2 |= DICT_TF2_FTS_ADD_DOC_ID
				| DICT_TF2_FTS_HAS_DOC_ID
				| DICT_TF2_FTS;
		}

		DBUG_ASSERT(!add_fts_doc_id_idx || (flags2 & DICT_TF2_FTS));

		/* Create the table. */
		table = dd_table_open_on_name(
			thd, &mdl, new_table_name,
			true, DICT_ERR_IGNORE_NONE);

		if (table) {
			my_error(ER_TABLE_EXISTS_ERROR, MYF(0),
				 new_table_name);
			dd_table_close(table, thd, &mdl, true);
			goto new_clustered_failed;
		}

		/* Use the old tablespace unless the tablespace
		is changing. */
		if (DICT_TF_HAS_SHARED_SPACE(user_table->flags)
		    && (ha_alter_info->create_info->tablespace == NULL
			|| (0 == strcmp(ha_alter_info->create_info->tablespace,
				    user_table->tablespace)))) {
			space_id = user_table->space;
		} else if (tablespace_is_shared_space(
				ha_alter_info->create_info)) {
			space_id = fil_space_get_id_by_name(
				ha_alter_info->create_info->tablespace);
			ut_a(space_id != SPACE_UNKNOWN);
		}

		/* The initial space id 0 may be overridden later if this
		table is going to be a file_per_table tablespace. */
		ctx->new_table = dict_mem_table_create(
			new_table_name, space_id, n_cols + n_v_cols, n_v_cols,
			flags, flags2);

		/* TODO: Fix this problematic assignment */
		ctx->new_table->dd_space_id = new_dd_tab->tablespace_id();

		/* The rebuilt indexed_table will use the renamed
		column names. */
		ctx->col_names = NULL;

		if (DICT_TF_HAS_DATA_DIR(flags)) {
			ctx->new_table->data_dir_path =
				mem_heap_strdup(ctx->new_table->heap,
				user_table->data_dir_path);
		}

		for (uint i = 0; i < altered_table->s->fields; i++) {
			const Field*	field = altered_table->field[i];
			ulint		is_unsigned;
			ulint		field_type
				= (ulint) field->type();
			ulint		col_type
				= get_innobase_type_from_mysql_type(
					&is_unsigned, field);
			ulint		charset_no;
			ulint		col_len;
			bool		is_virtual = innobase_is_v_fld(field);

			/* we assume in dtype_form_prtype() that this
			fits in two bytes */
			ut_a(field_type <= MAX_CHAR_COLL_NUM);

			if (!field->real_maybe_null()) {
				field_type |= DATA_NOT_NULL;
			}

			if (field->binary()) {
				field_type |= DATA_BINARY_TYPE;
			}

			if (is_unsigned) {
				field_type |= DATA_UNSIGNED;
			}

			if (dtype_is_string_type(col_type)) {
				charset_no = (ulint) field->charset()->number;

				if (charset_no > MAX_CHAR_COLL_NUM) {
					dict_mem_table_free(
						ctx->new_table);
					my_error(ER_WRONG_KEY_COLUMN, MYF(0),
						 field->field_name);
					goto new_clustered_failed;
				}
			} else {
				charset_no = 0;
			}

			col_len = field->pack_length();

			/* The MySQL pack length contains 1 or 2 bytes
			length field for a true VARCHAR. Let us
			subtract that, so that the InnoDB column
			length in the InnoDB data dictionary is the
			real maximum byte length of the actual data. */

			if (field->type() == MYSQL_TYPE_VARCHAR) {
				uint32	length_bytes
					= static_cast<const Field_varstring*>(
						field)->length_bytes;

				col_len -= length_bytes;

				if (length_bytes == 2) {
					field_type |= DATA_LONG_TRUE_VARCHAR;
				}

			}

			if (col_type == DATA_POINT) {
				/* DATA_POINT should be of fixed length,
				instead of the pack_length(blob length). */
				col_len = DATA_POINT_LEN;
			}

			if (dict_col_name_is_reserved(field->field_name)) {
				dict_mem_table_free(ctx->new_table);
				my_error(ER_WRONG_COLUMN_NAME, MYF(0),
					 field->field_name);
				goto new_clustered_failed;
			}

			if (is_virtual) {
				dict_mem_table_add_v_col(
					ctx->new_table, ctx->heap,
					field->field_name,
					col_type,
					dtype_form_prtype(
						field_type, charset_no)
					| DATA_VIRTUAL,
					col_len, i,
					field->gcol_info->non_virtual_base_columns());
			} else {
				dict_mem_table_add_col(
					ctx->new_table, ctx->heap,
					field->field_name,
					col_type,
					dtype_form_prtype(
						field_type, charset_no),
					col_len);
			}
		}

		if (n_v_cols) {
			for (uint i = 0; i < altered_table->s->fields; i++) {
				dict_v_col_t*	v_col;
				const Field*	field = altered_table->field[i];

				if (!innobase_is_v_fld(field)) {
					continue;
				}
				v_col = dict_table_get_nth_v_col(
					ctx->new_table, z);
				z++;
				innodb_base_col_setup(
					ctx->new_table, field, v_col);
			}
		}

		if (add_fts_doc_id) {
			fts_add_doc_id_column(ctx->new_table, ctx->heap);
			ctx->new_table->fts->doc_col = fts_doc_id_col;
			ut_ad(fts_doc_id_col
			      == altered_table->s->fields - n_v_cols);
		} else if (ctx->new_table->fts) {
			ctx->new_table->fts->doc_col = fts_doc_id_col;
		}

		const char*	compression;

		compression = ha_alter_info->create_info->compress.str;

		if (Compression::validate(compression) != DB_SUCCESS) {

			compression = NULL;
		}

		const char* encrypt;
		encrypt	= ha_alter_info->create_info->encrypt_type.str;

		if (!(ctx->new_table->flags2 & DICT_TF2_USE_FILE_PER_TABLE)
		    && ha_alter_info->create_info->encrypt_type.length > 0
		    && !Encryption::is_none(encrypt)) {

			dict_mem_table_free( ctx->new_table);
			my_error(ER_TABLESPACE_CANNOT_ENCRYPT, MYF(0));
			goto new_clustered_failed;
		} else if (!Encryption::is_none(encrypt)) {
			/* Set the encryption flag. */
			byte*			master_key = NULL;
			ulint			master_key_id;
			Encryption::Version	version;

			/* Check if keyring is ready. */
			Encryption::get_master_key(&master_key_id,
						   &master_key,
						   &version);

			if (master_key == NULL) {
				dict_mem_table_free(ctx->new_table);
				my_error(ER_CANNOT_FIND_KEY_IN_KEYRING,
					 MYF(0));
				goto new_clustered_failed;
			} else {
				my_free(master_key);
				DICT_TF2_FLAG_SET(ctx->new_table,
						  DICT_TF2_ENCRYPTION);
			}
		}

		error = row_create_table_for_mysql(
			ctx->new_table, compression, ctx->trx);

		punch_hole_warning =
			(error == DB_IO_NO_PUNCH_HOLE_FS)
			? "Punch hole is not supported by the file system"
			: "Page Compression is not supported for this"
			  " tablespace";

		switch (error) {
			dict_table_t*	temp_table;
		case DB_IO_NO_PUNCH_HOLE_FS:
		case DB_IO_NO_PUNCH_HOLE_TABLESPACE:

			push_warning_printf(
				ctx->prebuilt->trx->mysql_thd,
				Sql_condition::SL_WARNING,
				HA_ERR_UNSUPPORTED,
				"%s. Compression disabled for '%s'",
				punch_hole_warning,
				ctx->old_table->name.m_name);

			error = DB_SUCCESS;
			// Fall through.

		case DB_SUCCESS:
			/* We need to bump up the table ref count and
			before we can use it we need to open the
			table. The new_table must be in the data
			dictionary cache, because we are still holding
			the dict_sys->mutex. */
			ut_ad(mutex_own(&dict_sys->mutex));
			temp_table = dd_table_open_on_name_in_mem(
				ctx->new_table->name.m_name, true);
			ut_a(ctx->new_table == temp_table);
			/* n_ref_count must be 1, because purge cannot
			be executing on this very table as we are
			holding MDL lock. */
			DBUG_ASSERT(ctx->new_table->get_ref_count() == 1);
			break;
		case DB_TABLESPACE_EXISTS:
			my_error(ER_TABLESPACE_EXISTS, MYF(0),
				 new_table_name);
			goto new_clustered_failed;
		case DB_DUPLICATE_KEY:
			my_error(HA_ERR_TABLE_EXIST, MYF(0),
				 altered_table->s->table_name.str);
			goto new_clustered_failed;
		case DB_UNSUPPORTED:
			my_error(ER_UNSUPPORTED_EXTENSION, MYF(0),
				 ctx->new_table->name.m_name);
			goto new_clustered_failed;
		default:
			my_error_innodb(error, table_name, flags);
new_clustered_failed:
			ut_ad(user_table->get_ref_count() == 1);

			goto err_exit;
		}

		if (ha_alter_info->handler_flags
		    & Alter_inplace_info::ADD_COLUMN) {
			add_cols = dtuple_create_with_vcol(
				ctx->heap,
				ctx->new_table->get_n_cols(),
				dict_table_get_n_v_cols(ctx->new_table));

			dict_table_copy_types(add_cols, ctx->new_table);
		} else {
			add_cols = NULL;
		}

		ctx->col_map = innobase_build_col_map(
			ha_alter_info, altered_table, old_table,
			ctx->new_table, user_table,
			add_cols, ctx->heap);
		ctx->add_cols = add_cols;
	} else {
		DBUG_ASSERT(!innobase_need_rebuild(ha_alter_info));
		DBUG_ASSERT(old_table->s->primary_key
			    == altered_table->s->primary_key);

		for (dict_index_t* index = user_table->first_index();
		     index != NULL;
		     index = index->next()) {
			if (!index->to_be_dropped
			    && index->is_corrupted()) {
				my_error(ER_CHECK_NO_SUCH_TABLE, MYF(0));
				goto error_handled;
			}
		}

		if (!ctx->new_table->fts
		    && innobase_fulltext_exist(altered_table)) {
			ctx->new_table->fts = fts_create(
				ctx->new_table);
			ctx->new_table->fts->doc_col = fts_doc_id_col;
		}

		/* Check if we need to update mtypes of legacy GIS columns.
		This check is only needed when we don't have to rebuild
		the table, since rebuild would update all mtypes for GIS
		columns */
		error = innobase_check_gis_columns(
			ha_alter_info, ctx->new_table, ctx->trx);
		if (error != DB_SUCCESS) {
			ut_ad(error == DB_ERROR);
			error = DB_UNSUPPORTED;
			goto error_handling;
		}
	}

	ut_ad(!dict_table_is_compressed_temporary(ctx->new_table));

	/* Assign table_id, so that no table id of
	fts_create_index_tables() will be written to the undo logs. */
	DBUG_ASSERT(ctx->new_table->id != 0);

	/* Create the indexes and load into dictionary. */

	for (ulint a = 0; a < ctx->num_to_add_index; a++) {

		if (index_defs[a].ind_type & DICT_VIRTUAL
		    && ctx->num_to_drop_vcol > 0 && !new_clustered) {
			innodb_v_adjust_idx_col(ha_alter_info, old_table,
						ctx->num_to_drop_vcol,
						&index_defs[a]);
		}

		ctx->add_index[a] = row_merge_create_index(
			ctx->trx, ctx->new_table,
			&index_defs[a], add_v);

		add_key_nums[a] = index_defs[a].key_number;

		if (!ctx->add_index[a]) {
			error = ctx->trx->error_state;
			DBUG_ASSERT(error != DB_SUCCESS);
			goto error_handling;
		}

		DBUG_ASSERT(ctx->add_index[a]->is_committed()
			    == !!new_clustered);

		if (ctx->add_index[a]->type & DICT_FTS) {
			DBUG_ASSERT(num_fts_index);
			DBUG_ASSERT(!fts_index);
			DBUG_ASSERT(ctx->add_index[a]->type == DICT_FTS);
			fts_index = ctx->add_index[a];
		}

		/* If only online ALTER TABLE operations have been
		requested, allocate a modification log. If the table
		will be locked anyway, the modification
		log is unnecessary. When rebuilding the table
		(new_clustered), we will allocate the log for the
		clustered index of the old table, later. */
		if (new_clustered
		    || !ctx->online
		    || user_table->ibd_file_missing
		    || dict_table_is_discarded(user_table)) {
			/* No need to allocate a modification log. */
			ut_ad(!ctx->add_index[a]->online_log);
		} else if (ctx->add_index[a]->type & DICT_FTS) {
			/* Fulltext indexes are not covered
			by a modification log. */
		} else {
			DBUG_EXECUTE_IF("innodb_OOM_prepare_inplace_alter",
					error = DB_OUT_OF_MEMORY;
					goto error_handling;);
			rw_lock_x_lock(&ctx->add_index[a]->lock);
			bool ok = row_log_allocate(ctx->add_index[a],
						   NULL, true, NULL, NULL,
						   path);
			rw_lock_x_unlock(&ctx->add_index[a]->lock);

			if (!ok) {
				error = DB_OUT_OF_MEMORY;
				goto error_handling;
			}
		}
	}

	ut_ad(new_clustered == ctx->need_rebuild());

	DBUG_EXECUTE_IF("innodb_OOM_prepare_inplace_alter",
			error = DB_OUT_OF_MEMORY;
			goto error_handling;);

	if (new_clustered) {
		dict_index_t*	clust_index = user_table->first_index();
		dict_index_t*	new_clust_index = ctx->new_table->first_index();
		ctx->skip_pk_sort = innobase_pk_order_preserved(
			ctx->col_map, clust_index, new_clust_index);

		DBUG_EXECUTE_IF("innodb_alter_table_pk_assert_no_sort",
			DBUG_ASSERT(ctx->skip_pk_sort););

		if (ctx->online) {
			/* Allocate a log for online table rebuild. */
			rw_lock_x_lock(&clust_index->lock);
			bool ok = row_log_allocate(
				clust_index, ctx->new_table,
				!(ha_alter_info->handler_flags
				  & Alter_inplace_info::ADD_PK_INDEX),
				ctx->add_cols, ctx->col_map, path);
			rw_lock_x_unlock(&clust_index->lock);

			if (!ok) {
				error = DB_OUT_OF_MEMORY;
				goto error_handling;
			}
		}
	}

	if (ctx->online) {
		/* Assign a consistent read view for
		row_merge_read_clustered_index(). */
		trx_assign_read_view(ctx->prebuilt->trx);
	}

	if (fts_index) {
		/* Ensure that the dictionary operation mode will
		not change while creating the auxiliary tables. */
#ifdef UNIV_DEBUG
		trx_dict_op_t	op = trx_get_dict_operation(ctx->trx);
#endif
		ut_ad(ctx->trx->dict_operation_lock_mode == RW_X_LATCH);
		ut_ad(mutex_own(&dict_sys->mutex));
		ut_ad(rw_lock_own(dict_operation_lock, RW_LOCK_X));

		DICT_TF2_FLAG_SET(ctx->new_table, DICT_TF2_FTS);
		if (new_clustered) {
			/* For !new_clustered, this will be set at
			commit_cache_norebuild(). */
			ctx->new_table->fts_doc_id_index
				= dict_table_get_index_on_name(
					ctx->new_table, FTS_DOC_ID_INDEX_NAME);
			DBUG_ASSERT(ctx->new_table->fts_doc_id_index != NULL);
		}

		/* This function will commit the transaction and reset
		the trx_t::dict_operation flag on success. */

		error = fts_create_index_tables(ctx->trx, fts_index);

		DBUG_EXECUTE_IF("innodb_test_fail_after_fts_index_table",
				error = DB_LOCK_WAIT_TIMEOUT;
				goto error_handling;);

		if (error != DB_SUCCESS) {
			goto error_handling;
		}

		if (!ctx->new_table->fts
		    || ib_vector_size(ctx->new_table->fts->indexes) == 0) {
			bool	exist_fts_common;
			exist_fts_common = fts_check_common_tables_exist(
				ctx->new_table);

			if (!exist_fts_common) {
				error = fts_create_common_tables(
					ctx->trx, ctx->new_table,
					user_table->name.m_name, TRUE);

				DBUG_EXECUTE_IF(
					"innodb_test_fail_after_fts_common_table",
					error = DB_LOCK_WAIT_TIMEOUT;);

				if (error != DB_SUCCESS) {
					goto error_handling;
				}

				build_fts_common = true;
			}

			ut_ad(mutex_own(&dict_sys->mutex));
			mutex_exit(&dict_sys->mutex);

			error = innobase_fts_load_stopword(
				ctx->new_table, nullptr,
				ctx->prebuilt->trx->mysql_thd)
				? DB_SUCCESS : DB_ERROR;

			mutex_enter(&dict_sys->mutex);

			if (error != DB_SUCCESS) {
				goto error_handling;
			}
		}

		ut_ad(trx_get_dict_operation(ctx->trx) == op);
	}

	DBUG_ASSERT(error == DB_SUCCESS);

	if (build_fts_common || fts_index) {
		fts_freeze_aux_tables(ctx->new_table);
	}

	row_mysql_unlock_data_dictionary(ctx->prebuilt->trx);
	ut_ad(ctx->trx == ctx->prebuilt->trx);
	dict_locked = false;

	if (dd_prepare_inplace_alter_table(
		ctx->prebuilt->trx->mysql_thd, user_table, ctx->new_table,
		old_dd_tab, new_dd_tab)) {
		error = DB_ERROR;
	}

	if (error == DB_SUCCESS) {
		if (build_fts_common) {
			if (!fts_create_common_dd_tables(ctx->new_table)) {
				error = DB_ERROR;
				goto error_handling;
			}
		}

		if (fts_index) {
			error = fts_create_index_dd_tables(ctx->new_table);
			if (error != DB_SUCCESS) {
				goto error_handling;
			}
		}
	}

error_handling:

	if (build_fts_common || fts_index) {
		fts_detach_aux_tables(ctx->new_table, dict_locked);
	}

	/* After an error, remove all those index definitions from the
	dictionary which were defined. */

	switch (error) {
	case DB_SUCCESS:
		ut_a(!dict_locked);

		ut_d(mutex_enter(&dict_sys->mutex));
		ut_d(dict_table_check_for_dup_indexes(
			     user_table, CHECK_PARTIAL_OK));
		ut_d(mutex_exit(&dict_sys->mutex));
		DBUG_RETURN(false);
	case DB_TABLESPACE_EXISTS:
		my_error(ER_TABLESPACE_EXISTS, MYF(0), "(unknown)");
		break;
	case DB_DUPLICATE_KEY:
		my_error(ER_DUP_KEY, MYF(0));
		break;
	case DB_UNSUPPORTED:
		my_error(ER_TABLE_CANT_HANDLE_SPKEYS, MYF(0));
		break;
	default:
		my_error_innodb(error, table_name, user_table->flags);
	}

error_handled:

	ctx->prebuilt->trx->error_info = NULL;
	ctx->trx->error_state = DB_SUCCESS;

	if (!dict_locked) {
		row_mysql_lock_data_dictionary(ctx->prebuilt->trx);
		ut_ad(ctx->trx == ctx->prebuilt->trx);
	}

	if (new_clustered) {
		if (ctx->need_rebuild()) {

			if (DICT_TF2_FLAG_IS_SET(
				    ctx->new_table, DICT_TF2_FTS)) {
				innobase_drop_fts_index_table(
					ctx->new_table, ctx->trx);
			}

			dict_table_close_and_drop(ctx->trx, ctx->new_table);

			/* Free the log for online table rebuild, if
			one was allocated. */

			dict_index_t* clust_index = user_table->first_index();

			rw_lock_x_lock(&clust_index->lock);

			if (clust_index->online_log) {
				ut_ad(ctx->online);
				row_log_free(clust_index->online_log);
				clust_index->online_status
					= ONLINE_INDEX_COMPLETE;
			}

			rw_lock_x_unlock(&clust_index->lock);
		}

		/* n_ref_count must be 1, because purge cannot
		be executing on this very table as we are
		holding MDL. */
		DBUG_ASSERT(user_table->get_ref_count() == 1 || ctx->online);
	} else {
		ut_ad(!ctx->need_rebuild());
		row_merge_drop_indexes(ctx->trx, user_table, TRUE);
	}

	ut_d(dict_table_check_for_dup_indexes(user_table, CHECK_ALL_COMPLETE));
	ut_ad(!user_table->drop_aborted);

err_exit:
#ifdef UNIV_DEBUG
	/* Clear the to_be_dropped flag in the data dictionary cache. */
	for (ulint i = 0; i < ctx->num_to_drop_index; i++) {
		DBUG_ASSERT(ctx->drop_index[i]->is_committed());
		DBUG_ASSERT(ctx->drop_index[i]->to_be_dropped);
		ctx->drop_index[i]->to_be_dropped = 0;
	}
#endif /* UNIV_DEBUG */

	row_mysql_unlock_data_dictionary(ctx->prebuilt->trx);
	ut_ad(ctx->trx == ctx->prebuilt->trx);

	destroy(ctx);
	ha_alter_info->handler_ctx = NULL;

	DBUG_RETURN(true);
}

/* Check whether an index is needed for the foreign key constraint.
If so, if it is dropped, is there an equivalent index can play its role.
@return true if the index is needed and can't be dropped */
static MY_ATTRIBUTE((warn_unused_result))
bool
innobase_check_foreign_key_index(
/*=============================*/
	Alter_inplace_info*	ha_alter_info,	/*!< in: Structure describing
						changes to be done by ALTER
						TABLE */
	dict_index_t*		index,		/*!< in: index to check */
	dict_table_t*		indexed_table,	/*!< in: table that owns the
						foreign keys */
	const char**		col_names,	/*!< in: column names, or NULL
						for indexed_table->col_names */
	trx_t*			trx,		/*!< in/out: transaction */
	dict_foreign_t**	drop_fk,	/*!< in: Foreign key constraints
						to drop */
	ulint			n_drop_fk)	/*!< in: Number of foreign keys
						to drop */
{
	ut_ad(index != NULL);
	ut_ad(indexed_table != NULL);

	const dict_foreign_set*	fks = &indexed_table->referenced_set;

	/* Check for all FK references from other tables to the index. */
	for (dict_foreign_set::const_iterator it = fks->begin();
	     it != fks->end(); ++it) {

		dict_foreign_t*	foreign = *it;
		if (foreign->referenced_index != index) {
			continue;
		}
		ut_ad(indexed_table == foreign->referenced_table);

		if (NULL == dict_foreign_find_index(
			    indexed_table, col_names,
			    foreign->referenced_col_names,
			    foreign->n_fields, index,
			    /*check_charsets=*/TRUE,
			    /*check_null=*/FALSE)
		    && NULL == innobase_find_equiv_index(
			    foreign->referenced_col_names,
			    foreign->n_fields,
			    ha_alter_info->key_info_buffer,
			    ha_alter_info->index_add_buffer,
			    ha_alter_info->index_add_count)) {

			/* Index cannot be dropped. */
			trx->error_info = index;
			return(true);
		}
	}

	fks = &indexed_table->foreign_set;

	/* Check for all FK references in current table using the index. */
	for (dict_foreign_set::const_iterator it = fks->begin();
	     it != fks->end(); ++it) {

		dict_foreign_t*	foreign = *it;
		if (foreign->foreign_index != index) {
			continue;
		}

		ut_ad(indexed_table == foreign->foreign_table);

		if (!innobase_dropping_foreign(
			    foreign, drop_fk, n_drop_fk)
		    && NULL == dict_foreign_find_index(
			    indexed_table, col_names,
			    foreign->foreign_col_names,
			    foreign->n_fields, index,
			    /*check_charsets=*/TRUE,
			    /*check_null=*/FALSE)
		    && NULL == innobase_find_equiv_index(
			    foreign->foreign_col_names,
			    foreign->n_fields,
			    ha_alter_info->key_info_buffer,
			    ha_alter_info->index_add_buffer,
			    ha_alter_info->index_add_count)) {

			/* Index cannot be dropped. */
			trx->error_info = index;
			return(true);
		}
	}

	return(false);
}

/** Rename a given index in the InnoDB data dictionary cache.
@param[in,out] index index to rename
@param new_name new index name */
static
void
rename_index_in_cache(
	dict_index_t*	index,
	const char*	new_name)
{
	DBUG_ENTER("rename_index_in_cache");

	ut_ad(mutex_own(&dict_sys->mutex));
	ut_ad(rw_lock_own(dict_operation_lock, RW_LOCK_X));

	size_t	old_name_len = strlen(index->name);
	size_t	new_name_len = strlen(new_name);

	if (old_name_len >= new_name_len) {
		/* reuse the old buffer for the name if it is large enough */
		memcpy(const_cast<char*>(index->name()), new_name,
		       new_name_len + 1);
	} else {
		/* Free the old chunk of memory if it is at the topmost
		place in the heap, otherwise the old chunk will be freed
		when the index is evicted from the cache. This code will
		kick-in in a repeated ALTER sequences where the old name is
		alternately longer/shorter than the new name:
		1. ALTER TABLE t RENAME INDEX a TO aa;
		2. ALTER TABLE t RENAME INDEX aa TO a;
		3. go to 1. */
		index->name = mem_heap_strdup_replace(
			index->heap,
			/* Presumed topmost element of the heap: */
			index->name, old_name_len + 1,
			new_name);
	}

	DBUG_VOID_RETURN;
}

/**
Rename all indexes in data dictionary cache of a given table that are
specified in ha_alter_info.

@param ctx alter context, used to fetch the list of indexes to rename
@param ha_alter_info fetch the new names from here
*/
static
void
rename_indexes_in_cache(
/*====================*/
	const ha_innobase_inplace_ctx*	ctx,
	const Alter_inplace_info*	ha_alter_info)
{
	DBUG_ENTER("rename_indexes_in_cache");

	ut_ad(ctx->num_to_rename == ha_alter_info->index_rename_count);

	for (ulint i = 0; i < ctx->num_to_rename; i++) {
		KEY_PAIR*	pair = &ha_alter_info->index_rename_buffer[i];
		dict_index_t*	index;

		index = ctx->rename[i];

		ut_ad(strcmp(index->name, pair->old_key->name) == 0);

		rename_index_in_cache(index, pair->new_key->name);
	}

	DBUG_VOID_RETURN;
}

/** Fill the stored column information in s_cols list.
@param[in]	altered_table	mysql table object
@param[in]	table		innodb table object
@param[out]	s_cols		list of stored column
@param[out]	s_heap		heap for storing stored
column information. */
static
void
alter_fill_stored_column(
	const TABLE*		altered_table,
	dict_table_t*		table,
	dict_s_col_list**	s_cols,
	mem_heap_t**		s_heap)
{
<<<<<<< HEAD
	ulint	n_cols = altered_table->s->fields;
=======
	ulint   n_cols = altered_table->s->fields;
	ulint	stored_col_no = 0;
>>>>>>> 3d47f60b

	for (ulint i = 0; i < n_cols; i++) {
		Field* field = altered_table->field[i];
		dict_s_col_t	s_col;

		if (!innobase_is_v_fld(field)) {
			stored_col_no++;
		}

		if (!innobase_is_s_fld(field)) {
			continue;
		}

		ulint	num_base = field->gcol_info->non_virtual_base_columns();
<<<<<<< HEAD
		dict_col_t*	col = table->get_col(i);
=======
		dict_col_t*	col
			= dict_table_get_nth_col(table, stored_col_no);
>>>>>>> 3d47f60b

		s_col.m_col = col;
		s_col.s_pos = i;

		if (*s_cols == NULL) {
			*s_cols = UT_NEW_NOKEY(dict_s_col_list());
			*s_heap = mem_heap_create(1000);
		}

		if (num_base != 0) {
			s_col.base_col = static_cast<dict_col_t**>(mem_heap_zalloc(
				*s_heap, num_base * sizeof(dict_col_t)));
		} else {
			s_col.base_col = NULL;
		}

		s_col.num_base = num_base;
		innodb_base_col_setup_for_stored(table, field, &s_col);

		(*s_cols)->push_back(s_col);
	}
}

/** Implementation of prepare_inplace_alter_table()
@tparam		Table		dd::Table or dd::Partition
@param[in]	altered_table	TABLE object for new version of table.
@param[in,out]	ha_alter_info	Structure describing changes to be done
				by ALTER TABLE and holding data used
				during in-place alter.
@param[in]	old_dd_tab	dd::Table object representing old
version of the table
@param[in,out]	new_dd_tab	dd::Table object representing new
version of the table
@retval	true Failure
@retval	false Success */
template<typename Table>
bool
ha_innobase::prepare_inplace_alter_table_impl(
	TABLE*			altered_table,
	Alter_inplace_info*	ha_alter_info,
	const Table*		old_dd_tab,
	Table*			new_dd_tab)
{
	dict_index_t**	drop_index = NULL;	/*!< Index to be dropped */
	ulint		n_drop_index;	/*!< Number of indexes to drop */
	dict_index_t**	rename_index;	/*!< Indexes to be dropped */
	ulint		n_rename_index;	/*!< Number of indexes to rename */
	dict_foreign_t**drop_fk;	/*!< Foreign key constraints to drop */
	ulint		n_drop_fk;	/*!< Number of foreign keys to drop */
	dict_foreign_t**add_fk = NULL;	/*!< Foreign key constraints to drop */
	ulint		n_add_fk;	/*!< Number of foreign keys to drop */
	dict_table_t*	indexed_table;	/*!< Table where indexes are created */
	mem_heap_t*	heap;
	const char**	col_names;
	int		error;
	ulint		max_col_len;
	ulint		add_autoinc_col_no	= ULINT_UNDEFINED;
	ulonglong	autoinc_col_max_value	= 0;
	ulint		fts_doc_col_no		= ULINT_UNDEFINED;
	bool		add_fts_doc_id		= false;
	bool		add_fts_doc_id_idx	= false;
	bool		add_fts_idx		= false;
	dict_s_col_list*s_cols			= NULL;
	mem_heap_t*	s_heap			= NULL;

	DBUG_ENTER("ha_innobase::prepare_inplace_alter_table_impl");
	DBUG_ASSERT(!ha_alter_info->handler_ctx);
	DBUG_ASSERT(ha_alter_info->create_info);
	DBUG_ASSERT(!srv_read_only_mode);

	MONITOR_ATOMIC_INC(MONITOR_PENDING_ALTER_TABLE);

#ifdef UNIV_DEBUG
	for (dict_index_t* index = m_prebuilt->table->first_index();
	     index;
	     index = index->next()) {
		ut_ad(!index->to_be_dropped);
	}
#endif /* UNIV_DEBUG */

	ut_d(mutex_enter(&dict_sys->mutex));
	ut_d(dict_table_check_for_dup_indexes(
		     m_prebuilt->table, CHECK_ABORTED_OK));
	ut_d(mutex_exit(&dict_sys->mutex));

	if (!(ha_alter_info->handler_flags & ~INNOBASE_INPLACE_IGNORE)) {
		/* Nothing to do */
		DBUG_ASSERT(m_prebuilt->trx->dict_operation_lock_mode == 0);
		if (ha_alter_info->handler_flags & ~INNOBASE_INPLACE_IGNORE) {

			online_retry_drop_dict_indexes(
				m_prebuilt->table, false);

		}

		DBUG_RETURN(false);
	}

	indexed_table = m_prebuilt->table;

	if (indexed_table->is_corrupted()) {
		/* The clustered index is corrupted. */
		my_error(ER_CHECK_NO_SUCH_TABLE, MYF(0));
		DBUG_RETURN(true);
	}

	/* ALTER TABLE will not implicitly move a table from a single-table
	tablespace to the system tablespace when innodb_file_per_table=OFF.
	But it will implicitly move a table from the system tablespace to a
	single-table tablespace if innodb_file_per_table = ON.
	Tables found in a general tablespace will stay there unless ALTER
	TABLE contains another TABLESPACE=name.  If that is found it will
	explicitly move a table to the named tablespace.
	So if you specify TABLESPACE=`innodb_system` a table can be moved
	into the system tablespace from either a general or file-per-table
	tablespace. But from then on, it is labeled as using a shared space
	(the create options have tablespace=='innodb_system' and the
	SHARED_SPACE flag is set in the table flags) so it can no longer be
	implicitly moved to a file-per-table tablespace. */
	bool	in_system_space
		= fsp_is_system_or_temp_tablespace(indexed_table->space);
	bool	is_file_per_table = !in_system_space
			&& !DICT_TF_HAS_SHARED_SPACE(indexed_table->flags);
#ifdef UNIV_DEBUG
	bool	in_general_space = !in_system_space
			&& DICT_TF_HAS_SHARED_SPACE(indexed_table->flags);

	/* The table being altered can only be in a system tablespace,
	or its own file-per-table tablespace, or a general tablespace. */
	ut_ad(1 == in_system_space + is_file_per_table + in_general_space);
#endif /* UNIV_DEBUG */

	create_table_info_t	info(m_user_thd,
				     altered_table,
				     ha_alter_info->create_info,
				     NULL,
				     NULL,
				     NULL,
				     is_file_per_table,
				     false, 0, 0);

	info.set_tablespace_type(is_file_per_table);

	if (ha_alter_info->handler_flags
	    & Alter_inplace_info::CHANGE_CREATE_OPTION) {
		const char* invalid_opt = info.create_options_are_invalid();
		if (invalid_opt) {
			my_error(ER_ILLEGAL_HA_CREATE_OPTION, MYF(0),
				 table_type(), invalid_opt);
			goto err_exit_no_heap;
		}
	}

	/* Check if any index name is reserved. */
	if (innobase_index_name_is_reserved(
		    m_user_thd,
		    ha_alter_info->key_info_buffer,
		    ha_alter_info->key_count)) {
err_exit_no_heap:
		DBUG_ASSERT(m_prebuilt->trx->dict_operation_lock_mode == 0);
		if (ha_alter_info->handler_flags & ~INNOBASE_INPLACE_IGNORE) {
			online_retry_drop_dict_indexes(
				m_prebuilt->table, false);
		}
		DBUG_RETURN(true);
	}

	indexed_table = m_prebuilt->table;

	/* Check that index keys are sensible */
	error = innobase_check_index_keys(ha_alter_info, indexed_table);

	if (error) {
		goto err_exit_no_heap;
	}

	/* Prohibit renaming a column to something that the table
	already contains. */
	if (ha_alter_info->handler_flags
	    & Alter_inplace_info::ALTER_COLUMN_NAME) {
		List_iterator_fast<Create_field> cf_it(
			ha_alter_info->alter_info->create_list);

		for (Field** fp = table->field; *fp; fp++) {
			if (!((*fp)->flags & FIELD_IS_RENAMED)) {
				continue;
			}

			const char* name = 0;

			cf_it.rewind();
			while (const Create_field* cf = cf_it++) {
				if (cf->field == *fp) {
					name = cf->field_name;
					goto check_if_ok_to_rename;
				}
			}

			ut_error;
check_if_ok_to_rename:
			/* Prohibit renaming a column from FTS_DOC_ID
			if full-text indexes exist. */
			if (!my_strcasecmp(system_charset_info,
					   (*fp)->field_name,
					   FTS_DOC_ID_COL_NAME)
			    && innobase_fulltext_exist(altered_table)) {
				my_error(ER_INNODB_FT_WRONG_DOCID_COLUMN,
					 MYF(0), name);
				goto err_exit_no_heap;
			}

			/* Prohibit renaming a column to an internal column. */
			const char*	s = m_prebuilt->table->col_names;
			unsigned j;
			/* Skip user columns.
			MySQL should have checked these already.
			We want to allow renaming of c1 to c2, c2 to c1. */
			for (j = 0; j < table->s->fields; j++) {
				if (!innobase_is_v_fld(table->field[j])) {
					s += strlen(s) + 1;
				}
			}

			for (; j < m_prebuilt->table->n_def; j++) {
				if (!my_strcasecmp(
					    system_charset_info, name, s)) {
					my_error(ER_WRONG_COLUMN_NAME, MYF(0),
						 s);
					goto err_exit_no_heap;
				}

				s += strlen(s) + 1;
			}
		}
	}

	if (!info.innobase_table_flags()) {
		goto err_exit_no_heap;
	}

	max_col_len = DICT_MAX_FIELD_LEN_BY_FORMAT_FLAG(info.flags());

	/* Check each index's column length to make sure they do not
	exceed limit */
	for (ulint i = 0; i < ha_alter_info->index_add_count; i++) {
		const KEY* key = &ha_alter_info->key_info_buffer[
			ha_alter_info->index_add_buffer[i]];

		if (key->flags & HA_FULLTEXT) {
			/* The column length does not matter for
			fulltext search indexes. But, UNIQUE
			fulltext indexes are not supported. */
			DBUG_ASSERT(!(key->flags & HA_NOSAME));
			DBUG_ASSERT(!(key->flags & HA_KEYFLAG_MASK
				      & ~(HA_FULLTEXT
					  | HA_PACK_KEY
					  | HA_BINARY_PACK_KEY)));
			add_fts_idx = true;
			continue;
		}

		if (innobase_check_column_length(max_col_len, key)) {
			my_error(ER_INDEX_COLUMN_TOO_LONG, MYF(0),
				 max_col_len);
			goto err_exit_no_heap;
		}
	}

	/* Check existing index definitions for too-long column
	prefixes as well, in case max_col_len shrunk. */
	for (const dict_index_t* index = indexed_table->first_index();
	     index;
	     index = index->next()) {
		if (index->type & DICT_FTS) {
			DBUG_ASSERT(index->type == DICT_FTS
				    || index->is_corrupted());

			/* We need to drop any corrupted fts indexes
			before we add a new fts index. */
			if (add_fts_idx && index->type & DICT_CORRUPT) {
				ib_errf(m_user_thd, IB_LOG_LEVEL_ERROR,
					ER_INNODB_INDEX_CORRUPT,
					"Fulltext index '%s' is corrupt. "
					"you should drop this index first.",
					index->name());

				goto err_exit_no_heap;
			}

			continue;
		}

		for (ulint i = 0; i < dict_index_get_n_fields(index); i++) {
			const dict_field_t* field = index->get_field(i);
			if (field->prefix_len > max_col_len) {
				my_error(ER_INDEX_COLUMN_TOO_LONG, MYF(0),
					 max_col_len);
				goto err_exit_no_heap;
			}
		}
	}

	n_drop_index = 0;
	n_drop_fk = 0;

	if (ha_alter_info->handler_flags
	    & (INNOBASE_ALTER_NOREBUILD | INNOBASE_ALTER_REBUILD)) {
		heap = mem_heap_create(1024);

		if (ha_alter_info->handler_flags
		    & Alter_inplace_info::ALTER_COLUMN_NAME) {
			col_names = innobase_get_col_names(
				ha_alter_info, altered_table, table,
				indexed_table, heap);
		} else {
			col_names = NULL;
		}
	} else {
		heap = NULL;
		col_names = NULL;
	}

	if (ha_alter_info->handler_flags
	    & Alter_inplace_info::DROP_FOREIGN_KEY) {
		DBUG_ASSERT(ha_alter_info->alter_info->drop_list.size() > 0);

		drop_fk = static_cast<dict_foreign_t**>(
			mem_heap_alloc(
				heap,
				ha_alter_info->alter_info->drop_list.size()
				* sizeof(dict_foreign_t*)));

		for (const Alter_drop *drop : ha_alter_info->alter_info->drop_list) {
			if (drop->type != Alter_drop::FOREIGN_KEY) {
				continue;
			}

			for (dict_foreign_set::iterator it
				= m_prebuilt->table->foreign_set.begin();
			     it != m_prebuilt->table->foreign_set.end();
			     ++it) {

				dict_foreign_t*	foreign = *it;
				const char* fid = strchr(foreign->id, '/');

				DBUG_ASSERT(fid);
				/* If no database/ prefix was present in
				the FOREIGN KEY constraint name, compare
				to the full constraint name. */
				fid = fid ? fid + 1 : foreign->id;

				if (!my_strcasecmp(system_charset_info,
						   fid, drop->name)) {
					drop_fk[n_drop_fk++] = foreign;
					goto found_fk;
				}
			}

			my_error(ER_CANT_DROP_FIELD_OR_KEY, MYF(0),
				 drop->name);
			goto err_exit;
found_fk:
			continue;
		}

		DBUG_ASSERT(n_drop_fk > 0);

		DBUG_ASSERT(n_drop_fk
			    == ha_alter_info->alter_info->drop_list.size());
	} else {
		drop_fk = NULL;
	}

	if (ha_alter_info->index_drop_count) {
		dict_index_t*	drop_primary = NULL;

		DBUG_ASSERT(ha_alter_info->handler_flags
			    & (Alter_inplace_info::DROP_INDEX
			       | Alter_inplace_info::DROP_UNIQUE_INDEX
			       | Alter_inplace_info::DROP_PK_INDEX));
		/* Check which indexes to drop. */
		drop_index = static_cast<dict_index_t**>(
			mem_heap_alloc(
				heap, (ha_alter_info->index_drop_count + 1)
				* sizeof *drop_index));

		for (uint i = 0; i < ha_alter_info->index_drop_count; i++) {
			const KEY*	key
				= ha_alter_info->index_drop_buffer[i];
			dict_index_t*	index
				= dict_table_get_index_on_name(
					indexed_table, key->name);

			if (!index) {
				push_warning_printf(
					m_user_thd,
					Sql_condition::SL_WARNING,
					HA_ERR_WRONG_INDEX,
					"InnoDB could not find key"
					" with name %s", key->name);
			} else {
				ut_ad(!index->to_be_dropped);
				if (!index->is_clustered()) {
					drop_index[n_drop_index++] = index;
				} else {
					drop_primary = index;
				}
			}
		}

		/* If all FULLTEXT indexes were removed, drop an
		internal FTS_DOC_ID_INDEX as well, unless it exists in
		the table. */

		if (innobase_fulltext_exist(table)
		    && !innobase_fulltext_exist(altered_table)
		    && !DICT_TF2_FLAG_IS_SET(
			indexed_table, DICT_TF2_FTS_HAS_DOC_ID)) {
			dict_index_t*	fts_doc_index
				= indexed_table->fts_doc_id_index;
			ut_ad(fts_doc_index);

			// Add some fault tolerance for non-debug builds.
			if (fts_doc_index == NULL) {
				goto check_if_can_drop_indexes;
			}

			DBUG_ASSERT(!fts_doc_index->to_be_dropped);

			for (uint i = 0; i < table->s->keys; i++) {
				if (!my_strcasecmp(
					    system_charset_info,
					    FTS_DOC_ID_INDEX_NAME,
					    table->key_info[i].name)) {
					/* The index exists in the MySQL
					data dictionary. Do not drop it,
					even though it is no longer needed
					by InnoDB fulltext search. */
					goto check_if_can_drop_indexes;
				}
			}

			drop_index[n_drop_index++] = fts_doc_index;
		}

check_if_can_drop_indexes:
		/* Check if the indexes can be dropped. */

		/* Prevent a race condition between DROP INDEX and
		CREATE TABLE adding FOREIGN KEY constraints. */
		row_mysql_lock_data_dictionary(m_prebuilt->trx);

		if (!n_drop_index) {
			drop_index = NULL;
		} else {
			/* Flag all indexes that are to be dropped. */
			for (ulint i = 0; i < n_drop_index; i++) {
				ut_ad(!drop_index[i]->to_be_dropped);
				drop_index[i]->to_be_dropped = 1;
			}
		}

		for (uint i = 0; i < n_drop_index; i++) {
			dict_index_t*	index = drop_index[i];

			if (innobase_check_foreign_key_index(
				ha_alter_info, index,
				indexed_table, col_names,
				m_prebuilt->trx, drop_fk, n_drop_fk)) {
				row_mysql_unlock_data_dictionary(
					m_prebuilt->trx);
				m_prebuilt->trx->error_info = index;
				print_error(HA_ERR_DROP_INDEX_FK,
					    MYF(0));
				goto err_exit;
			}
		}

		/* If a primary index is dropped, need to check
		any depending foreign constraints get affected */
		if (drop_primary
		    && innobase_check_foreign_key_index(
			    ha_alter_info, drop_primary,
			    indexed_table, col_names,
			    m_prebuilt->trx, drop_fk, n_drop_fk)) {
			row_mysql_unlock_data_dictionary(m_prebuilt->trx);
			print_error(HA_ERR_DROP_INDEX_FK, MYF(0));
			goto err_exit;
		}

		row_mysql_unlock_data_dictionary(m_prebuilt->trx);
	} else {
		drop_index = NULL;
	}

	n_rename_index = ha_alter_info->index_rename_count;
	rename_index = NULL;

	/* Create a list of dict_index_t objects that are to be renamed,
	also checking for requests to rename nonexistent indexes. If
	the table is going to be rebuilt (new_clustered == true in
	prepare_inplace_alter_table_dict()), then this can be skipped,
	but we don't for simplicity (we have not determined the value of
	new_clustered yet). */
	if (n_rename_index > 0) {
		rename_index = static_cast<dict_index_t**>(
			mem_heap_alloc(
				heap,
				n_rename_index * sizeof(*rename_index)));
		for (ulint i = 0; i < n_rename_index; i++) {
			dict_index_t*	index;
			const char*	old_name = ha_alter_info
				->index_rename_buffer[i].old_key->name;

			index = dict_table_get_index_on_name(indexed_table,
							     old_name);

			if (index == NULL) {
				my_error(ER_KEY_DOES_NOT_EXITS, MYF(0),
					 old_name,
					 m_prebuilt->table->name.m_name);
				goto err_exit;
			}

			rename_index[i] = index;
		}
	}

	n_add_fk = 0;

	if (ha_alter_info->handler_flags
	    & Alter_inplace_info::ADD_FOREIGN_KEY) {
		ut_ad(!m_prebuilt->trx->check_foreigns);

		alter_fill_stored_column(altered_table, m_prebuilt->table,
					 &s_cols, &s_heap);

		add_fk = static_cast<dict_foreign_t**>(
			mem_heap_zalloc(
				heap,
				ha_alter_info->alter_info->key_list.size()
				* sizeof(dict_foreign_t*)));

		if (!innobase_get_foreign_key_info(
			    ha_alter_info, table_share,
			    m_prebuilt->table, col_names,
			    drop_index, n_drop_index,
			    add_fk, &n_add_fk, m_prebuilt->trx, s_cols)) {
err_exit:
			if (n_drop_index) {
				row_mysql_lock_data_dictionary(m_prebuilt->trx);

				/* Clear the to_be_dropped flags, which might
				have been set at this point. */
				for (ulint i = 0; i < n_drop_index; i++) {
					ut_ad(drop_index[i]->is_committed());
					drop_index[i]->to_be_dropped = 0;
				}

				row_mysql_unlock_data_dictionary(
					m_prebuilt->trx);
			}

			if (heap) {
				mem_heap_free(heap);
			}

			if (s_cols != NULL) {
				UT_DELETE(s_cols);
				mem_heap_free(s_heap);
			}

			goto err_exit_no_heap;
		}

		if (s_cols != NULL) {
			UT_DELETE(s_cols);
			mem_heap_free(s_heap);
		}
	}

	if (!(ha_alter_info->handler_flags & INNOBASE_ALTER_DATA)
	    || ((ha_alter_info->handler_flags & ~INNOBASE_INPLACE_IGNORE)
		== Alter_inplace_info::CHANGE_CREATE_OPTION
		&& !innobase_need_rebuild(ha_alter_info))) {

		if (heap) {
			ha_alter_info->handler_ctx
				= new (*THR_MALLOC) ha_innobase_inplace_ctx(
					m_prebuilt,
					drop_index, n_drop_index,
					rename_index, n_rename_index,
					drop_fk, n_drop_fk,
					add_fk, n_add_fk,
					ha_alter_info->online,
					heap, indexed_table,
					col_names, ULINT_UNDEFINED, 0, 0, 0);
		}

		DBUG_ASSERT(m_prebuilt->trx->dict_operation_lock_mode == 0);
		if (ha_alter_info->handler_flags & ~INNOBASE_INPLACE_IGNORE) {

			online_retry_drop_dict_indexes(
				m_prebuilt->table, false);

		}

		if ((ha_alter_info->handler_flags
		     & Alter_inplace_info::DROP_VIRTUAL_COLUMN)
		    && prepare_inplace_drop_virtual(
			    ha_alter_info, altered_table, table)) {
			DBUG_RETURN(true);
		}

		if ((ha_alter_info->handler_flags
		     & Alter_inplace_info::ADD_VIRTUAL_COLUMN)
		    && prepare_inplace_add_virtual(
			    ha_alter_info, altered_table, table)) {
			DBUG_RETURN(true);
		}

		if (ha_alter_info->handler_ctx != NULL) {
			ha_innobase_inplace_ctx*	ctx =
				static_cast<ha_innobase_inplace_ctx*>(
					ha_alter_info->handler_ctx);
			DBUG_RETURN(dd_prepare_inplace_alter_table(
				m_user_thd, ctx->old_table, ctx->new_table,
				old_dd_tab, new_dd_tab));
		} else {
			DBUG_RETURN(false);
		}
	}

	/* If we are to build a full-text search index, check whether
	the table already has a DOC ID column.  If not, we will need to
	add a Doc ID hidden column and rebuild the primary index */
	if (innobase_fulltext_exist(altered_table)) {
		ulint	doc_col_no;
		ulint	num_v = 0;

		if (!innobase_fts_check_doc_id_col(
			    m_prebuilt->table,
			    altered_table, &fts_doc_col_no, &num_v)) {

			fts_doc_col_no = altered_table->s->fields - num_v;
			add_fts_doc_id = true;
			add_fts_doc_id_idx = true;

			push_warning_printf(
				m_user_thd,
				Sql_condition::SL_WARNING,
				HA_ERR_WRONG_INDEX,
				"InnoDB rebuilding table to add"
				" column " FTS_DOC_ID_COL_NAME);
		} else if (fts_doc_col_no == ULINT_UNDEFINED) {
			goto err_exit;
		}

		switch (innobase_fts_check_doc_id_index(
				m_prebuilt->table, altered_table,
				&doc_col_no)) {
		case FTS_NOT_EXIST_DOC_ID_INDEX:
			add_fts_doc_id_idx = true;
			break;
		case FTS_INCORRECT_DOC_ID_INDEX:
			my_error(ER_INNODB_FT_WRONG_DOCID_INDEX, MYF(0),
				 FTS_DOC_ID_INDEX_NAME);
			goto err_exit;
		case FTS_EXIST_DOC_ID_INDEX:
			DBUG_ASSERT(
				doc_col_no == fts_doc_col_no
				|| doc_col_no == ULINT_UNDEFINED
				|| (ha_alter_info->handler_flags
				    & (Alter_inplace_info::ALTER_STORED_COLUMN_ORDER
				       | Alter_inplace_info::DROP_STORED_COLUMN
				       | Alter_inplace_info::ADD_STORED_BASE_COLUMN)));
		}
	}

	/* See if an AUTO_INCREMENT column was added. */
	uint	i = 0;
	ulint	num_v = 0;
	List_iterator_fast<Create_field> cf_it(
		ha_alter_info->alter_info->create_list);
	while (const Create_field* new_field = cf_it++) {
		const Field*	field;

		DBUG_ASSERT(i < altered_table->s->fields);

		for (uint old_i = 0; table->field[old_i]; old_i++) {
			if (new_field->field == table->field[old_i]) {
				goto found_col;
			}
		}

		/* This is an added column. */
		DBUG_ASSERT(!new_field->field);
		DBUG_ASSERT(ha_alter_info->handler_flags
			    & Alter_inplace_info::ADD_COLUMN);

		field = altered_table->field[i];

		DBUG_ASSERT((field->auto_flags & Field::NEXT_NUMBER)
			    == !!(field->flags & AUTO_INCREMENT_FLAG));

		if (field->flags & AUTO_INCREMENT_FLAG) {
			if (add_autoinc_col_no != ULINT_UNDEFINED) {
				/* This should have been blocked earlier. */
				ut_ad(0);
				my_error(ER_WRONG_AUTO_KEY, MYF(0));
				goto err_exit;
			}

			/* Get the col no of the old table non-virtual column array */
			add_autoinc_col_no = i - num_v;

			autoinc_col_max_value =
				field->get_max_int_value();
		}
found_col:
		if (innobase_is_v_fld(new_field)) {
			++num_v;
		}

		i++;
	}

	DBUG_ASSERT(heap);
	DBUG_ASSERT(m_user_thd == m_prebuilt->trx->mysql_thd);
	DBUG_ASSERT(!ha_alter_info->handler_ctx);

	ha_alter_info->handler_ctx = new (*THR_MALLOC) ha_innobase_inplace_ctx(
		m_prebuilt,
		drop_index, n_drop_index,
		rename_index, n_rename_index,
		drop_fk, n_drop_fk, add_fk, n_add_fk,
		ha_alter_info->online,
		heap, m_prebuilt->table, col_names,
		add_autoinc_col_no,
		ha_alter_info->create_info->auto_increment_value,
		autoinc_col_max_value, 0);

	DBUG_RETURN(prepare_inplace_alter_table_dict(
			    ha_alter_info, altered_table, table,
			    old_dd_tab, new_dd_tab,
			    table_share->table_name.str,
			    info.flags(), info.flags2(),
			    fts_doc_col_no, add_fts_doc_id,
			    add_fts_doc_id_idx));
}

/** Check that the column is part of a virtual index(index contains
virtual column) in the table
@param[in]	table		Table containing column
@param[in]	col		column to be checked
@return true if this column is indexed with other virtual columns */
static
bool
dict_col_in_v_indexes(
	dict_table_t*	table,
	dict_col_t*	col)
{
	for (dict_index_t* index = table->first_index()->next();
		index != NULL; index = index->next()) {
		if (!dict_index_has_virtual(index)) {
			continue;
		}
		for (ulint k = 0; k < index->n_fields; k++) {
			dict_field_t* field = index->get_field(k);
			if (field->col->ind == col->ind) {
				return(true);
			}
		}
	}

	return(false);
}

/* Check whether a columnn length change alter operation requires
to rebuild the template.
@param[in]	altered_table	TABLE object for new version of table.
@param[in]	ha_alter_info	Structure describing changes to be done
				by ALTER TABLE and holding data used
				during in-place alter.
@param[in]	table		table being altered
@return TRUE if needs rebuild. */
static
bool
alter_templ_needs_rebuild(
	TABLE*			altered_table,
	Alter_inplace_info*	ha_alter_info,
	dict_table_t*		table)
{
	ulint	i = 0;
	List_iterator_fast<Create_field>  cf_it(
		ha_alter_info->alter_info->create_list);

	for (Field** fp = altered_table->field; *fp; fp++, i++) {
		cf_it.rewind();
		while (const Create_field* cf = cf_it++) {
			for (ulint j=0; j < table->n_cols; j++) {
				dict_col_t* cols = table->get_col(j);
				if (cf->length > cols->len
				    && dict_col_in_v_indexes(table, cols)) {
					return(true);
				}
			}
		}
	}

	return(false);
}

/** Get the name of an erroneous key.
@param[in]	error_key_num	InnoDB number of the erroneus key
@param[in]	ha_alter_info	changes that were being performed
@param[in]	table		InnoDB table
@return	the name of the erroneous key */
static
const char*
get_error_key_name(
	ulint				error_key_num,
	const Alter_inplace_info*	ha_alter_info,
	const dict_table_t*		table)
{
	if (error_key_num == ULINT_UNDEFINED) {
		return(FTS_DOC_ID_INDEX_NAME);
	} else if (ha_alter_info->key_count == 0) {
		return(table->first_index()->name);
	} else {
		return(ha_alter_info->key_info_buffer[error_key_num].name);
	}
}

/** Implementation of inplace_alter_table()
@tparam		Table		dd::Table or dd::Partition
@param[in]	altered_table	TABLE object for new version of table.
@param[in,out]	ha_alter_info	Structure describing changes to be done
				by ALTER TABLE and holding data used
				during in-place alter.
@param[in]	old_dd_tab	dd::Table object describing old version
				of the table.
@param[in,out]	new_dd_tab	dd::Table object for the new version of the
				table. Can be adjusted by this call.
				Changes to the table definition will be
				persisted in the data-dictionary at statement
				commit time.
@retval true Failure
@retval false Success
*/
template<typename Table>
bool
ha_innobase::inplace_alter_table_impl(
	TABLE*			altered_table,
	Alter_inplace_info*	ha_alter_info,
	const Table*		old_dd_tab,
	Table*			new_dd_tab)
{
	dberr_t			error;
	dict_add_v_col_t*	add_v = NULL;
	dict_vcol_templ_t*	s_templ = NULL;
	dict_vcol_templ_t*	old_templ = NULL;
	struct TABLE*		eval_table = altered_table;
	bool			rebuild_templ = false;
	DBUG_ENTER("ha_innobase::inplace_alter_table_impl");
	DBUG_ASSERT(!srv_read_only_mode);

	ut_ad(!rw_lock_own(dict_operation_lock, RW_LOCK_X));
	ut_ad(!rw_lock_own(dict_operation_lock, RW_LOCK_S));

	DEBUG_SYNC(m_user_thd, "innodb_inplace_alter_table_enter");

	if (!(ha_alter_info->handler_flags & INNOBASE_ALTER_DATA)) {
ok_exit:
		DEBUG_SYNC(m_user_thd, "innodb_after_inplace_alter_table");
		DBUG_RETURN(false);
	}

	if ((ha_alter_info->handler_flags & ~INNOBASE_INPLACE_IGNORE)
	    == Alter_inplace_info::CHANGE_CREATE_OPTION
	    && !innobase_need_rebuild(ha_alter_info)) {
		goto ok_exit;
	}

	ha_innobase_inplace_ctx*	ctx
		= static_cast<ha_innobase_inplace_ctx*>
		(ha_alter_info->handler_ctx);

	DBUG_ASSERT(ctx);
	DBUG_ASSERT(ctx->trx);
	DBUG_ASSERT(ctx->prebuilt == m_prebuilt);

	dict_index_t*	pk = m_prebuilt->table->first_index();
	ut_ad(pk != NULL);

	/* For partitioned tables this could be already allocated from a
	previous partition invocation. For normal tables this is NULL. */
	UT_DELETE(ctx->m_stage);

	ctx->m_stage = UT_NEW_NOKEY(ut_stage_alter_t(pk));

	if (m_prebuilt->table->ibd_file_missing
	    || dict_table_is_discarded(m_prebuilt->table)) {
		goto all_done;
	}

	/* If we are doing a table rebuilding or having added virtual
	columns in the same clause, we will need to build a table template
	that carries translation information between MySQL TABLE and InnoDB
	table, which indicates the virtual columns and their base columns
	info. This is used to do the computation callback, so that the
	data in base columns can be extracted send to server.
	If the Column length changes and it is a part of virtual
	index then we need to rebuild the template. */
	rebuild_templ
	     = ctx->need_rebuild()
	       || ((ha_alter_info->handler_flags
		& Alter_inplace_info::ALTER_COLUMN_EQUAL_PACK_LENGTH)
		&& alter_templ_needs_rebuild(
		   altered_table, ha_alter_info, ctx->new_table));

	if ((ctx->new_table->n_v_cols > 0) && rebuild_templ) {
		/* Save the templ if isn't NULL so as to restore the
		original state in case of alter operation failures. */
		if (ctx->new_table->vc_templ != NULL && !ctx->need_rebuild()) {
			old_templ = ctx->new_table->vc_templ;
		}
		s_templ = UT_NEW_NOKEY(dict_vcol_templ_t());
		s_templ->vtempl = NULL;

		innobase_build_v_templ(
			altered_table, ctx->new_table, s_templ,
			NULL, false, NULL);

		ctx->new_table->vc_templ = s_templ;
	} else if (ctx->num_to_add_vcol > 0 && ctx->num_to_drop_vcol == 0) {
		/* if there is ongoing drop virtual column, then we disallow
		inplace add index on newly added virtual column, so it does
		not need to come in here to rebuild template with add_v.
		Please also see the assertion in innodb_v_adjust_idx_col() */

		s_templ = UT_NEW_NOKEY(dict_vcol_templ_t());

		add_v = static_cast<dict_add_v_col_t*>(
			mem_heap_alloc(ctx->heap, sizeof *add_v));
		add_v->n_v_col = ctx->num_to_add_vcol;
		add_v->v_col = ctx->add_vcol;
		add_v->v_col_name = ctx->add_vcol_name;

		s_templ->vtempl = NULL;

		innobase_build_v_templ(
			altered_table, ctx->new_table, s_templ,
			add_v, false, NULL);
		old_templ = ctx->new_table->vc_templ;
		ctx->new_table->vc_templ = s_templ;
	}

	/* Drop virtual column without rebuild will keep dict table
	unchanged, we use old table to evaluate virtual column value
	in innobase_get_computed_value(). */
	if (!ctx->need_rebuild() && ctx->num_to_drop_vcol > 0) {
		eval_table = table;
	}

	/* Read the clustered index of the table and build
	indexes based on this information using temporary
	files and merge sort. */
	DBUG_EXECUTE_IF("innodb_OOM_inplace_alter",
			error = DB_OUT_OF_MEMORY; goto oom;);
	error = row_merge_build_indexes(
		m_prebuilt->trx,
		m_prebuilt->table, ctx->new_table,
		ctx->online,
		ctx->add_index, ctx->add_key_numbers, ctx->num_to_add_index,
		altered_table, ctx->add_cols, ctx->col_map,
		ctx->add_autoinc, ctx->sequence, ctx->skip_pk_sort,
		ctx->m_stage, add_v, eval_table);

#ifdef UNIV_DEBUG
oom:
#endif /* UNIV_DEBUG */
	if (error == DB_SUCCESS && ctx->online && ctx->need_rebuild()) {
		DEBUG_SYNC_C("row_log_table_apply1_before");
		error = row_log_table_apply(
			ctx->thr, m_prebuilt->table, altered_table,
			ctx->m_stage);
	}

	if (s_templ) {
		ut_ad(ctx->need_rebuild() || ctx->num_to_add_vcol > 0
		      || rebuild_templ);
		dict_free_vc_templ(s_templ);
		UT_DELETE(s_templ);

		ctx->new_table->vc_templ = old_templ;
	}

	DEBUG_SYNC_C("inplace_after_index_build");

	DBUG_EXECUTE_IF("create_index_fail",
			error = DB_DUPLICATE_KEY;
			m_prebuilt->trx->error_key_num = ULINT_UNDEFINED;);

	/* After an error, remove all those index definitions
	from the dictionary which were defined. */

	switch (error) {
		KEY*	dup_key;
	all_done:
	case DB_SUCCESS:
		ut_d(mutex_enter(&dict_sys->mutex));
		ut_d(dict_table_check_for_dup_indexes(
			     m_prebuilt->table, CHECK_PARTIAL_OK));
		ut_d(mutex_exit(&dict_sys->mutex));
		/* prebuilt->table->n_ref_count can be anything here,
		given that we hold at most a shared lock on the table. */
		goto ok_exit;
	case DB_DUPLICATE_KEY:
		if (m_prebuilt->trx->error_key_num == ULINT_UNDEFINED
		    || ha_alter_info->key_count == 0) {
			/* This should be the hidden index on
			FTS_DOC_ID, or there is no PRIMARY KEY in the
			table. Either way, we should be seeing and
			reporting a bogus duplicate key error. */
			dup_key = NULL;
		} else {
			DBUG_ASSERT(m_prebuilt->trx->error_key_num
				    < ha_alter_info->key_count);
			dup_key = &ha_alter_info->key_info_buffer[
				m_prebuilt->trx->error_key_num];
		}
		print_keydup_error(altered_table, dup_key, MYF(0));
		break;
	case DB_ONLINE_LOG_TOO_BIG:
		DBUG_ASSERT(ctx->online);
		my_error(ER_INNODB_ONLINE_LOG_TOO_BIG, MYF(0),
			 get_error_key_name(m_prebuilt->trx->error_key_num,
					    ha_alter_info, m_prebuilt->table));
		break;
	case DB_INDEX_CORRUPT:
		my_error(ER_INDEX_CORRUPT, MYF(0),
			 get_error_key_name(m_prebuilt->trx->error_key_num,
					    ha_alter_info, m_prebuilt->table));
		break;
	default:
		my_error_innodb(error,
				table_share->table_name.str,
				m_prebuilt->table->flags);
	}

	/* prebuilt->table->n_ref_count can be anything here, given
	that we hold at most a shared lock on the table. */
	m_prebuilt->trx->error_info = NULL;
	ctx->trx->error_state = DB_SUCCESS;

	DBUG_RETURN(true);
}

/** Free the modification log for online table rebuild.
@param table table that was being rebuilt online */
static
void
innobase_online_rebuild_log_free(
/*=============================*/
	dict_table_t*	table)
{
	dict_index_t* clust_index = table->first_index();

	ut_ad(mutex_own(&dict_sys->mutex));
	ut_ad(rw_lock_own(dict_operation_lock, RW_LOCK_X));

	rw_lock_x_lock(&clust_index->lock);

	if (clust_index->online_log) {
		ut_ad(dict_index_get_online_status(clust_index)
		      == ONLINE_INDEX_CREATION);
		clust_index->online_status = ONLINE_INDEX_COMPLETE;
		row_log_free(clust_index->online_log);
		DEBUG_SYNC_C("innodb_online_rebuild_log_free_aborted");
	}

	DBUG_ASSERT(dict_index_get_online_status(clust_index)
		    == ONLINE_INDEX_COMPLETE);
	rw_lock_x_unlock(&clust_index->lock);
}

/** For each user column, which is part of an index which is not going to be
dropped, it checks if the column number of the column is same as col_no
argument passed.
@param[in]	table	table object
@param[in]	col_no	column number of the column which is to be checked
@param[in]	is_v	if this is a virtual column
@retval true column exists
@retval false column does not exist, true if column is system column or
it is in the index. */
static
bool
check_col_exists_in_indexes(
	const dict_table_t*	table,
	ulint			col_no,
	bool			is_v)
{
	/* This function does not check system columns */
	if (!is_v && table->get_col(col_no)->mtype == DATA_SYS) {
		return(true);
	}

	for (const dict_index_t* index = table->first_index(); index;
	     index = index->next()) {

		if (index->to_be_dropped) {
			continue;
		}

		for (ulint i = 0; i < index->n_user_defined_cols; i++) {
			const dict_col_t* idx_col = index->get_col(i);

			if (is_v && idx_col->is_virtual()) {
				const dict_v_col_t*   v_col = reinterpret_cast<
					const dict_v_col_t*>(idx_col);
				if (v_col->v_pos == col_no) {
					return(true);
				}
			}

			if (!is_v && !idx_col->is_virtual()
			    && dict_col_get_no(idx_col) == col_no) {
				return(true);
			}
		}
	}

	return(false);
}

/** Rollback a secondary index creation, drop the indexes with
temparary index prefix
@param user_table InnoDB table
@param table the TABLE
@param locked TRUE=table locked, FALSE=may need to do a lazy drop
@param trx the transaction
*/
static
void
innobase_rollback_sec_index(
/*========================*/
	dict_table_t*		user_table,
	const TABLE*		table,
	ibool			locked,
	trx_t*			trx)
{
	row_merge_drop_indexes(trx, user_table, locked);

	/* Free the table->fts only if there is no FTS_DOC_ID
	in the table */
	if (user_table->fts
	    && !DICT_TF2_FLAG_IS_SET(user_table,
				     DICT_TF2_FTS_HAS_DOC_ID)
	    && !innobase_fulltext_exist(table)) {
		fts_free(user_table);
	}
}

/** Roll back the changes made during prepare_inplace_alter_table()
and inplace_alter_table() inside the storage engine. Note that the
allowed level of concurrency during this operation will be the same as
for inplace_alter_table() and thus might be higher than during
prepare_inplace_alter_table(). (E.g concurrent writes were blocked
during prepare, but might not be during commit).

@param[in]	ha_alter_info	Data used during in-place alter.
@param[in]	table		the TABLE
@param[in,out]	prebuilt	the prebuilt struct
@retval true Failure
@retval false Success
*/
inline MY_ATTRIBUTE((warn_unused_result))
bool
rollback_inplace_alter_table(
	const Alter_inplace_info*	ha_alter_info,
	const TABLE*			table,
	row_prebuilt_t*			prebuilt)
{
	bool	fail	= false;

	ha_innobase_inplace_ctx*	ctx
		= static_cast<ha_innobase_inplace_ctx*>
		(ha_alter_info->handler_ctx);

	DBUG_ENTER("rollback_inplace_alter_table");

	if (!ctx || !ctx->trx) {
		/* If we have not started a transaction yet,
		(almost) nothing has been or needs to be done. */
		goto func_exit;
	}

	row_mysql_lock_data_dictionary(ctx->trx);

	if (ctx->need_rebuild()) {
		/* The table could have been closed in commit phase */
		if (ctx->new_table != nullptr) {
			dberr_t	err = DB_SUCCESS;
			ulint	flags	= ctx->new_table->flags;
			/* DML threads can access ctx->new_table via the
			online rebuild log. Free it first. */
			innobase_online_rebuild_log_free(prebuilt->table);

			dict_table_close(ctx->new_table, TRUE, FALSE);

			switch (err) {
			case DB_SUCCESS:
				break;
			default:
				my_error_innodb(err, table->s->table_name.str,
						flags);
				fail = true;
			}
		}
	} else {
		DBUG_ASSERT(!(ha_alter_info->handler_flags
			      & Alter_inplace_info::ADD_PK_INDEX));
		DBUG_ASSERT(ctx->new_table == prebuilt->table);

		innobase_rollback_sec_index(
			prebuilt->table, table, FALSE, ctx->trx);
	}

	row_mysql_unlock_data_dictionary(ctx->trx);

func_exit:
#ifdef UNIV_DEBUG
	dict_index_t* clust_index = prebuilt->table->first_index();
	DBUG_ASSERT(!clust_index->online_log);
	DBUG_ASSERT(dict_index_get_online_status(clust_index)
		    == ONLINE_INDEX_COMPLETE);
#endif /* UNIV_DEBUG */

	if (ctx) {
		DBUG_ASSERT(ctx->prebuilt == prebuilt);

		if (ctx->num_to_add_fk) {
			for (ulint i = 0; i < ctx->num_to_add_fk; i++) {
				dict_foreign_free(ctx->add_fk[i]);
			}
		}

		if (ctx->num_to_drop_index) {
			row_mysql_lock_data_dictionary(prebuilt->trx);

			/* Clear the to_be_dropped flags
			in the data dictionary cache.
			The flags may already have been cleared,
			in case an error was detected in
			commit_inplace_alter_table(). */
			for (ulint i = 0; i < ctx->num_to_drop_index; i++) {
				dict_index_t*	index = ctx->drop_index[i];
				DBUG_ASSERT(index->is_committed());
				index->to_be_dropped = 0;
			}

			row_mysql_unlock_data_dictionary(prebuilt->trx);
		}
	}

	/* Reset dict_col_t::ord_part for those columns fail to be indexed,
	we do this by checking every existing column, if any current
	index would index them */
	for (ulint i = 0; i < prebuilt->table->get_n_cols(); i++) {
		if (!check_col_exists_in_indexes(prebuilt->table, i, false)) {
			prebuilt->table->cols[i].ord_part = 0;
		}
	}

	for (ulint i = 0; i < dict_table_get_n_v_cols(prebuilt->table); i++) {
		if (!check_col_exists_in_indexes(prebuilt->table, i, true)) {
			prebuilt->table->v_cols[i].m_col.ord_part = 0;
		}
	}

	/* Do not commit/rollback prebuilt->trx, assume mysql will
	rollback it */

	MONITOR_ATOMIC_DEC(MONITOR_PENDING_ALTER_TABLE);
	DBUG_RETURN(fail);
}

/** Rename or enlarge columns in the data dictionary cache
as part of commit_cache_norebuild().
@param ha_alter_info Data used during in-place alter.
@param table the TABLE
@param user_table InnoDB table that was being altered */
static
void
innobase_rename_or_enlarge_columns_cache(
/*=====================================*/
	Alter_inplace_info*	ha_alter_info,
	const TABLE*		table,
	dict_table_t*		user_table)
{
	if (!(ha_alter_info->handler_flags
	      & (Alter_inplace_info::ALTER_COLUMN_EQUAL_PACK_LENGTH
		 | Alter_inplace_info::ALTER_COLUMN_NAME))) {
		return;
	}

	List_iterator_fast<Create_field> cf_it(
		ha_alter_info->alter_info->create_list);
	uint	i = 0;
	ulint	num_v = 0;

	for (Field** fp = table->field; *fp; fp++, i++) {
		bool	is_virtual = innobase_is_v_fld(*fp);

		cf_it.rewind();
		while (const Create_field* cf = cf_it++) {
			if (cf->field != *fp) {
				continue;
			}

			ulint	col_n = is_virtual ? num_v : i - num_v;

			if ((*fp)->is_equal(cf) == IS_EQUAL_PACK_LENGTH) {
				if (is_virtual) {
					dict_table_get_nth_v_col(
						user_table, col_n)->m_col.len
					= cf->length;
				} else {
					user_table->get_col(col_n)->len
					= cf->length;
				}
			}

			if ((*fp)->flags & FIELD_IS_RENAMED) {
				dict_mem_table_col_rename(
					user_table, col_n,
					cf->field->field_name,
					cf->field_name, is_virtual);
			}

			break;
		}

		if (is_virtual) {
			num_v++;
		}
	}
}
/** Get the auto-increment value of the table on commit.
@param ha_alter_info Data used during in-place alter
@param ctx In-place ALTER TABLE context
@param altered_table MySQL table that is being altered
@param old_table MySQL table as it is before the ALTER operation
@return the next auto-increment value (0 if not present) */
static MY_ATTRIBUTE((warn_unused_result))
ulonglong
commit_get_autoinc(
/*===============*/
	Alter_inplace_info*	ha_alter_info,
	ha_innobase_inplace_ctx*ctx,
	const TABLE*		altered_table,
	const TABLE*		old_table)
{
	ulonglong		max_autoinc;

	DBUG_ENTER("commit_get_autoinc");

	if (!altered_table->found_next_number_field) {
		/* There is no AUTO_INCREMENT column in the table
		after the ALTER operation. */
		max_autoinc = 0;
	} else if (ctx->add_autoinc != ULINT_UNDEFINED) {
		/* An AUTO_INCREMENT column was added. Get the last
		value from the sequence, which may be based on a
		supplied AUTO_INCREMENT value. */
		max_autoinc = ctx->sequence.last();
	} else if ((ha_alter_info->handler_flags
		    & Alter_inplace_info::CHANGE_CREATE_OPTION)
		   && (ha_alter_info->create_info->used_fields
		       & HA_CREATE_USED_AUTO)) {
		/* An AUTO_INCREMENT value was supplied, but the table was not
		rebuilt. Get the user-supplied value or the last value from the
		sequence. */
		ib_uint64_t	max_value_table;

		Field*	autoinc_field =
			old_table->found_next_number_field;

		max_autoinc = ha_alter_info->create_info->auto_increment_value;

		dict_table_autoinc_lock(ctx->old_table);

		max_value_table = ctx->old_table->autoinc_persisted;


		/* We still have to search the index here when we want to
		set the AUTO_INCREMENT value to a smaller or equal one.

		Here is an example:
		Let's say we have a table t1 with one AUTOINC column, existing
		rows (1), (2), (100), (200), (1000), after following SQLs:
		DELETE FROM t1 WHERE a > 200;
		ALTER TABLE t1 AUTO_INCREMENT = 150;
		we expect the next value allocated from 201, but not 150.

		We could only search the tree to know current max counter
		in the table and compare. */
		if (max_autoinc <= max_value_table) {
			dberr_t		err;
			dict_index_t*	index;

			index = dict_table_get_index_on_first_col(
				ctx->old_table, autoinc_field->field_index);

			err = row_search_max_autoinc(
				index, autoinc_field->field_name,
				&max_value_table);

			if (err != DB_SUCCESS) {
				ut_ad(0);
				max_autoinc = 0;
			} else if (max_autoinc <= max_value_table) {

				ulonglong	col_max_value;
				ulonglong	offset;

				col_max_value = autoinc_field->
					get_max_int_value();
				offset = ctx->prebuilt->autoinc_offset;
				max_autoinc = innobase_next_autoinc(
					max_value_table, 1, 1, offset,
					col_max_value);
			}
		}

		dict_table_autoinc_unlock(ctx->old_table);
	} else {
		/* An AUTO_INCREMENT value was not specified.
		Read the old counter value from the table. */
		ut_ad(old_table->found_next_number_field);
		dict_table_autoinc_lock(ctx->old_table);
		max_autoinc = ctx->old_table->autoinc;
		dict_table_autoinc_unlock(ctx->old_table);
	}

	DBUG_RETURN(max_autoinc);
}

/** Add or drop foreign key constraints to the data dictionary tables,
but do not touch the data dictionary cache.
@param ctx In-place ALTER TABLE context
@param trx Data dictionary transaction
@param table_name Table name in MySQL
@retval true Failure
@retval false Success
*/
static MY_ATTRIBUTE((warn_unused_result))
bool
innobase_update_foreign_try(
/*========================*/
	ha_innobase_inplace_ctx*ctx,
	trx_t*			trx,
	const char*		table_name)
{
	ulint	foreign_id;
	ulint	i;

	DBUG_ENTER("innobase_update_foreign_try");
	DBUG_ASSERT(ctx);

	foreign_id = dict_table_get_highest_foreign_id(ctx->new_table);

	foreign_id++;

	for (i = 0; i < ctx->num_to_add_fk; i++) {
		dict_foreign_t*		fk = ctx->add_fk[i];

		ut_ad(fk->foreign_table == ctx->new_table
		      || fk->foreign_table == ctx->old_table);

		dberr_t error = dict_create_add_foreign_id(
			&foreign_id, ctx->old_table->name.m_name, fk);

		if (error != DB_SUCCESS) {
			my_error(ER_TOO_LONG_IDENT, MYF(0),
				 fk->id);
			DBUG_RETURN(true);
		}
		if (!fk->foreign_index) {
			fk->foreign_index = dict_foreign_find_index(
				ctx->new_table, ctx->col_names,
				fk->foreign_col_names,
				fk->n_fields, fk->referenced_index, TRUE,
				fk->type
				& (DICT_FOREIGN_ON_DELETE_SET_NULL
				   | DICT_FOREIGN_ON_UPDATE_SET_NULL));
			if (!fk->foreign_index) {
				my_error(ER_FK_INCORRECT_OPTION,
					 MYF(0), table_name, fk->id);
				DBUG_RETURN(true);
			}
		}

		/* During upgrade, inserts into SYS_* should be avoided. */
		if (!srv_is_upgrade_mode) {
			DBUG_EXECUTE_IF(
				"innodb_test_cannot_add_fk_system",
				error = DB_ERROR;);

			if (error != DB_SUCCESS) {
				my_error(ER_FK_FAIL_ADD_SYSTEM, MYF(0),
					 fk->id);
				DBUG_RETURN(true);
			}
		}
	}
	DBUG_EXECUTE_IF("ib_drop_foreign_error",
			my_error_innodb(DB_OUT_OF_FILE_SPACE,
				table_name, 0);
			trx->error_state = DB_SUCCESS;
			DBUG_RETURN(true););
	DBUG_RETURN(false);
}

/** Update the foreign key constraint definitions in the data dictionary cache
after the changes to data dictionary tables were committed.
@param[in,out]	ctx		In-place ALTER TABLE context
@param[in]	user_thd	MySQL connection
@param[in,out]	dd_table	dd table instance
@return		InnoDB error code (should always be DB_SUCCESS) */
static MY_ATTRIBUTE((warn_unused_result))
dberr_t
innobase_update_foreign_cache(
	ha_innobase_inplace_ctx*	ctx,
	THD*				user_thd,
	dd::Table*			dd_table)
{
	dict_table_t*	user_table;
	dberr_t		err = DB_SUCCESS;

	DBUG_ENTER("innobase_update_foreign_cache");

	ut_ad(mutex_own(&dict_sys->mutex));

	user_table = ctx->old_table;

	/* Discard the added foreign keys, because we will
	load them from the data dictionary. */
	for (ulint i = 0; i < ctx->num_to_add_fk; i++) {
		dict_foreign_t*	fk = ctx->add_fk[i];
		dict_foreign_free(fk);
	}

	if (ctx->need_rebuild()) {
		/* The rebuilt table is already using the renamed
		column names. No need to pass col_names or to drop
		constraints from the data dictionary cache. */
		DBUG_ASSERT(!ctx->col_names);
		DBUG_ASSERT(user_table->foreign_set.empty());
		DBUG_ASSERT(user_table->referenced_set.empty());
		user_table = ctx->new_table;
	} else {
		/* Drop the foreign key constraints if the
		table was not rebuilt. If the table is rebuilt,
		there would not be any foreign key contraints for
		it yet in the data dictionary cache. */
		for (ulint i = 0; i < ctx->num_to_drop_fk; i++) {
			dict_foreign_t* fk = ctx->drop_fk[i];
			dict_foreign_remove_from_cache(fk);
		}
	}

	/* Load the old or added foreign keys from the data dictionary
	and prevent the table from being evicted from the data
	dictionary cache (work around the lack of WL#6049). */
	dict_names_t	fk_tables;

	dd::cache::Dictionary_client*	client = dd::get_dd_client(user_thd);
	dd::cache::Dictionary_client::Auto_releaser	releaser(client);
	err = dd_table_load_fk(
		client, user_table->name.m_name, ctx->col_names,
		user_table, dd_table, user_thd, true, true, &fk_tables);

	if (err == DB_CANNOT_ADD_CONSTRAINT) {
		fk_tables.clear();

		/* It is possible there are existing foreign key are
		loaded with "foreign_key checks" off,
		so let's retry the loading with charset_check is off */
		err = dd_table_load_fk(
			client, user_table->name.m_name, ctx->col_names,
			user_table, dd_table, user_thd, true, false,
			&fk_tables);

		/* The load with "charset_check" off is successful, warn
		the user that the foreign key has loaded with mis-matched
		charset */
		if (err == DB_SUCCESS) {
			push_warning_printf(
				user_thd,
				Sql_condition::SL_WARNING,
				ER_ALTER_INFO,
				"Foreign key constraints for table '%s'"
				" are loaded with charset check off",
				user_table->name.m_name);
		}
	}

	/* For complete loading of foreign keys, all associated tables must
	also be loaded. */

	while (err == DB_SUCCESS && !fk_tables.empty()) {
		mutex_exit(&dict_sys->mutex);
		dd::cache::Dictionary_client*   client
			= dd::get_dd_client(user_thd);

		dd::cache::Dictionary_client::Auto_releaser
			releaser(client);


		dd_open_fk_tables(fk_tables, false, user_thd);
		mutex_enter(&dict_sys->mutex);
	}

	DBUG_RETURN(err);
}

/** Commit the changes made during prepare_inplace_alter_table()
and inplace_alter_table() inside the data dictionary tables,
when rebuilding the table.
@param ha_alter_info Data used during in-place alter
@param ctx In-place ALTER TABLE context
@param altered_table MySQL table that is being altered
@param old_table MySQL table as it is before the ALTER operation
@param trx Data dictionary transaction
@param table_name Table name in MySQL
@retval true Failure
@retval false Success
*/
inline MY_ATTRIBUTE((warn_unused_result))
bool
commit_try_rebuild(
/*===============*/
	Alter_inplace_info*	ha_alter_info,
	ha_innobase_inplace_ctx*ctx,
	TABLE*			altered_table,
	const TABLE*		old_table,
	trx_t*			trx,
	const char*		table_name)
{
	dict_table_t*	rebuilt_table	= ctx->new_table;
	dict_table_t*	user_table	= ctx->old_table;

	DBUG_ENTER("commit_try_rebuild");
	DBUG_ASSERT(ctx->need_rebuild());
	DBUG_ASSERT(trx->dict_operation_lock_mode == RW_X_LATCH);
	DBUG_ASSERT(!(ha_alter_info->handler_flags
		      & Alter_inplace_info::DROP_FOREIGN_KEY)
		    || ctx->num_to_drop_fk > 0);

	for (dict_index_t* index = rebuilt_table->first_index();
	     index;
	     index = index->next()) {
		DBUG_ASSERT(dict_index_get_online_status(index)
			    == ONLINE_INDEX_COMPLETE);
		DBUG_ASSERT(index->is_committed());
		if (index->is_corrupted()) {
			my_error(ER_INDEX_CORRUPT, MYF(0), index->name());
			DBUG_RETURN(true);
		}
	}

	if (innobase_update_foreign_try(ctx, trx, table_name)) {
		DBUG_RETURN(true);
	}

	dberr_t	error = DB_SUCCESS;

	/* Clear the to_be_dropped flag in the data dictionary cache
	of user_table. */
	for (ulint i = 0; i < ctx->num_to_drop_index; i++) {
		dict_index_t*	index = ctx->drop_index[i];
		DBUG_ASSERT(index->table == user_table);
		DBUG_ASSERT(index->is_committed());
		DBUG_ASSERT(index->to_be_dropped);
		index->to_be_dropped = 0;
	}

	/* We copied the table. Any indexes that were requested to be
	dropped were not created in the copy of the table. Apply any
	last bit of the rebuild log and then rename the tables. */

	if (ctx->online) {
		DEBUG_SYNC_C("row_log_table_apply2_before");

		dict_vcol_templ_t* s_templ  = NULL;

		if (ctx->new_table->n_v_cols > 0) {
			s_templ = UT_NEW_NOKEY(
					dict_vcol_templ_t());
			s_templ->vtempl = NULL;

			innobase_build_v_templ(
				altered_table, ctx->new_table, s_templ,
				NULL, true, NULL);
			ctx->new_table->vc_templ = s_templ;
		}

		error = row_log_table_apply(
			ctx->thr, user_table, altered_table,
			static_cast<ha_innobase_inplace_ctx*>(
				ha_alter_info->handler_ctx)->m_stage);

		if (s_templ) {
			ut_ad(ctx->need_rebuild());
			dict_free_vc_templ(s_templ);
			UT_DELETE(s_templ);
			ctx->new_table->vc_templ = NULL;
		}

		ulint	err_key = thr_get_trx(ctx->thr)->error_key_num;

		switch (error) {
			KEY*	dup_key;
		case DB_SUCCESS:
			break;
		case DB_DUPLICATE_KEY:
			if (err_key == ULINT_UNDEFINED) {
				/* This should be the hidden index on
				FTS_DOC_ID. */
				dup_key = NULL;
			} else {
				DBUG_ASSERT(err_key <
					    ha_alter_info->key_count);
				dup_key = &ha_alter_info
					->key_info_buffer[err_key];
			}
			print_keydup_error(altered_table, dup_key, MYF(0));
			DBUG_RETURN(true);
		case DB_ONLINE_LOG_TOO_BIG:
			my_error(ER_INNODB_ONLINE_LOG_TOO_BIG, MYF(0),
				 get_error_key_name(err_key, ha_alter_info,
						    rebuilt_table));
			DBUG_RETURN(true);
		case DB_INDEX_CORRUPT:
			my_error(ER_INDEX_CORRUPT, MYF(0),
				 get_error_key_name(err_key, ha_alter_info,
						    rebuilt_table));
			DBUG_RETURN(true);
		default:
			my_error_innodb(error, table_name, user_table->flags);
			DBUG_RETURN(true);
		}
	}
	DBUG_EXECUTE_IF("ib_rename_column_error",
		my_error_innodb(DB_OUT_OF_FILE_SPACE, table_name, 0);
		trx->error_state = DB_SUCCESS;
		trx->op_info = "";
		DBUG_RETURN(true););
	DBUG_EXECUTE_IF("ib_ddl_crash_before_rename", DBUG_SUICIDE(););

	/* The new table must inherit the flag from the
	"parent" table. */
	if (dict_table_is_discarded(user_table)) {
		rebuilt_table->ibd_file_missing = true;
		rebuilt_table->flags2 |= DICT_TF2_DISCARDED;
	}
	/* We must be still holding a table handle. */
	DBUG_ASSERT(user_table->get_ref_count() >= 1);

	DBUG_EXECUTE_IF("ib_ddl_crash_after_rename", DBUG_SUICIDE(););
	DBUG_EXECUTE_IF("ib_rebuild_cannot_rename", error = DB_ERROR;);

	if (user_table->get_ref_count() > 1) {
		/* This should only occur when an innodb_memcached
		connection with innodb_api_enable_mdl=off was started
		before commit_inplace_alter_table() locked the data
		dictionary. We must roll back the ALTER TABLE, because
		we cannot drop a table while it is being used. */

		/* Normally, n_ref_count must be 1, because purge
		cannot be executing on this very table as we are
		holding MDL lock. */
		my_error(ER_TABLE_REFERENCED,MYF(0));
		DBUG_RETURN(true);
	}

	switch (error) {
	case DB_SUCCESS:
		DBUG_RETURN(false);
	case DB_TABLESPACE_EXISTS:
		ut_a(rebuilt_table->get_ref_count() == 1);
		my_error(ER_TABLESPACE_EXISTS, MYF(0), ctx->tmp_name);
		DBUG_RETURN(true);
	case DB_DUPLICATE_KEY:
		ut_a(rebuilt_table->get_ref_count() == 1);
		my_error(ER_TABLE_EXISTS_ERROR, MYF(0), ctx->tmp_name);
		DBUG_RETURN(true);
	default:
		my_error_innodb(error, table_name, user_table->flags);
		DBUG_RETURN(true);
	}
}

/** Apply the changes made during commit_try_rebuild(),
to the data dictionary cache and the file system.
@param ctx In-place ALTER TABLE context */
inline
void
commit_cache_rebuild(
/*=================*/
	ha_innobase_inplace_ctx*	ctx)
{
	dberr_t		error;

	DBUG_ENTER("commit_cache_rebuild");
	DEBUG_SYNC_C("commit_cache_rebuild");
	DBUG_ASSERT(ctx->need_rebuild());
	DBUG_ASSERT(dict_table_is_discarded(ctx->old_table)
		    == dict_table_is_discarded(ctx->new_table));

	const char* old_name = mem_heap_strdup(
		ctx->heap, ctx->old_table->name.m_name);

	/* We already committed and redo logged the renames,
	so this must succeed. */
	error = dict_table_rename_in_cache(
		ctx->old_table, ctx->tmp_name, FALSE);
	ut_a(error == DB_SUCCESS);

	error = dict_table_rename_in_cache(
		ctx->new_table, old_name, FALSE);
	ut_a(error == DB_SUCCESS);

	DBUG_VOID_RETURN;
}

/** Set of column numbers */
typedef std::set<ulint, std::less<ulint>, ut_allocator<ulint> >	col_set;

/** Store the column number of the columns in a list belonging
to indexes which are not being dropped.
@param[in]	ctx		In-place ALTER TABLE context
@param[in, out]	drop_col_list	list which will be set, containing columns
				which is part of index being dropped
@param[in, out]	drop_v_col_list	list which will be set, containing
				virtual columns which is part of index
				being dropped */
static
void
get_col_list_to_be_dropped(
	const ha_innobase_inplace_ctx*	ctx,
	col_set&			drop_col_list,
	col_set&			drop_v_col_list)
{
	for (ulint index_count = 0; index_count < ctx->num_to_drop_index;
	     index_count++) {
		const dict_index_t*	index = ctx->drop_index[index_count];

		for (ulint col = 0; col < index->n_user_defined_cols; col++) {
			const dict_col_t*	idx_col = index->get_col(col);

			if (idx_col->is_virtual()) {
				const dict_v_col_t*	v_col
					= reinterpret_cast<
						const dict_v_col_t*>(idx_col);
				drop_v_col_list.insert(v_col->v_pos);

			} else {
				ulint	col_no = dict_col_get_no(idx_col);
				drop_col_list.insert(col_no);
			}
		}
	}
}

/** Commit the changes made during prepare_inplace_alter_table() and
inplace_alter_table() inside the data dictionary tables, when not rebuilding
the table.
@param[in]	ha_alter_info	Data used during in-place alter
@param[in]	ctx		In-place ALTER TABLE context
@param[in]	altered_table	MySQL table that is being altered
@param[in]	old_table	MySQL table as it is before the ALTER operation
@param[in]	trx		Data dictionary transaction
@param[in]	table_name	Table name in MySQL
@retval true Failure
@retval false Success */
inline MY_ATTRIBUTE((warn_unused_result))
bool
commit_try_norebuild(
	Alter_inplace_info*	ha_alter_info,
	ha_innobase_inplace_ctx*ctx,
	TABLE*			altered_table,
	const TABLE*		old_table,
	trx_t*			trx,
	const char*		table_name)
{
	DBUG_ENTER("commit_try_norebuild");
	DBUG_ASSERT(!ctx->need_rebuild());
	DBUG_ASSERT(trx->dict_operation_lock_mode == RW_X_LATCH);
	DBUG_ASSERT(!(ha_alter_info->handler_flags
		      & Alter_inplace_info::DROP_FOREIGN_KEY)
		    || ctx->num_to_drop_fk > 0);
	DBUG_ASSERT(ctx->num_to_drop_fk
		    == ha_alter_info->alter_info->drop_list.size()
		    || ctx->num_to_drop_vcol
		       == ha_alter_info->alter_info->drop_list.size());

	for (ulint i = 0; i < ctx->num_to_add_index; i++) {
		dict_index_t*	index = ctx->add_index[i];
		DBUG_ASSERT(dict_index_get_online_status(index)
			    == ONLINE_INDEX_COMPLETE);
		DBUG_ASSERT(!index->is_committed());
		if (index->is_corrupted()) {
			/* Report a duplicate key
			error for the index that was
			flagged corrupted, most likely
			because a duplicate value was
			inserted (directly or by
			rollback) after
			ha_innobase::inplace_alter_table()
			completed.
			TODO: report this as a corruption
			with a detailed reason once
			WL#6379 has been implemented. */
			my_error(ER_DUP_UNKNOWN_IN_INDEX,
				 MYF(0), index->name());
			DBUG_RETURN(true);
		}
	}

	if (innobase_update_foreign_try(ctx, trx, table_name)) {
		DBUG_RETURN(true);
	}

	DBUG_EXECUTE_IF("ib_rename_column_error",
		my_error_innodb(DB_OUT_OF_FILE_SPACE, table_name, 0);
		trx->error_state = DB_SUCCESS;
		trx->op_info = "";
		DBUG_RETURN(true););

	DBUG_EXECUTE_IF("ib_resize_column_error",
		my_error_innodb(DB_OUT_OF_FILE_SPACE, table_name, 0);
		trx->error_state = DB_SUCCESS;
		trx->op_info = "";
		DBUG_RETURN(true););

	DBUG_EXECUTE_IF("ib_rename_index_fail1",
		my_error_innodb(DB_DEADLOCK, table_name, 0);
		trx->error_state = DB_SUCCESS;
		trx->op_info = "";
		DBUG_RETURN(true););

	DBUG_RETURN(false);
}

/** Commit the changes to the data dictionary cache
after a successful commit_try_norebuild() call.
@param ctx In-place ALTER TABLE context
@param table the TABLE before the ALTER
@param trx Data dictionary transaction object
(will be started and committed)
@return whether all replacements were found for dropped indexes */
inline MY_ATTRIBUTE((warn_unused_result))
bool
commit_cache_norebuild(
/*===================*/
	ha_innobase_inplace_ctx*ctx,
	const TABLE*		table,
	trx_t*			trx)
{
	DBUG_ENTER("commit_cache_norebuild");

	bool	found = true;

	DBUG_ASSERT(!ctx->need_rebuild());

	col_set			drop_list;
	col_set			v_drop_list;
	col_set::const_iterator col_it;

	/* Check if the column, part of an index to be dropped is part of any
	other index which is not being dropped. If it so, then set the ord_part
	of the column to 0. */
	get_col_list_to_be_dropped(ctx, drop_list, v_drop_list);

	for (col_it = drop_list.begin(); col_it != drop_list.end(); ++col_it) {
		if (!check_col_exists_in_indexes(ctx->new_table,
						 *col_it, false)) {
			ctx->new_table->cols[*col_it].ord_part = 0;
		}
	}

	for (col_it = v_drop_list.begin();
	     col_it != v_drop_list.end(); ++col_it) {
		if (!check_col_exists_in_indexes(ctx->new_table,
						 *col_it, true)) {
			ctx->new_table->v_cols[*col_it].m_col.ord_part = 0;
		}
	}

	for (ulint i = 0; i < ctx->num_to_add_index; i++) {
		dict_index_t*	index = ctx->add_index[i];
		DBUG_ASSERT(dict_index_get_online_status(index)
			    == ONLINE_INDEX_COMPLETE);
		DBUG_ASSERT(!index->is_committed());
		index->set_committed(true);
	}

	if (ctx->num_to_drop_index) {

		/* Drop indexes in data dictionary cache and write
		DDL log for them */
		for (ulint i = 0; i < ctx->num_to_drop_index; i++) {
			dict_index_t*	index = ctx->drop_index[i];
			DBUG_ASSERT(index->is_committed());
			DBUG_ASSERT(index->table == ctx->new_table);
			DBUG_ASSERT(index->to_be_dropped);

			/* Replace the indexes in foreign key
			constraints if needed. */
			if (!dict_foreign_replace_index(
				    index->table, ctx->col_names, index)) {
				found = false;
			}
		}

		for (ulint i = 0; i < ctx->num_to_drop_index; i++) {
			dict_index_t*	index = ctx->drop_index[i];
			DBUG_ASSERT(index->is_committed());
			DBUG_ASSERT(index->table == ctx->new_table);

			if (index->type & DICT_FTS) {
				DBUG_ASSERT(
					index->type == DICT_FTS
					|| index->is_corrupted());
				DBUG_ASSERT(index->table->fts);
				ctx->fts_drop_aux_vec = new aux_name_vec_t;
				fts_drop_index(index->table, index,
					       trx, ctx->fts_drop_aux_vec);
			}

			/* It is a single table tablespace and the .ibd file is
			missing if root is FIL_NULL, do nothing. */
			if (index->page != FIL_NULL) {
				log_ddl->write_free_tree_log(trx, index, true);
			}

			btr_drop_ahi_for_index(index);
			dict_index_remove_from_cache(index->table, index);
		}
	}

	ctx->new_table->fts_doc_id_index
		= ctx->new_table->fts
		? dict_table_get_index_on_name(
			ctx->new_table, FTS_DOC_ID_INDEX_NAME)
		: NULL;
	DBUG_ASSERT((ctx->new_table->fts == NULL)
		    == (ctx->new_table->fts_doc_id_index == NULL));

	DBUG_RETURN(found);
}

/** Adjust the persistent statistics after non-rebuilding ALTER TABLE.
Remove statistics for dropped indexes, add statistics for created indexes
and rename statistics for renamed indexes.
@param ha_alter_info Data used during in-place alter
@param ctx In-place ALTER TABLE context
@param altered_table MySQL table that is being altered
@param table_name Table name in MySQL
@param thd MySQL connection
*/
static
void
alter_stats_norebuild(
/*==================*/
	Alter_inplace_info*		ha_alter_info,
	ha_innobase_inplace_ctx*	ctx,
	TABLE*				altered_table,
	const char*			table_name,
	THD*				thd)
{
	ulint	i;

	DBUG_ENTER("alter_stats_norebuild");
	DBUG_ASSERT(!ctx->need_rebuild());

	if (!dict_stats_is_persistent_enabled(ctx->new_table)) {
		DBUG_VOID_RETURN;
	}

	/* Delete corresponding rows from the stats table. We do this
	in a separate transaction from trx, because lock waits are not
	allowed in a data dictionary transaction. (Lock waits are possible
	on the statistics table, because it is directly accessible by users,
	not covered by the dict_operation_lock.)

	Because the data dictionary changes were already committed, orphaned
	rows may be left in the statistics table if the system crashes.

	FIXME: each change to the statistics tables is being committed in a
	separate transaction, meaning that the operation is not atomic

	FIXME: This will not drop the (unused) statistics for
	FTS_DOC_ID_INDEX if it was a hidden index, dropped together
	with the last renamining FULLTEXT index. */
	for (i = 0; i < ha_alter_info->index_drop_count; i++) {
		const KEY* key = ha_alter_info->index_drop_buffer[i];

		if (key->flags & HA_FULLTEXT) {
			/* There are no index cardinality
			statistics for FULLTEXT indexes. */
			continue;
		}

		char	errstr[1024];

		if (dict_stats_drop_index(
			    ctx->new_table->name.m_name, key->name,
			    errstr, sizeof errstr) != DB_SUCCESS) {
			push_warning(thd,
				     Sql_condition::SL_WARNING,
				     ER_LOCK_WAIT_TIMEOUT, errstr);
		}
	}

	for (i = 0; i < ha_alter_info->index_rename_count; i++) {
		KEY_PAIR*	pair = &ha_alter_info->index_rename_buffer[i];
		dberr_t		err;

		err = dict_stats_rename_index(ctx->new_table,
					      pair->old_key->name,
					      pair->new_key->name);

		if (err != DB_SUCCESS) {
			push_warning_printf(
				thd,
				Sql_condition::SL_WARNING,
				ER_ERROR_ON_RENAME,
				"Error renaming an index of table '%s'"
				" from '%s' to '%s' in InnoDB persistent"
				" statistics storage: %s",
				table_name,
				pair->old_key->name,
				pair->new_key->name,
				ut_strerr(err));
		}
	}

	for (i = 0; i < ctx->num_to_add_index; i++) {
		dict_index_t*	index = ctx->add_index[i];
		DBUG_ASSERT(index->table == ctx->new_table);

		if (!(index->type & DICT_FTS)) {
			dict_stats_init(ctx->new_table);
			dict_stats_update_for_index(index);
		}
	}

	DBUG_VOID_RETURN;
}

/** Adjust the persistent statistics after rebuilding ALTER TABLE.
Remove statistics for dropped indexes, add statistics for created indexes
and rename statistics for renamed indexes.
@param table InnoDB table that was rebuilt by ALTER TABLE
@param table_name Table name in MySQL
@param thd MySQL connection
*/
static
void
alter_stats_rebuild(
/*================*/
	dict_table_t*	table,
	const char*	table_name,
	THD*		thd)
{
	DBUG_ENTER("alter_stats_rebuild");
	DBUG_EXECUTE_IF("ib_ddl_crash_before_rename", DBUG_SUICIDE(););

	if (dict_table_is_discarded(table)
	    || !dict_stats_is_persistent_enabled(table)) {
		DBUG_VOID_RETURN;
	}

#ifdef UNIV_DEBUG
	bool	ibd_file_missing_orig = false;
#endif /* UNIV_DEBUG */

	DBUG_EXECUTE_IF(
		"ib_rename_index_fail2",
		ibd_file_missing_orig = table->ibd_file_missing;
		table->ibd_file_missing = TRUE;
	);

	dberr_t	ret = dict_stats_update(table, DICT_STATS_RECALC_PERSISTENT);

	DBUG_EXECUTE_IF(
		"ib_rename_index_fail2",
		table->ibd_file_missing = ibd_file_missing_orig;
	);

	if (ret != DB_SUCCESS) {
		push_warning_printf(
			thd,
			Sql_condition::SL_WARNING,
			ER_ALTER_INFO,
			"Error updating stats for table '%s'"
			" after table rebuild: %s",
			table_name, ut_strerr(ret));
	}

	DBUG_VOID_RETURN;
}

/** Implementation of commit_inplace_alter_table()
@tparam		Table		dd::Table or dd::Partition
@param[in]	altered_table	TABLE object for new version of table.
@param[in,out]	ha_alter_info	Structure describing changes to be done
				by ALTER TABLE and holding data used
				during in-place alter.
@param[in]	commit		true => Commit, false => Rollback.
@param[in]	old_dd_tab	dd::Table object describing old version
				of the table.
@param[in,out]	new_dd_tab	dd::Table object for the new version of the
				table. Can be adjusted by this call.
				Changes to the table definition will be
				persisted in the data-dictionary at statement
				commit time.
@retval true Failure
@retval false Success
*/
template<typename Table>
bool
ha_innobase::commit_inplace_alter_table_impl(
	TABLE*			altered_table,
	Alter_inplace_info*	ha_alter_info,
	bool			commit,
	const Table*		old_dd_tab,
	Table*			new_dd_tab)
{
	dberr_t	error;
	ha_innobase_inplace_ctx*ctx0;
	struct mtr_buf_copy_t	logs;

	ctx0 = static_cast<ha_innobase_inplace_ctx*>
		(ha_alter_info->handler_ctx);

#ifdef UNIV_DEBUG
	uint	crash_inject_count	= 1;
	uint	crash_fail_inject_count	= 1;
	uint	failure_inject_count	= 1;
#endif /* UNIV_DEBUG */

	DBUG_ENTER("ha_innobase::commit_inplace_alter_table_impl");
	DBUG_ASSERT(!srv_read_only_mode);
	DBUG_ASSERT(!ctx0 || ctx0->prebuilt == m_prebuilt);
	DBUG_ASSERT(!ctx0 || ctx0->old_table == m_prebuilt->table);

	DEBUG_SYNC_C("innodb_commit_inplace_alter_table_enter");

	DEBUG_SYNC_C("innodb_commit_inplace_alter_table_wait");

	if (ctx0 != NULL && ctx0->m_stage != NULL) {
		ctx0->m_stage->begin_phase_end();
	}

	if (!commit) {
		/* A rollback is being requested. So far we may at
		most have created some indexes. If any indexes were to
		be dropped, they would actually be dropped in this
		method if commit=true. */
		const bool	ret = rollback_inplace_alter_table(
			ha_alter_info, table, m_prebuilt);
		DBUG_RETURN(ret);
	}

	if (!(ha_alter_info->handler_flags & ~INNOBASE_INPLACE_IGNORE)) {
		DBUG_ASSERT(!ctx0);
		MONITOR_ATOMIC_DEC(MONITOR_PENDING_ALTER_TABLE);
		ha_alter_info->group_commit_ctx = NULL;
		DBUG_RETURN(false);
	}

	DBUG_ASSERT(ctx0);

	inplace_alter_handler_ctx**	ctx_array;
	inplace_alter_handler_ctx*	ctx_single[2];

	if (ha_alter_info->group_commit_ctx) {
		ctx_array = ha_alter_info->group_commit_ctx;
	} else {
		ctx_single[0] = ctx0;
		ctx_single[1] = NULL;
		ctx_array = ctx_single;
	}

	DBUG_ASSERT(ctx0 == ctx_array[0]);
	ut_ad(m_prebuilt->table == ctx0->old_table);
	ha_alter_info->group_commit_ctx = NULL;

	trx_start_if_not_started_xa(m_prebuilt->trx, true);

	for (inplace_alter_handler_ctx** pctx = ctx_array; *pctx; pctx++) {
		ha_innobase_inplace_ctx*	ctx
			= static_cast<ha_innobase_inplace_ctx*>(*pctx);
		DBUG_ASSERT(ctx->prebuilt->trx == m_prebuilt->trx);

		/* Exclusively lock the table, to ensure that no other
		transaction is holding locks on the table while we
		change the table definition. The MySQL meta-data lock
		should normally guarantee that no conflicting locks
		exist. However, FOREIGN KEY constraints checks and any
		transactions collected during crash recovery could be
		holding InnoDB locks only, not MySQL locks. */

		error = row_merge_lock_table(
			m_prebuilt->trx, ctx->old_table, LOCK_X);

		if (error != DB_SUCCESS) {
			my_error_innodb(
				error, table_share->table_name.str, 0);
			DBUG_RETURN(true);
		}
	}

	DEBUG_SYNC(m_user_thd, "innodb_alter_commit_after_lock_table");

	const bool	new_clustered	= ctx0->need_rebuild();
	trx_t*		trx		= ctx0->trx;
	bool		fail		= false;

	if (new_clustered) {
		for (inplace_alter_handler_ctx** pctx = ctx_array;
		     *pctx; pctx++) {
			ha_innobase_inplace_ctx*	ctx
				= static_cast<ha_innobase_inplace_ctx*>(*pctx);
			DBUG_ASSERT(ctx->need_rebuild());

			if (ctx->old_table->fts) {
				ut_ad(!ctx->old_table->fts->add_wq);
				fts_optimize_remove_table(
					ctx->old_table);
			}

			if (ctx->new_table->fts) {
				ut_ad(!ctx->new_table->fts->add_wq);
				fts_optimize_remove_table(
					ctx->new_table);
			}
		}
	}

	if (trx == nullptr) {
		trx = m_prebuilt->trx;
		ctx0->trx = trx;
		DBUG_ASSERT(!new_clustered);
	}

	/* Generate the temporary name for old table, and acquire mdl
	lock on it. */
	THD*            thd = current_thd;
	for (inplace_alter_handler_ctx** pctx = ctx_array;
	     *pctx && !fail; pctx++) {
		ha_innobase_inplace_ctx*	ctx
			= static_cast<ha_innobase_inplace_ctx*>(*pctx);

		if (ctx->need_rebuild()) {
			char            db_buf[NAME_LEN + 1];
			char            tbl_buf[NAME_LEN + 1];
			MDL_ticket*	mdl_ticket= NULL;

			ctx->tmp_name = dict_mem_create_temporary_tablename(
				ctx->heap, ctx->new_table->name.m_name,
				ctx->new_table->id);

			/* Acquire mdl lock on the temporary table name. */
			dd_parse_tbl_name(ctx->tmp_name, db_buf,
					  tbl_buf, nullptr, nullptr, nullptr);

			if (dd::acquire_exclusive_table_mdl(thd, db_buf,
				tbl_buf, false, &mdl_ticket)) {
				DBUG_RETURN(true);
			}
		}
	}

	/* Latch the InnoDB data dictionary exclusively so that no deadlocks
	or lock waits can happen in it during the data dictionary operation. */
	row_mysql_lock_data_dictionary(trx);

	/* Prevent the background statistics collection from accessing
	the tables. */
	for (;;) {
		bool	retry = false;

		for (inplace_alter_handler_ctx** pctx = ctx_array;
		     *pctx; pctx++) {
			ha_innobase_inplace_ctx*	ctx
				= static_cast<ha_innobase_inplace_ctx*>(*pctx);

			DBUG_ASSERT(new_clustered == ctx->need_rebuild());

			if (new_clustered
			    && !dict_stats_stop_bg(ctx->old_table)) {
				retry = true;
			}

			if (!dict_stats_stop_bg(ctx->new_table)) {
				retry = true;
			}
		}

		if (!retry) {
			break;
		}

		DICT_STATS_BG_YIELD(trx);
	}

	/* Apply the changes to the data dictionary tables, for all
	partitions. */

	for (inplace_alter_handler_ctx** pctx = ctx_array;
	     *pctx && !fail; pctx++) {
		ha_innobase_inplace_ctx*	ctx
			= static_cast<ha_innobase_inplace_ctx*>(*pctx);

		DBUG_ASSERT(new_clustered == ctx->need_rebuild());

		ctx->max_autoinc = commit_get_autoinc(
			ha_alter_info, ctx, altered_table, table);

		if (ctx->need_rebuild()) {
			fail = commit_try_rebuild(
				ha_alter_info, ctx, altered_table, table,
				trx, table_share->table_name.str);

			if (!fail) {
				log_ddl->write_drop_log(
					trx, ctx->old_table->id);
			}
		} else {
			fail = commit_try_norebuild(
				ha_alter_info, ctx, altered_table, table, trx,
				table_share->table_name.str);
		}
		DBUG_INJECT_CRASH("ib_commit_inplace_crash",
				  crash_inject_count++);
#ifdef UNIV_DEBUG
		{
			/* Generate a dynamic dbug text. */
			char buf[32];

			snprintf(buf, sizeof buf,
				    "ib_commit_inplace_fail_%u",
				    failure_inject_count++);

			DBUG_EXECUTE_IF(buf,
					my_error(ER_INTERNAL_ERROR, MYF(0),
						 "Injected error!");
					fail = true;
			);
		}
#endif
	}

	/* Commit or roll back the changes to the data dictionary. */

	if (!fail && new_clustered) {
		for (inplace_alter_handler_ctx** pctx = ctx_array;
		     *pctx; pctx++) {
			ha_innobase_inplace_ctx*	ctx
				= static_cast<ha_innobase_inplace_ctx*>(*pctx);

			DBUG_ASSERT(ctx->need_rebuild());
			/* Check for any possible problems for any
			file operations that will be performed in
			commit_cache_rebuild(). */
			error = fil_rename_precheck(ctx->old_table,
						    ctx->new_table,
						    ctx->tmp_name);
			if (error != DB_SUCCESS) {
				/* Out of memory or a problem will occur
				when renaming files. */
				fail = true;
				my_error_innodb(
					error, ctx->old_table->name.m_name,
					ctx->old_table->flags);
			}
			DBUG_INJECT_CRASH("ib_commit_inplace_crash",
					  crash_inject_count++);
		}

		/* Test what happens on crash here.
		The data dictionary transaction should be
		rolled back, restoring the old table. */
		DBUG_EXECUTE_IF("innodb_alter_commit_crash_before_commit",
				log_buffer_flush_to_disk();
				DBUG_SUICIDE(););
		ut_ad(!trx->fts_trx);

		DBUG_EXECUTE_IF("innodb_alter_commit_crash_after_commit",
				log_make_checkpoint_at(LSN_MAX, TRUE);
				log_buffer_flush_to_disk();
				DBUG_SUICIDE(););
	}

	/* Update the in-memory structures, close some handles, release
	temporary files, and (unless we rolled back) update persistent
	statistics. */
	for (inplace_alter_handler_ctx** pctx = ctx_array;
	     *pctx; pctx++) {
		ha_innobase_inplace_ctx*	ctx
			= static_cast<ha_innobase_inplace_ctx*>(*pctx);

		DBUG_ASSERT(ctx->need_rebuild() == new_clustered);

		if (new_clustered) {
			innobase_online_rebuild_log_free(ctx->old_table);
		}

		if (fail) {
			if (new_clustered) {
				dict_table_close(ctx->new_table, TRUE, FALSE);
				ctx->new_table = NULL;
			} else {
				/* We failed, but did not rebuild the table.
				Roll back any ADD INDEX, or get rid of garbage
				ADD INDEX that was left over from a previous
				ALTER TABLE statement. */
				innobase_rollback_sec_index(
					ctx->new_table, table, TRUE, trx);
			}
			DBUG_INJECT_CRASH("ib_commit_inplace_crash_fail",
					  crash_fail_inject_count++);

			continue;
		}

		innobase_copy_frm_flags_from_table_share(
			ctx->new_table, altered_table->s);

		if (new_clustered) {
			/* We will reload and refresh the
			in-memory foreign key constraint
			metadata. This is a rename operation
			in preparing for dropping the old
			table. Set the table to_be_dropped bit
			here, so to make sure DML foreign key
			constraint check does not use the
			stale dict_foreign_t. This is done
			because WL#6049 (FK MDL) has not been
			implemented yet. */
			ctx->old_table->to_be_dropped = true;

			DBUG_PRINT("to_be_dropped",
				   ("table: %s", ctx->old_table->name.m_name));

			/* Rename the tablespace files. */
			commit_cache_rebuild(ctx);

			/* Discard the added foreign keys, because we will
			load them from the data dictionary. */
			for (ulint i = 0; i < ctx->num_to_add_fk; i++) {
				dict_foreign_t* fk = ctx->add_fk[i];
				dict_foreign_free(fk);
			}

			/* There is no FK on partition table */
			if (m_share) {
				ctx->new_table->discard_after_ddl = true;
			}
		} else {
			error = innobase_update_foreign_cache(
				ctx, m_user_thd, &new_dd_tab->table());

			if (error != DB_SUCCESS) {
				/* The data dictionary cache
				should be corrupted now.  The
				best solution should be to
				kill and restart the server,
				but the *.frm file has not
				been replaced yet. */
				push_warning_printf(
					m_user_thd,
					Sql_condition::SL_WARNING,
					ER_ALTER_INFO,
					"InnoDB: Could not add foreign"
					" key constraints.");
			} else {
				if (!commit_cache_norebuild(
					    ctx, table, trx)) {
					ut_a(!m_prebuilt->trx->check_foreigns);
				}

				innobase_rename_or_enlarge_columns_cache(
					ha_alter_info, table,
					ctx->new_table);

				rename_indexes_in_cache(ctx, ha_alter_info);
			}

		}

		dict_mem_table_free_foreign_vcol_set(ctx->new_table);
		dict_mem_table_fill_foreign_vcol_set(ctx->new_table);

		DBUG_INJECT_CRASH("ib_commit_inplace_crash",
				  crash_inject_count++);
	}

	/* Invalidate the index translation table. In partitioned
	tables, there is no share. */
	if (m_share) {
		m_share->idx_trans_tbl.index_count = 0;
	}

	/* Tell the InnoDB server that there might be work for
	utility threads: */

	srv_active_wake_master_thread();

	if (fail) {
		for (inplace_alter_handler_ctx** pctx = ctx_array;
		     *pctx; pctx++) {
			ha_innobase_inplace_ctx*	ctx
				= static_cast<ha_innobase_inplace_ctx*>
				(*pctx);
			DBUG_ASSERT(ctx->need_rebuild() == new_clustered);

			ut_d(dict_table_check_for_dup_indexes(
				     ctx->old_table,
				     CHECK_ABORTED_OK));
			ut_a(fts_check_cached_index(ctx->old_table));
			DBUG_INJECT_CRASH("ib_commit_inplace_crash_fail",
					  crash_fail_inject_count++);
		}

		row_mysql_unlock_data_dictionary(trx);
		DBUG_RETURN(true);
	}

	if (ctx0->num_to_drop_vcol || ctx0->num_to_add_vcol) {

		if (ctx0->old_table->get_ref_count() > 1) {

			row_mysql_unlock_data_dictionary(trx);
			my_error(ER_TABLE_REFERENCED,MYF(0));
			DBUG_RETURN(true);
		}

		char	tb_name[FN_REFLEN];
		ut_strcpy(tb_name, m_prebuilt->table->name.m_name);

		tb_name[strlen(m_prebuilt->table->name.m_name)] = 0;

		/* discard this dict_table_t when we free prebuilt */
		m_prebuilt->table->discard_after_ddl = true;

		/* Drop outdated table stats. */
		char	errstr[1024];
		if (dict_stats_drop_table(
			    tb_name,
			    errstr, sizeof(errstr))
		    != DB_SUCCESS) {
			push_warning_printf(
				m_user_thd,
				Sql_condition::SL_WARNING,
				ER_ALTER_INFO,
				"Deleting persistent statistics"
				" for table '%s' in"
				" InnoDB failed: %s",
				table->s->table_name.str,
				errstr);
		}

		row_mysql_unlock_data_dictionary(trx);
		MONITOR_ATOMIC_DEC(MONITOR_PENDING_ALTER_TABLE);
		DBUG_RETURN(false);
	}

	DBUG_EXECUTE_IF("ib_ddl_crash_after_user_trx_commit", DBUG_SUICIDE(););

	uint64	autoinc = 0;
	for (inplace_alter_handler_ctx** pctx = ctx_array;
	     *pctx; pctx++) {
		ha_innobase_inplace_ctx*	ctx
			= static_cast<ha_innobase_inplace_ctx*>
			(*pctx);
		DBUG_ASSERT(ctx->need_rebuild() == new_clustered);

		if (altered_table->found_next_number_field) {
			if (ctx->max_autoinc > autoinc) {
				autoinc = ctx->max_autoinc;
			}

			dict_table_t*	t = ctx->new_table;
			Field* field = altered_table->found_next_number_field;

			dict_table_autoinc_lock(t);
			dict_table_autoinc_initialize(t, ctx->max_autoinc);
			t->autoinc_persisted = ctx->max_autoinc - 1;
			dict_table_autoinc_set_col_pos(t, field->field_index);
			dict_table_autoinc_unlock(t);
		}

		bool	add_fts	= false;

		/* Publish the created fulltext index, if any.
		Note that a fulltext index can be created without
		creating the clustered index, if there already exists
		a suitable FTS_DOC_ID column. If not, one will be
		created, implying new_clustered */
		for (ulint i = 0; i < ctx->num_to_add_index; i++) {
			dict_index_t*	index = ctx->add_index[i];

			if (index->type & DICT_FTS) {
				DBUG_ASSERT(index->type == DICT_FTS);
				/* We reset DICT_TF2_FTS here because the bit
				is left unset when a drop proceeds the add. */
				DICT_TF2_FLAG_SET(ctx->new_table, DICT_TF2_FTS);
				fts_add_index(index, ctx->new_table);
				add_fts = true;
			}
		}

		ut_d(dict_table_check_for_dup_indexes(
			     ctx->new_table, CHECK_ALL_COMPLETE));

		if (add_fts && !ctx->new_table->discard_after_ddl) {
			fts_optimize_add_table(ctx->new_table);
		}

		ut_d(dict_table_check_for_dup_indexes(
			     ctx->new_table, CHECK_ABORTED_OK));
		ut_a(fts_check_cached_index(ctx->new_table));

		if (new_clustered) {
			/* Since the table has been rebuilt, we remove
			all persistent statistics corresponding to the
			old copy of the table (which was renamed to
			ctx->tmp_name). */

			char	errstr[1024];

			DBUG_ASSERT(0 == strcmp(ctx->old_table->name.m_name,
						ctx->tmp_name));

			DBUG_EXECUTE_IF(
				"ib_rename_index_fail3",
				DBUG_SET("+d,innodb_report_deadlock");
			);

			if (dict_stats_drop_table(
				    ctx->new_table->name.m_name,
				    errstr, sizeof(errstr))
			    != DB_SUCCESS) {
				push_warning_printf(
					m_user_thd,
					Sql_condition::SL_WARNING,
					ER_ALTER_INFO,
					"Deleting persistent statistics"
					" for rebuilt table '%s' in"
					" InnoDB failed: %s",
					table->s->table_name.str,
					errstr);
			}

			DBUG_EXECUTE_IF(
				"ib_rename_index_fail3",
				DBUG_SET("-d,innodb_report_deadlock");
			);

			DBUG_EXECUTE_IF("ib_ddl_crash_before_commit",
					DBUG_SUICIDE(););

			ut_ad(m_prebuilt != ctx->prebuilt
			      || ctx == ctx0);
			bool update_own_prebuilt =
				(m_prebuilt == ctx->prebuilt);
			trx_t* const	user_trx = m_prebuilt->trx;

			row_prebuilt_free(ctx->prebuilt, TRUE);

			/* Drop the copy of the old table, which was
			renamed to ctx->tmp_name at the atomic DDL
			transaction commit.  If the system crashes
			before this is completed, some orphan tables
			with ctx->tmp_name may be recovered. */
			row_merge_drop_table(trx, ctx->old_table);

			/* Rebuild the prebuilt object. */
			ctx->prebuilt = row_create_prebuilt(
				ctx->new_table, altered_table->s->reclength);
			if (update_own_prebuilt) {
				m_prebuilt = ctx->prebuilt;
			}
			user_trx->will_lock++;
			m_prebuilt->trx = user_trx;
		}
		DBUG_INJECT_CRASH("ib_commit_inplace_crash",
				  crash_inject_count++);
	}

	row_mysql_unlock_data_dictionary(trx);

	if (altered_table->found_next_number_field != NULL) {
		dd_set_autoinc(new_dd_tab->se_private_data(), autoinc);
	}

	DBUG_EXECUTE_IF("ib_ddl_crash_before_update_stats",
			DBUG_SUICIDE(););

	/* TODO: The following code could be executed
	while allowing concurrent access to the table
	(MDL downgrade). */

	if (new_clustered) {
		for (inplace_alter_handler_ctx** pctx = ctx_array;
		     *pctx; pctx++) {
			ha_innobase_inplace_ctx*	ctx
				= static_cast<ha_innobase_inplace_ctx*>
				(*pctx);
			DBUG_ASSERT(ctx->need_rebuild());

			alter_stats_rebuild(
				ctx->new_table, table->s->table_name.str,
				m_user_thd);
			DBUG_INJECT_CRASH("ib_commit_inplace_crash",
					  crash_inject_count++);
		}
	} else {
		for (inplace_alter_handler_ctx** pctx = ctx_array;
		     *pctx; pctx++) {
			ha_innobase_inplace_ctx*	ctx
				= static_cast<ha_innobase_inplace_ctx*>
				(*pctx);
			DBUG_ASSERT(!ctx->need_rebuild());

			alter_stats_norebuild(
				ha_alter_info, ctx, altered_table,
				table->s->table_name.str, m_user_thd);
			DBUG_INJECT_CRASH("ib_commit_inplace_crash",
					  crash_inject_count++);

			if (ctx->fts_drop_aux_vec != nullptr
			    && ctx->fts_drop_aux_vec->aux_name.size() > 0) {
				fts_drop_dd_tables(
					ctx->fts_drop_aux_vec,
					dict_table_is_file_per_table(
						ctx->old_table));
			}
		}
	}

	/* We don't support compression for the system tablespace nor
	the temporary tablespace. Only because they are shared tablespaces.
	There is no other technical reason. */

	innobase_parse_hint_from_comment(
		m_user_thd, m_prebuilt->table, altered_table->s);

	/* TODO: Also perform DROP TABLE and DROP INDEX after
	the MDL downgrade. */

#ifdef UNIV_DEBUG
	dict_index_t* clust_index =  ctx0->prebuilt->table->first_index();
	DBUG_ASSERT(!clust_index->online_log);
	DBUG_ASSERT(dict_index_get_online_status(clust_index)
		    == ONLINE_INDEX_COMPLETE);

	for (dict_index_t* index = clust_index;
	     index;
	     index = index->next()) {
		DBUG_ASSERT(!index->to_be_dropped);
	}
#endif /* UNIV_DEBUG */
	MONITOR_ATOMIC_DEC(MONITOR_PENDING_ALTER_TABLE);
	DBUG_RETURN(false);
}


/** Helper class for in-place alter partitioned table, see handler.h */
class ha_innopart_inplace_ctx : public inplace_alter_handler_ctx
{
/* Only used locally in this file, so have everything public for
conveniance. */
public:
	/** Total number of partitions. */
	uint				m_tot_parts;
	/** Array of inplace contexts for all partitions. */
	inplace_alter_handler_ctx**	ctx_array;
	/** Array of prebuilt for all partitions. */
	row_prebuilt_t**		prebuilt_array;
	/** Array of old table information needed for writing back to DD */
	alter_table_old_info_t*		m_old_info;

	ha_innopart_inplace_ctx(THD *thd, uint tot_parts)
		: inplace_alter_handler_ctx(),
		m_tot_parts(tot_parts),
		ctx_array(),
		prebuilt_array(),
		m_old_info()
	{}

	~ha_innopart_inplace_ctx()
	{
		if (ctx_array) {
			for (uint i = 0; i < m_tot_parts; i++) {
				delete ctx_array[i];
			}
			ut_free(ctx_array);
		}

		if (m_old_info != nullptr) {
			ut_free(m_old_info);
		}

		if (prebuilt_array) {
			/* First entry is the original prebuilt! */
			for (uint i = 1; i < m_tot_parts; i++) {
				/* Don't close the tables. */
				prebuilt_array[i]->table = nullptr;
				row_prebuilt_free(prebuilt_array[i], false);
			}
			ut_free(prebuilt_array);
		}
	}
};

/** Helper class for encapsulating new/altered partitions during
ADD(HASH/KEY)/COALESCE/REORGANIZE PARTITION. Here as many partition slots
as in new table would be created, it's OK for ADD/COALESCE PARTITION,
however more partition slots would probably be created for REORGANIZE PARTITION.
Considering that it's easy to get table in this way, it's still OK. */
class Altered_partitions
{
public:
	/** Constructor
	@param[in]	parts	total partitions */
	Altered_partitions(uint parts) :
		m_new_table_parts(),
		m_ins_nodes(),
		m_sql_stat_start(),
		m_trx_ids(),
		m_num_new_parts(parts)
	{}

	/** Destructor */
	~Altered_partitions();

	/** Initialize the object.
	@return	false	on success
	@retval	true	on failure */
	bool initialize();

	/** Open and set currently used partition.
	@param[in]	new_part_id	Partition id to set.
	@param[in,out]	part		Internal table object to use. */
	void set_part(ulint new_part_id, dict_table_t* part)
	{
		ut_ad(m_new_table_parts[new_part_id] == nullptr);
		m_new_table_parts[new_part_id] = part;
		part->skip_alter_undo = true;
		m_sql_stat_start.set(new_part_id);
	}

	/** Get lower level internal table object for partition.
	@param[in]	part_id	 Partition id.
	@return Lower level internal table object for the partition id. */
	dict_table_t* part(uint part_id)
	{
		ut_ad(part_id < m_num_new_parts);
		return(m_new_table_parts[part_id]);
	}

	/** To write a row, set up prebuilt for using a specified partition.
	@param[in,out]	prebuilt	Prebuilt to update.
	@param[in]	new_part_id	Partition to use. */
	void prepare_write(row_prebuilt_t* prebuilt, uint new_part_id) const
	{
		ut_ad(m_new_table_parts[new_part_id]);
		prebuilt->table = m_new_table_parts[new_part_id];
		prebuilt->ins_node = m_ins_nodes[new_part_id];
		prebuilt->trx_id = m_trx_ids[new_part_id];
		prebuilt->sql_stat_start = m_sql_stat_start.test(new_part_id);
	}

	/** After a write, update cached values for a partition from prebuilt.
	@param[in,out]	prebuilt	Prebuilt to copy from.
	@param[in]	new_part_id	Partition id to copy. */
	void finish_write(row_prebuilt_t* prebuilt, uint new_part_id)
	{
		ut_ad(m_new_table_parts[new_part_id] == prebuilt->table);
		m_ins_nodes[new_part_id] = prebuilt->ins_node;
		m_trx_ids[new_part_id] = prebuilt->trx_id;
		if (!prebuilt->sql_stat_start) {
			m_sql_stat_start.set(new_part_id, 0);
		}
	}

private:
	/** New partitions created during ADD(HASH/KEY)/COALESCE/REORGANIZE
	PARTITION. */
	dict_table_t**		m_new_table_parts;

	/** Insert nodes per partition. */
	ins_node_t**		m_ins_nodes;

	/** bytes for sql_stat_start bitset */
	byte*			m_bitset;

	/** sql_stat_start per partition */
	Sql_stat_start_parts	m_sql_stat_start;

	/** Trx id per partition. */
	trx_id_t*		m_trx_ids;

	/** Number of new partitions. */
	size_t			m_num_new_parts;
};

/** Destructor */
Altered_partitions::~Altered_partitions()
{
	if (m_new_table_parts != nullptr) {
		for (ulint i = 0; i < m_num_new_parts; i++) {
			if (m_new_table_parts[i] != nullptr) {
				m_new_table_parts[i]->skip_alter_undo = false;
			}
		}

		ut_free(m_new_table_parts);
	}

	if (m_ins_nodes != nullptr) {
		for (ulint i = 0; i < m_num_new_parts; i++) {
			if (m_ins_nodes[i] != nullptr) {
				ins_node_t* ins = m_ins_nodes[i];
				ut_ad(ins->select == nullptr);
				que_graph_free_recursive(ins->select);
				ins->select = nullptr;
				if (ins->entry_sys_heap != nullptr) {
					mem_heap_free(ins->entry_sys_heap);
					ins->entry_sys_heap = nullptr;
				}
			}
		}

		ut_free(m_ins_nodes);
	}

	ut_free(m_bitset);
	ut_free(m_trx_ids);
}

/** Initialize the object.
@return false on success else true. */
bool
Altered_partitions::initialize()
{
	size_t	alloc_size = sizeof(*m_new_table_parts) * m_num_new_parts;
	m_new_table_parts = static_cast<dict_table_t**>(
		ut_zalloc(alloc_size, mem_key_partitioning));

	alloc_size = sizeof(*m_ins_nodes) * m_num_new_parts;
	m_ins_nodes = static_cast<ins_node_t**>(
		ut_zalloc(alloc_size, mem_key_partitioning));

	alloc_size = sizeof(*m_bitset) * UT_BITS_IN_BYTES(m_num_new_parts);
	m_bitset = static_cast<byte*>(
		ut_zalloc(alloc_size, mem_key_partitioning));

	alloc_size = sizeof(*m_trx_ids) * m_num_new_parts;
	m_trx_ids = static_cast<trx_id_t*>(
		ut_zalloc(alloc_size, mem_key_partitioning));

	if (m_new_table_parts == nullptr || m_ins_nodes == nullptr
	    || m_bitset == nullptr || m_trx_ids == nullptr) {
		ut_free(m_new_table_parts);
		ut_free(m_ins_nodes);
		ut_free(m_bitset);
		ut_free(m_trx_ids);

		return(true);
	}

	m_sql_stat_start.init(m_bitset, UT_BITS_IN_BYTES(m_num_new_parts));

	return(false);
}

/** Class(interface) which manages the operations for partitions of states
in different categories during ALTER PARTITION. There are four categories
for now:
1. normal: mapping to PART_NORMAL, which means the partition is not changed
2. add: mapping to PART_TO_BE_ADDED
3. drop: mapping to PART_TO_BE_DROPPED, PART_TO_BE_REORGED
and PART_REORGED_DROPPED
4. change: mapping to PART_CHANGED */
class alter_part
{
public:
	/** Virtual destructor */
	virtual ~alter_part() {}

	/** Return the partition id */
	virtual uint part_id() const
	{
		return(m_part_id);
	}

	/** Return the partition state */
	virtual partition_state state() const
	{
		return(m_state);
	}

	/** Get the InnoDB table object for newly created partition
	if applicable
	@return the InnoDB table object or nullptr if not applicable */
	dict_table_t* new_table() { return(m_new); }

	/** Prepare
	@param[in,out]	altered_table	Table definition after the ALTER
	@param[in]	old_part	the stored old partition or nullptr
					if no corresponding one exists
	@param[in,out]	new_part	the stored new partition or nullptr
					if no corresponding one exists
	@return 0 or error number */
	virtual int prepare(
		TABLE*			altered_table,
		const dd::Partition*	old_part,
		dd::Partition*		new_part)
	{
		return(0);
	}

	/** Try to commit
	@param[in]	table		Table definition before the ALTER
	@param[in,out]	altered_table	Table definition after the ALTER
	@param[in]	old_part	the stored old partition or nullptr
					if no corresponding one exists
	@param[in,out]	new_part	the stored new partition or nullptr
					if no corresponding one exists
	@return 0 or error number */
	virtual int try_commit(
		const TABLE*		table,
		TABLE*			altered_table,
		const dd::Partition*	old_part,
		dd::Partition*		new_part)
	{
		return(0);
	}

	/** Rollback */
	virtual void rollback() { return; }

protected:
	/** Constructor
	@param[in,out]	trx		InnoDB transaction, nullptr if not used
	@param[in]	part_id		Partition id in the table. This could
					be partition id for either old table
					or new table, callers should remember
					which one is applicable
	@param[in]	state		Partition state of the partition on
					which this class will do operations.
					If this is for one partition in new
					table, the partition state is the same
					for both the new partition and the
					corresponding old partition
	@param[in]	table_name	Partitioned table name, in the
					form of db/table, which considers
					the charset
	@param[in,out]	old		InnoDB table object for old partition,
					default is nullptr, which means there
					is no corresponding object */
	alter_part(
		trx_t*		trx,
		uint		part_id,
		partition_state	state,
		const char*	table_name,
		dict_table_t*	old)
		:
		m_trx(trx),
		m_part_id(part_id),
		m_state(state),
		m_table_name(table_name),
		m_old(old),
		m_new(nullptr)
	{}

	/** Build the partition name for specified partition
	@param[in]	dd_part		dd::Partition
	@param[in]	temp		True if this is a temporary name
	@param[in,out]	name		Partition name buffer, which is of
					length FN_REFLEN */
	void build_partition_name(
		const dd::Partition*	dd_part,
		bool			temp,
		char*			name);

	/** Create a new partition
	@param[in]	part_name	Partition name, including db/table
	@param[in,out]	dd_part		dd::Partition
	@param[in]	table		Table format
	@param[in]	tablespace	Tablespace of this partition,
					if length is 0, it means no
					tablespace specified
	@param[in]	file_per_table	Current value of innodb_file_per_table
	@param[in]	autoinc		Next AUTOINC value to use
	@return 0 or error number */
	int create(
		const char*	part_name,
		dd::Partition*	dd_part,
		TABLE*		table,
		const char*	tablespace,
		bool		file_per_table,
		ib_uint64_t	autoinc);

protected:
	/** InnoDB transaction, nullptr if not used */
	trx_t* const			m_trx;

	/** Partition id in the table. This could be partition id for
	either old table or new table, callers should remember which one
	is applicable */
	uint				m_part_id;

	/** Partition state of the partition on which this class will
	do operations. If this is for one partition in new table, the
	partition state is the same for both the new partition and the
	corresponding old partition */
	partition_state			m_state;

	/** Partitioned table name, in form of ./db/table, which already
	considers the charset */
	const char*			m_table_name;

	/** The InnoDB table object for old partition */
	dict_table_t*			m_old;

	/** The InnoDB table object for newly created partition */
	dict_table_t*			m_new;
};

/** Build the partition name for specified partition
@param[in]	dd_part		dd::Partition
@param[in]	temp		True if this is a temporary name
@param[in,out]	name		Partition name buffer, which is of
				length FN_REFLEN */
void
alter_part::build_partition_name(
	const dd::Partition*	dd_part,
	bool			temp,
	char*			name)
{
	size_t		len = 0;
	const char*	table_name;

	/* Just get the 'db/table' part. In embedded server, m_table_name
	could be a full path */
	table_name = strrchr(m_table_name, OS_PATH_SEPARATOR);
	ut_a(table_name != nullptr);
	while (*(--table_name) != OS_PATH_SEPARATOR);
	++table_name;

	strcpy(name, table_name);
#if OS_PATH_SEPARATOR != '/'
	char*		slash = strchr(name, OS_PATH_SEPARATOR);
	ut_a(slash != nullptr);
	*slash = '/';
#endif

	len += strlen(table_name);
	ut_ad(len < FN_REFLEN);

	size_t	post_len = Ha_innopart_share::create_partition_postfix(
		name + len, FN_REFLEN - len, dd_part);

	len += post_len;
	ut_ad(len < FN_REFLEN);

	if (temp) {
		strcpy(name + len, TMP_POSTFIX);
		ut_ad(len + sizeof TMP_POSTFIX < FN_REFLEN);
	}
}

/** Create a new partition
@param[in]	part_name	Partition name, including db/table
@param[in,out]	dd_part		dd::Partition
@param[in]	table		Table format
@param[in]	tablespace	Tablespace of this partition, if length is 0,
				it means no tablespace specified
@param[in]	file_per_table	Current value of innodb_file_per_table
@param[in]	autoinc		Next AUTOINC value to use
@return 0 or error number */
int
alter_part::create(
	const char*	part_name,
	dd::Partition*	dd_part,
	TABLE*		table,
	const char*	tablespace,
	bool		file_per_table,
	ib_uint64_t	autoinc)
{
	ut_ad(m_state == PART_TO_BE_ADDED || m_state == PART_CHANGED);

	dd::Table&	dd_table = dd_part->table();
	dd::Properties&	options = dd_table.options();
	uint32		key_block_size;
	ut_ad(options.exists("key_block_size"));
	options.get_uint32("key_block_size", &key_block_size);

	dd::Properties&	part_options = dd_part->options();
	dd::String_type	data_file_name;
	part_options.get(data_file_name_key, data_file_name);
	/* index_file_name is not allowed for now */
	char	full_path[FN_REFLEN];
	if (!data_file_name.empty()) {
		/* Have to append the postfix table name, to make it work */
		const char*	name = strrchr(part_name, '/');
		ut_ad(name != nullptr);
		size_t		len = data_file_name.length();
		strcpy(full_path, data_file_name.c_str());
		full_path[len] = OS_PATH_SEPARATOR;
		strcpy(full_path + len + 1, name + 1);
	}

	HA_CREATE_INFO	create_info;
	update_create_info_from_table(&create_info, table);
	create_info.auto_increment_value = autoinc;
	create_info.key_block_size = key_block_size;
	create_info.data_file_name = data_file_name.empty()
		? nullptr : full_path;
	create_info.tablespace = tablespace[0] == '\0' ? nullptr : tablespace;

	/* The below check is the same as for CREATE TABLE, but since we are
	doing an alter here it will not trigger the check in
	create_option_tablespace_is_valid(). */
	if (tablespace_is_shared_space(&create_info)
	    && create_info.data_file_name != nullptr
	    && create_info.data_file_name[0] != '\0') {
		my_printf_error(ER_ILLEGAL_HA_CREATE_OPTION,
				"InnoDB: DATA DIRECTORY cannot be used"
				" with a TABLESPACE assignment.", MYF(0));
		return(HA_WRONG_CREATE_OPTION);
	}

	return(innobase_basic_ddl::create_impl<dd::Partition>(
		current_thd, part_name, table, &create_info, dd_part,
		file_per_table, false, false, 0, 0));
}

typedef std::vector<alter_part*, ut_allocator<alter_part*>> alter_part_array;

/** Construct all necessary alter_part_* objects according to the given
partition states in both old and new tables */
class alter_part_factory
{
public:
	/** Constructor
	@param[in,out]	trx		Transaction
	@param[in]	ha_alter_info	ALTER Information
	@param[in,out]	part_share	Innopart share
	@param[in]	old_part_info	Partition info of the table before
					ALTER TABLE */
	alter_part_factory(
		trx_t*				trx,
		const Alter_inplace_info*	ha_alter_info,
		Ha_innopart_share*		part_share,
		partition_info*			old_part_info)
		:
		m_trx(trx),
		m_part_share(part_share),
		m_ha_alter_info(ha_alter_info),
		m_old_part_info(old_part_info),
		m_file_per_table(srv_file_per_table)
	{}

	/** Destructor */
	~alter_part_factory() {}

	/** Create the alter_part_* objects according to the given
	partition states
	@param[in,out]	to_drop		To store the alter_part_* objects
					for partitions to be dropped
	@param[in,out]	all_news	To store the alter_part_* objects
					for partitions in table after
					ALTER TABLE
	@return	false	On success
	@retval	true	On failure */
	bool create(
		alter_part_array&	to_drop,
		alter_part_array&	all_news)
	{
		to_drop.clear();
		all_news.clear();

		if (!(m_ha_alter_info->handler_flags
		      & Alter_inplace_info::REORGANIZE_PARTITION)) {
			return(create_for_non_reorg(to_drop, all_news));
		} else {
			return(create_for_reorg(to_drop, all_news));
		}
	}

private:
	/** Create the alter_part_* objects when it's an operation like
	REORGANIZE PARTITION
	@param[in,out]	to_drop		To store the alter_part_* objects
					for partitions to be dropped
	@param[in,out]	all_news	To store the alter_part_* objects
					for partitions in table after
					ALTER TABLE
	@return false	On success
	@retval true	On failure */
	bool create_for_reorg(
		alter_part_array&	to_drop,
		alter_part_array&	all_news);

	/** Create the alter_part_* objects when it's NOT an operation like
	REORGANIZE PARTITION
	@param[in,out]	to_drop		To store the alter_part_* objects
					for partitions to be dropped
	@param[in,out]	all_news	To store the alter_part_* objects
					for partitions in table after
					ALTER TABLE
	@return	false	On success
	@retval	true	On Failure */
	bool create_for_non_reorg(
		alter_part_array&	to_drop,
		alter_part_array&	all_news);

	/** Create alter_part_add object(s) along with checking if the
	partition (and its subpartitions) conflicts with any of the original
	ones.
	This is only for REORGANIZE PARTITION
	@param[in]	new_part	The new partition to check
	@param[in,out]	new_part_id	Partition id for both partition and
					subpartition, which would be increased
					by number of subpartitions per
					partition here
	@param[in,out]	all_news	To store the alter_part_add objects
	@retval	false	On success
	@retval	true	On failure */
	bool create_new_checking_conflict(
		partition_element*	new_part,
		uint&			new_part_id,
		alter_part_array&	all_news);

	/** Create alter_part_drop object(s) along with checking if the
	partition (and its subpartitions) conflicts with any of the to
	be created ones.
	This is only for REORGANIZE PARTITION
	@param[in]	old_part	The old partition to check
	@param[in,out]	old_part_id	Partition id for this partition or
					the first subpartition, which would
					be increased by number of subpartitions
					per partition here
	@param[in,out]	to_drop		To store the alter_part_drop objects
	@retval	false	On success
	@retval	true	On failure */
	bool create_old_checking_conflict(
		partition_element*	old_part,
		uint&			old_part_id,
		alter_part_array&	to_drop);

	/** Check if the two (sub)partitions conflict with each other.
	That is they have same name and both are innodb_file_per_table
	@param[in]	new_part	New partition to check
	@param[in]	old_part	Old partition to check
	@retval true	Conflict
	@retval	false	Not conflict */
	bool is_conflict(
		const partition_element*	new_part,
		const partition_element*	old_part);

	/** Create alter_part_* object(s) for subpartitions of a partition,
	or the partition itself
	@param[in,out]	array		Where to store the new object(s)
	@param[in]	part		partition_element to handle
	@param[in,out]	part_id		Partition id for both partition and
					subpartition, which would be increased
					by number of object(s) created
	@param[in]	old_part_id	Start partition id of the table before
					ALTER TABLE
	@param[in]	state		Partition state
	@param[in]	conflict	Only valid when state is
					PART_TO_BE_ADDED. True if the new
					(sub)partition has the same name with
					an exist one and they are of
					innodb_file_per_table
	@retval	false	On success
	@retval	true	On failure */
	bool create_one(
		alter_part_array&	array,
		partition_element*	part,
		uint&			part_id,
		uint			old_part_id,
		partition_state		state,
		bool			conflict);

	/** Create the specified alter_part_* object
	@param[in]	part_id		Partition id for current partition
	@param[in]	old_part_id	Start partition id of the table before
					ALTER TABLE
	@param[in]	state		Partition state
	@param[in]	tablespace	Tablespace specified explicitly
	@param[in]	conflict	Only valid when state is
					PART_TO_BE_ADDED. True if the new
					(sub)partition has the same name with
					an exist one and they are of
					innodb_file_per_table
	@return alter_part_* object or nullptr */
	alter_part* create_one_low(
		uint&			part_id,
		uint			old_part_id,
		partition_state		state,
		const char*		tablespace,
		bool			conflict);

private:
	/** InnoDB transaction */
	trx_t* const			m_trx;

	/** InnoDB partition specific Handler_share */
	Ha_innopart_share* const	m_part_share;

	/** ALTER information */
	const Alter_inplace_info* const m_ha_alter_info;

	/** Partition info of the table before ALTER TABLE */
	partition_info* const		m_old_part_info;

	/** Current innodb_file_per_table value */
	bool				m_file_per_table;
};

/** Helper class for in-place alter partitions, see handler.h */
class alter_parts : public inplace_alter_handler_ctx
{
public:
	/** Constructor
	@param[in,out]	trx		InnoDB transaction
	@param[in,out]	part_share	Innopart share
	@param[in]	ha_alter_info	ALTER information
	@param[in]	old_part_info	Partition info of the table before
					ALTER TABLE
	@param[in,out]	new_partitions	Altered partition helper */
	alter_parts(
		trx_t*				trx,
		Ha_innopart_share*		part_share,
		const Alter_inplace_info*	ha_alter_info,
		partition_info*			old_part_info,
		Altered_partitions*		new_partitions)
		:
		m_trx(trx),
		m_part_share(part_share),
		m_ha_alter_info(ha_alter_info),
		m_new_partitions(new_partitions),
		m_factory(trx, ha_alter_info, part_share, old_part_info),
		m_news(),
		m_to_drop()
	{}

	/** Destructor */
	~alter_parts();

	/** Create the to be created partitions and update internal
	structures with concurrent writes blocked, while preparing
	ALTER TABLE.
	@param[in]	old_dd_tab	dd::Table before ALTER TABLE
	@param[in,out]	new_dd_tab	dd::Table after ALTER TABLE
	@param[in,out]	altered_table	Table definition after the ALTER
	@return 0 or error number, my_error() should be called by callers */
	int prepare(
		const dd::Table&	old_dd_tab,
		dd::Table&		new_dd_tab,
		TABLE*			altered_table);

	/** Notify the storage engine that the changes made during
	prepare_inplace_alter_table() and inplace_alter_table()
	will be rolled back for all the partitions. */
	void rollback();

	/** Try to commit the changes made during prepare_inplace_alter_table()
	inside the storage engine. This is protected by MDL_EXCLUSIVE.
	@param[in]	old_dd_tab	dd::Table before ALTER TABLE
	@param[in,out]	new_dd_tab	dd::Table after ALTER TABLE
	@param[in]	table		Table definition before the ALTER
	@param[in,out]	altered_table	Table definition after the ALTER
	@return 0 or error number, my_error() should be called by callers */
	int try_commit(
		const dd::Table&	old_dd_tab,
		dd::Table&		new_dd_tab,
		const TABLE*		table,
		TABLE*			altered_table);

	/** Determine if this is an ALTER TABLE ... PARTITION operation
	@param[in]	ha_alter_info	thd DDL operation
	@return whether it is a such kind of operation */
	static inline bool apply_to(
		const Alter_inplace_info*	ha_alter_info)
	{
		return((ha_alter_info->handler_flags & OPERATIONS) != 0);
	}

	/** Determine if copying data between partitions is necessary
	@param[in]	ha_alter_info	thd DDL operation
	@return whether it is necessary to copy data */
	static inline bool need_copy(const Alter_inplace_info* ha_alter_info)
	{
		ut_ad(apply_to(ha_alter_info));

		/* Basically, only DROP PARTITION, ADD PARTITION for RANGE/LIST
		partitions don't require copying data between partitions */
		if (ha_alter_info->handler_flags
		    & Alter_inplace_info::ADD_PARTITION) {
			switch (ha_alter_info->modified_part_info->part_type) {
			case partition_type::RANGE:
			case partition_type::LIST:
				return(false);
			default:
				break;
			}
		}

		return(!(ha_alter_info->handler_flags
			 & (Alter_inplace_info::DROP_PARTITION)));
	}

private:

	/** Initialize the m_news and m_to_drop array here
	@param[in]	old_dd_tab	dd::Table before ALTER TABLE
	@param[in]	new_dd_tab	dd::Table after ALTER TABLE
	@retval true if success
	@retval false on failure */
	bool prepare_alter_part(
		const dd::Table&	old_dd_tab,
		dd::Table&		new_dd_tab);

	/** Prepare or commit for all the partitions in table after ALTER TABLE
	@param[in]	old_dd_tab	dd::Table before ALTER TABLE
	@param[in,out]	new_dd_tab	dd::Table after ALTER TABLE
	@param[in,out]	altered_table	Table definition after the ALTER
	@param[in]	prepare		true if it's in prepare phase,
					false if it's in commit phase
	@return 0 or error number */
	int prepare_or_commit_for_new(
		const dd::Table&	old_dd_tab,
		dd::Table&		new_dd_tab,
		TABLE*			altered_table,
		bool			prepare);

	/** Prepare or commit for all the partitions in table before ALTER TABLE
	@param[in]	old_dd_tab	dd::Table before ALTER TABLE
	@param[in,out]	altered_table	Table definition after the ALTER
	@param[in]	prepare		true if it's in prepare phase,
					false if it's in commit phase
	@return 0 or error number */
	int prepare_or_commit_for_old(
		const dd::Table&	old_dd_tab,
		TABLE*			altered_table,
		bool			prepare);

public:
	/** Operations that the native partitioning can perform inplace */
	static constexpr Alter_inplace_info::HA_ALTER_FLAGS	OPERATIONS =
		Alter_inplace_info::ADD_PARTITION
		| Alter_inplace_info::DROP_PARTITION
		| Alter_inplace_info::ALTER_REBUILD_PARTITION
		| Alter_inplace_info::COALESCE_PARTITION
		| Alter_inplace_info::REORGANIZE_PARTITION;

private:

	/** InnoDB transaction */
	trx_t* const				m_trx;

	/** InnoDB partition specific Handler_share */
	Ha_innopart_share* const		m_part_share;

	/** Operation being performed */
	const Alter_inplace_info* const		m_ha_alter_info;

	/** New partitions helper */
	Altered_partitions* const		m_new_partitions;

	/** alter_part factory which creates all the necessary alter_part_* */
	alter_part_factory			m_factory;

	/** The alter_part array for all the newly created partitions */
	alter_part_array			m_news;

	/** The alter_part array for all the to be dropped partitions */
	alter_part_array			m_to_drop;
};

/** Class which handles the partition of state PART_NORMAL.
See comments for alter_part_factory::create_for_reorg
and alter_part_factory::create_for_non_reorg. */
class alter_part_normal : public alter_part
{
public:
	/** Constructor
	@param[in]	part_id		Partition id in the table. This could
					be partition id for either old table
					or new table, callers should remember
					which one is applicable
	@param[in]	state		Partition state of the partition on
					which this class will do operations.
					If this is for one partition in new
					table, the partition state is the same
					for both the new partition and the
					corresponding old partition
	@param[in,out]	old		InnoDB table object for old partition,
					default is nullptr, which means there
					is no corresponding object */
	alter_part_normal(
		uint		part_id,
		partition_state state,
		dict_table_t*	old)
		:
		/* Table name is not used in this class, so pass a fake
		one */
		alter_part(nullptr, part_id, state, old->name.m_name, old)
	{}

	/** Destructor */
	~alter_part_normal() {}

	/** Prepare
	@param[in,out]	altered_table	Table definition after the ALTER
	@param[in]	old_part	the stored old partition or nullptr
					if no corresponding one exists
	@param[in,out]	new_part	the stored new partition or nullptr
					if no corresponding one exists
	@return 0 or error number */
	int prepare(
		TABLE*			altered_table,
		const dd::Partition*	old_part,
		dd::Partition*		new_part)
	{
		ut_ad(old_part->name() == new_part->name());

		dd_copy_private<dd::Partition>(*new_part, *old_part);

		return(0);
	}

	/** Try to commit
	@param[in]	table		Table definition before the ALTER
	@param[in,out]	altered_table	Table definition after the ALTER
	@param[in]	old_part	the stored old partition or nullptr
					if no corresponding one exists
	@param[in,out]	new_part	the stored new partition or nullptr
					if no corresponding one exists
	@return 0 or error number */
	int try_commit(
		const TABLE*		table,
		TABLE*			altered_table,
		const dd::Partition*	old_part,
		dd::Partition*		new_part)
	{
		ut_ad(m_old != nullptr);

		btr_drop_ahi_for_table(m_old);

		mutex_enter(&dict_sys->mutex);
		dd_table_close(m_old, nullptr, nullptr, true);
		dict_table_remove_from_cache(m_old);
		mutex_exit(&dict_sys->mutex);
		return(0);
	}

};

/** Class which handles the partition of the state PART_TO_BE_ADDED.
See comments for alter_part_factory::create_for_reorg
and alter_part_factory::create_for_non_reorg. */
class alter_part_add : public alter_part
{
public:
	/** Constructor
	@param[in]	part_id		Partition id in the table. This could
					be partition id for either old table
					or new table, callers should remember
					which one is applicable
	@param[in]	state		Partition state of the partition on
					which this class will do operations.
					If this is for one partition in new
					table, the partition state is the same
					for both the new partition and the
					corresponding old partition
	@param[in]	table_name	Partitioned table name, in the form
					of db/table, which already considers
					the charset
	@param[in]	tablespace	Tablespace specified explicitly
	@param[in,out]	trx		InnoDB transaction
	@param[in]	ha_alter_info	ALTER information
	@param[in]	file_per_table	Current value of innodb_file_per_table
	@param[in]	autoinc		Next autoinc value to use
	@param[in]	conflict	True if there is already a partition
					table with the same name */
	alter_part_add(
		uint				part_id,
		partition_state			state,
		const char*			table_name,
		const char*			tablespace,
		trx_t*				trx,
		const Alter_inplace_info*	ha_alter_info,
		bool				file_per_table,
		ib_uint64_t			autoinc,
		bool				conflict)
		:
		alter_part(trx, part_id, state, table_name, nullptr),
		m_ha_alter_info(ha_alter_info),
		m_file_per_table(file_per_table),
		m_autoinc(autoinc),
		m_conflict(conflict)
	{
		if (tablespace == nullptr || tablespace[0] == '\0') {
			m_tablespace[0] = '\0';
		} else {
			strcpy(m_tablespace, tablespace);
		}
	}

	/** Destructor */
	~alter_part_add() {}

	/** Prepare
	@param[in,out]	altered_table	Table definition after the ALTER
	@param[in]	old_part	the stored old partition or nullptr
					if no corresponding one exists
	@param[in,out]	new_part	the stored new partition or nullptr
					if no corresponding one exists
	@return 0 or error number */
	int prepare(
		TABLE*			altered_table,
		const dd::Partition*	old_part,
		dd::Partition*		new_part)
	{
		ut_ad(old_part != nullptr);
		ut_ad(new_part != nullptr);
		char	part_name[FN_REFLEN];

		build_partition_name(new_part, need_rename(), part_name);

		int error = create(part_name, new_part, altered_table,
				   m_tablespace, m_file_per_table, m_autoinc);

		if (error == 0 && alter_parts::need_copy(m_ha_alter_info)) {
			mutex_enter(&dict_sys->mutex);
			m_new = dict_table_check_if_in_cache_low(part_name);
			ut_ad(m_new != nullptr);
			m_new->acquire();
			dict_table_ddl_release(m_new);
			mutex_exit(&dict_sys->mutex);

			return(m_new == nullptr ? DB_TABLE_NOT_FOUND : 0);
		}

		return(error);
	}

	/** Try to commit
	@param[in]	table		Table definition before the ALTER
	@param[in,out]	altered_table	Table definition after the ALTER
	@param[in]	old_part	the stored old partition or nullptr
					if no corresponding one exists
	@param[in,out]	new_part	the stored new partition or nullptr
					if no corresponding one exists
	@return 0 or error number */
	int try_commit(
		const TABLE*		table,
		TABLE*			altered_table,
		const dd::Partition*	old_part,
		dd::Partition*		new_part)
	{
		int	error = 0;

		if (need_rename()) {
			char	old_name[FN_REFLEN];
			char	new_name[FN_REFLEN];
			build_partition_name(
				new_part, true, old_name);
			build_partition_name(
				new_part, false, new_name);
			error = innobase_basic_ddl::rename_impl<dd::Partition>(
				m_trx->mysql_thd, old_name, new_name,
				new_part, new_part);
		}

		if (m_new != nullptr) {
			dd_table_close(m_new, m_trx->mysql_thd, nullptr, false);
			m_new = nullptr;
		}

		return(error);
	}

	/** Rollback */
	void rollback()
	{
		/* Release the new table so that in post DDL, this table can be
		rolled back. */
		if (m_new != nullptr) {
			dd_table_close(m_new, m_trx->mysql_thd, nullptr, false);
			m_new = nullptr;
		}
	}

private:
	/** Check if the new partition file needs a temporary name and
	should be renamed at last */
	bool need_rename() const { return(m_conflict); }

private:
	/** ALTER information */
	const Alter_inplace_info*	m_ha_alter_info;

	/** Current value of innodb_file_per_table */
	const bool			m_file_per_table;

	/** Next AUTOINC value to use */
	const ib_uint64_t		m_autoinc;

	/** True if there is already a partition table with the same name */
	const bool			m_conflict;

	/** Tablespace of this partition */
	char				m_tablespace[FN_REFLEN + 1];
};

/** Class which handles the partition of states
PART_TO_BE_DROPPED, PART_TO_BE_REORGED and PART_REORGED_DROPPED.
See comments for alter_part_factory::create_for_reorg
and alter_part_factory::create_for_non_reorg. */
class alter_part_drop : public alter_part
{
public:
	/** Constructor
	@param[in]	part_id		Partition id in the table. This could
					be partition id for either old table
					or new table, callers should remember
					which one is applicable
	@param[in]	state		Partition state of the partition on
					which this class will do operations.
					If this is for one partition in new
					table, the partition state is the same
					for both the new partition and the
					corresponding old partition
	@param[in]	table_name	Partitioned table name, in the form
					of db/table, which already considers
					the charset
	@param[in,out]	trx		InnoDB transaction
	@param[in,out]	old		InnoDB table object for old partition,
					default is nullptr, which means there
					is no corresponding object
	@param[in]	conflict	True if there is already a partition
					table with the same name */
	alter_part_drop(
		uint			part_id,
		partition_state		state,
		const char*		table_name,
		trx_t*			trx,
		dict_table_t*		old,
		bool			conflict)
		:
		alter_part(trx, part_id, state, table_name, old),
		m_conflict(conflict)
	{}

	/** Destructor */
	~alter_part_drop() {}

	/** Try to commit
	@param[in]	table		Table definition before the ALTER
	@param[in,out]	altered_table	Table definition after the ALTER
	@param[in]	old_part	the stored old partition or nullptr
					if no corresponding one exists
	@param[in,out]	new_part	the stored new partition or nullptr
					if no corresponding one exists
	@return 0 or error number */
	int try_commit(
		const TABLE*		table,
		TABLE*			altered_table,
		const dd::Partition*	old_part,
		dd::Partition*		new_part)
	{
		ut_ad(new_part == nullptr);

		mutex_enter(&dict_sys->mutex);
		dict_table_ddl_acquire(m_old);
		mutex_exit(&dict_sys->mutex);
		dd_table_close(m_old, nullptr, nullptr, false);

		int	error;
		char	part_name[FN_REFLEN];
		THD*	thd = m_trx->mysql_thd;

		build_partition_name(old_part, false, part_name);

		if (!m_conflict) {
			error = innobase_basic_ddl::delete_impl<dd::Partition>(
				thd, part_name, old_part, SQLCOM_DROP_TABLE);
		} else {
			/* Have to rename it to a temporary name to prevent
			name conflict, because later deleting table doesn't
			remove the data file at once. Also notice that don't
			use the #tmp name, because it could be already used
			by the corresponding new partition. */
			mem_heap_t*	heap = mem_heap_create(FN_REFLEN);
			char		db_buf[NAME_LEN + 1];
			char		tbl_buf[NAME_LEN + 1];
			MDL_ticket*	mdl_ticket = nullptr;

			char*	temp_name = dict_mem_create_temporary_tablename(
				heap, m_old->name.m_name, m_old->id);

			/* Acquire mdl lock on the temporary table name. */
			dd_parse_tbl_name(
				temp_name, db_buf, tbl_buf,
				nullptr, nullptr, nullptr);

			if (dd::acquire_exclusive_table_mdl(
				thd, db_buf, tbl_buf, false, &mdl_ticket)) {
				mem_heap_free(heap);
				return(HA_ERR_GENERIC);
			}

			error = innobase_basic_ddl::rename_impl<dd::Partition>(
				thd, part_name, temp_name, old_part, old_part);
			if (error == 0) {
				error = innobase_basic_ddl::delete_impl<
					dd::Partition>(
					thd, temp_name, old_part,
					SQLCOM_DROP_TABLE);
			}

			mem_heap_free(heap);
		}

		return(error);
	}

private:
	/** True if there is already a partition table with the same name */
	const bool			m_conflict;
};

/** Class which handles the partition of the state PART_CHANGED.
See comments for alter_part_factory::create_for_reorg
and alter_part_factory::create_for_non_reorg. */
class alter_part_change : public alter_part
{
public:
	/** Constructor
	@param[in]	part_id		Partition id in the table. This could
					be partition id for either old table
					or new table, callers should remember
					which one is applicable
	@param[in]	state		Partition state of the partition on
					which this class will do operations.
					If this is for one partition in new
					table, the partition state is the same
					for both the new partition and the
					corresponding old partition
	@param[in]	table_name	Partitioned table name, in the form
					of db/table, which already considers
					the chraset
	@param[in]	tablespace	Tablespace specified explicitly
	@param[in,out]	trx		InnoDB transaction
	@param[in,out]	old		InnoDB table object for old partition,
					default is nullptr, which means there
					is no corresponding object
	@param[in]	ha_alter_info	ALTER information
	@param[in]	file_per_table	Current value of innodb_file_per_table
	@param[in]	autoinc		Next AUTOINC value to use */
	alter_part_change(
		uint				part_id,
		partition_state			state,
		const char*			table_name,
		const char*			tablespace,
		trx_t*				trx,
		dict_table_t*			old,
		const Alter_inplace_info*	ha_alter_info,
		bool				file_per_table,
		ib_uint64_t			autoinc)
		:
		alter_part(trx, part_id, state, table_name, old),
		m_ha_alter_info(ha_alter_info),
		m_file_per_table(file_per_table),
		m_autoinc(autoinc)
	{
		if (tablespace == nullptr || tablespace[0] == '\0') {
			m_tablespace[0] = '\0';
		} else {
			strcpy(m_tablespace, tablespace);
		}
	}

	/** Destructor */
	~alter_part_change() {}

	/** Prepare
	@param[in,out]	altered_table	Table definition after the ALTER
	@param[in]	old_part	the stored old partition or nullptr
					if no corresponding one exists
	@param[in,out]	new_part	the stored new partition or nullptr
					if no corresponding one exists
	@return 0 or error number */
	int prepare(
		TABLE*			altered_table,
		const dd::Partition*	old_part,
		dd::Partition*		new_part);

	/** Try to commit
	@param[in]	table		Table definition before the ALTER
	@param[in,out]	altered_table	Table definition after the ALTER
	@param[in]	old_part	the stored old partition or nullptr
					if no corresponding one exists
	@param[in,out]	new_part	the stored new partition or nullptr
					if no corresponding one exists
	@return 0 or error number */
	int try_commit(
		const TABLE*		table,
		TABLE*			altered_table,
		const dd::Partition*	old_part,
		dd::Partition*		new_part);

	/** Rollback */
	void rollback()
	{
		/* Release the new table so that in post DDL, this table can be
		rolled back. */
		if (m_new != nullptr) {
			dd_table_close(m_new, m_trx->mysql_thd, nullptr, false);
			m_new = nullptr;
		}
	}

private:
	/** ALTER information */
	const Alter_inplace_info*	m_ha_alter_info;

	/** Current value of innodb_file_per_table */
	const bool			m_file_per_table;

	/** Next AUTOINC value to use */
	const ib_uint64_t		m_autoinc;

	/** Tablespace of this partition */
	char				m_tablespace[FN_REFLEN + 1];
};

/** Prepare
@param[in,out]	altered_table	Table definition after the ALTER
@param[in]	old_part	the stored old partition or nullptr
				if no corresponding one exists
@param[in,out]	new_part	the stored new partition or nullptr
				if no corresponding one exists
@return 0 or error number */
int
alter_part_change::prepare(
	TABLE*			altered_table,
	const dd::Partition*	old_part,
	dd::Partition*		new_part)
{
	ut_ad(old_part != nullptr);
	ut_ad(new_part != nullptr);

	/* In some scenario, it could be unnecessary to create partition
	with temporary name, for example, old one is in innodb_system while
	new one is innodb_file_per_table. However, this would result in
	same table name for two tables, which is confusing. So the temporary
	name is used always and final rename is necessary too */
	char	part_name[FN_REFLEN];
	build_partition_name(new_part, true, part_name);

	int error = create(part_name, new_part, altered_table,
			   m_tablespace, m_file_per_table, m_autoinc);

	if (error == 0) {
		mutex_enter(&dict_sys->mutex);
		m_new = dict_table_check_if_in_cache_low(part_name);
		ut_ad(m_new != nullptr);
		m_new->acquire();
		dict_table_ddl_release(m_new);
		mutex_exit(&dict_sys->mutex);

		return(m_new == nullptr);
	}

	return(error);
}

/** Try to commit
@param[in]	table		Table definition before the ALTER
@param[in,out]	altered_table	Table definition after the ALTER
@param[in]	old_part	the stored old partition or nullptr
				if no corresponding one exists
@param[in,out]	new_part	the stored new partition or nullptr
				if no corresponding one exists
@return 0 or error number */
int
alter_part_change::try_commit(
	const TABLE*		table,
	TABLE*			altered_table,
	const dd::Partition*	old_part,
	dd::Partition*		new_part)
{
	ut_ad(old_part != nullptr);
	ut_ad(new_part != nullptr);
	ut_ad(old_part->name() == new_part->name());

	THD*	thd = m_trx->mysql_thd;
	char	db_buf[NAME_LEN + 1];
	char	tbl_buf[NAME_LEN + 1];
	char*	temp_old_name = dict_mem_create_temporary_tablename(
		m_old->heap, m_old->name.m_name, m_old->id);

	mutex_enter(&dict_sys->mutex);
	dict_table_ddl_acquire(m_old);
	mutex_exit(&dict_sys->mutex);
	dd_table_close(m_old, nullptr, nullptr, false);

	/* Acquire mdl lock on the temporary table name. */
	dd_parse_tbl_name(temp_old_name, db_buf, tbl_buf,
			  nullptr, nullptr, nullptr);

	MDL_ticket*	mdl_ticket = nullptr;
	if (dd::acquire_exclusive_table_mdl(thd, db_buf, tbl_buf,
					    false, &mdl_ticket)) {
		return(HA_ERR_GENERIC);
	}

	char	old_name[FN_REFLEN];
	char	temp_name[FN_REFLEN];
	build_partition_name(new_part, false, old_name);
	build_partition_name(new_part, true, temp_name);

	int	error;

	error = innobase_basic_ddl::rename_impl<dd::Partition>(
		thd, old_name, temp_old_name, old_part, old_part);
	if (error == 0) {
		error = innobase_basic_ddl::rename_impl<dd::Partition>(
			thd, temp_name, old_name, new_part, new_part);
		if (error == 0) {
			error = innobase_basic_ddl::delete_impl<dd::Partition>(
				thd, temp_old_name,
				old_part, SQLCOM_DROP_TABLE);
		}
	}

	if (m_new != nullptr) {
		dd_table_close(m_new, thd, nullptr, false);
		m_new = nullptr;
	}

	return(error);
}

/** Create alter_part_* object(s) for subpartitions of a partition,
or the partition itself
@param[in,out]	array		Where to store the new object(s)
@param[in]	part		partition_element to handle
@param[in,out]	part_id		Partition id for both partition and
				subpartition, which would be increased
				by number of object(s) created
@param[in]	old_part_id	Start partition id of the table before
				ALTER TABLE
@param[in]	state		Partition state
@param[in]	conflict	Only valid when state is
				PART_TO_BE_ADDED. True if the new
				(sub)partition has the same name with
				an exist one and they are of
				innodb_file_per_table
@retval false	On success
@retval true	On failure */
bool
alter_part_factory::create_one(
	alter_part_array&	array,
	partition_element*	part,
	uint&			part_id,
	uint			old_part_id,
	partition_state		state,
	bool			conflict)
{
	if (part->subpartitions.elements > 0) {
		partition_element*	sub_elem;
		List_iterator_fast <partition_element>
			new_sub_it(part->subpartitions);
		while ((sub_elem = new_sub_it++) != nullptr) {
			const char*	tablespace = partition_get_tablespace(
				m_ha_alter_info->create_info->tablespace,
				part, sub_elem);
			alter_part*	alter = create_one_low(
				part_id, old_part_id++, state, tablespace,
				conflict);
			if (alter == nullptr) {
				return(true);
			}

			++part_id;
			array.push_back(alter);
		}
	} else {
		const char*	tablespace = partition_get_tablespace(
			m_ha_alter_info->create_info->tablespace, part,
			nullptr);
		alter_part* alter = create_one_low(
			part_id, old_part_id++, state, tablespace, conflict);
		if (alter == nullptr) {
			return(true);
		}

		++part_id;
		array.push_back(alter);
	}

	return(false);
}

/** Create the specified alter_part_* object
@param[in]	part_id		Partition id for current partition

@param[in]	old_part_id	Start partition id of the table before
				ALTER TABLE
@param[in]	state		Partition state
@param[in]	tablespace	Tablespace specified explicitly
@param[in]	conflict	Only valid when state is
				PART_TO_BE_ADDED. True if the new
				(sub)partition has the same name with
				an exist one and they are of
				innodb_file_per_table
@return alter_part_* object or nullptr */
alter_part*
alter_part_factory::create_one_low(
	uint&			part_id,
	uint			old_part_id,
	partition_state		state,
	const char*		tablespace,
	bool			conflict)
{
	alter_part*		alter_part = nullptr;

	switch (state) {
	case PART_NORMAL:
		alter_part = UT_NEW(alter_part_normal(
			part_id, state,
			m_part_share->get_table_part(old_part_id)),
			mem_key_partitioning);
		break;
	case PART_TO_BE_ADDED:
		alter_part = UT_NEW(alter_part_add(
			part_id, state,
			m_part_share->get_table_share()->normalized_path.str,
			tablespace, m_trx, m_ha_alter_info,
			m_file_per_table, m_part_share->next_auto_inc_val,
			conflict), mem_key_partitioning);
		break;
	case PART_TO_BE_DROPPED:
	case PART_TO_BE_REORGED:
	case PART_REORGED_DROPPED:
		alter_part = UT_NEW(alter_part_drop(
			part_id, state,
			m_part_share->get_table_share()->normalized_path.str,
			m_trx, m_part_share->get_table_part(old_part_id),
			conflict), mem_key_partitioning);
		break;
	case PART_CHANGED:
		alter_part = UT_NEW(alter_part_change(
			part_id, state,
			m_part_share->get_table_share()->normalized_path.str,
			tablespace, m_trx,
			m_part_share->get_table_part(old_part_id),
			m_ha_alter_info, m_file_per_table,
			m_part_share->next_auto_inc_val),
			mem_key_partitioning);
		break;
	default:
		ut_ad(0);
	}

	return(alter_part);
}

/** Create alter_part_add object(s) along with checking if the
partition (and its subpartitions) conflicts with any of the original ones
This is only for REORGANIZE PARTITION
@param[in]	new_part	The new partition to check
@param[in,out]	new_part_id	Partition id for both partition and
				subpartition, which would be increased
				by number of subpartitions per partition here
@param[in,out]	all_news	To store the alter_part_add objects here
@retval	false	On success
@retval	true	On failure */
bool
alter_part_factory::create_new_checking_conflict(
	partition_element*	new_part,
	uint&			new_part_id,
	alter_part_array&	all_news)
{
	ut_ad((m_ha_alter_info->handler_flags
	       & Alter_inplace_info::REORGANIZE_PARTITION) != 0);

	partition_info*		part_info = m_ha_alter_info->modified_part_info;
	/* To compare with this partition list which contains all the
	to be reorganized partitions */
	List_iterator_fast <partition_element>	tmp_part_it(
		part_info->temp_partitions);
	partition_element*			tmp_part_elem;

	while ((tmp_part_elem = tmp_part_it++) != nullptr) {
		if (!is_conflict(new_part, tmp_part_elem)) {
			continue;
		}

		if (m_ha_alter_info->modified_part_info->is_sub_partitioned()) {
			List_iterator_fast <partition_element>
				tmp_sub_it(tmp_part_elem->subpartitions);
			partition_element*	tmp_sub_elem;
			List_iterator_fast <partition_element>
				new_sub_it(new_part->subpartitions);
			partition_element*	new_sub_elem;

			while ((new_sub_elem = new_sub_it++) != nullptr) {
				ut_ad(new_sub_elem->partition_name != nullptr);
				tmp_sub_elem = tmp_sub_it++;
				ut_ad(tmp_sub_elem != nullptr);
				ut_ad(tmp_sub_elem->partition_name != nullptr);

				bool	conflict = is_conflict(
					new_sub_elem, tmp_sub_elem);
				if (create_one(all_news, new_sub_elem,
					       new_part_id, 0,
					       PART_TO_BE_ADDED, conflict)) {
					return(true);
				}
			}
			ut_ad((tmp_sub_elem = tmp_sub_it++) == nullptr);
		} else {
			if (create_one(all_news, new_part, new_part_id, 0,
				       PART_TO_BE_ADDED, true)) {
				return(true);
			}
		}

		/* Once matched, all are done */
		return(false);
	}

	return(create_one(all_news, new_part, new_part_id, 0,
			  PART_TO_BE_ADDED, false));
}

/** Create alter_part_drop object(s) along with checking if the
partition (and its subpartitions) conflicts with any of the to
be created ones.
This is only for REORGANIZE PARTITION
@param[in]	old_part	The old partition to check
@param[in,out]	old_part_id	Partition id for this partition or
				the first subpartition, which would
				be increased by number of subpartitions
				per partition here
@param[in,out]	to_drop		To store the alter_part_drop objects
@retval	false	On success
@retval	true	On failure */
bool
alter_part_factory::create_old_checking_conflict(
	partition_element*	old_part,
	uint&			old_part_id,
	alter_part_array&	to_drop)
{
	ut_ad((m_ha_alter_info->handler_flags
	       & Alter_inplace_info::REORGANIZE_PARTITION) != 0);

	partition_info*		part_info = m_ha_alter_info->modified_part_info;
	/* To compare with this partition list which contains all the
	new to be added partitions */
	List_iterator_fast <partition_element>	part_it(
		part_info->partitions);
	partition_element*			part_elem;

	while ((part_elem = part_it++) != nullptr) {
		if (!is_conflict(part_elem, old_part)) {
			continue;
		}

		if (m_ha_alter_info->modified_part_info->is_sub_partitioned()) {
			List_iterator_fast <partition_element>
				sub_it(part_elem->subpartitions);
			partition_element*	sub_elem;
			List_iterator_fast <partition_element>
				old_sub_it(old_part->subpartitions);
			partition_element*	old_sub_elem;

			while ((old_sub_elem = old_sub_it++) != nullptr) {
				ut_ad(old_sub_elem->partition_name != nullptr);
				sub_elem = sub_it++;
				ut_ad(sub_elem != nullptr);
				ut_ad(sub_elem->partition_name != nullptr);

				bool	conflict = is_conflict(
					sub_elem, old_sub_elem);
				if (create_one(to_drop, old_sub_elem,
					       old_part_id, old_part_id,
					       PART_TO_BE_REORGED, conflict)) {
					return(true);
				}
			}
			ut_ad((sub_elem = sub_it++) == nullptr);
		} else {
			if (create_one(to_drop, old_part, old_part_id,
				       old_part_id, PART_TO_BE_REORGED, true)) {
				return(true);
			}
		}

		/* Once matched, all are done */
		return(false);
	}

	return(create_one(to_drop, old_part, old_part_id, old_part_id,
			  PART_TO_BE_REORGED, false));
}

/** Check if the two (sub)partitions conflict with each other,
Which means they have same name.
@param[in]	new_part	New partition to check
@param[in]	old_part	Old partition to check
@retval true	Conflict
@retval false	Not conflict */
bool
alter_part_factory::is_conflict(
	const partition_element*	new_part,
	const partition_element*	old_part)
{
	if (my_strcasecmp(system_charset_info, new_part->partition_name,
			  old_part->partition_name) != 0) {
		return(false);
	}

	/* To prevent the conflict(same) names in table cache, not to
	check the innodb_file_per_table */
	return(true);
}

/** Suppose that there is a table with 4 range partitions: p0, p1, p2, p3,
and the p2 and p3 are going to be reorganized into p21, p22, p31, p33.

In modified_part_info->temp_partitions list, there are only p2 and p3
with the state PART_TO_BE_REORGED, while in modified_part_info->partitions
list, it contains
{PART_NORMAL, PART_NORMAL, PART_TO_BE_ADDED, PART_TO_BE_ADDED,
PART_TO_BE_ADDED, PART_TO_BE_ADDED}.

So finally, the to_drop array would contain
{alter_part_drop, alter_part_drop}, which are for p2, p3;
the all_news array would contains
{alter_part_normal, alter_part_normal, alter_part_add, alter_part_add,
alter_part_add, alter_part_add}.

Note that the scenario that reorganized and to be reorganized
partition/subpartition have the same name, would be checked here too */

/** Create the alter_part_* objects when it's an operation like
REORGANIZE PARTITION
@param[in,out]	to_drop		To store the alter_part_* objects
				for partitions to be dropped
@param[in,out]	all_news	To store the alter_part_* objects
				for partitions in table after ALTER TABLE
@return false	On success
@retval true	On failure */
bool
alter_part_factory::create_for_reorg(
	alter_part_array&	to_drop,
	alter_part_array&	all_news)
{
	ut_ad((m_ha_alter_info->handler_flags
	       & Alter_inplace_info::REORGANIZE_PARTITION) != 0);
	ut_ad(m_ha_alter_info->modified_part_info->num_subparts
	      == m_old_part_info->num_subparts);

	partition_info*	 part_info = m_ha_alter_info->modified_part_info;
	/* This list contains only the to be reorganized partitions,
	the sequence is the same as the list of m_old_part_info,
	and they should be consecutive ones */
	List_iterator_fast <partition_element>	tmp_part_it(
		part_info->temp_partitions);
	/* This list contains all the new partitions */
	List_iterator_fast <partition_element>	part_it(
		part_info->partitions);
	/* This list contains all the old partitions */
	List_iterator_fast <partition_element>	old_part_it(
		m_old_part_info->partitions);
	partition_element*	part_elem;
	partition_element*	tmp_part_elem;
	partition_element*	old_part_elem;
	uint			parts_per_part =
		part_info->is_sub_partitioned() ? part_info->num_subparts : 1;

	tmp_part_elem = tmp_part_it++;
	ut_ad(tmp_part_elem != nullptr);
	old_part_elem = old_part_it++;
	ut_ad(old_part_elem != nullptr);

	uint			old_part_id = 0;
	uint			new_part_id = 0;

	/* There are 3 steps here:
	1. Check if the old one is a to be reorganized one, if so, mark it
	and check next old one
	2. If not, check if the new one is a to be added one, if so, mark it
	and check next new one
	3. If not, the old one and the new one should point to the same
	partition */
	while ((part_elem = part_it++) != nullptr) {

		while (old_part_elem != nullptr && tmp_part_elem != nullptr
		       && strcmp(tmp_part_elem->partition_name,
				 old_part_elem->partition_name) == 0) {
			ut_ad(tmp_part_elem->part_state == PART_TO_BE_REORGED);

			if (create_old_checking_conflict(
				old_part_elem, old_part_id, to_drop)) {
				return(true);
			}

			old_part_elem = old_part_it++;
			tmp_part_elem = tmp_part_it++;
		}

		switch (part_elem->part_state) {
		case PART_TO_BE_ADDED:

			if (create_new_checking_conflict(part_elem, new_part_id,
							 all_news)) {
				return(true);
			}

			break;

		case PART_NORMAL:

			ut_ad(strcmp(part_elem->partition_name,
				     old_part_elem->partition_name) == 0);

			if (create_one(all_news, part_elem, new_part_id,
				       old_part_id, PART_NORMAL, false)) {
				return(true);
			}

			old_part_elem = old_part_it++;
			old_part_id += parts_per_part;

			break;

		default:
			ut_ad(0);
		}
	}

	ut_ad(old_part_elem == nullptr);
	ut_ad(tmp_part_elem == nullptr);

	return(false);
}

/** Suppose that there is a table with 4 range partitions: p0, p1, p2, p3.

1. ADD PARTITION p4
modified_part_info->partitions list contains
{PART_NORMAL, PART_NORMAL, PART_NORMAL, PART_NORMAL, PART_TO_BE_ADDED}.

So finally, the to_drop array would contain
{}, which is empty;
the all_news array would contains
{alter_part_normal, alter_part_normal, alter_part_normal, alter_part_normal,
alter_part_add}.

2. DROP PARTITION p2
modified_part_info->partitions list contain
{PART_NORMAL, PART_NORMAL, PART_TO_BE_DROPPED, PART_NORMAL}.

So finally, the to_drop array would contain
{alter_part_drop}, which is for p2, so part_id is 2;
the all_news array would contains
{alter_part_normal, alter_part_normal, alter_part_normal}.


Suppose it's the same table with 4 partitions, but it's partitioned by HASH.

3. ADD PARTITION 2
modified_part_info->partitions list contains
{PART_CHANGED, PART_CHANGED, PART_CHANGED, PART_CHANGED, PART_TO_BE_ADDED,
PART_TO_BE_ADDED}.

So finally, the to_drop array would contain
{}, which is empty;
the all_news array would contains
{alter_part_change, alter_part_change, alter_part_change, alter_part_change,
alter_part_add, alter_part_add}.

4. COALESCE PARTITION 2
modified_part_info->partitions contains:
{PART_CHANGED, PART_CHANGED, PART_REORGED_DROPPED, PART_REORGED_DROPPED}.

So finally, the to_drop array would contain
{alter_part_drop, alter_part_drop}, which are for p2, p3, part_id are 2 and 3;
the all_news array would contains
{alter_part_change, alter_part_change}.

5. REBUILD PARTITION p0, p2
modified_part_info->partitions contains:
{PART_NORMAL, PART_CHANGED, PART_NORMAL, PART_CHANGED}.

So finally, the to_drop array would contain
{}, which is empty;
the all_news array would contains
{alter_part_normal, alter_part_change, alter_part_normal, alter_part_change}. */

/** Create the alter_part_* objects when it's NOT an operation like
REORGANIZE PARTITION
@param[in,out]	to_drop		To store the alter_part_* objects
				for partitions to be dropped
@param[in,out]	all_news	To store the alter_part_* objects
				for partitions in table after ALTER TABLE
@return	false	On success
@retval	true	On Failure */
bool
alter_part_factory::create_for_non_reorg(
	alter_part_array&	to_drop,
	alter_part_array&	all_news)
{
	ut_ad((m_ha_alter_info->handler_flags
	       & Alter_inplace_info::REORGANIZE_PARTITION) == 0);

	partition_info*		part_info = m_ha_alter_info->modified_part_info;
	uint			parts_per_part =
		part_info->is_sub_partitioned() ? part_info->num_subparts : 1;
	List_iterator_fast <partition_element>	part_it(part_info->partitions);
	partition_element*	part_elem;
	uint			old_part_id = 0;
	uint			new_part_id = 0;

	while ((part_elem = part_it++) != nullptr) {
		partition_state state = part_elem->part_state;
		switch (state) {
		case PART_NORMAL:
		case PART_CHANGED:
			if (create_one(all_news, part_elem, new_part_id,
				       old_part_id, state, false)) {
				return(true);
			}

			old_part_id += parts_per_part;
			break;
		case PART_TO_BE_ADDED:
			if (create_one(all_news, part_elem, new_part_id, 0,
				       state, false)) {
				return(true);
			}

			break;
		case PART_TO_BE_DROPPED:
		case PART_REORGED_DROPPED:
			if (create_one(to_drop, part_elem, old_part_id,
				       old_part_id, state, false)) {
				return(true);
			}

			break;
		default:
			ut_ad(0);
		}
	}

	return(false);
}


#ifndef DBUG_OFF
/** Check if the specified partition_state is of drop state
@param[in]	s	The state to be checked
@retval	true    if this is of a drop state
@retval	false   if not */
inline
static
bool
is_drop_state(partition_state s)
{
	return(s == PART_TO_BE_DROPPED || s == PART_REORGED_DROPPED
	       || s == PART_TO_BE_REORGED);
}
#endif

/** Check if the specified partition_state is of common state
@param[in]	s	The state to be checked
@retval	true	if this is of a common state
@retval	false	if not */
inline
static
bool
is_common_state(partition_state s)
{
	return(s == PART_NORMAL || s == PART_CHANGED);
}

/** Destructor */
alter_parts::~alter_parts()
{
	for (alter_part* alter_part : m_news) {
		UT_DELETE(alter_part);
	}

	for (alter_part* alter_part : m_to_drop) {
		UT_DELETE(alter_part);
	}
}

/** Create the to be created partitions and update internal
structures with concurrent writes blocked, while preparing
ALTER TABLE.
@param[in]	old_dd_tab	dd::Table before ALTER TABLE
@param[in,out]	new_dd_tab	dd::Table after ALTER TABLE
@param[in,out]	altered_table	Table definition after the ALTER
@return 0 or error number, my_error() should be called by callers */
int
alter_parts::prepare(
	const dd::Table&	old_dd_tab,
	dd::Table&		new_dd_tab,
	TABLE*			altered_table)
{
	if (m_factory.create(m_to_drop, m_news)) {
		return(true);
	}

	if (m_part_share->get_table_share()->found_next_number_field) {
		dd_set_autoinc(
			new_dd_tab.se_private_data(),
			m_ha_alter_info->create_info->auto_increment_value);
	}

	int	error;
	error = prepare_or_commit_for_old(old_dd_tab, altered_table, true);
	if (error != 0) {
		return(error);
	}

	error = prepare_or_commit_for_new(old_dd_tab, new_dd_tab,
					  altered_table, true);

	/* We don't have to prepare for the partitions that will be dropped. */

	return(error);
}

/** Notify the storage engine that the changes made during
prepare_inplace_alter_table() and inplace_alter_table()
will be rolled back for all the partitions. */
void
alter_parts::rollback()
{
	for (alter_part* alter_part : m_to_drop) {
		alter_part->rollback();
	}

	for (alter_part* alter_part : m_news) {
		alter_part->rollback();
	}
}

/** Try to commit the changes made during prepare_inplace_alter_table()
inside the storage engine.v This is protected by MDL_EXCLUSIVE.
@param[in]	old_dd_tab	dd::Table before ALTER TABLE
@param[in,out]	new_dd_tab	dd::Table after ALTER TABLE
@param[in]	table		Table definition before the ALTER
@param[in,out]	altered_table	Table definition after the ALTER
@return 0 or error number, my_error() should be called by callers */
int
alter_parts::try_commit(
	const dd::Table&	old_dd_tab,
	dd::Table&		new_dd_tab,
	const TABLE*		table,
	TABLE*			altered_table)
{
	int	error;
	/* Commit for the old ones first, to clear data files for new ones */
	error = prepare_or_commit_for_old(old_dd_tab, altered_table, false);
	if (error != 0) {
		return(error);
	}

	error = prepare_or_commit_for_new(old_dd_tab, new_dd_tab, altered_table,
					  false);
	if (error != 0) {
		return(error);
	}

	return(0);
}

/** Prepare for all the partitions in table after ALTER TABLE
@param[in]	old_dd_tab	dd::Table before ALTER TABLE
@param[in,out]	new_dd_tab	dd::Table after ALTER TABLE
@param[in,out]	altered_table	Table definition after the ALTER
@param[in]	prepare		true if it's in prepare phase,
				false if it's in commit phase
@return 0 or error number */
int
alter_parts::prepare_or_commit_for_new(
	const dd::Table&	old_dd_tab,
	dd::Table&		new_dd_tab,
	TABLE*			altered_table,
	bool			prepare)
{
	auto			oldp = old_dd_tab.leaf_partitions().begin();
	uint			new_part_id = 0;
	uint			old_part_id = 0;
	uint			drop_seq = 0;
	const dd::Partition*	old_part = nullptr;
	int			error = 0;

	for (auto new_part : *new_dd_tab.leaf_partitions()) {

		ut_ad(new_part_id < m_news.size());

		/* To add a new partition, there is no corresponding old one,
		otherwise, find the old one */
		partition_state s = m_news[new_part_id]->state();
		if (is_common_state(s)) {
			bool	found = false;
			for (; oldp != old_dd_tab.leaf_partitions().end() && !found;
			     ++oldp) {
				old_part = *oldp;


				++old_part_id;
				if (drop_seq < m_to_drop.size()
				    && (old_part_id - 1
					== m_to_drop[drop_seq]->part_id())) {
					ut_ad(is_drop_state(
						m_to_drop[drop_seq]->state()));
					++drop_seq;
					continue;
				}

				found = true;
			}

			ut_ad(found);
				ut_ad(drop_seq <= m_to_drop.size());
				ut_ad(new_part->name() == old_part->name());
				ut_ad((new_part->parent() == nullptr)
				      == (old_part->parent() == nullptr));
				ut_ad(new_part->parent() == nullptr
				      || new_part->parent()->name()
					 == old_part->parent()->name());
		} else {
			ut_ad(s == PART_TO_BE_ADDED);
			/* Let's still set one to get the old table name */
			old_part = *(old_dd_tab.leaf_partitions().begin());
		}

		alter_part*	alter_part = m_news[new_part_id];
		ut_ad(alter_part != nullptr);

		if (prepare) {
			error = alter_part->prepare(altered_table, old_part,
						    new_part);
			if (error != 0) {
				return(error);
			}

			if (m_new_partitions != nullptr
			    && alter_part->new_table() != nullptr) {
				m_new_partitions->set_part(
					new_part_id, alter_part->new_table());
			}
		} else {
			error = alter_part->try_commit(nullptr, altered_table,
						       old_part, new_part);
			if (error != 0) {
					return(error);
			}
		}

		++new_part_id;
	}

#ifdef UNIV_DEBUG
	ut_ad(drop_seq <= m_to_drop.size());
	for (uint i = drop_seq; i < m_to_drop.size(); ++i) {
		ut_ad(!is_common_state(m_to_drop[i]->state()));
	}
#endif /* UNIV_DEBUG */

	return(error);
}

/** Prepare or commit for all the partitions in table before ALTER TABLE
@param[in]	old_dd_tab	dd::Table before ALTER TABLE
@param[in,out]	altered_table	Table definition after the ALTER
@param[in]	prepare		true if it's in prepare phase,
				false if it's in commit phase
@return 0 or error number */
int
alter_parts::prepare_or_commit_for_old(
	const dd::Table&	old_dd_tab,
	TABLE*			altered_table,
	bool			prepare)
{
	uint		old_part_id = 0;
	auto		dd_part = old_dd_tab.leaf_partitions().begin();
	int		error = 0;

	for (alter_part* alter_part : m_to_drop) {
		const dd::Partition*	old_part = nullptr;

		for (; dd_part != old_dd_tab.leaf_partitions().end(); ++dd_part) {
			if (old_part_id++ < alter_part->part_id()) {
				continue;
			}

			old_part = *dd_part;
			++dd_part;
			break;
		}
		ut_ad(old_part != nullptr);

		if (prepare) {
			error = alter_part->prepare(altered_table, old_part,
						    nullptr);
		} else {
			error = alter_part->try_commit(nullptr, altered_table,
						       old_part, nullptr);
		}

		if (error != 0) {
			return(error);
		}
	}

	return(error);
}

/** Check if supported inplace alter table.
@param[in]	altered_table	Altered MySQL table.
@param[in]	ha_alter_info	Information about inplace operations to do.
@return	Lock level, not supported or error */
enum_alter_inplace_result
ha_innopart::check_if_supported_inplace_alter(
	TABLE*			altered_table,
	Alter_inplace_info*	ha_alter_info)
{
	DBUG_ENTER("ha_innopart::check_if_supported_inplace_alter");
	DBUG_ASSERT(ha_alter_info->handler_ctx == NULL);

	/* Not supporting these for partitioned tables yet! */

	/* FK not yet supported. */
	if (ha_alter_info->handler_flags
		& (Alter_inplace_info::ADD_FOREIGN_KEY
			| Alter_inplace_info::DROP_FOREIGN_KEY)) {

		ha_alter_info->unsupported_reason = innobase_get_err_msg(
			ER_FOREIGN_KEY_ON_PARTITIONED);
		DBUG_RETURN(HA_ALTER_INPLACE_NOT_SUPPORTED);
	}
	/* FTS not yet supported either. */
	if ((ha_alter_info->handler_flags
		    & Alter_inplace_info::ADD_INDEX)) {

		for (uint i = 0; i < ha_alter_info->index_add_count; i++) {
			const KEY* key =
				&ha_alter_info->key_info_buffer[
					ha_alter_info->index_add_buffer[i]];
			if (key->flags & HA_FULLTEXT) {
				DBUG_ASSERT(!(key->flags & HA_KEYFLAG_MASK
					      & ~(HA_FULLTEXT
						  | HA_PACK_KEY
						  | HA_GENERATED_KEY
						  | HA_BINARY_PACK_KEY)));
				ha_alter_info->unsupported_reason =
					innobase_get_err_msg(
					ER_FULLTEXT_NOT_SUPPORTED_WITH_PARTITIONING);
				DBUG_RETURN(HA_ALTER_INPLACE_NOT_SUPPORTED);
			}
		}
	}
	/* We cannot allow INPLACE to change order of KEY partitioning fields! */
	if ((ha_alter_info->handler_flags
	     & Alter_inplace_info::ALTER_STORED_COLUMN_ORDER)
	    && !m_part_info->same_key_column_order(
				&ha_alter_info->alter_info->create_list)) {

		DBUG_RETURN(HA_ALTER_INPLACE_NOT_SUPPORTED);
	}

	/* Cannot allow INPLACE for drop and create PRIMARY KEY if partition is
	on Primary Key - PARTITION BY KEY() */
	if ((ha_alter_info->handler_flags
	     & (Alter_inplace_info::ADD_PK_INDEX
		| Alter_inplace_info::DROP_PK_INDEX))) {

		/* Check partition by key(). */
		if ((m_part_info->part_type == partition_type::HASH)
		    && m_part_info->list_of_part_fields
		    && m_part_info->part_field_list.is_empty()) {

			DBUG_RETURN(HA_ALTER_INPLACE_NOT_SUPPORTED);
		}

		/* Check sub-partition by key(). */
		if ((m_part_info->subpart_type == partition_type::HASH)
		    && m_part_info->list_of_subpart_fields
		    && m_part_info->subpart_field_list.is_empty()) {

			DBUG_RETURN(HA_ALTER_INPLACE_NOT_SUPPORTED);
		}
	}

	/* Check for ALTER TABLE ... PARTITION, following operations can
	be done inplace */
	if (alter_parts::apply_to(ha_alter_info)) {
		/* Two meanings here:
		1. ALTER TABLE .. PARTITION could not be combined with
		other ALTER TABLE operations;
		2. Only one operation of ALTER TABLE .. PARTITION can be
		done in single statement. Only exception is that
		'ALTER TABLE table REORGANIZE PARTITION' for HASH/KEY
		partitions. This will flag both COALESCE_PARTITION
		and ALTER_TABLE_REORG;
		The ALTER_ALL_PARTITION should be screened out, which could only
		be set along with the REBUILD PARTITION */
		ut_ad(is_single_bit(ha_alter_info->handler_flags
				    & ~Alter_inplace_info::ALTER_ALL_PARTITION)
		      || ha_alter_info->handler_flags
			 == (Alter_inplace_info::COALESCE_PARTITION
			     | Alter_inplace_info::ALTER_TABLE_REORG));
		ut_ad(!(ha_alter_info->handler_flags
			& Alter_inplace_info::ALTER_ALL_PARTITION)
		      || (ha_alter_info->handler_flags
			  & Alter_inplace_info::ALTER_REBUILD_PARTITION));

		if (alter_parts::need_copy(ha_alter_info)) {
			DBUG_RETURN(HA_ALTER_INPLACE_SHARED_LOCK_AFTER_PREPARE);
		} else {
			DBUG_RETURN(HA_ALTER_INPLACE_NO_LOCK_AFTER_PREPARE);
		}
	}

	/* Check for PK and UNIQUE should already be done when creating the
	new table metadata.
	(fix_partition_info/check_primary_key+check_unique_key) */

	set_partition(0);
	DBUG_RETURN(ha_innobase::check_if_supported_inplace_alter(altered_table,
							ha_alter_info));
}

/** Prepare inplace alter table.
Allows InnoDB to update internal structures with concurrent
writes blocked (provided that check_if_supported_inplace_alter()
did not return HA_ALTER_INPLACE_NO_LOCK).
This will be invoked before inplace_alter_table().
@param[in]	altered_table	TABLE object for new version of table.
@param[in]	ha_alter_info	Structure describing changes to be done
				by ALTER TABLE and holding data used during
				in-place alter.
@param[in]	old_table_def	dd::Table object describing old version
				of the table.
@param[in,out]	new_table_def	dd::Table object for the new version of
				the table. Can be adjusted by this call.
				Changes to the table definition will be
				persisted in the data-dictionary at statement
				commit time.
@retval true Failure.
@retval false Success. */
bool
ha_innopart::prepare_inplace_alter_table(
	TABLE*			altered_table,
	Alter_inplace_info*	ha_alter_info,
	const dd::Table*	old_table_def,
	dd::Table*		new_table_def)
{
	DBUG_ENTER("ha_innopart::prepare_inplace_alter_table");
	DBUG_ASSERT(ha_alter_info->handler_ctx == nullptr);

	/* The row format in new table may differ from the old one,
	which is set by server earlier. So keep them the same */
	new_table_def->set_row_format(old_table_def->row_format());

	if (altered_table->found_next_number_field != nullptr) {
		dd_copy_autoinc(old_table_def->se_private_data(),
				new_table_def->se_private_data());
	}

	if (alter_parts::apply_to(ha_alter_info)) {
		DBUG_RETURN(prepare_inplace_alter_partition(
				    altered_table, ha_alter_info,
				    old_table_def, new_table_def));
	}

	ha_innopart_inplace_ctx*	ctx_parts;
	THD*				thd = ha_thd();
	bool				res = true;

	/* Clean up all ins/upd nodes. */
	clear_ins_upd_nodes();
	/* Based on Sql_alloc class, return NULL for new on failure.
	This object will be freed by server, so always use 'new'
	and there is no need to free on failure */
	ctx_parts = new (*THR_MALLOC) ha_innopart_inplace_ctx(thd, m_tot_parts);
	if (ctx_parts == nullptr) {
		DBUG_RETURN(HA_ALTER_ERROR);
	}

	ctx_parts->ctx_array = UT_NEW_ARRAY_NOKEY(inplace_alter_handler_ctx*,
						  m_tot_parts + 1);
	if (ctx_parts->ctx_array == nullptr) {
		DBUG_RETURN(HA_ALTER_ERROR);
	}

	memset(ctx_parts->ctx_array, 0,
	       sizeof(inplace_alter_handler_ctx*) * (m_tot_parts + 1));

	ctx_parts->m_old_info = UT_NEW_ARRAY_NOKEY(alter_table_old_info_t,
						   m_tot_parts);
	if (ctx_parts->m_old_info == nullptr) {
		DBUG_RETURN(HA_ALTER_ERROR);
	}

	ctx_parts->prebuilt_array = UT_NEW_ARRAY_NOKEY(row_prebuilt_t*,
						       m_tot_parts);
	if (ctx_parts->prebuilt_array == nullptr) {
		DBUG_RETURN(HA_ALTER_ERROR);
	}
	/* For the first partition use the current prebuilt. */
	ctx_parts->prebuilt_array[0] = m_prebuilt;
	/* Create new prebuilt for the rest of the partitions.
	It is needed for the current implementation of
	ha_innobase::commit_inplace_alter_table(). */
	for (uint i = 1; i < m_tot_parts; i++) {
		row_prebuilt_t* tmp_prebuilt;
		tmp_prebuilt = row_create_prebuilt(
			m_part_share->get_table_part(i),
			table_share->reclength);
		/* Use same trx as original prebuilt. */
		tmp_prebuilt->trx = m_prebuilt->trx;
		ctx_parts->prebuilt_array[i] = tmp_prebuilt;
	}

	if (altered_table->found_next_number_field != nullptr) {
		dd_set_autoinc(new_table_def->se_private_data(),
			       ha_alter_info->create_info
			       ->auto_increment_value);
	}

	const char*	save_tablespace =
		ha_alter_info->create_info->tablespace;

	const char*	save_data_file_name =
		ha_alter_info->create_info->data_file_name;

	auto	oldp = old_table_def->leaf_partitions().begin();
	auto	newp = new_table_def->leaf_partitions()->begin();

	for (uint i = 0; i < m_tot_parts; ++oldp, ++newp) {

		m_prebuilt = ctx_parts->prebuilt_array[i];
		set_partition(i);

		const dd::Partition*	old_part = *oldp;
		dd::Partition*		new_part = *newp;
		ut_ad(old_part != nullptr);
		ut_ad(new_part != nullptr);
		ut_ad(m_prebuilt->table->id == old_part->se_private_id());

		ha_alter_info->handler_ctx = nullptr;

		/* Set the tablespace and data_file_name value of the
		alter_info to the tablespace and data_file_name value
		that was existing for the partition originally, so that
		for ALTER TABLE the tablespace clause in create option
		is ignored for existing partitions, and later set it
		back to its old value */

		ha_alter_info->create_info->tablespace =
			m_prebuilt->table->tablespace;
		ha_alter_info->create_info->data_file_name =
			m_prebuilt->table->data_dir_path;

		res = prepare_inplace_alter_table_impl<dd::Partition>(
			altered_table, ha_alter_info, old_part, new_part);

		update_partition(i);
		ctx_parts->ctx_array[i] = ha_alter_info->handler_ctx;
		if (res) {
			break;
		}

		ha_innobase_inplace_ctx*	ctx =
			static_cast<ha_innobase_inplace_ctx*>(
				ctx_parts->ctx_array[i]);
		if (ctx != nullptr) {
			ctx_parts->m_old_info[i].update(
				ctx->old_table, ctx->need_rebuild());
		}

		++i;
	}

	m_prebuilt = ctx_parts->prebuilt_array[0];
	ha_alter_info->handler_ctx = ctx_parts;
	ha_alter_info->group_commit_ctx = ctx_parts->ctx_array;
	ha_alter_info->create_info->tablespace = save_tablespace;
	ha_alter_info->create_info->data_file_name = save_data_file_name;

	DBUG_RETURN(res);
}

/** Inplace alter table.
Alter the table structure in-place with operations
specified using Alter_inplace_info.
The level of concurrency allowed during this operation depends
on the return value from check_if_supported_inplace_alter().
@param[in]	altered_table	TABLE object for new version of table.
@param[in]	ha_alter_info	Structure describing changes to be done
				by ALTER TABLE and holding data used during
				in-place alter.
@param[in]	old_table_def	dd::Table object describing old version
				of the table.
@param[in,out]	new_table_def	dd::Table object for the new version of
				the table. Can be adjusted by this call.
				Changes to the table definition will be
				persisted in the data-dictionary at statement
				commit time.
@retval true Failure.
@retval false Success. */
bool
ha_innopart::inplace_alter_table(
	TABLE*			altered_table,
	Alter_inplace_info*	ha_alter_info,
	const dd::Table*	old_table_def,
	dd::Table*		new_table_def)
{
	if (alter_parts::apply_to(ha_alter_info)) {
		return(inplace_alter_partition(
			altered_table, ha_alter_info,
			old_table_def, new_table_def));
	}

	bool res = true;
	ha_innopart_inplace_ctx* ctx_parts;

	ctx_parts = static_cast<ha_innopart_inplace_ctx*>(
		ha_alter_info->handler_ctx);

	/* It could be not allocated at all */
	if (ctx_parts == nullptr) {
		return(false);
	}

	auto	oldp = old_table_def->leaf_partitions().begin();
	auto	newp = new_table_def->leaf_partitions()->begin();

	for (uint i = 0; i < m_tot_parts; ++oldp, ++newp) {

		const dd::Partition*	old_part = *oldp;
		dd::Partition*		new_part = *newp;

		m_prebuilt = ctx_parts->prebuilt_array[i];
		ha_alter_info->handler_ctx = ctx_parts->ctx_array[i];
		set_partition(i);

		res = inplace_alter_table_impl<dd::Partition>(
			altered_table, ha_alter_info, old_part, new_part);
		ut_ad(ctx_parts->ctx_array[i] == ha_alter_info->handler_ctx);
		ctx_parts->ctx_array[i] = ha_alter_info->handler_ctx;

		if (res) {
			break;
		}

		++i;
	}
	m_prebuilt = ctx_parts->prebuilt_array[0];
	ha_alter_info->handler_ctx = ctx_parts;
	return(res);
}

/** Commit or rollback inplace alter table.
Commit or rollback the changes made during
prepare_inplace_alter_table() and inplace_alter_table() inside
the storage engine. Note that the allowed level of concurrency
during this operation will be the same as for
inplace_alter_table() and thus might be higher than during
prepare_inplace_alter_table(). (E.g concurrent writes were
blocked during prepare, but might not be during commit).
@param[in]	altered_table	TABLE object for new version of table.
@param[in]	ha_alter_info	Structure describing changes to be done
				by ALTER TABLE and holding data used during
				in-place alter.
@param[in]	commit		true => Commit, false => Rollback.
@param[in]	old_table_def	dd::Table object describing old version
				of the table.
@param[in,out]	new_table_def	dd::Table object for the new version of
				the table. Can be adjusted by this call.
				Changes to the table definition will be
				persisted in the data-dictionary at statement
				commit time.
@retval true Failure.
@retval false Success. */
bool
ha_innopart::commit_inplace_alter_table(
	TABLE*			altered_table,
	Alter_inplace_info*	ha_alter_info,
	bool			commit,
	const dd::Table*	old_table_def,
	dd::Table*		new_table_def)
{
	if (alter_parts::apply_to(ha_alter_info)) {
		return(commit_inplace_alter_partition(
			altered_table, ha_alter_info, commit,
			old_table_def, new_table_def));
	}

	ha_innopart_inplace_ctx*	ctx_parts =
		static_cast<ha_innopart_inplace_ctx*>(
			ha_alter_info->handler_ctx);

	/* It could be not allocated at all */
	if (ctx_parts == nullptr) {
		return(false);
	}

	bool		res = false;
	ut_ad(ctx_parts->ctx_array != nullptr);
	ut_ad(ctx_parts->prebuilt_array != nullptr);
	ut_ad(ctx_parts->prebuilt_array[0] == m_prebuilt);

	if (commit) {
		/* Commit is done through first partition (group commit). */
		ut_ad(ha_alter_info->group_commit_ctx == ctx_parts->ctx_array);
		ha_alter_info->handler_ctx = ctx_parts->ctx_array[0];
		set_partition(0);

		res = ha_innobase::commit_inplace_alter_table_impl<dd::Table>(
			altered_table, ha_alter_info, commit,
			old_table_def, new_table_def);
		ut_ad(res || !ha_alter_info->group_commit_ctx);

		goto end;
	}

	/* Rollback is done for each partition. */
	for (uint i = 0; i < m_tot_parts; i++) {
		m_prebuilt = ctx_parts->prebuilt_array[i];
		ha_alter_info->handler_ctx = ctx_parts->ctx_array[i];
		set_partition(i);
		if (ha_innobase::commit_inplace_alter_table_impl<dd::Table>(
			altered_table, ha_alter_info, commit,
			old_table_def, new_table_def)) {
			res = true;
		}
		ut_ad(ctx_parts->ctx_array[i] == ha_alter_info->handler_ctx);
		ctx_parts->ctx_array[i] = ha_alter_info->handler_ctx;
	}
end:
	/* All are done successfully, now write back metadata to DD */
	if (commit && !res) {
		auto	oldp = old_table_def->leaf_partitions().begin();
		auto	newp = new_table_def->leaf_partitions()->begin();

		for (uint i = 0; i < m_tot_parts; ++oldp, ++newp) {
			const dd::Partition*	old_part = *oldp;
			dd::Partition*		new_part = *newp;
			ut_ad(old_part != nullptr);
			ut_ad(new_part != nullptr);

			ha_innobase_inplace_ctx*	ctx =
				static_cast<ha_innobase_inplace_ctx*>(
					ctx_parts->ctx_array[i]);

			if (!(ha_alter_info->handler_flags
			      & ~INNOBASE_INPLACE_IGNORE)
			    || ctx == nullptr) {
				dd_copy_private(*new_part, *old_part);
			} else {
				dd_commit_inplace_alter_table(
					ctx_parts->m_old_info[i],
					ctx->new_table,
					old_part, new_part);
			}

			++i;
		}
#ifdef UNIV_DEBUG
		if (!res) {
			uint i = 0;
			for (auto part : *new_table_def->leaf_partitions()) {
				ha_innobase_inplace_ctx*	ctx =
					static_cast<ha_innobase_inplace_ctx*>(
						ctx_parts->ctx_array[i++]);
				if (ctx != nullptr) {
					ut_ad(dd_table_match(
						ctx->new_table, part));
				}
			}
		}
#endif /* univ_debug */
	}

	/* Move the ownership of the new tables back to the m_part_share. */
	ha_innobase_inplace_ctx*	ctx;
	for (uint i = 0; i < m_tot_parts; i++) {
		/* TODO: Fix to only use one prebuilt (i.e. make inplace
		alter partition aware instead of using multiple prebuilt
		copies... */
		ctx = static_cast<ha_innobase_inplace_ctx*>(
			ctx_parts->ctx_array[i]);
		if (ctx != nullptr) {
			m_part_share->set_table_part(i, ctx->prebuilt->table);
			ctx->prebuilt->table = nullptr;
			ctx_parts->prebuilt_array[i] = ctx->prebuilt;
		} else {
			break;
		}
	}
	/* The above juggling of prebuilt must be reset here. */
	m_prebuilt = ctx_parts->prebuilt_array[0];
	m_prebuilt->table = m_part_share->get_table_part(0);
	ha_alter_info->handler_ctx = ctx_parts;
	return(res);
}

/** Create the Altered_partitoins object
@param[in]	ha_alter_info	thd DDL operation
@retval	true	On failure
@retval	false	On success */
bool
ha_innopart::prepare_for_copy_partitions(
	Alter_inplace_info*	ha_alter_info)
{
	ut_ad(m_new_partitions == nullptr);
	ut_ad(alter_parts::need_copy(ha_alter_info));

	uint	num_parts = ha_alter_info->modified_part_info->num_parts;
	uint	total_parts = num_parts;

	if (ha_alter_info->modified_part_info->is_sub_partitioned()) {
		total_parts *= ha_alter_info->modified_part_info->num_subparts;
	}

	m_new_partitions = UT_NEW(Altered_partitions(total_parts),
				  mem_key_partitioning);

	if (m_new_partitions == nullptr) {
		return(true);
	} else if (m_new_partitions->initialize()) {
		UT_DELETE(m_new_partitions);
		m_new_partitions = nullptr;
		return(true);
	}

	return(false);
}

/** write row to new partition.
@param[in]	new_part	New partition to write to.
@return 0 for success else error code. */
int
ha_innopart::write_row_in_new_part(uint new_part)
{
	int	result;
	DBUG_ENTER("ha_innopart::write_row_in_new_part");

	m_last_part = new_part;
	if (m_new_partitions->part(new_part) == nullptr) {
		/* Altered partition contains misplaced row. */
		m_err_rec = table->record[0];
		DBUG_RETURN(HA_ERR_ROW_IN_WRONG_PARTITION);
	}

	m_new_partitions->prepare_write(m_prebuilt, new_part);
	result = ha_innobase::write_row(table->record[0]);
	m_new_partitions->finish_write(m_prebuilt, new_part);
	DBUG_RETURN(result);
}

/** Allows InnoDB to update internal structures with concurrent
writes blocked (given that check_if_supported_inplace_alter()
did not return HA_ALTER_INPLACE_NO_LOCK).
This is for 'ALTER TABLE ... PARTITION' and a corresponding function
to inplace_alter_table().
This will be invoked before inplace_alter_partition().

@param[in,out]	altered_table	TABLE object for new version of table
@param[in,out]	ha_alter_info	Structure describing changes to be done
				by ALTER TABLE and holding data used during
				in-place alter.
@param[in]	old_dd_tab	Table definition before the ALTER
@param[in,out]	new_dd_tab	Table definition after the ALTER
@retval true	Failure
@retval false	Success */
bool
ha_innopart::prepare_inplace_alter_partition(
	TABLE*			altered_table,
	Alter_inplace_info*	ha_alter_info,
	const dd::Table*	old_dd_tab,
	dd::Table*		new_dd_tab)
{
	clear_ins_upd_nodes();

	trx_start_if_not_started_xa(m_prebuilt->trx, true);

	if (alter_parts::need_copy(ha_alter_info)
	    && prepare_for_copy_partitions(ha_alter_info)) {
		my_error(ER_OUT_OF_RESOURCES, MYF(0));
		return(true);
	}

	alter_parts*	ctx = UT_NEW_NOKEY(alter_parts(
		m_prebuilt->trx, m_part_share, ha_alter_info, m_part_info,
		m_new_partitions));

	if (ctx == nullptr) {
		my_error(ER_OUT_OF_RESOURCES, MYF(0));
		return(true);
	}

	ha_alter_info->handler_ctx = ctx;

	int	error = ctx->prepare(*old_dd_tab, *new_dd_tab, altered_table);
	if (error != 0) {
		print_error(error,
			    MYF(error != ER_OUTOFMEMORY ? 0 : ME_FATALERROR));
	}
	return(error);
}

/** Alter the table structure in-place with operations
specified using HA_ALTER_FLAGS and Alter_inplace_information.
This is for 'ALTER TABLE ... PARTITION' and a corresponding function
to inplace_alter_table().
The level of concurrency allowed during this operation depends
on the return value from check_if_supported_inplace_alter().

@param[in,out]	altered_table	TABLE object for new version of table
@param[in,out]	ha_alter_info	Structure describing changes to be done
				by ALTER TABLE and holding data used during
				in-place alter.
@param[in]	old_dd_tab	Table definition before the ALTER
@param[in,out]	new_dd_tab	Table definition after the ALTER
@retval true	Failure
@retval false	Success */
bool
ha_innopart::inplace_alter_partition(
	TABLE*			altered_table,
	Alter_inplace_info*	ha_alter_info,
	const dd::Table*	old_dd_tab,
	dd::Table*		new_dd_tab)
{
	if (!alter_parts::need_copy(ha_alter_info)) {
		return(false);
	}

	/* The lock type can be set as none, since in this step, the
	shared table lock is held, thus no other changes. This is to fix
	if the table was explicitly lock, then select_lock_type in the
	prebuilt here would not be LOCK_NONE, then row locks would be
	required; if we finally want to drop the original partitions,
	these row locks would lead to failure/crash. */
	ulint	lock_type = m_prebuilt->select_lock_type;
	m_prebuilt->select_lock_type = LOCK_NONE;

	prepare_change_partitions();

	partition_info *old_part_info= table->part_info;

	set_part_info(ha_alter_info->modified_part_info, true);

	prepare_change_partitions();

	ulonglong	deleted;
	int		res;

	res = copy_partitions(&deleted);

	set_part_info(old_part_info, false);

	m_prebuilt->select_lock_type = lock_type;

	if (res > 0) {
		print_error(res,
			    MYF(res != ER_OUTOFMEMORY ? 0 : ME_FATALERROR));
	}

	return(res);
}

/** Prepare to commit or roll back ALTER TABLE...ALGORITHM=INPLACE.
This is for 'ALTER TABLE ... PARTITION' and a corresponding function
to commit_inplace_alter_table().
@param[in,out]	altered_table	TABLE object for new version of table.
@param[in,out]	ha_alter_info	ALGORITHM=INPLACE metadata
@param[in]	commit		true=Commit, false=Rollback.
@param[in]	old_dd_tab	old table
@param[in,out]	new_dd_tab	new table
@retval true	on failure (my_error() will have been called)
@retval false	on success */
bool
ha_innopart::commit_inplace_alter_partition(
	TABLE*			altered_table,
	Alter_inplace_info*	ha_alter_info,
	bool			commit,
	const dd::Table*	old_dd_tab,
	dd::Table*		new_dd_tab)
{
	alter_parts*	ctx = static_cast<alter_parts*>(
		ha_alter_info->handler_ctx);
	if (ctx == nullptr) {
		ut_ad(!commit);
		return(false);
	}

	if (commit) {
		int error = ctx->try_commit(*old_dd_tab, *new_dd_tab,
					    table, altered_table);
		if (!error) {
			m_prebuilt->table = nullptr;

			UT_DELETE(ctx);
			ha_alter_info->handler_ctx = nullptr;

			UT_DELETE(m_new_partitions);
			m_new_partitions = nullptr;

			if (altered_table->found_next_number_field) {
				dd_set_autoinc(new_dd_tab->se_private_data(),
					       m_part_share->next_auto_inc_val);
			}
		}

		return(error != 0);
	}

	ctx->rollback();
	UT_DELETE(ctx);
	ha_alter_info->handler_ctx = nullptr;

	UT_DELETE(m_new_partitions);
	m_new_partitions = nullptr;

	return(false);
}

/** Check if the DATA DIRECTORY is specified (implicitly or explicitly)
@param[in]	dd_part		The dd::Partition to be checked
@retval true	the DATA DIRECTORY is specified (implicitly or explicitly)
@retval false	otherwise */
static
bool
dd_part_has_datadir(const dd::Partition* dd_part)
{
	ut_ad(dd_part_is_stored(dd_part));

	return(dd_part->options().exists(data_file_name_key)
	       || (dd_part->parent() != nullptr
		   && dd_part->parent()->options().exists(data_file_name_key))
	       || dd_part->table().se_private_data().exists(
			dd_table_key_strings[DD_TABLE_DATA_DIRECTORY]));
}

/** Exchange partition.
Low-level primitive which implementation is provided here.
@param[in]	part_table_path		data file path of the partitioned table
@param[in]	swap_table_path		data file path of the to be swapped table
@param[in]	part_id			The id of the partition to be exchanged
@param[in]	part_table		partitioned table to be exchanged
@param[in]	swap_table		table to be exchanged
@return error number
@retval 0	on success */
int
ha_innopart::exchange_partition_low(
	const char*	part_table_path,
	const char*	swap_table_path,
	uint		part_id,
	dd::Table*	part_table,
	dd::Table*	swap_table)
{
	DBUG_ENTER("ha_innopart::exchange_partition_low");

	ut_ad(part_table != nullptr);
	ut_ad(swap_table != nullptr);
	ut_ad(m_part_share != nullptr);
	ut_ad(dd_table_is_partitioned(*part_table));
	ut_ad(!dd_table_is_partitioned(*swap_table));
	ut_ad(innobase_strcasecmp(part_table->name().c_str(),
				  table_share->table_name.str) == 0);
	ut_ad(part_id < m_tot_parts);

	if (high_level_read_only) {
		my_error(ER_READ_ONLY_MODE, MYF(0));
		DBUG_RETURN(HA_ERR_TABLE_READONLY);
	}

	/* Find the specified dd::Partition object */
	uint		id = 0;
	dd::Partition*	dd_part = nullptr;
	for (auto part : *part_table->leaf_partitions()) {

		ut_d(dict_table_t* table = m_part_share->get_table_part(id));
		ut_ad(table->n_ref_count == 1);
		ut_ad(!table->is_temporary());

		if (++id > part_id) {
			dd_part = part;
			break;
		}
	}
	ut_ad(dd_part != nullptr);

	/* According to current restriction, all options should be equal
	between partition and table. And DATA DIRECTORY and INDEX DIRECTORY
	should not be set */
	if (dd_part_has_datadir(dd_part)
	    || swap_table->options().exists(data_file_name_key)) {
		my_error(ER_PARTITION_EXCHANGE_DIFFERENT_OPTION, MYF(0),
			 "DATA DIRECTORY");
		DBUG_RETURN(true);
	}
	if (dd_part->options().exists(index_file_name_key)
	    || swap_table->options().exists(index_file_name_key)) {
		ut_ad(0);
		my_error(ER_PARTITION_EXCHANGE_DIFFERENT_OPTION, MYF(0),
			 "INDEX DIRECTORY");
		DBUG_RETURN(true);
	}

	/* Get the innodb table objects of part_table and swap_table */
	const table_id_t	table_id = swap_table->se_private_id();
	dict_table_t*		part = m_part_share->get_table_part(part_id);
	dict_table_t*		swap;
	const ulint		fold = ut_fold_ull(table_id);

	mutex_enter(&dict_sys->mutex);
	HASH_SEARCH(id_hash, dict_sys->table_id_hash, fold,
		    dict_table_t*, swap, ut_ad(swap->cached),
		    swap->id == table_id);
	mutex_exit(&dict_sys->mutex);
	ut_ad(swap != nullptr);
	ut_ad(swap->n_ref_count == 1);

	/* Declare earlier before 'goto' */
	auto		swap_i = swap_table->indexes()->begin();
        ut_d(auto part_table_i = part_table->indexes()->begin());
        dd::Object_id	p_se_id = dd_part->se_private_id();

	/* Try to rename files. Tablespace checking ensures that
	both partition and table are of implicit tablespace. The plan is:
	1. Rename the swap table to the intermediate file
	2. Rename the partition to the swap table file
	3. Rename the intermediate file of swap table to the partition file */
	THD*	thd = m_prebuilt->trx->mysql_thd;
	char*	swap_name = strdup(swap->name.m_name);
	char*	part_name = strdup(part->name.m_name);

	/* Define the temporary table name, by appending TMP_POSTFIX */
	char			temp_name[FN_REFLEN];
	snprintf(temp_name, sizeof temp_name, "%s%s", swap_name, TMP_POSTFIX);

	int	error = 0;
	error = innobase_basic_ddl::rename_impl<dd::Table>(
		thd, swap_name, temp_name, swap_table, swap_table);
	if (error != 0) {
		goto func_exit;
	}
	error = innobase_basic_ddl::rename_impl<dd::Partition>(
		thd, part_name, swap_name, dd_part, dd_part);
	if (error != 0) {
		goto func_exit;
	}
	error = innobase_basic_ddl::rename_impl<dd::Table>(
		thd, temp_name, part_name, swap_table, swap_table);
	if (error != 0) {
		goto func_exit;
	}

	/* Swap the se_private_data and options between indexes.
	The se_private_data should be swapped between every index of
	dd_part and swap_table; however, options should be swapped(checked)
	between part_table and swap_table */
	for (auto part_index : *dd_part->indexes()) {
		ut_ad(swap_i != swap_table->indexes()->end());
		auto	swap_index = *swap_i;
		++swap_i;

		dd::Object_id	p_tablespace_id = part_index->tablespace_id();
		part_index->set_tablespace_id(swap_index->tablespace_id());
		swap_index->set_tablespace_id(p_tablespace_id);

		ut_ad(part_index->se_private_data().empty()
		      == swap_index->se_private_data().empty());
		ut_ad(part_index->se_private_data().size()
		      == swap_index->se_private_data().size());

		if (!part_index->se_private_data().empty()) {
			dd::Properties_impl	p_se_data;
			p_se_data.assign(part_index->se_private_data());
			part_index->se_private_data().clear();
			part_index->se_private_data().assign(
				swap_index->se_private_data());
			swap_index->se_private_data().clear();
			swap_index->se_private_data().assign(p_se_data);
		}

		ut_ad(part_table_i != part_table->indexes()->end());
		ut_d(auto part_table_index = *part_table_i);
		ut_d(++part_table_i);
		ut_ad(part_table_index->options().raw_string()
		      == swap_index->options().raw_string());

	}
	ut_ad(part_table_i == part_table->indexes()->end());
	ut_ad(swap_i == swap_table->indexes()->end());

	/* Swap the se_private_data and options of the two tables.
	Only the max autoinc should be set to both tables */
	if (m_part_share->get_table_share()->found_next_number_field) {
		uint64	part_autoinc = part->autoinc;
		uint64	swap_autoinc = swap->autoinc;
		uint64	max_autoinc = std::max(part_autoinc, swap_autoinc);

		dd_set_autoinc(swap_table->se_private_data(), max_autoinc);
		dd_set_autoinc(part_table->se_private_data(),
			       std::max(swap_autoinc,
					m_part_share->next_auto_inc_val));

		dict_table_autoinc_lock(part);
		dict_table_autoinc_initialize(part, max_autoinc);
		dict_table_autoinc_unlock(part);

		if (m_part_share->next_auto_inc_val < swap_autoinc) {
			lock_auto_increment();
			m_part_share->next_auto_inc_val = swap_autoinc;
			unlock_auto_increment();
		}
	}

	/* Swap the se_private_id between partition and table */
	dd_part->set_se_private_id(swap_table->se_private_id());
	swap_table->set_se_private_id(p_se_id);

func_exit:
	free(swap_name);
	free(part_name);

	DBUG_RETURN(error);
}

/**
@param thd the session
@param start_value the lower bound
@param max_value the upper bound (inclusive) */

ib_sequence_t::ib_sequence_t(
	THD*		thd,
	ulonglong	start_value,
	ulonglong	max_value)
	:
	m_max_value(max_value),
	m_increment(0),
	m_offset(0),
	m_next_value(start_value),
	m_eof(false)
{
	if (thd != 0 && m_max_value > 0) {

		thd_get_autoinc(thd, &m_offset, &m_increment);

		if (m_increment > 1 || m_offset > 1) {

			/* If there is an offset or increment specified
			then we need to work out the exact next value. */

			m_next_value = innobase_next_autoinc(
				start_value, 1,
				m_increment, m_offset, m_max_value);

		} else if (start_value == 0) {
			/* The next value can never be 0. */
			m_next_value = 1;
		}
	} else {
		m_eof = true;
	}
}

/**
Postfix increment
@return the next value to insert */

ulonglong
ib_sequence_t::operator++(int) UNIV_NOTHROW
{
	ulonglong	current = m_next_value;

	ut_ad(!m_eof);
	ut_ad(m_max_value > 0);

	m_next_value = innobase_next_autoinc(
		current, 1, m_increment, m_offset, m_max_value);

	if (m_next_value == m_max_value && current == m_next_value) {
		m_eof = true;
	}

	return(current);
}<|MERGE_RESOLUTION|>--- conflicted
+++ resolved
@@ -5273,12 +5273,8 @@
 	dict_s_col_list**	s_cols,
 	mem_heap_t**		s_heap)
 {
-<<<<<<< HEAD
 	ulint	n_cols = altered_table->s->fields;
-=======
-	ulint   n_cols = altered_table->s->fields;
-	ulint	stored_col_no = 0;
->>>>>>> 3d47f60b
+	ulint   stored_col_no = 0;
 
 	for (ulint i = 0; i < n_cols; i++) {
 		Field* field = altered_table->field[i];
@@ -5293,12 +5289,7 @@
 		}
 
 		ulint	num_base = field->gcol_info->non_virtual_base_columns();
-<<<<<<< HEAD
-		dict_col_t*	col = table->get_col(i);
-=======
-		dict_col_t*	col
-			= dict_table_get_nth_col(table, stored_col_no);
->>>>>>> 3d47f60b
+		dict_col_t*	col = table->get_col(stored_col_no);
 
 		s_col.m_col = col;
 		s_col.s_pos = i;
