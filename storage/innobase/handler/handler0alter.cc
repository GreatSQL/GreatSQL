--- conflicted
+++ resolved
@@ -899,109 +899,8 @@
 		}
 	}
 
-<<<<<<< HEAD
 	if (new_primary || add_fts_doc_id) {
 		ulint	primary_key_number;
-=======
-	/* Check whether any indexes in the create list are Full
-	Text Indexes*/
-	for (ulint j = 0; j < n_keys; j++) {
-		if (key_info[j].flags & HA_FULLTEXT) {
-			(*num_fts_index)++;
-		}
-	}
-
-	/* Check whether there is a "FTS_DOC_ID_INDEX" in the to be built index
-	list */
-	if (innobase_fts_check_doc_id_index_in_def(n_keys, key_info)
-	    == FTS_INCORRECT_DOC_ID_INDEX) {
-		push_warning_printf((THD*) trx->mysql_thd,
-				   Sql_condition::WARN_LEVEL_WARN,
-				   ER_WRONG_NAME_FOR_INDEX,
-				   " InnoDB: Index name %s is reserved"
-				   " for the unique index on"
-				   " FTS_DOC_ID column for FTS"
-				   " document ID indexing"
-				   " on table %s. Please check"
-				   " the index definition to"
-				   " make sure it is of correct"
-				   " type\n",
-				   FTS_DOC_ID_INDEX_NAME,
-				   table->name);
-	       DBUG_RETURN(NULL);
-	}
-
-	/* If we are to build an FTS index, check whether the table
-	already has a DOC ID column, if not, we will need to add a
-	Doc ID hidden column and rebuild the primary index */
-	if (*num_fts_index) {
-		enum fts_doc_id_index_enum	ret;
-		ibool				exists;
-		ulint				doc_col_no;
-		ulint				fts_doc_col_no;
-
-		exists = innobase_fts_check_doc_id_col(table, &fts_doc_col_no);
-
-		if (exists) {
-
-			if (fts_doc_col_no == ULINT_UNDEFINED) {
-
-				push_warning_printf(
-					(THD*) trx->mysql_thd,
-					Sql_condition::WARN_LEVEL_WARN,
-					ER_WRONG_COLUMN_NAME,
-					" InnoDB: There exists a column %s "
-					"in table %s, but it is the wrong "
-					"type. Create of FTS index failed.\n",
-					FTS_DOC_ID_COL_NAME, table->name);
-
-				DBUG_RETURN(NULL);
-
-			} else if (!table->fts) {
-				table->fts = fts_create(table);
-			}
-
-			table->fts->doc_col = fts_doc_col_no;
-
-		} else {
-			*add_fts_doc_id = TRUE;
-			*add_fts_doc_id_idx = TRUE;
-
-			ut_print_timestamp(stderr);
-			fprintf(stderr, " InnoDB: Rebuild table %s to add "
-					"DOC_ID column\n", table->name);
-		}
-
-		ret = innobase_fts_check_doc_id_index(table, &doc_col_no);
-
-		switch (ret) {
-		case FTS_NOT_EXIST_DOC_ID_INDEX:
-			*add_fts_doc_id_idx = TRUE;
-			break;
-		case FTS_INCORRECT_DOC_ID_INDEX:
-
-			ut_print_timestamp(stderr);
-			fprintf(stderr, " InnoDB: Index %s is used for FTS"
-					" Doc ID indexing on table %s, it is"
-					" now on the wrong column or of"
-					" wrong format. Please drop it.\n",
-					FTS_DOC_ID_INDEX_NAME, table->name);
-			DBUG_RETURN(NULL);
-
-		default:
-			ut_ad(ret == FTS_EXIST_DOC_ID_INDEX);
-
-			ut_ad(doc_col_no == fts_doc_col_no);
-		}
-	}
-
-	/* If DICT_TF2_FTS_ADD_DOC_ID is set, we will need to rebuild
-	the table to add the unique Doc ID column for FTS index. And
-	thus the primary index would required to be rebuilt. Copy all
-	the index definitions */
-	if (new_primary || *add_fts_doc_id) {
-		const dict_index_t*	index;
->>>>>>> 7bd7bc50
 
 		if (new_primary) {
 			primary_key_number = *add;
