/*****************************************************************************

Copyright (c) 2005, 2019, Oracle and/or its affiliates. All Rights Reserved.

This program is free software; you can redistribute it and/or modify it under
the terms of the GNU General Public License, version 2.0, as published by the
Free Software Foundation.

This program is also distributed with certain software (including but not
limited to OpenSSL) that is licensed under separate terms, as designated in a
particular file or component or in included license documentation. The authors
of MySQL hereby grant you an additional permission to link the program and
your derivative works with the separately licensed software that they have
included with MySQL.

This program is distributed in the hope that it will be useful, but WITHOUT
ANY WARRANTY; without even the implied warranty of MERCHANTABILITY or FITNESS
FOR A PARTICULAR PURPOSE. See the GNU General Public License, version 2.0,
for more details.

You should have received a copy of the GNU General Public License along with
this program; if not, write to the Free Software Foundation, Inc.,
51 Franklin St, Fifth Floor, Boston, MA 02110-1301  USA

*****************************************************************************/

/** @file handler/handler0alter.cc
 Smart ALTER TABLE
 *******************************************************/

/* Include necessary SQL headers */
#include <assert.h>
#include <current_thd.h>
#include <debug_sync.h>
#include <key_spec.h>
#include <log.h>
#include <my_bit.h>
#include <mysql/plugin.h>
#include <sql_class.h>
#include <sql_lex.h>
#include <sql_table.h>
#include <sql_thd_internal_api.h>
#include <sys/types.h>
#include "ha_prototypes.h"

#include "dd/cache/dictionary_client.h"
#include "dd/dd.h"
#include "dd/dictionary.h"
#include "dd/impl/properties_impl.h"
#include "dd/properties.h"
#include "dd/types/column.h"
#include "dd/types/index.h"
#include "dd/types/index_element.h"
#include "dd/types/partition.h"
#include "dd/types/partition_index.h"
#include "dd/types/table.h"
#include "dd/types/tablespace_file.h"
#include "dd_table_share.h"

#include "btr0sea.h"
#include "dict0crea.h"
#include "dict0dd.h"
#include "dict0dict.h"
#include "dict0priv.h"
#include "dict0stats.h"
#include "dict0stats_bg.h"
#include "fsp0sysspace.h"
#include "fts0plugin.h"
#include "fts0priv.h"
#include "ha_innodb.h"
#include "ha_innopart.h"
#include "ha_prototypes.h"
#include "handler0alter.h"
#include "lex_string.h"
#include "log0log.h"

#include "my_dbug.h"
#include "my_io.h"

#include "clone0api.h"
#include "dict0dd.h"
#include "fts0plugin.h"
#include "fts0priv.h"
#include "handler0alter.h"
#include "lock0lock.h"
#include "pars0pars.h"
#include "partition_info.h"
#include "rem0types.h"
#include "row0ins.h"
#include "row0log.h"
#include "row0merge.h"
#include "row0sel.h"
#include "sql/create_field.h"
#include "srv0mon.h"
#include "trx0roll.h"
#include "trx0trx.h"
#include "ut0new.h"
#include "ut0stage.h"

/* For supporting Native InnoDB Partitioning. */
#include "ha_innopart.h"
#include "partition_info.h"

/** Flags indicating if current operation can be done instantly */
enum class Instant_Type : uint16_t {
  /** Impossible to alter instantly */
  INSTANT_IMPOSSIBLE,

  /** Can be instant without any change */
  INSTANT_NO_CHANGE,

  /** Adding or dropping virtual columns only */
  INSTANT_VIRTUAL_ONLY,

  /** ADD COLUMN which can be done instantly, including
  adding stored column only (or along with adding virtual columns) */
  INSTANT_ADD_COLUMN
};

/** Function to convert the Instant_Type to a comparable int */
inline uint16_t instant_type_to_int(Instant_Type type) {
  return (static_cast<typename std::underlying_type<Log_Type>::type>(type));
}

/** Operations for creating secondary indexes (no rebuild needed) */
static const Alter_inplace_info::HA_ALTER_FLAGS INNOBASE_ONLINE_CREATE =
    Alter_inplace_info::ADD_INDEX | Alter_inplace_info::ADD_UNIQUE_INDEX |
    Alter_inplace_info::ADD_SPATIAL_INDEX;

/** Operations for rebuilding a table in place */
static const Alter_inplace_info::HA_ALTER_FLAGS INNOBASE_ALTER_REBUILD =
    Alter_inplace_info::ADD_PK_INDEX | Alter_inplace_info::DROP_PK_INDEX |
    Alter_inplace_info::CHANGE_CREATE_OPTION
    /* CHANGE_CREATE_OPTION needs to check innobase_need_rebuild() */
    | Alter_inplace_info::ALTER_COLUMN_NULLABLE |
    Alter_inplace_info::ALTER_COLUMN_NOT_NULLABLE |
    Alter_inplace_info::ALTER_STORED_COLUMN_ORDER |
    Alter_inplace_info::DROP_STORED_COLUMN |
    Alter_inplace_info::ADD_STORED_BASE_COLUMN
    /* ADD_STORED_BASE_COLUMN needs to check innobase_need_rebuild() */
    | Alter_inplace_info::RECREATE_TABLE;

/** Operations that require changes to data */
static const Alter_inplace_info::HA_ALTER_FLAGS INNOBASE_ALTER_DATA =
    INNOBASE_ONLINE_CREATE | INNOBASE_ALTER_REBUILD;

/** Operations for altering a table that InnoDB does not care about */
static const Alter_inplace_info::HA_ALTER_FLAGS INNOBASE_INPLACE_IGNORE =
    Alter_inplace_info::ALTER_COLUMN_DEFAULT |
    Alter_inplace_info::ALTER_COLUMN_COLUMN_FORMAT |
    Alter_inplace_info::ALTER_COLUMN_STORAGE_TYPE |
    Alter_inplace_info::ALTER_RENAME | Alter_inplace_info::CHANGE_INDEX_OPTION |
    Alter_inplace_info::ADD_CHECK_CONSTRAINT |
    Alter_inplace_info::DROP_CHECK_CONSTRAINT |
    Alter_inplace_info::SUSPEND_CHECK_CONSTRAINT;

/** Operations on foreign key definitions (changing the schema only) */
static const Alter_inplace_info::HA_ALTER_FLAGS INNOBASE_FOREIGN_OPERATIONS =
    Alter_inplace_info::DROP_FOREIGN_KEY | Alter_inplace_info::ADD_FOREIGN_KEY;

/** Operations that InnoDB cares about and can perform without rebuild */
static const Alter_inplace_info::HA_ALTER_FLAGS INNOBASE_ALTER_NOREBUILD =
    INNOBASE_ONLINE_CREATE | INNOBASE_FOREIGN_OPERATIONS |
    Alter_inplace_info::DROP_INDEX | Alter_inplace_info::DROP_UNIQUE_INDEX |
    Alter_inplace_info::RENAME_INDEX | Alter_inplace_info::ALTER_COLUMN_NAME |
    Alter_inplace_info::ALTER_COLUMN_EQUAL_PACK_LENGTH |
    Alter_inplace_info::ALTER_INDEX_COMMENT |
    Alter_inplace_info::ADD_VIRTUAL_COLUMN |
    Alter_inplace_info::DROP_VIRTUAL_COLUMN |
    Alter_inplace_info::ALTER_VIRTUAL_COLUMN_ORDER |
    Alter_inplace_info::ALTER_COLUMN_INDEX_LENGTH;

struct ha_innobase_inplace_ctx : public inplace_alter_handler_ctx {
  /** Dummy query graph */
  que_thr_t *thr;
  /** The prebuilt struct of the creating instance */
  row_prebuilt_t *prebuilt;
  /** InnoDB indexes being created */
  dict_index_t **add_index;
  /** MySQL key numbers for the InnoDB indexes that are being created */
  const ulint *add_key_numbers;
  /** number of InnoDB indexes being created */
  ulint num_to_add_index;
  /** InnoDB indexes being dropped */
  dict_index_t **drop_index;
  /** number of InnoDB indexes being dropped */
  const ulint num_to_drop_index;
  /** InnoDB indexes being renamed */
  dict_index_t **rename;
  /** number of InnoDB indexes being renamed */
  const ulint num_to_rename;
  /** InnoDB foreign key constraints being dropped */
  dict_foreign_t **drop_fk;
  /** number of InnoDB foreign key constraints being dropped */
  const ulint num_to_drop_fk;
  /** InnoDB foreign key constraints being added */
  dict_foreign_t **add_fk;
  /** number of InnoDB foreign key constraints being dropped */
  const ulint num_to_add_fk;
  /** whether to create the indexes online */
  bool online;
  /** memory heap */
  mem_heap_t *heap;
  /** dictionary transaction */
  trx_t *trx;
  /** original table (if rebuilt, differs from indexed_table) */
  dict_table_t *old_table;
  /** table where the indexes are being created or dropped */
  dict_table_t *new_table;
  /** mapping of old column numbers to new ones, or NULL */
  const ulint *col_map;
  /** new column names, or NULL if nothing was renamed */
  const char **col_names;
  /** added AUTO_INCREMENT column position, or ULINT_UNDEFINED */
  const ulint add_autoinc;
  /** default values of ADD COLUMN, or NULL */
  const dtuple_t *add_cols;
  /** autoinc sequence to use */
  ib_sequence_t sequence;
  /** maximum auto-increment value */
  ulonglong max_autoinc;
  /** temporary table name to use for old table when renaming tables */
  const char *tmp_name;
  /** whether the order of the clustered index is unchanged */
  bool skip_pk_sort;
  /** number of virtual columns to be added */
  ulint num_to_add_vcol;
  /** virtual columns to be added */
  dict_v_col_t *add_vcol;
  const char **add_vcol_name;
  /** number of virtual columns to be dropped */
  ulint num_to_drop_vcol;
  /** virtual columns to be dropped */
  dict_v_col_t *drop_vcol;
  const char **drop_vcol_name;
  /** ALTER TABLE stage progress recorder */
  ut_stage_alter_t *m_stage;
  /** FTS AUX Tables to drop */
  aux_name_vec_t *fts_drop_aux_vec;

  ha_innobase_inplace_ctx(row_prebuilt_t *prebuilt_arg, dict_index_t **drop_arg,
                          ulint num_to_drop_arg, dict_index_t **rename_arg,
                          ulint num_to_rename_arg, dict_foreign_t **drop_fk_arg,
                          ulint num_to_drop_fk_arg, dict_foreign_t **add_fk_arg,
                          ulint num_to_add_fk_arg, bool online_arg,
                          mem_heap_t *heap_arg, dict_table_t *new_table_arg,
                          const char **col_names_arg, ulint add_autoinc_arg,
                          ulonglong autoinc_col_min_value_arg,
                          ulonglong autoinc_col_max_value_arg,
                          ulint num_to_drop_vcol_arg)
      : inplace_alter_handler_ctx(),
        prebuilt(prebuilt_arg),
        add_index(0),
        add_key_numbers(0),
        num_to_add_index(0),
        drop_index(drop_arg),
        num_to_drop_index(num_to_drop_arg),
        rename(rename_arg),
        num_to_rename(num_to_rename_arg),
        drop_fk(drop_fk_arg),
        num_to_drop_fk(num_to_drop_fk_arg),
        add_fk(add_fk_arg),
        num_to_add_fk(num_to_add_fk_arg),
        online(online_arg),
        heap(heap_arg),
        trx(0),
        old_table(prebuilt_arg->table),
        new_table(new_table_arg),
        col_map(0),
        col_names(col_names_arg),
        add_autoinc(add_autoinc_arg),
        add_cols(0),
        sequence(prebuilt->trx->mysql_thd, autoinc_col_min_value_arg,
                 autoinc_col_max_value_arg),
        max_autoinc(0),
        tmp_name(0),
        skip_pk_sort(false),
        num_to_add_vcol(0),
        add_vcol(0),
        add_vcol_name(0),
        num_to_drop_vcol(0),
        drop_vcol(0),
        drop_vcol_name(0),
        m_stage(NULL),
        fts_drop_aux_vec(nullptr) {
#ifdef UNIV_DEBUG
    for (ulint i = 0; i < num_to_add_index; i++) {
      ut_ad(!add_index[i]->to_be_dropped);
    }
    for (ulint i = 0; i < num_to_drop_index; i++) {
      ut_ad(drop_index[i]->to_be_dropped);
    }
#endif /* UNIV_DEBUG */

    thr = pars_complete_graph_for_exec(NULL, prebuilt->trx, heap, prebuilt);
  }

  ~ha_innobase_inplace_ctx() {
    if (fts_drop_aux_vec != nullptr) {
      fts_free_aux_names(fts_drop_aux_vec);
      delete fts_drop_aux_vec;
    }
    UT_DELETE(m_stage);
    mem_heap_free(heap);
  }

  /** Determine if the table will be rebuilt.
  @return whether the table will be rebuilt */
  bool need_rebuild() const { return (old_table != new_table); }

  /** Set shared data between the passed in handler context
  and current context.
  @param[in] ctx        handler context */
  void set_shared_data(const inplace_alter_handler_ctx *ctx) {
    ut_ad(ctx != nullptr);
    if (this->add_autoinc == ULINT_UNDEFINED) {
      return;
    }
    const ha_innobase_inplace_ctx *ha_ctx =
        static_cast<const ha_innobase_inplace_ctx *>(ctx);

    /* In InnoDB table, if it's adding AUTOINC column,
    the sequence value should be shared among contexts */
    ut_ad(ha_ctx->add_autoinc != ULINT_UNDEFINED);
    this->sequence = ha_ctx->sequence;
  }

 private:
  // Disable copying
  ha_innobase_inplace_ctx(const ha_innobase_inplace_ctx &);
  ha_innobase_inplace_ctx &operator=(const ha_innobase_inplace_ctx &);
};

/** Structure to remember table information for updating DD */
struct alter_table_old_info_t {
  /** Constructor */
  alter_table_old_info_t() : m_discarded(), m_fts_doc_id(), m_rebuild() {}

  /** If old table is discarded one */
  bool m_discarded;

  /** If old table has FTS DOC ID */
  bool m_fts_doc_id;

  /** If this ATLER TABLE requires rebuild */
  bool m_rebuild;

  /** Update the old table information
  @param[in]	old_table	Old InnoDB table object
  @param[in]	rebuild		True if rebuild is necessary */
  void update(const dict_table_t *old_table, bool rebuild) {
    m_discarded = dict_table_is_discarded(old_table);
    m_fts_doc_id = DICT_TF2_FLAG_IS_SET(old_table, DICT_TF2_FTS_HAS_DOC_ID);
    m_rebuild = rebuild;
  }
};

/* Report an InnoDB error to the client by invoking my_error(). */
static UNIV_COLD void my_error_innodb(
    dberr_t error,     /*!< in: InnoDB error code */
    const char *table, /*!< in: table name */
    uint32_t flags)    /*!< in: table flags */
{
  switch (error) {
    case DB_MISSING_HISTORY:
      my_error(ER_TABLE_DEF_CHANGED, MYF(0));
      break;
    case DB_RECORD_NOT_FOUND:
      my_error(ER_KEY_NOT_FOUND, MYF(0), table);
      break;
    case DB_DEADLOCK:
      my_error(ER_LOCK_DEADLOCK, MYF(0));
      break;
    case DB_LOCK_WAIT_TIMEOUT:
      my_error(ER_LOCK_WAIT_TIMEOUT, MYF(0));
      break;
    case DB_INTERRUPTED:
      my_error(ER_QUERY_INTERRUPTED, MYF(0));
      break;
    case DB_OUT_OF_MEMORY:
      my_error(ER_OUT_OF_RESOURCES, MYF(0));
      break;
    case DB_OUT_OF_FILE_SPACE:
      my_error(ER_RECORD_FILE_FULL, MYF(0), table);
      break;
    case DB_OUT_OF_DISK_SPACE:
      my_error(ER_DISK_FULL_NOWAIT, MYF(0), table);
      break;
    case DB_TEMP_FILE_WRITE_FAIL:
      my_error(ER_TEMP_FILE_WRITE_FAILURE, MYF(0));
      break;
    case DB_TOO_BIG_INDEX_COL:
      my_error(ER_INDEX_COLUMN_TOO_LONG, MYF(0),
               DICT_MAX_FIELD_LEN_BY_FORMAT_FLAG(flags));
      break;
    case DB_TOO_MANY_CONCURRENT_TRXS:
      my_error(ER_TOO_MANY_CONCURRENT_TRXS, MYF(0));
      break;
    case DB_LOCK_TABLE_FULL:
      my_error(ER_LOCK_TABLE_FULL, MYF(0));
      break;
    case DB_UNDO_RECORD_TOO_BIG:
      my_error(ER_UNDO_RECORD_TOO_BIG, MYF(0));
      break;
    case DB_CORRUPTION:
      my_error(ER_NOT_KEYFILE, MYF(0), table);
      break;
    case DB_TOO_BIG_RECORD:
      /* We limit max record size to 16k for 64k page size. */
      my_error(ER_TOO_BIG_ROWSIZE, MYF(0),
               srv_page_size == UNIV_PAGE_SIZE_MAX
                   ? REC_MAX_DATA_SIZE - 1
                   : page_get_free_space_of_empty(flags & DICT_TF_COMPACT) / 2);
      break;
    case DB_INVALID_NULL:
      /* TODO: report the row, as we do for DB_DUPLICATE_KEY */
      my_error(ER_INVALID_USE_OF_NULL, MYF(0));
      break;
    case DB_CANT_CREATE_GEOMETRY_OBJECT:
      my_error(ER_CANT_CREATE_GEOMETRY_OBJECT, MYF(0));
      break;
    case DB_TABLESPACE_EXISTS:
      my_error(ER_TABLESPACE_EXISTS, MYF(0), table);
      break;

#ifdef UNIV_DEBUG
    case DB_SUCCESS:
    case DB_DUPLICATE_KEY:
    case DB_ONLINE_LOG_TOO_BIG:
      /* These codes should not be passed here. */
      ut_error;
#endif /* UNIV_DEBUG */
    default:
      my_error(ER_GET_ERRNO, MYF(0), error, "InnoDB error");
      break;
  }
}

/** Determine if fulltext indexes exist in a given table.
@param table MySQL table
@return whether fulltext indexes exist on the table */
static bool innobase_fulltext_exist(const TABLE *table) {
  for (uint i = 0; i < table->s->keys; i++) {
    if (table->key_info[i].flags & HA_FULLTEXT) {
      return (true);
    }
  }

  return (false);
}

/** Determine if spatial indexes exist in a given table.
@param table MySQL table
@return whether spatial indexes exist on the table */
static bool innobase_spatial_exist(const TABLE *table) {
  for (uint i = 0; i < table->s->keys; i++) {
    if (table->key_info[i].flags & HA_SPATIAL) {
      return (true);
    }
  }

  return (false);
}

/** Check if virtual column in old and new table are in order, excluding
those dropped column. This is needed because when we drop a virtual column,
ALTER_VIRTUAL_COLUMN_ORDER is also turned on, so we can't decide if this
is a real ORDER change or just DROP COLUMN
@param[in]	table		old TABLE
@param[in]	altered_table	new TABLE
@param[in]	ha_alter_info	Structure describing changes to be done
by ALTER TABLE and holding data used during in-place alter.
@return	true is all columns in order, false otherwise. */
static bool check_v_col_in_order(const TABLE *table, const TABLE *altered_table,
                                 const Alter_inplace_info *ha_alter_info) {
  ulint j = 0;

  /* We don't support any adding new virtual column before
  existed virtual column. */
  if (ha_alter_info->handler_flags & Alter_inplace_info::ADD_VIRTUAL_COLUMN) {
    bool has_new = false;

    List_iterator_fast<Create_field> cf_it(
        ha_alter_info->alter_info->create_list);

    cf_it.rewind();

    while (const Create_field *new_field = cf_it++) {
      if (!new_field->is_virtual_gcol()) {
        /* We do not support add virtual col
        before autoinc column */
        if (has_new && (new_field->flags & AUTO_INCREMENT_FLAG)) {
          return (false);
        }
        continue;
      }

      /* Found a new added virtual column. */
      if (!new_field->field) {
        has_new = true;
        continue;
      }

      /* If there's any old virtual column
      after the new added virtual column,
      order must be changed. */
      if (has_new) {
        return (false);
      }
    }
  }

  /* directly return true if ALTER_VIRTUAL_COLUMN_ORDER is not on */
  if (!(ha_alter_info->handler_flags &
        Alter_inplace_info::ALTER_VIRTUAL_COLUMN_ORDER)) {
    return (true);
  }

  for (ulint i = 0; i < table->s->fields; i++) {
    Field *field = table->s->field[i];
    bool dropped = false;

    if (field->stored_in_db) {
      continue;
    }

    ut_ad(innobase_is_v_fld(field));

    /* Check if this column is in drop list */
    for (const Alter_drop *drop : ha_alter_info->alter_info->drop_list) {
      if (my_strcasecmp(system_charset_info, field->field_name, drop->name) ==
          0) {
        dropped = true;
        break;
      }
    }

    if (dropped) {
      continue;
    }

    /* Now check if the next virtual column in altered table
    matches this column */
    while (j < altered_table->s->fields) {
      Field *new_field = altered_table->s->field[j];

      if (new_field->stored_in_db) {
        j++;
        continue;
      }

      if (my_strcasecmp(system_charset_info, field->field_name,
                        new_field->field_name) != 0) {
        /* different column */
        return (false);
      } else {
        j++;
        break;
      }
    }

    if (j > altered_table->s->fields) {
      /* there should not be less column in new table
      without them being in drop list */
      ut_ad(0);
      return (false);
    }
  }

  return (true);
}

/** Drop the statistics for a specified table, and mark it as discard
after DDL
@param[in,out]	thd	THD object
@param[in,out]	table	InnoDB table object */
static void innobase_discard_table(THD *thd, dict_table_t *table) {
  char errstr[1024];
  if (dict_stats_drop_table(table->name.m_name, errstr, sizeof(errstr)) !=
      DB_SUCCESS) {
    push_warning_printf(thd, Sql_condition::SL_WARNING, ER_ALTER_INFO,
                        "Deleting persistent statistics"
                        " for table '%s' in"
                        " InnoDB failed: %s",
                        table->name.m_name, errstr);
  }

  table->discard_after_ddl = true;
}

/** Determine if one ALTER TABLE can be done instantly on the table
@param[in]	ha_alter_info	The DDL operation
@param[in]	table		InnoDB table
@param[in]	old_table	old TABLE
@param[in]	altered_table	new TABLE
@return Instant_Type accordingly */
static inline Instant_Type innobase_support_instant(
    const Alter_inplace_info *ha_alter_info, const dict_table_t *table,
    const TABLE *old_table, const TABLE *altered_table) {
  if (!(ha_alter_info->handler_flags & ~INNOBASE_INPLACE_IGNORE)) {
    return (Instant_Type::INSTANT_NO_CHANGE);
  }

  Alter_inplace_info::HA_ALTER_FLAGS alter_inplace_flags =
      ha_alter_info->handler_flags & ~INNOBASE_INPLACE_IGNORE;

  /* If it's only adding and(or) dropping virtual columns */
  if ((!(alter_inplace_flags & ~(Alter_inplace_info::ADD_VIRTUAL_COLUMN |
                                 Alter_inplace_info::DROP_VIRTUAL_COLUMN))) &&
      check_v_col_in_order(old_table, altered_table, ha_alter_info)) {
    return (Instant_Type::INSTANT_VIRTUAL_ONLY);
  }

  if (!table->support_instant_add()) {
    return (Instant_Type::INSTANT_IMPOSSIBLE);
  }

  /* If it's an ADD COLUMN without changing existing column orders,
  or including ADD VIRTUAL COLUMN */
  if ((alter_inplace_flags == Alter_inplace_info::ADD_STORED_BASE_COLUMN) ||
      (alter_inplace_flags == (Alter_inplace_info::ADD_STORED_BASE_COLUMN |
                               Alter_inplace_info::ADD_VIRTUAL_COLUMN))) {
    return (Instant_Type::INSTANT_ADD_COLUMN);
  } else {
    return (Instant_Type::INSTANT_IMPOSSIBLE);
  }
}

/** Determine if this is an instant ALTER TABLE.
This can be checked in *inplace_alter_table() functions, which are called
after check_if_supported_inplace_alter()
@param[in]	ha_alter_info	The DDL operation
@return whether it's an instant ALTER TABLE */
static inline bool is_instant(const Alter_inplace_info *ha_alter_info) {
  return (ha_alter_info->handler_trivial_ctx !=
          instant_type_to_int(Instant_Type::INSTANT_IMPOSSIBLE));
}

/** Determine if ALTER TABLE needs to rebuild the table.
@param[in]	ha_alter_info	The DDL operation
@return whether it is necessary to rebuild the table */
static MY_ATTRIBUTE((warn_unused_result)) bool innobase_need_rebuild(
    const Alter_inplace_info *ha_alter_info, const TABLE *old_table) {
  if (is_instant(ha_alter_info)) {
    return (false);
  }

  Alter_inplace_info::HA_ALTER_FLAGS alter_inplace_flags =
      ha_alter_info->handler_flags & ~(INNOBASE_INPLACE_IGNORE);

  if ((Encryption::none_explicitly_specified(
           ha_alter_info->create_info->encrypt_type.str) &&
       (Encryption::is_keyring(old_table->s->encrypt_type.str) ||
        Encryption::is_empty(old_table->s->encrypt_type.str))) ||
      (Encryption::is_keyring(ha_alter_info->create_info->encrypt_type.str) &&
       !Encryption::is_keyring(old_table->s->encrypt_type.str)) ||
      ha_alter_info->create_info->encryption_key_id !=
          old_table->s->encryption_key_id)
    return true;

  if (alter_inplace_flags == Alter_inplace_info::CHANGE_CREATE_OPTION &&
      !(ha_alter_info->create_info->used_fields &
        (HA_CREATE_USED_ROW_FORMAT | HA_CREATE_USED_KEY_BLOCK_SIZE |
         HA_CREATE_USED_TABLESPACE))) {
    /* Any other CHANGE_CREATE_OPTION than changing
    ROW_FORMAT, KEY_BLOCK_SIZE or TABLESPACE can be done
    without rebuilding the table. */
    return (false);
  }

  return (!!(ha_alter_info->handler_flags & INNOBASE_ALTER_REBUILD));
}

/** Check if InnoDB supports a particular alter table in-place
@param altered_table TABLE object for new version of table.
@param ha_alter_info Structure describing changes to be done
by ALTER TABLE and holding data used during in-place alter.

@retval HA_ALTER_INPLACE_NOT_SUPPORTED Not supported
@retval HA_ALTER_INPLACE_NO_LOCK Supported
@retval HA_ALTER_INPLACE_SHARED_LOCK_AFTER_PREPARE Supported, but requires
lock during main phase and exclusive lock during prepare phase.
@retval HA_ALTER_INPLACE_NO_LOCK_AFTER_PREPARE Supported, prepare phase
requires exclusive lock (any transactions that have accessed the table
must commit or roll back first, and no transactions can access the table
while prepare_inplace_alter_table() is executing)
*/

enum_alter_inplace_result ha_innobase::check_if_supported_inplace_alter(
    TABLE *altered_table, Alter_inplace_info *ha_alter_info) {
  DBUG_ENTER("check_if_supported_inplace_alter");

  if (high_level_read_only || srv_sys_space.created_new_raw() ||
      srv_force_recovery) {
    if (srv_force_recovery) {
      my_error(ER_INNODB_FORCED_RECOVERY, MYF(0));
    } else {
      my_error(ER_READ_ONLY_MODE, MYF(0));
    }
    DBUG_RETURN(HA_ALTER_ERROR);
  }

  if (altered_table->s->fields > REC_MAX_N_USER_FIELDS) {
    /* Deny the inplace ALTER TABLE. MySQL will try to
    re-create the table and ha_innobase::create() will
    return an error too. This is how we effectively
    deny adding too many columns to a table. */
    ha_alter_info->unsupported_reason =
        innobase_get_err_msg(ER_TOO_MANY_FIELDS);
    DBUG_RETURN(HA_ALTER_INPLACE_NOT_SUPPORTED);
  }

  /* We don't support change Master key encryption attribute with
  inplace algorithm. */
  char *old_encryption = this->table->s->encrypt_type.str;
  char *new_encryption = altered_table->s->encrypt_type.str;

  if (Encryption::is_master_key_encryption(old_encryption) !=
      Encryption::is_master_key_encryption(new_encryption)) {
    ha_alter_info->unsupported_reason =
        innobase_get_err_msg(ER_UNSUPPORTED_ALTER_ENCRYPTION_INPLACE);
    DBUG_RETURN(HA_ALTER_INPLACE_NOT_SUPPORTED);
  }

  update_thd();

  if (ha_alter_info->handler_flags &
      ~(INNOBASE_INPLACE_IGNORE | INNOBASE_ALTER_NOREBUILD |
        INNOBASE_ALTER_REBUILD)) {
    if (ha_alter_info->handler_flags &
        Alter_inplace_info::ALTER_STORED_COLUMN_TYPE) {
      ha_alter_info->unsupported_reason = innobase_get_err_msg(
          ER_ALTER_OPERATION_NOT_SUPPORTED_REASON_COLUMN_TYPE);
    }
    DBUG_RETURN(HA_ALTER_INPLACE_NOT_SUPPORTED);
  }

  /* Only support online add foreign key constraint when
  check_foreigns is turned off */
  if ((ha_alter_info->handler_flags & Alter_inplace_info::ADD_FOREIGN_KEY) &&
      m_prebuilt->trx->check_foreigns) {
    ha_alter_info->unsupported_reason =
        innobase_get_err_msg(ER_ALTER_OPERATION_NOT_SUPPORTED_REASON_FK_CHECK);
    DBUG_RETURN(HA_ALTER_INPLACE_NOT_SUPPORTED);
  }

  if (altered_table->file->ht != ht) {
    /* Non-native partitioning table engine. No longer supported,
    due to implementation of native InnoDB partitioning. */
    DBUG_RETURN(HA_ALTER_INPLACE_NOT_SUPPORTED);
  }

  Instant_Type instant_type = innobase_support_instant(
      ha_alter_info, m_prebuilt->table, this->table, altered_table);

  ha_alter_info->handler_trivial_ctx =
      instant_type_to_int(Instant_Type::INSTANT_IMPOSSIBLE);

  if (!dict_table_is_partition(m_prebuilt->table)) {
    switch (instant_type) {
      case Instant_Type::INSTANT_IMPOSSIBLE:
        break;
      case Instant_Type::INSTANT_ADD_COLUMN:
        if (ha_alter_info->alter_info->requested_algorithm ==
            Alter_info::ALTER_TABLE_ALGORITHM_INPLACE) {
          /* Still fall back to INPLACE since the behaviour is different */
          break;
        } else if (ha_alter_info->error_if_not_empty) {
          /* In this case, it can't be instant because the table
          may not be empty. Have to fall back to INPLACE */
          break;
        }
        /* Fall through */
      case Instant_Type::INSTANT_NO_CHANGE:
      case Instant_Type::INSTANT_VIRTUAL_ONLY:
        ha_alter_info->handler_trivial_ctx = instant_type_to_int(instant_type);
        DBUG_RETURN(HA_ALTER_INPLACE_INSTANT);
    }
  }

  /* Only support NULL -> NOT NULL change if strict table sql_mode
  is set. Fall back to COPY for conversion if not strict tables.
  In-Place will fail with an error when trying to convert
  NULL to a NOT NULL value. */
  if ((ha_alter_info->handler_flags &
       Alter_inplace_info::ALTER_COLUMN_NOT_NULLABLE) &&
      !thd_is_strict_mode(m_user_thd)) {
    ha_alter_info->unsupported_reason =
        innobase_get_err_msg(ER_ALTER_OPERATION_NOT_SUPPORTED_REASON_NOT_NULL);
    DBUG_RETURN(HA_ALTER_INPLACE_NOT_SUPPORTED);
  }

  /* DROP PRIMARY KEY is only allowed in combination with ADD
  PRIMARY KEY. */
  if ((ha_alter_info->handler_flags & (Alter_inplace_info::ADD_PK_INDEX |
                                       Alter_inplace_info::DROP_PK_INDEX)) ==
      Alter_inplace_info::DROP_PK_INDEX) {
    ha_alter_info->unsupported_reason =
        innobase_get_err_msg(ER_ALTER_OPERATION_NOT_SUPPORTED_REASON_NOPK);
    DBUG_RETURN(HA_ALTER_INPLACE_NOT_SUPPORTED);
  }

  /* If a column change from NOT NULL to NULL,
  and there's a implict pk on this column. the
  table should be rebuild. The change should
  only go through the "Copy" method. */
  if ((ha_alter_info->handler_flags &
       Alter_inplace_info::ALTER_COLUMN_NULLABLE)) {
    const uint my_primary_key = altered_table->s->primary_key;

    /* See if MYSQL table has no pk but we do. */
    if (UNIV_UNLIKELY(my_primary_key >= MAX_KEY) &&
        !row_table_got_default_clust_index(m_prebuilt->table)) {
      ha_alter_info->unsupported_reason =
          innobase_get_err_msg(ER_PRIMARY_CANT_HAVE_NULL);
      DBUG_RETURN(HA_ALTER_INPLACE_NOT_SUPPORTED);
    }
  }

  bool add_drop_v_cols = false;

  /* If there is add or drop virtual columns, we will support operations
  with these 3 options alone with inplace interface for now */
  if (ha_alter_info->handler_flags &
      (Alter_inplace_info::ADD_VIRTUAL_COLUMN |
       Alter_inplace_info::DROP_VIRTUAL_COLUMN |
       Alter_inplace_info::ALTER_VIRTUAL_COLUMN_ORDER)) {
    ulonglong flags = ha_alter_info->handler_flags;

    /* TODO: uncomment the flags below, once we start to
    support them */
    flags &=
        ~(Alter_inplace_info::ADD_VIRTUAL_COLUMN |
          Alter_inplace_info::DROP_VIRTUAL_COLUMN |
          Alter_inplace_info::ALTER_VIRTUAL_COLUMN_ORDER
          /*
          | Alter_inplace_info::ALTER_STORED_COLUMN_ORDER
          | Alter_inplace_info::ADD_STORED_BASE_COLUMN
          | Alter_inplace_info::DROP_STORED_COLUMN
          | Alter_inplace_info::ALTER_STORED_COLUMN_ORDER
          | Alter_inplace_info::ADD_UNIQUE_INDEX
          */
          | Alter_inplace_info::ADD_INDEX | Alter_inplace_info::DROP_INDEX);

    if (flags != 0 ||
        (altered_table->s->partition_info_str &&
         altered_table->s->partition_info_str_len) ||
        (!check_v_col_in_order(this->table, altered_table, ha_alter_info))) {
      ha_alter_info->unsupported_reason =
          innobase_get_err_msg(ER_UNSUPPORTED_ALTER_INPLACE_ON_VIRTUAL_COLUMN);
      DBUG_RETURN(HA_ALTER_INPLACE_NOT_SUPPORTED);
    }

    add_drop_v_cols = true;
  }

  /* We should be able to do the operation in-place.
  See if we can do it online (LOCK=NONE). */
  bool online = true;

  List_iterator_fast<Create_field> cf_it(
      ha_alter_info->alter_info->create_list);

  /* Fix the key parts. */
  for (KEY *new_key = ha_alter_info->key_info_buffer;
       new_key < ha_alter_info->key_info_buffer + ha_alter_info->key_count;
       new_key++) {
    /* Do not support adding/droping a vritual column, while
    there is a table rebuild caused by adding a new FTS_DOC_ID */
    if ((new_key->flags & HA_FULLTEXT) && add_drop_v_cols &&
        !DICT_TF2_FLAG_IS_SET(m_prebuilt->table, DICT_TF2_FTS_HAS_DOC_ID)) {
      ha_alter_info->unsupported_reason =
          innobase_get_err_msg(ER_UNSUPPORTED_ALTER_INPLACE_ON_VIRTUAL_COLUMN);
      DBUG_RETURN(HA_ALTER_INPLACE_NOT_SUPPORTED);
    }

    for (KEY_PART_INFO *key_part = new_key->key_part;
         key_part < new_key->key_part + new_key->user_defined_key_parts;
         key_part++) {
      const Create_field *new_field;

      DBUG_ASSERT(key_part->fieldnr < altered_table->s->fields);

      cf_it.rewind();
      for (uint fieldnr = 0; (new_field = cf_it++); fieldnr++) {
        if (fieldnr == key_part->fieldnr) {
          break;
        }
      }

      DBUG_ASSERT(new_field);

      key_part->field = altered_table->field[key_part->fieldnr];
      /* In some special cases InnoDB emits "false"
      duplicate key errors with NULL key values. Let
      us play safe and ensure that we can correctly
      print key values even in such cases. */
      key_part->null_offset = key_part->field->null_offset();
      key_part->null_bit = key_part->field->null_bit;

      if (new_field->field) {
        /* This is an existing column. */
        continue;
      }

      /* This is an added column. */
      DBUG_ASSERT(ha_alter_info->handler_flags &
                  Alter_inplace_info::ADD_COLUMN);

      /* We cannot replace a hidden FTS_DOC_ID
      with a user-visible FTS_DOC_ID. */
      if (m_prebuilt->table->fts && innobase_fulltext_exist(altered_table) &&
          !my_strcasecmp(system_charset_info, key_part->field->field_name,
                         FTS_DOC_ID_COL_NAME)) {
        ha_alter_info->unsupported_reason = innobase_get_err_msg(
            ER_ALTER_OPERATION_NOT_SUPPORTED_REASON_HIDDEN_FTS);
        DBUG_RETURN(HA_ALTER_INPLACE_NOT_SUPPORTED);
      }

      DBUG_ASSERT((key_part->field->auto_flags & Field::NEXT_NUMBER) ==
                  !!(key_part->field->flags & AUTO_INCREMENT_FLAG));

      if (key_part->field->flags & AUTO_INCREMENT_FLAG) {
        /* We cannot assign an AUTO_INCREMENT
        column values during online ALTER. */
        DBUG_ASSERT(key_part->field == altered_table->found_next_number_field);
        ha_alter_info->unsupported_reason = innobase_get_err_msg(
            ER_ALTER_OPERATION_NOT_SUPPORTED_REASON_AUTOINC);
        online = false;
      }

      if (key_part->field->is_virtual_gcol()) {
        /* Do not support adding index on newly added
        virtual column, while there is also a drop
        virtual column in the same clause */
        if (ha_alter_info->handler_flags &
            Alter_inplace_info::DROP_VIRTUAL_COLUMN) {
          ha_alter_info->unsupported_reason = innobase_get_err_msg(
              ER_UNSUPPORTED_ALTER_INPLACE_ON_VIRTUAL_COLUMN);

          DBUG_RETURN(HA_ALTER_INPLACE_NOT_SUPPORTED);
        }

        ha_alter_info->unsupported_reason =
            innobase_get_err_msg(ER_UNSUPPORTED_ALTER_ONLINE_ON_VIRTUAL_COLUMN);
        online = false;
      }
    }
  }

  DBUG_ASSERT(!m_prebuilt->table->fts ||
              m_prebuilt->table->fts->doc_col <= table->s->fields);
  DBUG_ASSERT(!m_prebuilt->table->fts ||
              m_prebuilt->table->fts->doc_col <
                  m_prebuilt->table->get_n_user_cols());

  if (ha_alter_info->handler_flags & Alter_inplace_info::ADD_SPATIAL_INDEX) {
    ha_alter_info->unsupported_reason =
        innobase_get_err_msg(ER_ALTER_OPERATION_NOT_SUPPORTED_REASON_GIS);
    online = false;
  }

  if (m_prebuilt->table->fts && innobase_fulltext_exist(altered_table)) {
    /* FULLTEXT indexes are supposed to remain. */
    /* Disallow DROP INDEX FTS_DOC_ID_INDEX */

    for (uint i = 0; i < ha_alter_info->index_drop_count; i++) {
      if (!my_strcasecmp(system_charset_info,
                         ha_alter_info->index_drop_buffer[i]->name,
                         FTS_DOC_ID_INDEX_NAME)) {
        ha_alter_info->unsupported_reason = innobase_get_err_msg(
            ER_ALTER_OPERATION_NOT_SUPPORTED_REASON_CHANGE_FTS);
        DBUG_RETURN(HA_ALTER_INPLACE_NOT_SUPPORTED);
      }
    }

    /* InnoDB can have a hidden FTS_DOC_ID_INDEX on a
    visible FTS_DOC_ID column as well. Prevent dropping or
    renaming the FTS_DOC_ID. */

    for (Field **fp = table->field; *fp; fp++) {
      if (!((*fp)->flags & (FIELD_IS_RENAMED | FIELD_IS_DROPPED))) {
        continue;
      }

      if (!my_strcasecmp(system_charset_info, (*fp)->field_name,
                         FTS_DOC_ID_COL_NAME)) {
        ha_alter_info->unsupported_reason = innobase_get_err_msg(
            ER_ALTER_OPERATION_NOT_SUPPORTED_REASON_CHANGE_FTS);
        DBUG_RETURN(HA_ALTER_INPLACE_NOT_SUPPORTED);
      }
    }
  }

  m_prebuilt->trx->will_lock++;

  if (!online) {
    /* We already determined that only a non-locking
    operation is possible. */
  } else if (((ha_alter_info->handler_flags &
               Alter_inplace_info::ADD_PK_INDEX) ||
              innobase_need_rebuild(ha_alter_info, altered_table)) &&
             (innobase_fulltext_exist(altered_table) ||
              innobase_spatial_exist(altered_table))) {
    /* Refuse to rebuild the table online, if
    FULLTEXT OR SPATIAL indexes are to survive the rebuild. */
    online = false;
    /* If the table already contains fulltext indexes,
    refuse to rebuild the table natively altogether. */
    if (m_prebuilt->table->fts) {
      ha_alter_info->unsupported_reason =
          innobase_get_err_msg(ER_INNODB_FT_LIMIT);
      DBUG_RETURN(HA_ALTER_INPLACE_NOT_SUPPORTED);
    }

    if (innobase_spatial_exist(altered_table)) {
      ha_alter_info->unsupported_reason =
          innobase_get_err_msg(ER_ALTER_OPERATION_NOT_SUPPORTED_REASON_GIS);
    } else {
      ha_alter_info->unsupported_reason =
          innobase_get_err_msg(ER_ALTER_OPERATION_NOT_SUPPORTED_REASON_FTS);
    }
  } else if ((ha_alter_info->handler_flags & Alter_inplace_info::ADD_INDEX)) {
    /* Building a full-text index requires a lock.
    We could do without a lock if the table already contains
    an FTS_DOC_ID column, but in that case we would have
    to apply the modification log to the full-text indexes. */

    for (uint i = 0; i < ha_alter_info->index_add_count; i++) {
      const KEY *key =
          &ha_alter_info->key_info_buffer[ha_alter_info->index_add_buffer[i]];
      if (key->flags & HA_FULLTEXT) {
        DBUG_ASSERT(!(key->flags & HA_KEYFLAG_MASK &
                      ~(HA_FULLTEXT | HA_PACK_KEY | HA_GENERATED_KEY |
                        HA_BINARY_PACK_KEY)));
        ha_alter_info->unsupported_reason =
            innobase_get_err_msg(ER_ALTER_OPERATION_NOT_SUPPORTED_REASON_FTS);
        online = false;
        break;
      }
    }
  }

  DBUG_RETURN(online ? HA_ALTER_INPLACE_NO_LOCK_AFTER_PREPARE
                     : HA_ALTER_INPLACE_SHARED_LOCK_AFTER_PREPARE);
}

/** Update the metadata in prepare phase. This only check if dd::Tablespace
should be removed or(and) created, because to remove and store dd::Tablespace
could fail, so it's better to do it earlier, to prevent a late rollback
@param[in,out]	thd		MySQL connection
@param[in]	old_table	Old InnoDB table object
@param[in,out]	new_table	New InnoDB table object
@param[in]	old_dd_tab	Old dd::Table or dd::Partition
@param[in,out]	new_dd_tab	New dd::Table or dd::Partition
@return	false	On success
@retval	true	On failure */
template <typename Table>
static MY_ATTRIBUTE((warn_unused_result)) bool dd_prepare_inplace_alter_table(
    THD *thd, const dict_table_t *old_table, dict_table_t *new_table,
    const Table *old_dd_tab, Table *new_dd_tab);

/** Update metadata in commit phase. Note this function should only update
the metadata which would not result in failure
@param[in]	old_info	Some table information for the old table
@param[in,out]	new_table	New InnoDB table object
@param[in]	old_dd_tab	Old dd::Table or dd::Partition
@param[in,out]	new_dd_tab	New dd::Table or dd::Partition */
template <typename Table>
static void dd_commit_inplace_alter_table(
    const alter_table_old_info_t &old_info, dict_table_t *new_table,
    const Table *old_dd_tab, Table *new_dd_tab);

/** Update metadata in commit phase when the alter table does
no change to the table
@param[in]	old_dd_tab	Old dd::Table or dd::Partition
@param[in]	new_dd_tab	New dd::Table or dd::Partition
@param[in]	ignore_fts	ignore FTS update if true */
template <typename Table>
static void dd_commit_inplace_no_change(const Table *old_dd_tab,
                                        Table *new_dd_tab, bool ignore_fts);

/** Update metadata in commit phase if it is instant ALTER TABLE
@param[in]	ha_alter_info	the DDL operation
@param[in,out]	thd		THD object
@param[in,out]	trx		transaction
@param[in,out]	table		new InnoDB table
@param[in]	old_table	MySQL table as it is before the ALTER operation
@param[in]	altered_table	MySQL table that is being altered
@param[in]	old_dd_tab	Old dd::Table or dd::Partition
@param[in,out]	new_dd_tab	New dd::Table or dd::Partition
@param[in]	autoinc		autoinc counter pointer if AUTO_INCREMENT
                                is defined for the table, otherwise nullptr */
template <typename Table>
static void dd_commit_inplace_instant(Alter_inplace_info *ha_alter_info,
                                      THD *thd, trx_t *trx, dict_table_t *table,
                                      const TABLE *old_table,
                                      const TABLE *altered_table,
                                      const Table *old_dd_tab,
                                      Table *new_dd_tab, uint64_t *autoinc);

/** Update table level instant metadata in commit phase
@param[in]	table		InnoDB table object
@param[in]	old_dd_tab	old dd::Table
@param[in]	new_dd_tab	new dd::Table */
static void dd_commit_inplace_update_instant_meta(const dict_table_t *table,
                                                  const dd::Table *old_dd_tab,
                                                  dd::Table *new_dd_tab);

/** Update metadata in commit phase, especially table level metadata
for instant ADD COLUMN. Note this function should only update the metadata
which would not result in failure
@param[in]	new_table	New InnoDB table object
@param[in]	old_table	MySQL table as it is before the ALTER operation
@param[in]	altered_table	MySQL table that is being altered
@param[in]	old_dd_tab	Old dd::Table
@param[in,out]	new_dd_tab	New dd::Table */
static void dd_commit_instant_table(const dict_table_t *new_table,
                                    const TABLE *old_table,
                                    const TABLE *altered_table,
                                    const dd::Table *old_dd_tab,
                                    dd::Table *new_dd_tab);

/** Allows InnoDB to update internal structures with concurrent
writes blocked (provided that check_if_supported_inplace_alter()
did not return HA_ALTER_INPLACE_NO_LOCK).
This will be invoked before inplace_alter_table().

@param[in]	altered_table	TABLE object for new version of table.
@param[in,out]	ha_alter_info	Structure describing changes to be done
by ALTER TABLE and holding data used during in-place alter.
@param[in]	old_dd_tab	dd::Table object representing old
version of the table
@param[in,out]	new_dd_tab	dd::Table object representing new
version of the table
@retval	true Failure
@retval	false Success */
bool ha_innobase::prepare_inplace_alter_table(TABLE *altered_table,
                                              Alter_inplace_info *ha_alter_info,
                                              const dd::Table *old_dd_tab,
                                              dd::Table *new_dd_tab) {
  DBUG_ENTER("ha_innobase::prepare_inplace_alter_table");
  ut_ad(old_dd_tab != NULL);
  ut_ad(new_dd_tab != NULL);

  if (dict_sys_t::is_dd_table_id(m_prebuilt->table->id) &&
      innobase_need_rebuild(ha_alter_info, table)) {
    ut_ad(!m_prebuilt->table->is_temporary());
    my_error(ER_NOT_ALLOWED_COMMAND, MYF(0));
    DBUG_RETURN(true);
  }

  if (altered_table->found_next_number_field != NULL) {
    dd_copy_autoinc(old_dd_tab->se_private_data(),
                    new_dd_tab->se_private_data());
    dd_set_autoinc(new_dd_tab->se_private_data(),
                   ha_alter_info->create_info->auto_increment_value);
  }

  DBUG_RETURN(prepare_inplace_alter_table_impl<dd::Table>(
      altered_table, ha_alter_info, old_dd_tab, new_dd_tab));
}

int ha_innobase::pread_adapter_parallel_scan_start(void *&parallel_scan_ctx,
                                                   size_t &num_threads) {
  if (dict_table_is_discarded(m_prebuilt->table)) {
    ib_senderrf(ha_thd(), IB_LOG_LEVEL_ERROR, ER_TABLESPACE_DISCARDED,
                m_prebuilt->table->name.m_name);

    return (HA_ERR_NO_SUCH_TABLE);
  }

  parallel_scan_ctx = nullptr;

  auto index = m_prebuilt->table->first_index();

  update_thd();
  auto trx = m_prebuilt->trx;
  innobase_register_trx(ht, ha_thd(), trx);
  trx_start_if_not_started_xa(trx, false);
  trx_assign_read_view(trx);

  size_t n_threads = thd_parallel_read_threads(m_prebuilt->trx->mysql_thd);

  Parallel_reader_adapter *parallel_reader =
      UT_NEW_NOKEY(Parallel_reader_adapter(m_prebuilt->table, trx, index,
                                           n_threads, m_prebuilt));

  if (parallel_reader == nullptr) {
    return (HA_ERR_OUT_OF_MEM);
  }

  num_threads = parallel_reader->calc_num_threads();
  parallel_scan_ctx = parallel_reader;

  return (0);
}

int ha_innobase::pread_adapter_parallel_scan_run(
    void *parallel_scan_ctx, void **thread_contexts,
    pread_adapter_pload_init_cbk load_init_fn,
    pread_adapter_pload_row_cbk load_rows_fn,
    pread_adapter_pload_end_cbk load_end_fn) {
  if (dict_table_is_discarded(m_prebuilt->table)) {
    ib_senderrf(ha_thd(), IB_LOG_LEVEL_ERROR, ER_TABLESPACE_DISCARDED,
                m_prebuilt->table->name.m_name);

    return (HA_ERR_NO_SUCH_TABLE);
  }

  update_thd();
  build_template(true);

  Parallel_reader_adapter *parallel_reader =
      static_cast<Parallel_reader_adapter *>(parallel_scan_ctx);

  ut_ad(parallel_reader != nullptr);
  ut_ad(parallel_reader->table() == m_prebuilt->table);
  ut_ad(parallel_reader->index() == m_prebuilt->table->first_index());
  ut_ad(parallel_reader->trx() == m_prebuilt->trx);

#ifdef UNIV_DEBUG
  size_t n_threads = thd_parallel_read_threads(m_prebuilt->trx->mysql_thd);
  ut_ad(parallel_reader->n_threads() == n_threads);
#endif

  parallel_reader->set_callback(thread_contexts, load_init_fn, load_rows_fn,
                                load_end_fn);

  dberr_t err = parallel_reader->read([&](size_t id, const buf_block_t *block,
                                          const rec_t *rec, dict_index_t *index,
                                          row_prebuilt_t *prebuilt) {
    return (parallel_reader->process_rows(id, rec, index, prebuilt));
  });

  int error = convert_error_code_to_mysql(err, 0, ha_thd());
  return (error);
}

int ha_innobase::pread_adapter_parallel_scan_end(void *parallel_scan_ctx) {
  Parallel_reader_adapter *parallel_reader =
      static_cast<Parallel_reader_adapter *>(parallel_scan_ctx);
  UT_DELETE(parallel_reader);
  return 0;
}

/** Alter the table structure in-place with operations
specified using Alter_inplace_info.
The level of concurrency allowed during this operation depends
on the return value from check_if_supported_inplace_alter().

@param[in]	altered_table	TABLE object for new version of table.
@param[in,out]	ha_alter_info	Structure describing changes to be done
by ALTER TABLE and holding data used during in-place alter.
@param[in]	old_dd_tab	dd::Table object representing old
version of the table
@param[in,out]	new_dd_tab	dd::Table object representing new
version of the table
@retval	true Failure
@retval	false Success */
bool ha_innobase::inplace_alter_table(TABLE *altered_table,
                                      Alter_inplace_info *ha_alter_info,
                                      const dd::Table *old_dd_tab,
                                      dd::Table *new_dd_tab) {
  DBUG_ENTER("ha_innobase::inplace_alter_table");
  ut_ad(old_dd_tab != NULL);
  ut_ad(new_dd_tab != NULL);

  /* Don't allow database clone during in place operations */
  clone_mark_abort(true);

  auto ret = inplace_alter_table_impl<dd::Table>(altered_table, ha_alter_info,
                                                 old_dd_tab, new_dd_tab);

  clone_mark_active();

  DBUG_RETURN(ret);
}

/** Commit or rollback the changes made during
prepare_inplace_alter_table() and inplace_alter_table() inside
the storage engine. Note that the allowed level of concurrency
during this operation will be the same as for
inplace_alter_table() and thus might be higher than during
prepare_inplace_alter_table(). (E.g concurrent writes were
blocked during prepare, but might not be during commit).

@param[in]	altered_table	TABLE object for new version of table.
@param[in,out]	ha_alter_info	Structure describing changes to be done
by ALTER TABLE and holding data used during in-place alter.
@param[in]	commit		True to commit or false to rollback.
@param[in]	old_dd_tab	dd::Table object representing old
version of the table
@param[in,out]	new_dd_tab	dd::Table object representing new
version of the table
@retval	true Failure
@retval	false Success */
bool ha_innobase::commit_inplace_alter_table(TABLE *altered_table,
                                             Alter_inplace_info *ha_alter_info,
                                             bool commit,
                                             const dd::Table *old_dd_tab,
                                             dd::Table *new_dd_tab) {
  DBUG_ENTER("ha_innobase::commit_inplace_alter_table");
  ut_ad(old_dd_tab != NULL);
  ut_ad(new_dd_tab != NULL);

  ha_innobase_inplace_ctx *ctx =
      static_cast<ha_innobase_inplace_ctx *>(ha_alter_info->handler_ctx);

  alter_table_old_info_t old_info;
  ut_d(bool old_info_updated = false);
  if (commit && ctx != NULL) {
    ut_ad(!!(ha_alter_info->handler_flags & ~INNOBASE_INPLACE_IGNORE));
    old_info.update(ctx->old_table, ctx->need_rebuild());
    ut_d(old_info_updated = true);
  }

  bool res = commit_inplace_alter_table_impl<dd::Table>(
      altered_table, ha_alter_info, commit, old_dd_tab, new_dd_tab);

  if (res || !commit) {
    DBUG_RETURN(true);
  }

  ut_ad(ctx == nullptr || !(ctx->need_rebuild() && is_instant(ha_alter_info)));

  if (is_instant(ha_alter_info)) {
    ut_ad(!res);
    dd_commit_inplace_instant(ha_alter_info, m_user_thd, m_prebuilt->trx,
                              m_prebuilt->table, table, altered_table,
                              old_dd_tab, new_dd_tab,
                              altered_table->found_next_number_field != nullptr
                                  ? &m_prebuilt->table->autoinc
                                  : nullptr);
  } else if (!(ha_alter_info->handler_flags & ~INNOBASE_INPLACE_IGNORE) ||
             ctx == nullptr) {
    ut_ad(!res);
    dd_commit_inplace_no_change(old_dd_tab, new_dd_tab, false);
  } else {
    ut_ad(old_info_updated);
    dd_commit_inplace_alter_table<dd::Table>(old_info, ctx->new_table,
                                             old_dd_tab, new_dd_tab);
    if (!ctx->need_rebuild()) {
      dd_commit_inplace_update_instant_meta(ctx->new_table, old_dd_tab,
                                            new_dd_tab);
    }
    ut_ad(dd_table_match(ctx->new_table, new_dd_tab));
  }

#ifdef UNIV_DEBUG
  /* Inplace ALTERs for expanded fast index creation can only be about
  DROP and ADD INDEX and never be instant operation */
  if (dd_table_has_instant_cols(*old_dd_tab) &&
      (ctx == nullptr || !ctx->need_rebuild())) {
    ut_ad(dd_table_has_instant_cols(*new_dd_tab) ||
          (ctx == nullptr || ctx->new_table->skip_alter_undo));
  }
#endif /* UNIV_DEBUG */

  DBUG_RETURN(res);
}

/** Initialize the dict_foreign_t structure with supplied info
 @return true if added, false if duplicate foreign->id */
static bool innobase_init_foreign(
    dict_foreign_t *foreign,              /*!< in/out: structure to
                                          initialize */
    const char *constraint_name,          /*!< in/out: constraint name if
                                          exists */
    dict_table_t *table,                  /*!< in: foreign table */
    dict_index_t *index,                  /*!< in: foreign key index */
    const char **column_names,            /*!< in: foreign key column
                                          names */
    ulint num_field,                      /*!< in: number of columns */
    const char *referenced_table_name,    /*!< in: referenced table
                                          name */
    dict_table_t *referenced_table,       /*!< in: referenced table */
    dict_index_t *referenced_index,       /*!< in: referenced index */
    const char **referenced_column_names, /*!< in: referenced column
                                          names */
    ulint referenced_num_field)           /*!< in: number of referenced
                                          columns */
{
  ut_ad(mutex_own(&dict_sys->mutex));

  if (constraint_name) {
    ulint db_len;

    /* Catenate 'databasename/' to the constraint name specified
    by the user: we conceive the constraint as belonging to the
    same MySQL 'database' as the table itself. We store the name
    to foreign->id. */

    db_len = dict_get_db_name_len(table->name.m_name);

    foreign->id = static_cast<char *>(
        mem_heap_alloc(foreign->heap, db_len + strlen(constraint_name) + 2));

    ut_memcpy(foreign->id, table->name.m_name, db_len);
    foreign->id[db_len] = '/';
    strcpy(foreign->id + db_len + 1, constraint_name);

    /* Check if any existing foreign key has the same id,
    this is needed only if user supplies the constraint name */

    if (table->foreign_set.find(foreign) != table->foreign_set.end()) {
      return (false);
    }
  }

  foreign->foreign_table = table;
  foreign->foreign_table_name =
      mem_heap_strdup(foreign->heap, table->name.m_name);
  dict_mem_foreign_table_name_lookup_set(foreign, TRUE);

  foreign->foreign_index = index;
  foreign->n_fields = (unsigned int)num_field;

  foreign->foreign_col_names = static_cast<const char **>(
      mem_heap_alloc(foreign->heap, num_field * sizeof(void *)));

  for (ulint i = 0; i < foreign->n_fields; i++) {
    foreign->foreign_col_names[i] =
        mem_heap_strdup(foreign->heap, column_names[i]);
  }

  foreign->referenced_index = referenced_index;
  foreign->referenced_table = referenced_table;

  foreign->referenced_table_name =
      mem_heap_strdup(foreign->heap, referenced_table_name);
  dict_mem_referenced_table_name_lookup_set(foreign, TRUE);

  foreign->referenced_col_names = static_cast<const char **>(
      mem_heap_alloc(foreign->heap, referenced_num_field * sizeof(void *)));

  for (ulint i = 0; i < foreign->n_fields; i++) {
    foreign->referenced_col_names[i] =
        mem_heap_strdup(foreign->heap, referenced_column_names[i]);
  }

  return (true);
}

/** Check whether the foreign key options is legit
 @return true if it is */
static MY_ATTRIBUTE((warn_unused_result)) bool innobase_check_fk_option(
    const dict_foreign_t *foreign) /*!< in: foreign key */
{
  if (!foreign->foreign_index) {
    return (true);
  }

  if (foreign->type &
      (DICT_FOREIGN_ON_UPDATE_SET_NULL | DICT_FOREIGN_ON_DELETE_SET_NULL)) {
    for (ulint j = 0; j < foreign->n_fields; j++) {
      if ((foreign->foreign_index->get_col(j)->prtype) & DATA_NOT_NULL) {
        /* It is not sensible to define
        SET NULL if the column is not
        allowed to be NULL! */
        return (false);
      }
    }
  }

  return (true);
}

/** Set foreign key options
 @return true if successfully set */
static MY_ATTRIBUTE((warn_unused_result)) bool innobase_set_foreign_key_option(
    dict_foreign_t *foreign,        /*!< in:InnoDB Foreign key */
    const Foreign_key_spec *fk_key) /*!< in: Foreign key info from
                                    MySQL */
{
  ut_ad(!foreign->type);

  switch (fk_key->delete_opt) {
    case FK_OPTION_NO_ACTION:
    case FK_OPTION_RESTRICT:
    case FK_OPTION_DEFAULT:
      foreign->type = DICT_FOREIGN_ON_DELETE_NO_ACTION;
      break;
    case FK_OPTION_CASCADE:
      foreign->type = DICT_FOREIGN_ON_DELETE_CASCADE;
      break;
    case FK_OPTION_SET_NULL:
      foreign->type = DICT_FOREIGN_ON_DELETE_SET_NULL;
      break;
    case FK_OPTION_UNDEF:
      break;
  }

  switch (fk_key->update_opt) {
    case FK_OPTION_NO_ACTION:
    case FK_OPTION_RESTRICT:
    case FK_OPTION_DEFAULT:
      foreign->type |= DICT_FOREIGN_ON_UPDATE_NO_ACTION;
      break;
    case FK_OPTION_CASCADE:
      foreign->type |= DICT_FOREIGN_ON_UPDATE_CASCADE;
      break;
    case FK_OPTION_SET_NULL:
      foreign->type |= DICT_FOREIGN_ON_UPDATE_SET_NULL;
      break;
    case FK_OPTION_UNDEF:
      break;
  }

  return (innobase_check_fk_option(foreign));
}

/** Check if a foreign key constraint can make use of an index
 that is being created.
 @return useable index, or NULL if none found */
static MY_ATTRIBUTE((warn_unused_result)) const KEY *innobase_find_equiv_index(
    const char *const *col_names,
    /*!< in: column names */
    uint n_cols,     /*!< in: number of columns */
    const KEY *keys, /*!< in: index information */
    const uint *add, /*!< in: indexes being created */
    uint n_add)      /*!< in: number of indexes to create */
{
  for (uint i = 0; i < n_add; i++) {
    const KEY *key = &keys[add[i]];

    if (key->user_defined_key_parts < n_cols || key->flags & HA_SPATIAL) {
    no_match:
      continue;
    }

    for (uint j = 0; j < n_cols; j++) {
      const KEY_PART_INFO &key_part = key->key_part[j];
      uint32 col_len = key_part.field->pack_length();

      /* Any index on virtual columns cannot be used
      for reference constaint */
      if (innobase_is_v_fld(key_part.field)) {
        goto no_match;
      }

      /* The MySQL pack length contains 1 or 2 bytes
      length field for a true VARCHAR. */

      if (key_part.field->type() == MYSQL_TYPE_VARCHAR) {
        col_len -=
            static_cast<const Field_varstring *>(key_part.field)->length_bytes;
      }

      if (key_part.length < col_len) {
        /* Column prefix indexes cannot be
        used for FOREIGN KEY constraints. */
        goto no_match;
      }

      if (innobase_strcasecmp(col_names[j], key_part.field->field_name)) {
        /* Name mismatch */
        goto no_match;
      }
    }

    return (key);
  }

  return (NULL);
}

/** Find an index whose first fields are the columns in the array
 in the same order and is not marked for deletion
 @return matching index, NULL if not found */
static MY_ATTRIBUTE((warn_unused_result)) dict_index_t *innobase_find_fk_index(
    Alter_inplace_info *ha_alter_info,
    /*!< in: alter table info */
    dict_table_t *table, /*!< in: table */
    const char **col_names,
    /*!< in: column names, or NULL
    to use table->col_names */
    dict_index_t **drop_index,
    /*!< in: indexes to be dropped */
    ulint n_drop_index,
    /*!< in: size of drop_index[] */
    const char **columns, /*!< in: array of column names */
    ulint n_cols)         /*!< in: number of columns */
{
  dict_index_t *index;

  index = table->first_index();

  while (index != NULL) {
    if (!(index->type & DICT_FTS) &&
        dict_foreign_qualify_index(table, col_names, columns, n_cols, index,
                                   NULL, true, 0)) {
      for (ulint i = 0; i < n_drop_index; i++) {
        if (index == drop_index[i]) {
          /* Skip to-be-dropped indexes. */
          goto next_rec;
        }
      }

      return (index);
    }

  next_rec:
    index = index->next();
  }

  return (NULL);
}

/** Check whether given column is a base of stored column.
@param[in]	col_name	column name
@param[in]	table		table
@param[in]	s_cols		list of stored columns
@return true if the given column is a base of stored column,else false. */
static bool innobase_col_check_fk(const char *col_name,
                                  const dict_table_t *table,
                                  dict_s_col_list *s_cols) {
  dict_s_col_list::const_iterator it;

  for (it = s_cols->begin(); it != s_cols->end(); ++it) {
    dict_s_col_t s_col = *it;

    for (ulint j = 0; j < s_col.num_base; j++) {
      if (strcmp(col_name, table->get_col_name(s_col.base_col[j]->ind)) == 0) {
        return (true);
      }
    }
  }

  return (false);
}

/** Check whether the foreign key constraint is on base of any stored columns.
@param[in]	foreign		Foriegn key constraing information
@param[in]	table		table to which the foreign key objects
to be added
@param[in]	s_cols		list of stored column information in the table.
@return true if yes, otherwise false. */
static bool innobase_check_fk_stored(const dict_foreign_t *foreign,
                                     const dict_table_t *table,
                                     dict_s_col_list *s_cols) {
  ulint type = foreign->type;

  type &=
      ~(DICT_FOREIGN_ON_DELETE_NO_ACTION | DICT_FOREIGN_ON_UPDATE_NO_ACTION);

  if (type == 0 || s_cols == NULL) {
    return (false);
  }

  for (ulint i = 0; i < foreign->n_fields; i++) {
    if (innobase_col_check_fk(foreign->foreign_col_names[i], table, s_cols)) {
      return (true);
    }
  }

  return (false);
}

/** Create InnoDB foreign key structure from MySQL alter_info
@param[in]	ha_alter_info	alter table info
@param[in]	table_share	TABLE_SHARE
@param[in]	table		table object
@param[in]	col_names	column names, or NULL to use
table->col_names
@param[in]	drop_index	indexes to be dropped
@param[in]	n_drop_index	size of drop_index
@param[out]	add_fk		foreign constraint added
@param[out]	n_add_fk	number of foreign constraints
added
@param[in]	trx		user transaction
@param[in]	s_cols		list of stored column information
@retval true if successful
@retval false on error (will call my_error()) */
static MY_ATTRIBUTE((warn_unused_result)) bool innobase_get_foreign_key_info(
    Alter_inplace_info *ha_alter_info, const TABLE_SHARE *table_share,
    dict_table_t *table, const char **col_names, dict_index_t **drop_index,
    ulint n_drop_index, dict_foreign_t **add_fk, ulint *n_add_fk,
    const trx_t *trx, dict_s_col_list *s_cols) {
  const Foreign_key_spec *fk_key;
  dict_table_t *referenced_table = NULL;
  char *referenced_table_name = NULL;
  ulint num_fk = 0;
  Alter_info *alter_info = ha_alter_info->alter_info;
  MDL_ticket *mdl;

  DBUG_ENTER("innobase_get_foreign_key_info");

  *n_add_fk = 0;

  for (const Key_spec *key : alter_info->key_list) {
    if (key->type != KEYTYPE_FOREIGN) {
      continue;
    }

    const char *column_names[MAX_NUM_FK_COLUMNS];
    dict_index_t *index = NULL;
    const char *referenced_column_names[MAX_NUM_FK_COLUMNS];
    dict_index_t *referenced_index = NULL;
    ulint num_col = 0;
    ulint referenced_num_col = 0;
    bool correct_option;
    char *db_namep = NULL;
    char *tbl_namep = NULL;
    ulint db_name_len = 0;
    ulint tbl_name_len = 0;
    char db_name[MAX_DATABASE_NAME_LEN];
    char tbl_name[MAX_TABLE_NAME_LEN];

    fk_key = down_cast<const Foreign_key_spec *>(key);

    if (fk_key->columns.size() > 0) {
      size_t i = 0;

      /* Get all the foreign key column info for the
      current table */
      while (i < fk_key->columns.size()) {
        column_names[i] = fk_key->columns[i]->get_field_name();
        ut_ad(i < MAX_NUM_FK_COLUMNS);
        i++;
      }

      index = innobase_find_fk_index(ha_alter_info, table, col_names,
                                     drop_index, n_drop_index, column_names, i);

      /* MySQL would add a index in the creation
      list if no such index for foreign table,
      so we have to use DBUG_EXECUTE_IF to simulate
      the scenario */
      DBUG_EXECUTE_IF("innodb_test_no_foreign_idx", index = NULL;);

      /* Check whether there exist such
      index in the the index create clause */
      if (!index &&
          !innobase_find_equiv_index(column_names, static_cast<uint>(i),
                                     ha_alter_info->key_info_buffer,
                                     ha_alter_info->index_add_buffer,
                                     ha_alter_info->index_add_count)) {
        my_error(ER_FK_NO_INDEX_CHILD, MYF(0),
                 fk_key->name.str ? fk_key->name.str : "",
                 table_share->table_name.str);
        goto err_exit;
      }

      num_col = i;
    }

    add_fk[num_fk] = dict_mem_foreign_create();

#ifndef _WIN32
    if (fk_key->ref_db.str) {
      tablename_to_filename(fk_key->ref_db.str, db_name, MAX_DATABASE_NAME_LEN);
      db_namep = db_name;
      db_name_len = strlen(db_name);
    }
    if (fk_key->ref_table.str) {
      tablename_to_filename(fk_key->ref_table.str, tbl_name,
                            MAX_TABLE_NAME_LEN);
      tbl_namep = tbl_name;
      tbl_name_len = strlen(tbl_name);
    }
#else
    ut_ad(fk_key->ref_table.str);
    tablename_to_filename(fk_key->ref_table.str, tbl_name, MAX_TABLE_NAME_LEN);
    innobase_casedn_str(tbl_name);
    tbl_name_len = strlen(tbl_name);
    tbl_namep = &tbl_name[0];

    if (fk_key->ref_db.str != NULL) {
      tablename_to_filename(fk_key->ref_db.str, db_name, MAX_DATABASE_NAME_LEN);
      innobase_casedn_str(db_name);
      db_name_len = strlen(db_name);
      db_namep = &db_name[0];
    }
#endif
    mutex_enter(&dict_sys->mutex);

    referenced_table_name = dd_get_referenced_table(
        table->name.m_name, db_namep, db_name_len, tbl_namep, tbl_name_len,
        &referenced_table, &mdl, add_fk[num_fk]->heap);

    /* Test the case when referenced_table failed to
    open, if trx->check_foreigns is not set, we should
    still be able to add the foreign key */
    DBUG_EXECUTE_IF("innodb_test_open_ref_fail", if (referenced_table) {
      dd_table_close(referenced_table, current_thd, &mdl, true);
      referenced_table = NULL;
    });

    if (!referenced_table && trx->check_foreigns) {
      mutex_exit(&dict_sys->mutex);
      my_error(ER_FK_CANNOT_OPEN_PARENT, MYF(0), tbl_namep);

      goto err_exit;
    }

    if (fk_key->ref_columns.size() > 0) {
      size_t i = 0;

      while (i < fk_key->ref_columns.size()) {
        referenced_column_names[i] = fk_key->ref_columns[i]->get_field_name();
        ut_ad(i < MAX_NUM_FK_COLUMNS);
        i++;
      }

      if (referenced_table) {
        referenced_index = dict_foreign_find_index(referenced_table, 0,
                                                   referenced_column_names, i,
                                                   index, TRUE, FALSE);

        DBUG_EXECUTE_IF("innodb_test_no_reference_idx",
                        referenced_index = NULL;);

        /* Check whether there exist such
        index in the the index create clause */
        if (!referenced_index) {
          dd_table_close(referenced_table, current_thd, &mdl, true);
          mutex_exit(&dict_sys->mutex);
          my_error(ER_FK_NO_INDEX_PARENT, MYF(0),
                   fk_key->name.str ? fk_key->name.str : "", tbl_namep);
          goto err_exit;
        }
      } else {
        ut_a(!trx->check_foreigns);
      }

      referenced_num_col = i;
    } else {
      /* Not possible to add a foreign key without a
      referenced column */
      if (referenced_table) {
        dd_table_close(referenced_table, current_thd, &mdl, true);
      }
      mutex_exit(&dict_sys->mutex);
      my_error(ER_CANNOT_ADD_FOREIGN, MYF(0), tbl_namep);
      goto err_exit;
    }

    if (!innobase_init_foreign(add_fk[num_fk], fk_key->name.str, table, index,
                               column_names, num_col, referenced_table_name,
                               referenced_table, referenced_index,
                               referenced_column_names, referenced_num_col)) {
      if (referenced_table) {
        dd_table_close(referenced_table, current_thd, &mdl, true);
      }
      mutex_exit(&dict_sys->mutex);
      my_error(ER_FK_DUP_NAME, MYF(0), add_fk[num_fk]->id);
      goto err_exit;
    }

    if (referenced_table) {
      dd_table_close(referenced_table, current_thd, &mdl, true);
    }
    mutex_exit(&dict_sys->mutex);

    correct_option = innobase_set_foreign_key_option(add_fk[num_fk], fk_key);

    DBUG_EXECUTE_IF("innodb_test_wrong_fk_option", correct_option = false;);

    if (!correct_option) {
      my_error(ER_FK_INCORRECT_OPTION, MYF(0), table_share->table_name.str,
               add_fk[num_fk]->id);
      goto err_exit;
    }

    if (innobase_check_fk_stored(add_fk[num_fk], table, s_cols)) {
      my_error(ER_CANNOT_ADD_FOREIGN_BASE_COL_STORED, MYF(0));
      goto err_exit;
    }

    num_fk++;
  }

  *n_add_fk = num_fk;

  DBUG_RETURN(true);
err_exit:
  for (ulint i = 0; i <= num_fk; i++) {
    if (add_fk[i]) {
      dict_foreign_free(add_fk[i]);
    }
  }

  DBUG_RETURN(false);
}

/** Copies an InnoDB column to a MySQL field.  This function is
 adapted from row_sel_field_store_in_mysql_format(). */
static void innobase_col_to_mysql(
    const dict_col_t *col, /*!< in: InnoDB column */
    const uchar *data,     /*!< in: InnoDB column data */
    ulint len,             /*!< in: length of data, in bytes */
    Field *field)          /*!< in/out: MySQL field */
{
  uchar *ptr;
  uchar *dest = field->ptr;
  ulint flen = field->pack_length();

  switch (col->mtype) {
    case DATA_INT:
      ut_ad(len == flen);

      /* Convert integer data from Innobase to little-endian
      format, sign bit restored to normal */

      for (ptr = dest + len; ptr != dest;) {
        *--ptr = *data++;
      }

      if (!(field->flags & UNSIGNED_FLAG)) {
        ((byte *)dest)[len - 1] ^= 0x80;
      }

      break;

    case DATA_VARCHAR:
    case DATA_VARMYSQL:
    case DATA_BINARY:
      field->reset();

      if (field->type() == MYSQL_TYPE_VARCHAR) {
        /* This is a >= 5.0.3 type true VARCHAR. Store the
        length of the data to the first byte or the first
        two bytes of dest. */

        dest =
            row_mysql_store_true_var_len(dest, len, flen - field->key_length());
      }

      /* Copy the actual data */
      memcpy(dest, data, len);
      break;

    case DATA_VAR_POINT:
    case DATA_GEOMETRY:
    case DATA_BLOB:
      /* Skip MySQL BLOBs when reporting an erroneous row
      during index creation or table rebuild. */
      field->set_null();
      break;

#ifdef UNIV_DEBUG
    case DATA_MYSQL:
      ut_ad(flen >= len);
      ut_ad(DATA_MBMAXLEN(col->mbminmaxlen) >= DATA_MBMINLEN(col->mbminmaxlen));
      memcpy(dest, data, len);
      break;

    default:
    case DATA_SYS_CHILD:
    case DATA_SYS:
      /* These column types should never be shipped to MySQL. */
      ut_ad(0);

    case DATA_FLOAT:
    case DATA_DOUBLE:
    case DATA_DECIMAL:
    case DATA_POINT:
      /* Above are the valid column types for MySQL data. */
      ut_ad(flen == len);
      /* fall through */
    case DATA_FIXBINARY:
    case DATA_CHAR:
      /* We may have flen > len when there is a shorter
      prefix on the CHAR and BINARY column. */
      ut_ad(flen >= len);
#else  /* UNIV_DEBUG */
    default:
#endif /* UNIV_DEBUG */
      memcpy(dest, data, len);
  }
}

/** Copies an InnoDB record to table->record[0]. */
void innobase_rec_to_mysql(struct TABLE *table, /*!< in/out: MySQL table */
                           const rec_t *rec,    /*!< in: record */
                           const dict_index_t *index, /*!< in: index */
                           const ulint *offsets)      /*!< in: rec_get_offsets(
                                                      rec, index, ...) */
{
  uint n_fields = table->s->fields;

  ut_ad(n_fields ==
        dict_table_get_n_tot_u_cols(index->table) -
            !!(DICT_TF2_FLAG_IS_SET(index->table, DICT_TF2_FTS_HAS_DOC_ID)));

  for (uint i = 0; i < n_fields; i++) {
    Field *field = table->field[i];
    ulint ipos;
    ulint ilen;
    const uchar *ifield;

    field->reset();

    ipos = index->get_col_pos(i, true, false, nullptr);

    if (ipos == ULINT_UNDEFINED || rec_offs_nth_extern(offsets, ipos)) {
    null_field:
      field->set_null();
      continue;
    }

    ifield = rec_get_nth_field_instant(rec, offsets, ipos, index, &ilen);

    /* Assign the NULL flag */
    if (ilen == UNIV_SQL_NULL) {
      ut_ad(field->real_maybe_null());
      goto null_field;
    }

    field->set_notnull();

    innobase_col_to_mysql(index->get_field(ipos)->col, ifield, ilen, field);
  }
}

/** Copies an InnoDB index entry to table->record[0]. */
void innobase_fields_to_mysql(
    struct TABLE *table,       /*!< in/out: MySQL table */
    const dict_index_t *index, /*!< in: InnoDB index */
    const dfield_t *fields)    /*!< in: InnoDB index fields */
{
  uint n_fields = table->s->fields;
  ulint num_v = 0;

  ut_ad(n_fields ==
        index->table->get_n_user_cols() +
            dict_table_get_n_v_cols(index->table) -
            !!(DICT_TF2_FLAG_IS_SET(index->table, DICT_TF2_FTS_HAS_DOC_ID)));

  for (uint i = 0; i < n_fields; i++) {
    Field *field = table->field[i];
    ulint ipos;
    ulint col_n;

    field->reset();

    if (innobase_is_v_fld(field)) {
      col_n = num_v;
      num_v++;
    } else {
      col_n = i - num_v;
    }

    ipos = index->get_col_pos(col_n, true, innobase_is_v_fld(field), nullptr);

    if (ipos == ULINT_UNDEFINED || dfield_is_ext(&fields[ipos]) ||
        dfield_is_null(&fields[ipos])) {
      field->set_null();
    } else {
      field->set_notnull();

      const dfield_t *df = &fields[ipos];

      innobase_col_to_mysql(index->get_field(ipos)->col,
                            static_cast<const uchar *>(dfield_get_data(df)),
                            dfield_get_len(df), field);
    }
  }
}

/** Copies an InnoDB row to table->record[0]. */
void innobase_row_to_mysql(struct TABLE *table,      /*!< in/out: MySQL table */
                           const dict_table_t *itab, /*!< in: InnoDB table */
                           const dtuple_t *row)      /*!< in: InnoDB row */
{
  uint n_fields = table->s->fields;
  ulint num_v = 0;

  /* The InnoDB row may contain an extra FTS_DOC_ID column at the end. */
  ut_ad(row->n_fields == itab->get_n_cols());
  ut_ad(n_fields ==
        row->n_fields - DATA_N_SYS_COLS + dict_table_get_n_v_cols(itab) -
            !!(DICT_TF2_FLAG_IS_SET(itab, DICT_TF2_FTS_HAS_DOC_ID)));

  for (uint i = 0; i < n_fields; i++) {
    Field *field = table->field[i];

    field->reset();

    if (innobase_is_v_fld(field)) {
      /* Virtual column are not stored in InnoDB table, so
      skip it */
      num_v++;
      continue;
    }

    const dfield_t *df = dtuple_get_nth_field(row, i - num_v);

    if (dfield_is_ext(df) || dfield_is_null(df)) {
      field->set_null();
    } else {
      field->set_notnull();

      innobase_col_to_mysql(itab->get_col(i - num_v),
                            static_cast<const uchar *>(dfield_get_data(df)),
                            dfield_get_len(df), field);
    }
  }
}

/** Resets table->record[0]. */
void innobase_rec_reset(TABLE *table) /*!< in/out: MySQL table */
{
  uint n_fields = table->s->fields;
  uint i;

  for (i = 0; i < n_fields; i++) {
    table->field[i]->set_default();
  }
}

/** This function checks that index keys are sensible.
 @return 0 or error number */
static MY_ATTRIBUTE((warn_unused_result)) int innobase_check_index_keys(
    const Alter_inplace_info *info,
    /*!< in: indexes to be created or dropped */
    const dict_table_t *innodb_table)
/*!< in: Existing indexes */
{
  for (uint key_num = 0; key_num < info->index_add_count; key_num++) {
    const KEY &key = info->key_info_buffer[info->index_add_buffer[key_num]];

    /* Check that the same index name does not appear
    twice in indexes to be created. */

    for (ulint i = 0; i < key_num; i++) {
      const KEY &key2 = info->key_info_buffer[info->index_add_buffer[i]];

      if (0 == strcmp(key.name, key2.name)) {
        my_error(ER_WRONG_NAME_FOR_INDEX, MYF(0), key.name);

        return (ER_WRONG_NAME_FOR_INDEX);
      }
    }

    /* Check that the same index name does not already exist. */

    const dict_index_t *index;

    for (index = innodb_table->first_index(); index; index = index->next()) {
      if (index->is_committed() && !strcmp(key.name, index->name)) {
        break;
      }
    }

    /* Now we are in a situation where we have "ADD INDEX x"
    and an index by the same name already exists. We have 4
    possible cases:
    1. No further clauses for an index x are given. Should reject
    the operation.
    2. "DROP INDEX x" is given. Should allow the operation.
    3. "RENAME INDEX x TO y" is given. Should allow the operation.
    4. "DROP INDEX x, RENAME INDEX x TO y" is given. Should allow
    the operation, since no name clash occurs. In this particular
    case MySQL cancels the operation without calling InnoDB
    methods. */

    if (index) {
      /* If a key by the same name is being created and
      dropped, the name clash is OK. */
      for (uint i = 0; i < info->index_drop_count; i++) {
        const KEY *drop_key = info->index_drop_buffer[i];

        if (0 == strcmp(key.name, drop_key->name)) {
          goto name_ok;
        }
      }

      /* If a key by the same name is being created and
      renamed, the name clash is OK. E.g.
      ALTER TABLE t ADD INDEX i (col), RENAME INDEX i TO x
      where the index "i" exists prior to the ALTER command.
      In this case we:
      1. rename the existing index from "i" to "x"
      2. add the new index "i" */
      for (uint i = 0; i < info->index_rename_count; i++) {
        const KEY_PAIR *pair = &info->index_rename_buffer[i];

        if (0 == strcmp(key.name, pair->old_key->name)) {
          goto name_ok;
        }
      }

      my_error(ER_WRONG_NAME_FOR_INDEX, MYF(0), key.name);

      return (ER_WRONG_NAME_FOR_INDEX);
    }

  name_ok:
    for (ulint i = 0; i < key.user_defined_key_parts; i++) {
      const KEY_PART_INFO &key_part1 = key.key_part[i];
      const Field *field = key_part1.field;
      ibool is_unsigned;

      switch (get_innobase_type_from_mysql_type(&is_unsigned, field)) {
        default:
          break;
        case DATA_INT:
        case DATA_FLOAT:
        case DATA_DOUBLE:
        case DATA_DECIMAL:
          /* Check that MySQL does not try to
          create a column prefix index field on
          an inappropriate data type. */

          if (field->type() == MYSQL_TYPE_VARCHAR) {
            if (key_part1.length >=
                field->pack_length() -
                    ((Field_varstring *)field)->length_bytes) {
              break;
            }
          } else {
            if (key_part1.length >= field->pack_length()) {
              break;
            }
          }

          my_error(ER_WRONG_KEY_COLUMN, MYF(0), field->field_name);
          return (ER_WRONG_KEY_COLUMN);
      }

      /* Check that the same column does not appear
      twice in the index. */

      for (ulint j = 0; j < i; j++) {
        const KEY_PART_INFO &key_part2 = key.key_part[j];

        if (key_part1.fieldnr != key_part2.fieldnr) {
          continue;
        }

        my_error(ER_WRONG_KEY_COLUMN, MYF(0), field->field_name);
        return (ER_WRONG_KEY_COLUMN);
      }
    }
  }

  return (0);
}

/** Create index field definition for key part
@param[in]	altered_table		MySQL table that is being altered,
                                        or NULL if a new clustered index
                                        is not being created
@param[in]	key_part		MySQL key definition
@param[in,out]	index_field		index field
@param[in]	new_clustered		new cluster */
static void innobase_create_index_field_def(const TABLE *altered_table,
                                            const KEY_PART_INFO *key_part,
                                            index_field_t *index_field,
                                            bool new_clustered) {
  const Field *field;
  ibool is_unsigned;
  ulint col_type;
  ulint num_v = 0;

  DBUG_ENTER("innobase_create_index_field_def");

  ut_ad(key_part);
  ut_ad(index_field);

  field =
      new_clustered ? altered_table->field[key_part->fieldnr] : key_part->field;
  ut_a(field);

  for (ulint i = 0; i < key_part->fieldnr; i++) {
    if (innobase_is_v_fld(altered_table->field[i])) {
      num_v++;
    }
  }

  col_type = get_innobase_type_from_mysql_type(&is_unsigned, field);

  if (!field->stored_in_db && field->gcol_info) {
    index_field->is_v_col = true;
    index_field->col_no = num_v;
  } else {
    index_field->is_v_col = false;
    index_field->col_no = key_part->fieldnr - num_v;
  }
  index_field->is_ascending = !(key_part->key_part_flag & HA_REVERSE_SORT);

  if (DATA_LARGE_MTYPE(col_type) ||
      (key_part->length < field->pack_length() &&
       field->type() != MYSQL_TYPE_VARCHAR) ||
      (field->type() == MYSQL_TYPE_VARCHAR &&
       key_part->length <
           field->pack_length() - ((Field_varstring *)field)->length_bytes)) {
    index_field->prefix_len = key_part->length;
  } else {
    index_field->prefix_len = 0;
  }

  DBUG_VOID_RETURN;
}

template <typename Index>
const dd::Index *get_dd_index(const Index *index);

template <>
const dd::Index *get_dd_index<dd::Index>(const dd::Index *dd_index) {
  return dd_index;
}

template <>
const dd::Index *get_dd_index<dd::Partition_index>(
    const dd::Partition_index *dd_index) {
  return (dd_index != nullptr) ? &dd_index->index() : nullptr;
}

/** Create index definition for key
@param[in]	altered_table		MySQL table that is being altered
@param[in]	new_dd_tab		new dd table
@param[in]	keys			key definitions
@param[in]	key_number		MySQL key number
@param[in]	new_clustered		true if generating a new clustered
index on the table
@param[in]	key_clustered		true if this is the new clustered index
@param[out]	index			index definition
@param[in]	heap			heap where memory is allocated */
template <typename Table>
static void innobase_create_index_def(const TABLE *altered_table,
                                      const Table *new_dd_tab, const KEY *keys,
                                      ulint key_number, bool new_clustered,
                                      bool key_clustered, index_def_t *index,
                                      mem_heap_t *heap) {
  const KEY *key = &keys[key_number];
  ulint i;
  ulint n_fields = key->user_defined_key_parts;

  DBUG_ENTER("innobase_create_index_def");
  DBUG_ASSERT(!key_clustered || new_clustered);

  index->fields = static_cast<index_field_t *>(
      mem_heap_alloc(heap, n_fields * sizeof *index->fields));

  index->parser = NULL;
  index->is_ngram = false;
  index->key_number = key_number;
  index->n_fields = n_fields;
  index->name = mem_heap_strdup(heap, key->name);
  index->rebuild = new_clustered;

  /* If this is a spatial index, we need to fetch the SRID */
  if (key->flags & HA_SPATIAL) {
    ulint dd_key_num =
        key_number + ((altered_table->s->primary_key == MAX_KEY) ? 1 : 0);

    const auto *dd_index_auto =
        (index->key_number != ULINT_UNDEFINED)
            ? const_cast<const Table *>(new_dd_tab)->indexes()[dd_key_num]
            : nullptr;

    const dd::Index *dd_index = get_dd_index(dd_index_auto);

    if (dd_index != nullptr) {
      ut_ad(dd_index->name() == key->name);
      /* Spatial index indexes on only one column */
      size_t geom_col_idx;
      for (geom_col_idx = 0; geom_col_idx < dd_index->elements().size();
           ++geom_col_idx) {
        if (!dd_index->elements()[geom_col_idx]->column().is_se_hidden()) break;
      }
      const dd::Column &col = dd_index->elements()[geom_col_idx]->column();
      bool has_value = col.srs_id().has_value();
      index->srid_is_valid = has_value;
      index->srid = has_value ? col.srs_id().value() : 0;
    }
  }

  if (key_clustered) {
    DBUG_ASSERT(!(key->flags & (HA_FULLTEXT | HA_SPATIAL)));
    DBUG_ASSERT(key->flags & HA_NOSAME);
    index->ind_type = DICT_CLUSTERED | DICT_UNIQUE;
  } else if (key->flags & HA_FULLTEXT) {
    DBUG_ASSERT(!(key->flags & (HA_SPATIAL | HA_NOSAME)));
    DBUG_ASSERT(!(key->flags & HA_KEYFLAG_MASK &
                  ~(HA_FULLTEXT | HA_PACK_KEY | HA_BINARY_PACK_KEY)));
    index->ind_type = DICT_FTS;

    /* Set plugin parser */
    /* Note: key->parser is only parser name,
             we need to get parser from altered_table instead */
    if (key->flags & HA_USES_PARSER) {
      for (ulint j = 0; j < altered_table->s->keys; j++) {
        if (ut_strcmp(altered_table->key_info[j].name, key->name) == 0) {
          ut_ad(altered_table->key_info[j].flags & HA_USES_PARSER);

          plugin_ref parser = altered_table->key_info[j].parser;
          index->parser =
              static_cast<st_mysql_ftparser *>(plugin_decl(parser)->info);

          index->is_ngram =
              strncmp(plugin_name(parser)->str, FTS_NGRAM_PARSER_NAME,
                      plugin_name(parser)->length) == 0;

          break;
        }
      }

      DBUG_EXECUTE_IF("fts_instrument_use_default_parser",
                      index->parser = &fts_default_parser;);
      ut_ad(index->parser);
    }
  } else if (key->flags & HA_SPATIAL) {
    DBUG_ASSERT(!(key->flags & HA_NOSAME));
    index->ind_type = DICT_SPATIAL;
    ut_ad(n_fields == 1);
    ulint num_v = 0;

    /* Need to count the virtual fields before this spatial
    indexed field */
    for (ulint i = 0; i < key->key_part->fieldnr; i++) {
      if (innobase_is_v_fld(altered_table->field[i])) {
        num_v++;
      }
    }
    index->fields[0].col_no = key->key_part[0].fieldnr - num_v;
    index->fields[0].prefix_len = 0;
    index->fields[0].is_v_col = false;

    /* Currently only ascending order is supported in spatial
    index. */
    ut_ad(!(key->key_part[0].key_part_flag & HA_REVERSE_SORT));
    index->fields[0].is_ascending = true;

    if (!key->key_part[0].field->stored_in_db &&
        key->key_part[0].field->gcol_info) {
      /* Currently, the spatial index cannot be created
      on virtual columns. It is blocked in server
      layer */
      ut_ad(0);
      index->fields[0].is_v_col = true;
    } else {
      index->fields[0].is_v_col = false;
    }
  } else {
    index->ind_type = (key->flags & HA_NOSAME) ? DICT_UNIQUE : 0;
  }

  if (!(key->flags & HA_SPATIAL)) {
    for (i = 0; i < n_fields; i++) {
      innobase_create_index_field_def(altered_table, &key->key_part[i],
                                      &index->fields[i], new_clustered);

      if (index->fields[i].is_v_col) {
        index->ind_type |= DICT_VIRTUAL;
      }
    }
  }

  DBUG_VOID_RETURN;
}

/** Check whether the table has the FTS_DOC_ID column
 @return whether there exists an FTS_DOC_ID column */
bool innobase_fts_check_doc_id_col(
    const dict_table_t *table, /*!< in: InnoDB table with
                               fulltext index */
    const TABLE *altered_table,
    /*!< in: MySQL table with
    fulltext index */
    ulint *fts_doc_col_no,
    /*!< out: The column number for
    Doc ID, or ULINT_UNDEFINED
    if it is of wrong type */
    ulint *num_v) /*!< out: number of virtual column */
{
  *fts_doc_col_no = ULINT_UNDEFINED;

  const uint n_cols = altered_table->s->fields;
  ulint i;

  *num_v = 0;

  for (i = 0; i < n_cols; i++) {
    const Field *field = altered_table->field[i];

    if (innobase_is_v_fld(field)) {
      (*num_v)++;
    }

    if (my_strcasecmp(system_charset_info, field->field_name,
                      FTS_DOC_ID_COL_NAME)) {
      continue;
    }

    if (strcmp(field->field_name, FTS_DOC_ID_COL_NAME)) {
      my_error(ER_WRONG_COLUMN_NAME, MYF(0), field->field_name);
    } else if (field->type() != MYSQL_TYPE_LONGLONG ||
               field->pack_length() != 8 || field->real_maybe_null() ||
               !(field->flags & UNSIGNED_FLAG) || innobase_is_v_fld(field)) {
      my_error(ER_INNODB_FT_WRONG_DOCID_COLUMN, MYF(0), field->field_name);
    } else {
      *fts_doc_col_no = i - *num_v;
    }

    return (true);
  }

  if (!table) {
    return (false);
  }

  /* Not to count the virtual columns */
  i -= *num_v;

  for (; i + DATA_N_SYS_COLS < (uint)table->n_cols; i++) {
    const char *name = table->get_col_name(i);

    if (strcmp(name, FTS_DOC_ID_COL_NAME) == 0) {
#ifdef UNIV_DEBUG
      const dict_col_t *col;

      col = table->get_col(i);

      /* Because the FTS_DOC_ID does not exist in
      the MySQL data dictionary, this must be the
      internally created FTS_DOC_ID column. */
      ut_ad(col->mtype == DATA_INT);
      ut_ad(col->len == 8);
      ut_ad(col->prtype & DATA_NOT_NULL);
      ut_ad(col->prtype & DATA_UNSIGNED);
#endif /* UNIV_DEBUG */
      *fts_doc_col_no = i;
      return (true);
    }
  }

  return (false);
}

/** Check whether the table has a unique index with FTS_DOC_ID_INDEX_NAME
 on the Doc ID column.
 @return the status of the FTS_DOC_ID index */
enum fts_doc_id_index_enum innobase_fts_check_doc_id_index(
    const dict_table_t *table,  /*!< in: table definition */
    const TABLE *altered_table, /*!< in: MySQL table
                                that is being altered */
    ulint *fts_doc_col_no)      /*!< out: The column number for
                                Doc ID, or ULINT_UNDEFINED
                                if it is being created in
                                ha_alter_info */
{
  const dict_index_t *index;
  const dict_field_t *field;

  if (altered_table) {
    /* Check if a unique index with the name of
    FTS_DOC_ID_INDEX_NAME is being created. */

    for (uint i = 0; i < altered_table->s->keys; i++) {
      const KEY &key = altered_table->key_info[i];

      if (innobase_strcasecmp(key.name, FTS_DOC_ID_INDEX_NAME)) {
        continue;
      }

      if ((key.flags & HA_NOSAME) &&
          key.user_defined_key_parts == 1
          /* For now, we do not allow a descending index,
          because fts_doc_fetch_by_doc_id() uses the
          InnoDB SQL interpreter to look up FTS_DOC_ID. */
          && !(key.key_part[0].key_part_flag & HA_REVERSE_SORT) &&
          !strcmp(key.name, FTS_DOC_ID_INDEX_NAME) &&
          !strcmp(key.key_part[0].field->field_name, FTS_DOC_ID_COL_NAME)) {
        if (fts_doc_col_no) {
          *fts_doc_col_no = ULINT_UNDEFINED;
        }
        return (FTS_EXIST_DOC_ID_INDEX);
      } else {
        return (FTS_INCORRECT_DOC_ID_INDEX);
      }
    }
  }

  if (!table) {
    return (FTS_NOT_EXIST_DOC_ID_INDEX);
  }

  for (index = table->first_index(); index; index = index->next()) {
    /* Check if there exists a unique index with the name of
    FTS_DOC_ID_INDEX_NAME */
    if (innobase_strcasecmp(index->name, FTS_DOC_ID_INDEX_NAME)) {
      continue;
    }

    if (!dict_index_is_unique(index) ||
        dict_index_get_n_unique(index) > 1
        /* For now, we do not allow a descending index,
        because fts_doc_fetch_by_doc_id() uses the
        InnoDB SQL interpreter to look up FTS_DOC_ID. */
        || !index->get_field(0)->is_ascending ||
        strcmp(index->name, FTS_DOC_ID_INDEX_NAME)) {
      return (FTS_INCORRECT_DOC_ID_INDEX);
    }

    /* Check whether the index has FTS_DOC_ID as its
    first column */
    field = index->get_field(0);

    /* The column would be of a BIGINT data type */
    if (strcmp(field->name, FTS_DOC_ID_COL_NAME) == 0 &&
        field->col->mtype == DATA_INT && field->col->len == 8 &&
        field->col->prtype & DATA_NOT_NULL && !field->col->is_virtual()) {
      if (fts_doc_col_no) {
        *fts_doc_col_no = dict_col_get_no(field->col);
      }
      return (FTS_EXIST_DOC_ID_INDEX);
    } else {
      return (FTS_INCORRECT_DOC_ID_INDEX);
    }
  }

  /* Not found */
  return (FTS_NOT_EXIST_DOC_ID_INDEX);
}
/** Check whether the table has a unique index with FTS_DOC_ID_INDEX_NAME
 on the Doc ID column in MySQL create index definition.
 @return FTS_EXIST_DOC_ID_INDEX if there exists the FTS_DOC_ID index,
 FTS_INCORRECT_DOC_ID_INDEX if the FTS_DOC_ID index is of wrong format */
enum fts_doc_id_index_enum innobase_fts_check_doc_id_index_in_def(
    ulint n_key,         /*!< in: Number of keys */
    const KEY *key_info) /*!< in: Key definition */
{
  /* Check whether there is a "FTS_DOC_ID_INDEX" in the to be built index
  list */
  for (ulint j = 0; j < n_key; j++) {
    const KEY *key = &key_info[j];

    if (innobase_strcasecmp(key->name, FTS_DOC_ID_INDEX_NAME)) {
      continue;
    }

    /* Do a check on FTS DOC ID_INDEX, it must be unique,
    named as "FTS_DOC_ID_INDEX" and on column "FTS_DOC_ID" */
    if (!(key->flags & HA_NOSAME) ||
        key->user_defined_key_parts != 1
        /* For now, we do not allow a descending index,
        because fts_doc_fetch_by_doc_id() uses the
        InnoDB SQL interpreter to look up FTS_DOC_ID. */
        || (key->key_part[0].key_part_flag & HA_REVERSE_SORT) ||
        strcmp(key->name, FTS_DOC_ID_INDEX_NAME) ||
        strcmp(key->key_part[0].field->field_name, FTS_DOC_ID_COL_NAME)) {
      return (FTS_INCORRECT_DOC_ID_INDEX);
    }

    return (FTS_EXIST_DOC_ID_INDEX);
  }

  return (FTS_NOT_EXIST_DOC_ID_INDEX);
}

/** Create an index table where indexes are ordered as follows:

 IF a new primary key is defined for the table THEN

         1) New primary key
         2) The remaining keys in key_info

 ELSE

         1) All new indexes in the order they arrive from MySQL

 ENDIF

 @return key definitions */
template <typename Table>
static MY_ATTRIBUTE((warn_unused_result, malloc)) index_def_t
    *innobase_create_key_defs(mem_heap_t *heap,
                              /*!< in/out: memory heap where space for key
                              definitions are allocated */
                              const Alter_inplace_info *ha_alter_info,
                              /*!< in: alter operation */
                              const TABLE *altered_table,
                              /*!< in: MySQL table that is being altered */
                              const Table *new_dd_table,
                              /*!< in: new dd table */
                              ulint &n_add,
                              /*!< in/out: number of indexes to be created */
                              ulint &n_fts_add,
                              /*!< out: number of FTS indexes to be created */
                              bool got_default_clust,
                              /*!< in: whether the table lacks a primary key */
                              ulint &fts_doc_id_col,
                              /*!< in: The column number for Doc ID */
                              bool &add_fts_doc_id,
                              /*!< in: whether we need to add new DOC ID
                              column for FTS index */
                              bool &add_fts_doc_idx,
                              /*!< in: whether we need to add new DOC ID
                              index for FTS index */
                              const TABLE *table)
/*!<in: old_table MySQL table as it is before the ALTER operation */
{
  index_def_t *indexdef;
  index_def_t *indexdefs;
  bool new_primary;
  const uint *const add = ha_alter_info->index_add_buffer;
  const KEY *const key_info = ha_alter_info->key_info_buffer;

  DBUG_ENTER("innobase_create_key_defs");
  DBUG_ASSERT(!add_fts_doc_id || add_fts_doc_idx);
  DBUG_ASSERT(ha_alter_info->index_add_count == n_add);

  /* If there is a primary key, it is always the first index
  defined for the innodb_table. */

  new_primary = n_add > 0 && !my_strcasecmp(system_charset_info,
                                            key_info[*add].name, "PRIMARY");
  n_fts_add = 0;

  /* If there is a UNIQUE INDEX consisting entirely of NOT NULL
  columns and if the index does not contain column prefix(es)
  (only prefix/part of the column is indexed), MySQL will treat the
  index as a PRIMARY KEY unless the table already has one. */

  ut_ad(altered_table->s->primary_key == 0 ||
        altered_table->s->primary_key == MAX_KEY);

  if (got_default_clust && !new_primary) {
    new_primary = (altered_table->s->primary_key != MAX_KEY);
  }

  const bool rebuild = new_primary || add_fts_doc_id ||
                       innobase_need_rebuild(ha_alter_info, table);

  /* Reserve one more space if new_primary is true, and we might
  need to add the FTS_DOC_ID_INDEX */
  indexdef = indexdefs = static_cast<index_def_t *>(mem_heap_alloc(
      heap, sizeof *indexdef *
                (ha_alter_info->key_count + rebuild + got_default_clust)));

  if (rebuild) {
    ulint primary_key_number;

    if (new_primary) {
      if (n_add == 0) {
        DBUG_ASSERT(got_default_clust);
        DBUG_ASSERT(altered_table->s->primary_key == 0);
        primary_key_number = 0;
      } else if (ha_alter_info->handler_flags &
                 Alter_inplace_info::ALTER_COLUMN_NOT_NULLABLE) {
        primary_key_number = altered_table->s->primary_key;
      } else {
        primary_key_number = *add;
      }
    } else if (got_default_clust) {
      /* Create the GEN_CLUST_INDEX */
      index_def_t *index = indexdef++;

      index->fields = NULL;
      index->n_fields = 0;
      index->ind_type = DICT_CLUSTERED;
      index->name = innobase_index_reserve_name;
      index->rebuild = true;
      index->key_number = ~0;
      index->is_ngram = false;
      primary_key_number = ULINT_UNDEFINED;
      goto created_clustered;
    } else {
      primary_key_number = 0;
    }

    /* Create the PRIMARY key index definition */
    innobase_create_index_def(altered_table, new_dd_table, key_info,
                              primary_key_number, true, true, indexdef++, heap);

  created_clustered:
    n_add = 1;

    for (ulint i = 0; i < ha_alter_info->key_count; i++) {
      if (i == primary_key_number) {
        continue;
      }
      /* Copy the index definitions. */
      innobase_create_index_def(altered_table, new_dd_table, key_info, i, true,
                                false, indexdef, heap);

      if (indexdef->ind_type & DICT_FTS) {
        n_fts_add++;
      }

      indexdef++;
      n_add++;
    }

    if (n_fts_add > 0) {
      ulint num_v = 0;

      if (!add_fts_doc_id &&
          !innobase_fts_check_doc_id_col(NULL, altered_table, &fts_doc_id_col,
                                         &num_v)) {
        fts_doc_id_col = altered_table->s->fields - num_v;
        add_fts_doc_id = true;
      }

      if (!add_fts_doc_idx) {
        fts_doc_id_index_enum ret;
        ulint doc_col_no;

        ret = innobase_fts_check_doc_id_index(NULL, altered_table, &doc_col_no);

        /* This should have been checked before */
        ut_ad(ret != FTS_INCORRECT_DOC_ID_INDEX);

        if (ret == FTS_NOT_EXIST_DOC_ID_INDEX) {
          add_fts_doc_idx = true;
        } else {
          ut_ad(ret == FTS_EXIST_DOC_ID_INDEX);
          ut_ad(doc_col_no == ULINT_UNDEFINED || doc_col_no == fts_doc_id_col);
        }
      }
    }
  } else {
    /* Create definitions for added secondary indexes. */

    for (ulint i = 0; i < n_add; i++) {
      innobase_create_index_def(altered_table, new_dd_table, key_info, add[i],
                                false, false, indexdef, heap);

      if (indexdef->ind_type & DICT_FTS) {
        n_fts_add++;
      }

      indexdef++;
    }
  }

  DBUG_ASSERT(indexdefs + n_add == indexdef);

  if (add_fts_doc_idx) {
    index_def_t *index = indexdef++;

    index->fields = static_cast<index_field_t *>(
        mem_heap_alloc(heap, sizeof *index->fields));
    index->n_fields = 1;
    index->fields->col_no = fts_doc_id_col;
    index->fields->prefix_len = 0;
    index->fields->is_ascending = true;
    index->fields->is_v_col = false;
    index->ind_type = DICT_UNIQUE;
    ut_ad(!rebuild || !add_fts_doc_id ||
          fts_doc_id_col <= altered_table->s->fields);

    index->name = FTS_DOC_ID_INDEX_NAME;
    index->is_ngram = false;
    index->rebuild = rebuild;

    /* TODO: assign a real MySQL key number for this */
    index->key_number = ULINT_UNDEFINED;
    n_add++;
  }

  DBUG_ASSERT(indexdef > indexdefs);
  DBUG_ASSERT((ulint)(indexdef - indexdefs) <=
              ha_alter_info->key_count + add_fts_doc_idx + got_default_clust);
  DBUG_ASSERT(ha_alter_info->index_add_count <= n_add);
  DBUG_RETURN(indexdefs);
}

/** Check each index column size, make sure they do not exceed the max limit
 @return true if index column size exceeds limit */
static MY_ATTRIBUTE((warn_unused_result)) bool innobase_check_column_length(
    ulint max_col_len,   /*!< in: maximum column length */
    const KEY *key_info) /*!< in: Indexes to be created */
{
  for (ulint key_part = 0; key_part < key_info->user_defined_key_parts;
       key_part++) {
    if (key_info->key_part[key_part].length > max_col_len) {
      return (true);
    }
  }
  return (false);
}

/** Search for a given column in each index that is not being dropped. Return
true if the column is part of any of the active indexes or it is a system
column.
@param[in]      table   table object
@param[in]      col_no  column number of the column which is to be checked
@param[in]      is_v    if this is a virtual column
@retval true the column exists or it is a system column
@retval false column does not exist */
static bool check_col_exists_in_indexes(const dict_table_t *table, ulint col_no,
                                        bool is_v) {
  /* This function does not check system columns */
  if (!is_v && table->get_col(col_no)->mtype == DATA_SYS) {
    return (true);
  }

  for (const dict_index_t *index = table->first_index(); index;
       index = index->next()) {
    if (index->to_be_dropped) {
      continue;
    }

    for (ulint i = 0; i < index->n_user_defined_cols; i++) {
      const dict_col_t *idx_col = index->get_col(i);

      if (is_v && idx_col->is_virtual()) {
        const dict_v_col_t *v_col =
            reinterpret_cast<const dict_v_col_t *>(idx_col);
        if (v_col->v_pos == col_no) {
          return (true);
        }
      }

      if (!is_v && !idx_col->is_virtual() &&
          dict_col_get_no(idx_col) == col_no) {
        return (true);
      }
    }
  }

  return (false);
}

/** Reset dict_col_t::ord_part for those columns that fail to be indexed,
Check every existing column to see if any current index references them.
This should be checked after an index is dropped during ALTER TABLE.
@param[in,out]	table	InnoDB table to check */
static inline void reset_column_ord_part(dict_table_t *table) {
  for (ulint i = 0; i < table->get_n_cols(); i++) {
    if (!check_col_exists_in_indexes(table, i, false)) {
      table->cols[i].ord_part = 0;
    }
  }

  for (ulint i = 0; i < dict_table_get_n_v_cols(table); i++) {
    if (!check_col_exists_in_indexes(table, i, true)) {
      table->v_cols[i].m_col.ord_part = 0;
    }
  }
}

/** Drop in-memory metadata for index (dict_index_t) left from previous
online ALTER operation.
@param[in]	table	table to check
@param[in]	locked	if it is dict_sys mutex locked */
static void online_retry_drop_dict_indexes(dict_table_t *table, bool locked) {
  if (!locked) {
    mutex_enter(&dict_sys->mutex);
  }

  bool modify = false;
  dict_index_t *index = table->first_index();

  while ((index = index->next())) {
    if (dict_index_get_online_status(index) == ONLINE_INDEX_ABORTED_DROPPED) {
      dict_index_t *prev = UT_LIST_GET_PREV(indexes, index);

      dict_index_remove_from_cache(table, index);

      index = prev;

      modify = true;
    }
  }

  if (modify) {
    /* Since the table has been modified, table->def_trx_id should be
    adjusted like row_merge_drop_indexes(). However, this function may
    be called before the DDL transaction starts, so it is impossible to
    get current DDL transaction ID. Thus advancing def_trx_id by 1 to
    simply inform other threads about this change. */
    ++table->def_trx_id;

    reset_column_ord_part(table);
  }

  if (!locked) {
    mutex_exit(&dict_sys->mutex);
  }
}

/** Determines if InnoDB is dropping a foreign key constraint.
@param foreign the constraint
@param drop_fk constraints being dropped
@param n_drop_fk number of constraints that are being dropped
@return whether the constraint is being dropped */
inline MY_ATTRIBUTE((warn_unused_result)) bool innobase_dropping_foreign(
    const dict_foreign_t *foreign, dict_foreign_t **drop_fk, ulint n_drop_fk) {
  while (n_drop_fk--) {
    if (*drop_fk++ == foreign) {
      return (true);
    }
  }

  return (false);
}

/** Convert a default value for ADD COLUMN.

@param heap Memory heap where allocated
@param dfield InnoDB data field to copy to
@param field MySQL value for the column
@param comp nonzero if in compact format */
static void innobase_build_col_map_add(mem_heap_t *heap, dfield_t *dfield,
                                       const Field *field, ulint comp,
                                       row_prebuilt_t *prebuilt) {
  if (field->is_real_null()) {
    dfield_set_null(dfield);
    return;
  }

  ulint size = field->pack_length();

  byte *buf = static_cast<byte *>(mem_heap_alloc(heap, size));

  const byte *mysql_data = field->ptr;

  row_mysql_store_col_in_innobase_format(
      dfield, buf, true, mysql_data, size, comp,
      field->column_format() == COLUMN_FORMAT_TYPE_COMPRESSED,
      reinterpret_cast<const byte *>(field->zip_dict_data.str),
      field->zip_dict_data.length, prebuilt);
}

/** Construct the translation table for reordering, dropping or
adding columns.

@param ha_alter_info Data used during in-place alter
@param altered_table MySQL table that is being altered
@param table MySQL table as it is before the ALTER operation
@param new_table InnoDB table corresponding to MySQL altered_table
@param old_table InnoDB table corresponding to MYSQL table
@param add_cols Default values for ADD COLUMN, or NULL if no ADD COLUMN
@param heap Memory heap where allocated
@return array of integers, mapping column numbers in the table
to column numbers in altered_table */
static MY_ATTRIBUTE((warn_unused_result)) const ulint *innobase_build_col_map(
    Alter_inplace_info *ha_alter_info, const TABLE *altered_table,
    const TABLE *table, const dict_table_t *new_table,
    const dict_table_t *old_table, dtuple_t *add_cols, mem_heap_t *heap,
    row_prebuilt_t *prebuilt) {
  DBUG_ENTER("innobase_build_col_map");
  DBUG_ASSERT(altered_table != table);
  DBUG_ASSERT(new_table != old_table);
  DBUG_ASSERT(new_table->get_n_cols() + dict_table_get_n_v_cols(new_table) >=
              altered_table->s->fields + DATA_N_SYS_COLS);
  DBUG_ASSERT(old_table->get_n_cols() + dict_table_get_n_v_cols(old_table) >=
              table->s->fields + DATA_N_SYS_COLS);
  DBUG_ASSERT(!!add_cols == !!(ha_alter_info->handler_flags &
                               Alter_inplace_info::ADD_COLUMN));
  DBUG_ASSERT(!add_cols ||
              dtuple_get_n_fields(add_cols) == new_table->get_n_cols());

  ulint *col_map = static_cast<ulint *>(mem_heap_alloc(
      heap, (old_table->n_cols + old_table->n_v_cols) * sizeof *col_map));

  List_iterator_fast<Create_field> cf_it(
      ha_alter_info->alter_info->create_list);
  uint i = 0;
  uint num_v = 0;

  /* Any dropped columns will map to ULINT_UNDEFINED. */
  for (uint old_i = 0; old_i + DATA_N_SYS_COLS < old_table->n_cols; old_i++) {
    col_map[old_i] = ULINT_UNDEFINED;
  }

  for (uint old_i = 0; old_i < old_table->n_v_cols; old_i++) {
    col_map[old_i + old_table->n_cols] = ULINT_UNDEFINED;
  }

  while (const Create_field *new_field = cf_it++) {
    bool is_v = false;

    if (innobase_is_v_fld(new_field)) {
      is_v = true;
    }

    ulint num_old_v = 0;

    for (uint old_i = 0; table->field[old_i]; old_i++) {
      const Field *field = table->field[old_i];
      if (innobase_is_v_fld(field)) {
        if (is_v && new_field->field == field) {
          col_map[old_table->n_cols + num_v] = num_old_v;
          num_old_v++;
          goto found_col;
        }
        num_old_v++;
        continue;
      }

      if (new_field->field == field) {
        col_map[old_i - num_old_v] = i;
        goto found_col;
      }
    }

    ut_ad(!is_v);
    innobase_build_col_map_add(heap, dtuple_get_nth_field(add_cols, i),
                               altered_table->field[i + num_v],
                               dict_table_is_comp(new_table), prebuilt);
  found_col:
    if (is_v) {
      num_v++;
    } else {
      i++;
    }
  }

  DBUG_ASSERT(i == altered_table->s->fields - num_v);

  i = table->s->fields - old_table->n_v_cols;

  /* Add the InnoDB hidden FTS_DOC_ID column, if any. */
  if (i + DATA_N_SYS_COLS < old_table->n_cols) {
    /* There should be exactly one extra field,
    the FTS_DOC_ID. */
    DBUG_ASSERT(DICT_TF2_FLAG_IS_SET(old_table, DICT_TF2_FTS_HAS_DOC_ID));
    DBUG_ASSERT(i + DATA_N_SYS_COLS + 1 == old_table->n_cols);
    DBUG_ASSERT(!strcmp(old_table->get_col_name(i), FTS_DOC_ID_COL_NAME));
    if (altered_table->s->fields + DATA_N_SYS_COLS - new_table->n_v_cols <
        new_table->n_cols) {
      DBUG_ASSERT(DICT_TF2_FLAG_IS_SET(new_table, DICT_TF2_FTS_HAS_DOC_ID));
      DBUG_ASSERT(altered_table->s->fields + DATA_N_SYS_COLS + 1 ==
                  static_cast<ulint>(new_table->n_cols + new_table->n_v_cols));
      col_map[i] = altered_table->s->fields - new_table->n_v_cols;
    } else {
      DBUG_ASSERT(!DICT_TF2_FLAG_IS_SET(new_table, DICT_TF2_FTS_HAS_DOC_ID));
      col_map[i] = ULINT_UNDEFINED;
    }

    i++;
  } else {
    DBUG_ASSERT(!DICT_TF2_FLAG_IS_SET(old_table, DICT_TF2_FTS_HAS_DOC_ID));
  }

  for (; i < old_table->n_cols; i++) {
    col_map[i] = i + new_table->n_cols - old_table->n_cols;
  }

  DBUG_RETURN(col_map);
}

/** Drop newly create FTS index related auxiliary table during
FIC create index process, before fts_add_index is called
@param table table that was being rebuilt online
@param trx transaction
@return DB_SUCCESS if successful, otherwise last error code
*/
static dberr_t innobase_drop_fts_index_table(dict_table_t *table, trx_t *trx) {
  dberr_t ret_err = DB_SUCCESS;

  for (dict_index_t *index = table->first_index(); index != NULL;
       index = index->next()) {
    if (index->type & DICT_FTS) {
      dberr_t err;

      err = fts_drop_index_tables(trx, index, nullptr);

      if (err != DB_SUCCESS) {
        ret_err = err;
      }
    }
  }

  return (ret_err);
}

/** Get the new non-virtual column names if any columns were renamed
@param ha_alter_info	Data used during in-place alter
@param altered_table	MySQL table that is being altered
@param table		MySQL table as it is before the ALTER operation
@param user_table	InnoDB table as it is before the ALTER operation
@param heap		Memory heap for the allocation
@return array of new column names in rebuilt_table, or NULL if not renamed */
static MY_ATTRIBUTE((warn_unused_result)) const char **innobase_get_col_names(
    Alter_inplace_info *ha_alter_info, const TABLE *altered_table,
    const TABLE *table, const dict_table_t *user_table, mem_heap_t *heap) {
  const char **cols;
  uint i;

  DBUG_ENTER("innobase_get_col_names");
  DBUG_ASSERT(user_table->n_t_def > table->s->fields);
  DBUG_ASSERT(ha_alter_info->handler_flags &
              Alter_inplace_info::ALTER_COLUMN_NAME);

  cols = static_cast<const char **>(
      mem_heap_zalloc(heap, user_table->n_def * sizeof *cols));

  i = 0;
  List_iterator_fast<Create_field> cf_it(
      ha_alter_info->alter_info->create_list);
  while (const Create_field *new_field = cf_it++) {
    ulint num_v = 0;
    DBUG_ASSERT(i < altered_table->s->fields);

    if (innobase_is_v_fld(new_field)) {
      continue;
    }

    for (uint old_i = 0; table->field[old_i]; old_i++) {
      if (innobase_is_v_fld(table->field[old_i])) {
        num_v++;
      }

      if (new_field->field == table->field[old_i]) {
        cols[old_i - num_v] = new_field->field_name;
        break;
      }
    }

    i++;
  }

  /* Copy the internal column names. */
  i = table->s->fields - user_table->n_v_def;
  cols[i] = user_table->get_col_name(i);

  while (++i < user_table->n_def) {
    cols[i] = cols[i - 1] + strlen(cols[i - 1]) + 1;
  }

  DBUG_RETURN(cols);
}

/** Check whether the column prefix is increased, decreased, or unchanged.
@param[in]	new_prefix_len	new prefix length
@param[in]	old_prefix_len	new prefix length
@retval	1	prefix is increased
@retval	0	prefix is unchanged
@retval	-1	prefix is decreased */
static inline lint innobase_pk_col_prefix_compare(ulint new_prefix_len,
                                                  ulint old_prefix_len) {
  ut_ad(new_prefix_len < REC_MAX_DATA_SIZE);
  ut_ad(old_prefix_len < REC_MAX_DATA_SIZE);

  if (new_prefix_len == old_prefix_len) {
    return (0);
  }

  if (new_prefix_len == 0) {
    new_prefix_len = ULINT_MAX;
  }

  if (old_prefix_len == 0) {
    old_prefix_len = ULINT_MAX;
  }

  if (new_prefix_len > old_prefix_len) {
    return (1);
  } else {
    return (-1);
  }
}

/** Check whether the column is existing in old table.
@param[in]	new_col_no	new column no
@param[in]	col_map		mapping of old column numbers to new ones
@param[in]	col_map_size	the column map size
@return true if the column is existing, otherwise false. */
static inline bool innobase_pk_col_is_existing(const ulint new_col_no,
                                               const ulint *col_map,
                                               const ulint col_map_size) {
  for (ulint i = 0; i < col_map_size; i++) {
    if (col_map[i] == new_col_no) {
      return (true);
    }
  }

  return (false);
}

/** Determine whether both the indexes have same set of primary key
fields arranged in the same order.

Rules when we cannot skip sorting:
(1) Removing existing PK columns somewhere else than at the end of the PK;
(2) Adding existing columns to the PK, except at the end of the PK when no
columns are removed from the PK;
(3) Changing the order of existing PK columns;
(4) Decreasing the prefix length just like removing existing PK columns
follows rule(1), Increasing the prefix length just like adding existing
PK columns follows rule(2);
(5) Changing the ascending order of the existing PK columns.
@param[in]	col_map		mapping of old column numbers to new ones
@param[in]	old_clust_index	index to be compared
@param[in]	new_clust_index index to be compared
@retval true if both indexes have same order.
@retval false. */
static MY_ATTRIBUTE((warn_unused_result)) bool innobase_pk_order_preserved(
    const ulint *col_map, const dict_index_t *old_clust_index,
    const dict_index_t *new_clust_index) {
  ulint old_n_uniq = dict_index_get_n_ordering_defined_by_user(old_clust_index);
  ulint new_n_uniq = dict_index_get_n_ordering_defined_by_user(new_clust_index);

  ut_ad(old_clust_index->is_clustered());
  ut_ad(new_clust_index->is_clustered());
  ut_ad(old_clust_index->table != new_clust_index->table);
  ut_ad(col_map != NULL);

  if (old_n_uniq == 0) {
    /* There was no PRIMARY KEY in the table.
    If there is no PRIMARY KEY after the ALTER either,
    no sorting is needed. */
    return (new_n_uniq == old_n_uniq);
  }

  /* DROP PRIMARY KEY is only allowed in combination with
  ADD PRIMARY KEY. */
  ut_ad(new_n_uniq > 0);

  /* The order of the last processed new_clust_index key field,
  not counting ADD COLUMN, which are constant. */
  lint last_field_order = -1;
  ulint existing_field_count = 0;
  ulint old_n_cols = old_clust_index->table->get_n_cols();
  for (ulint new_field = 0; new_field < new_n_uniq; new_field++) {
    ulint new_col_no = new_clust_index->fields[new_field].col->ind;

    /* Check if there is a match in old primary key. */
    ulint old_field = 0;
    while (old_field < old_n_uniq) {
      ulint old_col_no = old_clust_index->fields[old_field].col->ind;

      if (col_map[old_col_no] == new_col_no) {
        break;
      }

      old_field++;
    }

    /* The order of key field in the new primary key.
    1. old PK column:      idx in old primary key
    2. existing column:    old_n_uniq + sequence no
    3. newly added column: no order */
    lint new_field_order;
    const bool old_pk_column = old_field < old_n_uniq;

    if (old_pk_column) {
      new_field_order = old_field;
    } else if (innobase_pk_col_is_existing(new_col_no, col_map, old_n_cols)) {
      new_field_order = old_n_uniq + existing_field_count++;
    } else {
      /* Skip newly added column. */
      continue;
    }

    if (last_field_order + 1 != new_field_order) {
      /* Old PK order is not kept, or existing column
      is not added at the end of old PK. */
      return (false);
    }

    last_field_order = new_field_order;

    if (!old_pk_column) {
      continue;
    }

    /* Check prefix length change. */
    const lint prefix_change = innobase_pk_col_prefix_compare(
        new_clust_index->fields[new_field].prefix_len,
        old_clust_index->fields[old_field].prefix_len);

    if (prefix_change < 0) {
      /* If a column's prefix length is decreased, it should
      be the last old PK column in new PK.
      Note: we set last_field_order to -2, so that if	there
      are any old PK colmns or existing columns after it in
      new PK, the comparison to new_field_order will fail in
      the next round.*/
      last_field_order = -2;
    } else if (prefix_change > 0) {
      /* If a column's prefix length is increased, it	should
      be the last PK column in old PK. */
      if (old_field != old_n_uniq - 1) {
        return (false);
      }
    }

    /* Check new primary key field ascending or descending changes
    compared to old primary key field. */
    bool change_asc = (new_clust_index->fields[new_field].is_ascending ==
                       old_clust_index->fields[old_field].is_ascending);

    if (!change_asc) {
      return (false);
    }
  }

  return (true);
}

/** Check if we are creating spatial indexes on GIS columns, which are
legacy columns from earlier MySQL, such as 5.6. If so, we have to update
the mtypes of the old GIS columns to DATA_GEOMETRY.
In 5.6, we store GIS columns as DATA_BLOB in InnoDB layer, it will introduce
confusion when we run latest server on older data. That's why we need to
do the upgrade.
@param[in] ha_alter_info	Data used during in-place alter
@param[in] table		Table on which we want to add indexes
@param[in] trx			Transaction
@return DB_SUCCESS if update successfully or no columns need to be updated,
otherwise DB_ERROR, which means we can't update the mtype for some
column, and creating spatial index on it should be dangerous */
static dberr_t innobase_check_gis_columns(Alter_inplace_info *ha_alter_info,
                                          dict_table_t *table, trx_t *trx) {
  DBUG_ENTER("innobase_check_gis_columns");

  for (uint key_num = 0; key_num < ha_alter_info->index_add_count; key_num++) {
    const KEY &key =
        ha_alter_info
            ->key_info_buffer[ha_alter_info->index_add_buffer[key_num]];

    if (!(key.flags & HA_SPATIAL)) {
      continue;
    }

    ut_ad(key.user_defined_key_parts == 1);
    const KEY_PART_INFO &key_part = key.key_part[0];

    /* Does not support spatial index on virtual columns */
    if (innobase_is_v_fld(key_part.field)) {
      DBUG_RETURN(DB_UNSUPPORTED);
    }

    ulint col_nr = dict_table_has_column(table, key_part.field->field_name,
                                         key_part.fieldnr);
    ut_ad(col_nr != table->n_def);
    dict_col_t *col = &table->cols[col_nr];

    if (col->mtype != DATA_BLOB) {
      ut_ad(DATA_GEOMETRY_MTYPE(col->mtype));
      continue;
    }

    const char *col_name = table->get_col_name(col_nr);
    col->mtype = DATA_GEOMETRY;

    ib::info(ER_IB_MSG_598)
        << "Updated mtype of column" << col_name << " in table " << table->name
        << ", whose id is " << table->id << " to DATA_GEOMETRY";
  }

  DBUG_RETURN(DB_SUCCESS);
}

/** Collect virtual column info for its addition
@param[in] ha_alter_info	Data used during in-place alter
@param[in] altered_table	MySQL table that is being altered to
@param[in] table		MySQL table as it is before the ALTER operation
@retval true Failure
@retval false Success */
static bool prepare_inplace_add_virtual(Alter_inplace_info *ha_alter_info,
                                        const TABLE *altered_table,
                                        const TABLE *table) {
  ha_innobase_inplace_ctx *ctx;
  ulint i = 0;
  ulint j = 0;
  const Create_field *new_field;

  ctx = static_cast<ha_innobase_inplace_ctx *>(ha_alter_info->handler_ctx);

  ctx->num_to_add_vcol =
      altered_table->s->fields + ctx->num_to_drop_vcol - table->s->fields;

  ctx->add_vcol = static_cast<dict_v_col_t *>(
      mem_heap_zalloc(ctx->heap, ctx->num_to_add_vcol * sizeof *ctx->add_vcol));
  ctx->add_vcol_name = static_cast<const char **>(mem_heap_alloc(
      ctx->heap, ctx->num_to_add_vcol * sizeof *ctx->add_vcol_name));

  List_iterator_fast<Create_field> cf_it(
      ha_alter_info->alter_info->create_list);

  while ((new_field = (cf_it++)) != NULL) {
    const Field *field = new_field->field;
    ulint old_i;

    for (old_i = 0; table->field[old_i]; old_i++) {
      const Field *n_field = table->field[old_i];
      if (field == n_field) {
        break;
      }
    }

    i++;

    if (table->field[old_i]) {
      continue;
    }

    ut_ad(!field);

    ulint col_len;
    ulint is_unsigned;
    ulint field_type;
    ulint charset_no;

    field = altered_table->field[i - 1];

    ulint col_type = get_innobase_type_from_mysql_type(&is_unsigned, field);

    if (!field->gcol_info || field->stored_in_db) {
      my_error(ER_WRONG_KEY_COLUMN, MYF(0), field->field_name);
      return (true);
    }

    col_len = field->pack_length();
    field_type = (ulint)field->type();

    if (!field->real_maybe_null()) {
      field_type |= DATA_NOT_NULL;
    }

    if (field->binary()) {
      field_type |= DATA_BINARY_TYPE;
    }

    if (is_unsigned) {
      field_type |= DATA_UNSIGNED;
    }

    if (dtype_is_string_type(col_type)) {
      charset_no = (ulint)field->charset()->number;

      DBUG_EXECUTE_IF("ib_alter_add_virtual_fail",
                      charset_no += MAX_CHAR_COLL_NUM;);

      if (charset_no > MAX_CHAR_COLL_NUM) {
        my_error(ER_WRONG_KEY_COLUMN, MYF(0), field->field_name);
        return (true);
      }
    } else {
      charset_no = 0;
    }

    if (field->type() == MYSQL_TYPE_VARCHAR) {
      uint32 length_bytes =
          static_cast<const Field_varstring *>(field)->length_bytes;

      col_len -= length_bytes;

      if (length_bytes == 2) {
        field_type |= DATA_LONG_TRUE_VARCHAR;
      }
    }

    ctx->add_vcol[j].m_col.prtype = dtype_form_prtype(field_type, charset_no);

    ctx->add_vcol[j].m_col.prtype |= DATA_VIRTUAL;

    ctx->add_vcol[j].m_col.mtype = col_type;

    ctx->add_vcol[j].m_col.len = col_len;

    ctx->add_vcol[j].m_col.ind = i - 1;
    ctx->add_vcol[j].num_base = field->gcol_info->non_virtual_base_columns();
    ctx->add_vcol_name[j] = field->field_name;
    ctx->add_vcol[j].base_col = static_cast<dict_col_t **>(mem_heap_alloc(
        ctx->heap,
        ctx->add_vcol[j].num_base * sizeof *(ctx->add_vcol[j].base_col)));
    ctx->add_vcol[j].v_pos =
        ctx->old_table->n_v_cols - ctx->num_to_drop_vcol + j;

    /* No need to track the list */
    ctx->add_vcol[j].v_indexes = NULL;
    innodb_base_col_setup(ctx->old_table, field, &ctx->add_vcol[j]);
    j++;
  }

  return (false);
}

/** Collect virtual column info for its addition
@param[in] ha_alter_info	Data used during in-place alter
@param[in] altered_table	MySQL table that is being altered to
@param[in] table		MySQL table as it is before the ALTER operation
@retval true Failure
@retval false Success */
static bool prepare_inplace_drop_virtual(Alter_inplace_info *ha_alter_info,
                                         const TABLE *altered_table,
                                         const TABLE *table) {
  ha_innobase_inplace_ctx *ctx;
  ulint j = 0;

  ctx = static_cast<ha_innobase_inplace_ctx *>(ha_alter_info->handler_ctx);

  ctx->num_to_drop_vcol = ha_alter_info->alter_info->drop_list.size();

  ctx->drop_vcol = static_cast<dict_v_col_t *>(mem_heap_alloc(
      ctx->heap, ctx->num_to_drop_vcol * sizeof *ctx->drop_vcol));
  ctx->drop_vcol_name = static_cast<const char **>(mem_heap_alloc(
      ctx->heap, ctx->num_to_drop_vcol * sizeof *ctx->drop_vcol_name));

  for (const Alter_drop *drop : ha_alter_info->alter_info->drop_list) {
    const Field *field;
    ulint old_i;

    ut_ad(drop->type == Alter_drop::COLUMN);

    for (old_i = 0; table->field[old_i]; old_i++) {
      const Field *n_field = table->field[old_i];
      if (!my_strcasecmp(system_charset_info, n_field->field_name,
                         drop->name)) {
        break;
      }
    }

    if (!table->field[old_i]) {
      continue;
    }

    ulint col_len;
    ulint is_unsigned;
    ulint field_type;
    ulint charset_no;

    field = table->field[old_i];

    ulint col_type = get_innobase_type_from_mysql_type(&is_unsigned, field);

    if (!field->gcol_info || field->stored_in_db) {
      my_error(ER_WRONG_KEY_COLUMN, MYF(0), field->field_name);
      return (true);
    }

    col_len = field->pack_length();
    field_type = (ulint)field->type();

    if (!field->real_maybe_null()) {
      field_type |= DATA_NOT_NULL;
    }

    if (field->binary()) {
      field_type |= DATA_BINARY_TYPE;
    }

    if (is_unsigned) {
      field_type |= DATA_UNSIGNED;
    }

    if (dtype_is_string_type(col_type)) {
      charset_no = (ulint)field->charset()->number;

      DBUG_EXECUTE_IF("ib_alter_add_virtual_fail",
                      charset_no += MAX_CHAR_COLL_NUM;);

      if (charset_no > MAX_CHAR_COLL_NUM) {
        my_error(ER_WRONG_KEY_COLUMN, MYF(0), field->field_name);
        return (true);
      }
    } else {
      charset_no = 0;
    }

    if (field->type() == MYSQL_TYPE_VARCHAR) {
      uint32 length_bytes =
          static_cast<const Field_varstring *>(field)->length_bytes;

      col_len -= length_bytes;

      if (length_bytes == 2) {
        field_type |= DATA_LONG_TRUE_VARCHAR;
      }
    }

    ctx->drop_vcol[j].m_col.prtype = dtype_form_prtype(field_type, charset_no);

    ctx->drop_vcol[j].m_col.prtype |= DATA_VIRTUAL;

    ctx->drop_vcol[j].m_col.mtype = col_type;

    ctx->drop_vcol[j].m_col.len = col_len;

    ctx->drop_vcol[j].m_col.ind = old_i;

    ctx->drop_vcol_name[j] = field->field_name;

    dict_v_col_t *v_col = dict_table_get_nth_v_col_mysql(ctx->old_table, old_i);
    ctx->drop_vcol[j].v_pos = v_col->v_pos;
    j++;
  }

  return (false);
}

/** Adjust the create index column number from "New table" to
"old InnoDB table" while we are doing dropping virtual column. Since we do
not create separate new table for the dropping/adding virtual columns.
To correctly find the indexed column, we will need to find its col_no
in the "Old Table", not the "New table".
@param[in]	ha_alter_info	Data used during in-place alter
@param[in]	old_table	MySQL table as it is before the ALTER operation
@param[in]	num_v_dropped	number of virtual column dropped
@param[in,out]	index_def	index definition */
static void innodb_v_adjust_idx_col(const Alter_inplace_info *ha_alter_info,
                                    const TABLE *old_table, ulint num_v_dropped,
                                    index_def_t *index_def) {
  List_iterator_fast<Create_field> cf_it(
      ha_alter_info->alter_info->create_list);
  for (ulint i = 0; i < index_def->n_fields; i++) {
#ifdef UNIV_DEBUG
    bool col_found = false;
#endif /* UNIV_DEBUG */
    ulint num_v = 0;

    index_field_t *index_field = &index_def->fields[i];

    /* Only adjust virtual column col_no, since non-virtual
    column position (in non-vcol list) won't change unless
    table rebuild */
    if (!index_field->is_v_col) {
      continue;
    }

    const Field *field = NULL;

    cf_it.rewind();

    /* Found the field in the new table */
    while (const Create_field *new_field = cf_it++) {
      if (!new_field->is_virtual_gcol()) {
        continue;
      }

      field = new_field->field;

      if (num_v == index_field->col_no) {
        break;
      }
      num_v++;
    }

    if (!field) {
      /* this means the field is a newly added field, this
      should have been blocked when we drop virtual column
      at the same time */
      ut_ad(num_v_dropped > 0);
      ut_a(0);
    }

    ut_ad(field->is_virtual_gcol());

    num_v = 0;

    /* Look for its position in old table */
    for (uint old_i = 0; old_table->field[old_i]; old_i++) {
      if (old_table->field[old_i] == field) {
        /* Found it, adjust its col_no to its position
        in old table */
        index_def->fields[i].col_no = num_v;
        ut_d(col_found = true);
        break;
      }

      if (old_table->field[old_i]->is_virtual_gcol()) {
        num_v++;
      }
    }

    ut_ad(col_found);
  }
}

/** Replace the table name in filename with the specified one
@param[in]	filename	original file name
@param[out]	new_filename	new file name
@param[in]	table_name	to replace with this table name,
                                in the format of db/name */
static void replace_table_name(const char *filename, char *new_filename,
                               const char *table_name) {
  const char *slash = strrchr(filename, OS_PATH_SEPARATOR);
  size_t len = 0;

  if (slash == NULL) {
    len = 0;
  } else {
    len = slash - filename + 1;
  }

  memcpy(new_filename, filename, len);

  slash = strchr(table_name, '/');
  ut_ad(slash != NULL);

  strcpy(new_filename + len, slash + 1);

  len += strlen(slash + 1);

  strcpy(new_filename + len, dot_ext[IBD]);
}

/** Update the metadata in prepare phase. This only check if dd::Tablespace
should be removed or(and) created, because to remove and store dd::Tablespace
could fail, so it's better to do it earlier, to prevent a late rollback
@param[in,out]	thd		MySQL connection
@param[in]	old_table	Old InnoDB table object
@param[in,out]	new_table	New InnoDB table object
@param[in]	old_dd_tab	Old dd::Table or dd::Partition
@param[in,out]	new_dd_tab	New dd::Table or dd::Partition
@return	false	On success
@retval	true	On failure */
template <typename Table>
static MY_ATTRIBUTE((warn_unused_result)) bool dd_prepare_inplace_alter_table(
    THD *thd, const dict_table_t *old_table, dict_table_t *new_table,
    const Table *old_dd_tab, Table *new_dd_tab) {
  if (new_table->is_temporary() || old_table == new_table) {
    /* No need to fill in metadata for temporary tables,
    which would not be stored in Global DD */
    return (false);
  }

  dd::cache::Dictionary_client *client = dd::get_dd_client(thd);
  dd::cache::Dictionary_client::Auto_releaser releaser(client);

  if (dict_table_is_file_per_table(old_table)) {
    dd::Object_id old_space_id = dd_first_index(old_dd_tab)->tablespace_id();

    if (dd_drop_tablespace(client, thd, old_space_id)) {
      return (true);
    }
  }

  if (dict_table_is_file_per_table(new_table)) {
    /* Replace the table name with the final correct one */
    char *path = fil_space_get_first_path(new_table->space);
    char filename[FN_REFLEN + 1];
    replace_table_name(path, filename, old_table->name.m_name);
    ut_free(path);

    bool discarded = false;
    const dd::Properties &p = old_dd_tab->se_private_data();
    if (dict_table_is_file_per_table(old_table) &&
        p.exists(dd_table_key_strings[DD_TABLE_DISCARD])) {
      p.get(dd_table_key_strings[DD_TABLE_DISCARD], &discarded);
    }

    dd::Object_id dd_space_id;

    if (dd_create_implicit_tablespace(client, thd, new_table->space,
                                      old_table->name.m_name, filename,
                                      discarded, dd_space_id)) {
      my_error(ER_INTERNAL_ERROR, MYF(0),
               " InnoDB can't create tablespace object"
               " for ",
               new_table->name);
      return (true);
    }

    new_table->dd_space_id = dd_space_id;
  }

  return (false);
}

/** Update table level instant metadata in commit phase
@param[in]	table		InnoDB table object
@param[in]	old_dd_tab	old dd::Table
@param[in]	new_dd_tab	new dd::Table */
static void dd_commit_inplace_update_instant_meta(const dict_table_t *table,
                                                  const dd::Table *old_dd_tab,
                                                  dd::Table *new_dd_tab) {
  /** If table->skip_alter_undo is true during inplace, it is expanded fast
  index creation. The inplace ALTERs for that can only be about DROP INDEX
  and ADD INDEX and can never be instant operations */
  if (table->skip_alter_undo || !dd_table_has_instant_cols(*old_dd_tab)) {
    return;
  }

  ut_ad(table->has_instant_cols());

  new_dd_tab->se_private_data().set(dd_table_key_strings[DD_TABLE_INSTANT_COLS],
                                    table->get_instant_cols());

  for (uint16_t i = 0; i < table->get_n_user_cols(); ++i) {
    const dict_col_t *col = table->get_col(i);

    if (col->instant_default == nullptr) {
      continue;
    }

    dd::Column *dd_col = const_cast<dd::Column *>(
        dd_find_column(new_dd_tab, table->get_col_name(i)));
    ut_ad(dd_col != nullptr);

    dd_write_default_value(col, dd_col);
  }
}

/** Update instant metadata in commit phase for partitioned table
@param[in]	part_share	partition share object to get each
partitioned table
@param[in]	n_parts		number of partitions
@param[in]	old_dd_tab	old dd::Table
@param[in]	new_dd_tab	new dd::Table */
static void dd_commit_inplace_update_partition_instant_meta(
    const Ha_innopart_share *part_share, uint16_t n_parts,
    const dd::Table *old_dd_tab, dd::Table *new_dd_tab) {
  if (!dd_table_has_instant_cols(*old_dd_tab)) {
    return;
  }

  const dict_table_t *table = part_share->get_table_part(0);

  for (uint16_t i = 1; i < n_parts; ++i) {
    if (part_share->get_table_part(i)->get_instant_cols() <
        table->get_instant_cols()) {
      table = part_share->get_table_part(i);
    }
  }

  ut_ad(table->has_instant_cols());

  dd_commit_inplace_update_instant_meta(table, old_dd_tab, new_dd_tab);

  uint16_t i = 0;
  for (auto part : *new_dd_tab->leaf_partitions()) {
    if (part_share->get_table_part(i)->has_instant_cols()) {
      part->se_private_data().set(
          dd_partition_key_strings[DD_PARTITION_INSTANT_COLS],
          part_share->get_table_part(i)->get_instant_cols());
    }

    ++i;
  }
}

/** Update metadata in commit phase. Note this function should only update
the metadata which would not result in failure
@param[in]	old_info	Some table information for the old table
@param[in,out]	new_table	New InnoDB table object
@param[in]	old_dd_tab	Old dd::Table or dd::Partition
@param[in,out]	new_dd_tab	New dd::Table or dd::Partition */
template <typename Table>
static void dd_commit_inplace_alter_table(
    const alter_table_old_info_t &old_info, dict_table_t *new_table,
    const Table *old_dd_tab, Table *new_dd_tab) {
  if (new_table->is_temporary()) {
    /* No need to fill in metadata for temporary tables,
    which would not be stored in Global DD */
    return;
  }

  dd::Object_id dd_space_id;

  if (old_info.m_rebuild) {
    ut_ad(!new_table->has_instant_cols());

    if (dict_table_is_file_per_table(new_table)) {
      /* Get the one created in prepare phase */
      dd_space_id = new_table->dd_space_id;
    } else if (new_table->space == TRX_SYS_SPACE) {
      dd_space_id = dict_sys_t::s_dd_sys_space_id;
    } else {
      /* Currently, even if specifying a new TABLESPACE
      for partitioned table, existing partitions would not
      be moved to new tablespaces. Thus, the old
      tablespace id should still be used for new partition */
      if (dd_table_is_partitioned(new_dd_tab->table())) {
        dd_space_id = dd_first_index(old_dd_tab)->tablespace_id();
      } else {
        dd_space_id = dd_get_space_id(new_dd_tab->table());
      }
      ut_ad(dd_space_id != dd::INVALID_OBJECT_ID);
    }
  } else {
    if (old_info.m_fts_doc_id &&
        !dd_find_column(&new_dd_tab->table(), FTS_DOC_ID_COL_NAME)) {
      dd::Column *col =
          dd_add_hidden_column(&new_dd_tab->table(), FTS_DOC_ID_COL_NAME,
                               FTS_DOC_ID_LEN, dd::enum_column_types::LONGLONG);

      dd_set_hidden_unique_index(new_dd_tab->table().add_index(),
                                 FTS_DOC_ID_INDEX_NAME, col);
    }

    /* This can happen only with expanded fast index creation. On the
    intermediate table during ALTER COPY, we drop secondary indexes using
    inplace alter APIs. The old definition here is old copy of table. Hence we
    should use new_dd_tab here for updating the dd::Indexes */
    if (new_table->skip_alter_undo) {
      dd_space_id = dd_first_index(new_dd_tab)->tablespace_id();
    } else {
      dd_space_id = dd_first_index(old_dd_tab)->tablespace_id();
    }
    ut_ad(dd_space_id != dd::INVALID_OBJECT_ID);
  }

  dd_set_table_options(new_dd_tab, new_table);

  new_table->dd_space_id = dd_space_id;

  dd_write_table(dd_space_id, new_dd_tab, new_table);

  /* For discarded table, need set this to dd. */
  if (old_info.m_discarded) {
    dd::Properties &p = new_dd_tab->se_private_data();
    p.set(dd_table_key_strings[DD_TABLE_DISCARD], true);
  }
}

/** Update metadata in commit phase for instant ADD COLUMN.
Basically, it should remember number of instant columns,
and the default value of newly added columns.
Note this function should only update the metadata
which would not result in failure
@param[in]	new_table	New InnoDB table object
@param[in]	old_table	MySQL table as it is before the ALTER operation
@param[in]	altered_table	MySQL table that is being altered
@param[in]	old_dd_tab	Old dd::Table
@param[in,out]	new_dd_tab	New dd::Table */
static void dd_commit_instant_table(const dict_table_t *new_table,
                                    const TABLE *old_table,
                                    const TABLE *altered_table,
                                    const dd::Table *old_dd_tab,
                                    dd::Table *new_dd_tab) {
  ut_ad(!new_table->is_temporary());
  ut_ad(old_dd_tab->columns().size() <= new_dd_tab->columns()->size());

  if (!new_dd_tab->se_private_data().exists(
          dd_table_key_strings[DD_TABLE_INSTANT_COLS])) {
    uint32_t instant_cols = new_table->get_n_user_cols();

    if (dd_table_has_instant_cols(*old_dd_tab)) {
      old_dd_tab->se_private_data().get(
          dd_table_key_strings[DD_TABLE_INSTANT_COLS], &instant_cols);
    }

    new_dd_tab->se_private_data().set(
        dd_table_key_strings[DD_TABLE_INSTANT_COLS], instant_cols);
  }

  /* To remember old default values if exist */
  dd_copy_table_columns(*new_dd_tab, *old_dd_tab);

  /* Then add all new default values */
  dd_add_instant_columns(old_table, altered_table, new_dd_tab, new_table);

  /* Keep the metadata for newly added virtual columns if exist */
  dd_update_v_cols(new_dd_tab, new_table->id);

  ut_ad(dd_table_has_instant_cols(*new_dd_tab));
}

/** Update metadata in commit phase for instant ADD COLUMN.
Basically, it should remember the number of instant columns
for the specified partitioned table.
@param[in]	new_table	New InnoDB table object
@param[in,out]	new_part	New dd::Partition */
static void dd_commit_instant_part(const dict_table_t *new_table,
                                   dd::Partition *new_part) {
  if (!new_part->se_private_data().exists(
          dd_partition_key_strings[DD_PARTITION_INSTANT_COLS])) {
    new_part->se_private_data().set(
        dd_partition_key_strings[DD_PARTITION_INSTANT_COLS],
        new_table->get_n_user_cols());
  }
#ifdef UNIV_DEBUG
  uint32_t part_instant;
  uint32_t table_instant;
  bool fail;
  fail = new_part->se_private_data().get(
      dd_partition_key_strings[DD_PARTITION_INSTANT_COLS], &part_instant);
  ut_ad(!fail);
  ut_ad(part_instant <= new_table->get_n_user_cols());
  fail = new_part->table().se_private_data().get(
      dd_table_key_strings[DD_TABLE_INSTANT_COLS], &table_instant);
  ut_ad(!fail);
  ut_ad(table_instant <= part_instant);
#endif /* UNIV_DEBUG */
}

template <typename Table>
static void dd_commit_inplace_no_change(const Table *old_dd_tab,
                                        Table *new_dd_tab, bool ignore_fts) {
  if (!ignore_fts) {
    dd_add_fts_doc_id_index(new_dd_tab->table(), old_dd_tab->table());
  }

  dd_copy_private(*new_dd_tab, *old_dd_tab);

  if (!dd_table_is_partitioned(new_dd_tab->table()) ||
      dd_part_is_first(reinterpret_cast<dd::Partition *>(new_dd_tab))) {
    dd_copy_table(new_dd_tab->table(), old_dd_tab->table());
  }
}

template <typename Table>
static void dd_commit_inplace_instant(Alter_inplace_info *ha_alter_info,
                                      THD *thd, trx_t *trx, dict_table_t *table,
                                      const TABLE *old_table,
                                      const TABLE *altered_table,
                                      const Table *old_dd_tab,
                                      Table *new_dd_tab, uint64_t *autoinc) {
  ut_ad(is_instant(ha_alter_info));

  Instant_Type type =
      static_cast<Instant_Type>(ha_alter_info->handler_trivial_ctx);

  switch (type) {
    case Instant_Type::INSTANT_NO_CHANGE:
      dd_commit_inplace_no_change(old_dd_tab, new_dd_tab, false);
      break;
    case Instant_Type::INSTANT_VIRTUAL_ONLY:
      dd_commit_inplace_no_change(old_dd_tab, new_dd_tab, true);

      if (!dd_table_is_partitioned(new_dd_tab->table()) ||
          dd_part_is_first(reinterpret_cast<dd::Partition *>(new_dd_tab))) {
        dd_update_v_cols(&new_dd_tab->table(), table->id);
      }

      row_mysql_lock_data_dictionary(trx);
      innobase_discard_table(thd, table);
      row_mysql_unlock_data_dictionary(trx);
      break;
    case Instant_Type::INSTANT_ADD_COLUMN:
      dd_copy_private(*new_dd_tab, *old_dd_tab);

      if (!dd_table_is_partitioned(new_dd_tab->table()) ||
          dd_part_is_first(reinterpret_cast<dd::Partition *>(new_dd_tab))) {
        dd_commit_instant_table(table, old_table, altered_table,
                                &old_dd_tab->table(), &new_dd_tab->table());
      }

      if (dd_table_is_partitioned(new_dd_tab->table())) {
        dd_commit_instant_part(table,
                               reinterpret_cast<dd::Partition *>(new_dd_tab));
      }

      row_mysql_lock_data_dictionary(trx);
      innobase_discard_table(thd, table);
      row_mysql_unlock_data_dictionary(trx);
      break;
    case Instant_Type::INSTANT_IMPOSSIBLE:
    default:
      ut_ad(0);
  }

  if (autoinc != nullptr) {
    ut_ad(altered_table->found_next_number_field != nullptr);
    if (!dd_table_is_partitioned(new_dd_tab->table()) ||
        dd_part_is_first(reinterpret_cast<dd::Partition *>(new_dd_tab))) {
      dd_set_autoinc(new_dd_tab->table().se_private_data(), *autoinc);
    }
  }
}

/** Check if a new table's index will exceed the index limit for the table
row format
@param[in]	form		MySQL table that is being altered
@param[in]	max_len		max index length allowed
@return	true if within limits false otherwise */
static bool innobase_check_index_len(const TABLE *form, ulint max_len) {
  for (uint key_num = 0; key_num < form->s->keys; key_num++) {
    const KEY &key = form->key_info[key_num];

    for (unsigned i = 0; i < key.user_defined_key_parts; i++) {
      const KEY_PART_INFO *key_part = &key.key_part[i];
      unsigned prefix_len = 0;

      if (key.flags & HA_SPATIAL) {
        prefix_len = 0;
      } else if (key.flags & HA_FULLTEXT) {
        prefix_len = 0;
      } else if (key_part->key_part_flag & HA_PART_KEY_SEG) {
        /* SPATIAL and FULLTEXT index always are on
        full columns. */
        ut_ad(!(key.flags & (HA_SPATIAL | HA_FULLTEXT)));
        prefix_len = key_part->length;
        ut_ad(prefix_len > 0);
      } else {
        prefix_len = 0;
      }

      if (key_part->length > max_len || prefix_len > max_len) {
        return (false);
      }
    }
  }
  return (true);
}

/** Update internal structures with concurrent writes blocked,
while preparing ALTER TABLE.

@param ha_alter_info Data used during in-place alter
@param altered_table MySQL table that is being altered
@param old_table MySQL table as it is before the ALTER operation
@param old_dd_tab old dd table
@param new_dd_tab new dd table
@param table_name Table name in MySQL
@param flags Table and tablespace flags
@param flags2 Additional table flags
@param fts_doc_id_col The column number of FTS_DOC_ID
@param add_fts_doc_id Flag: add column FTS_DOC_ID?
@param add_fts_doc_id_idx Flag: add index FTS_DOC_ID_INDEX (FTS_DOC_ID)?

@retval true Failure
@retval false Success */
template <typename Table>
static MY_ATTRIBUTE((warn_unused_result)) bool prepare_inplace_alter_table_dict(
    Alter_inplace_info *ha_alter_info, const TABLE *altered_table,
    const TABLE *old_table, const Table *old_dd_tab, Table *new_dd_tab,
<<<<<<< HEAD
    const char *table_name, ulint flags, ulint flags2, ulint fts_doc_id_col,
    bool add_fts_doc_id, bool add_fts_doc_id_idx, row_prebuilt_t *prebuilt) {
=======
    const char *table_name, uint32_t flags, uint32_t flags2,
    ulint fts_doc_id_col, bool add_fts_doc_id, bool add_fts_doc_id_idx) {
>>>>>>> 124c7ab1
  bool dict_locked = false;
  ulint *add_key_nums;     /* MySQL key numbers */
  index_def_t *index_defs; /* index definitions */
  dict_table_t *user_table;
  dict_index_t *fts_index = NULL;
  ulint new_clustered = 0;
  dberr_t error;
  const char *punch_hole_warning = NULL;
  ulint num_fts_index;
  dict_add_v_col_t *add_v = NULL;
  dict_table_t *table;
  MDL_ticket *mdl = nullptr;
  THD *thd = current_thd;
  bool build_fts_common = false;

  ha_innobase_inplace_ctx *ctx;
  CreateInfoEncryptionKeyId create_info_encryption_key_id;

  DBUG_ENTER("prepare_inplace_alter_table_dict");

  ctx = static_cast<ha_innobase_inplace_ctx *>(ha_alter_info->handler_ctx);

  DBUG_ASSERT((ctx->add_autoinc != ULINT_UNDEFINED) ==
              (ctx->sequence.m_max_value > 0));
  DBUG_ASSERT(!ctx->num_to_drop_index == !ctx->drop_index);
  DBUG_ASSERT(!ctx->num_to_drop_fk == !ctx->drop_fk);
  DBUG_ASSERT(!add_fts_doc_id || add_fts_doc_id_idx);
  DBUG_ASSERT(!add_fts_doc_id_idx || innobase_fulltext_exist(altered_table));
  DBUG_ASSERT(!ctx->add_cols);
  DBUG_ASSERT(!ctx->add_index);
  DBUG_ASSERT(!ctx->add_key_numbers);
  DBUG_ASSERT(!ctx->num_to_add_index);

  user_table = ctx->new_table;

  trx_start_if_not_started_xa(ctx->prebuilt->trx, true);

  if (ha_alter_info->handler_flags & Alter_inplace_info::DROP_VIRTUAL_COLUMN) {
    if (prepare_inplace_drop_virtual(ha_alter_info, altered_table, old_table)) {
      DBUG_RETURN(true);
    }
  }

  if (ha_alter_info->handler_flags & Alter_inplace_info::ADD_VIRTUAL_COLUMN) {
    if (prepare_inplace_add_virtual(ha_alter_info, altered_table, old_table)) {
      DBUG_RETURN(true);
    }

    /* Need information for newly added virtual columns
    for create index */
    if (ha_alter_info->handler_flags & Alter_inplace_info::ADD_INDEX) {
      for (ulint i = 0; i < ctx->num_to_add_vcol; i++) {
        /* Set mbminmax for newly added column */
        ulint i_mbminlen, i_mbmaxlen;
        dtype_get_mblen(ctx->add_vcol[i].m_col.mtype,
                        ctx->add_vcol[i].m_col.prtype, &i_mbminlen,
                        &i_mbmaxlen);

        ctx->add_vcol[i].m_col.set_mbminmaxlen(i_mbminlen, i_mbmaxlen);
      }
      add_v = static_cast<dict_add_v_col_t *>(
          mem_heap_alloc(ctx->heap, sizeof *add_v));
      add_v->n_v_col = ctx->num_to_add_vcol;
      add_v->v_col = ctx->add_vcol;
      add_v->v_col_name = ctx->add_vcol_name;
    }
  }

  /* There should be no order change for virtual columns coming in
  here */
  ut_ad(check_v_col_in_order(old_table, altered_table, ha_alter_info));

  ctx->trx = ctx->prebuilt->trx;

  /* Create table containing all indexes to be built in this
  ALTER TABLE ADD INDEX so that they are in the correct order
  in the table. */

  ctx->num_to_add_index = ha_alter_info->index_add_count;

  ut_ad(ctx->prebuilt->trx->mysql_thd != NULL);
  const char *path = thd_innodb_tmpdir(ctx->prebuilt->trx->mysql_thd);

  index_defs = innobase_create_key_defs(
      ctx->heap, ha_alter_info, altered_table, new_dd_tab,
      ctx->num_to_add_index, num_fts_index,
      row_table_got_default_clust_index(ctx->new_table), fts_doc_id_col,
      add_fts_doc_id, add_fts_doc_id_idx, old_table);

  new_clustered = DICT_CLUSTERED & index_defs[0].ind_type;

  if (num_fts_index > 1) {
    my_error(ER_INNODB_FT_LIMIT, MYF(0));
    goto error_handled;
  }

  if (new_clustered) {
    /* If max index length is reduced due to row format change
    make sure the index can all be accomodated in new row format */
    ulint max_len = DICT_MAX_FIELD_LEN_BY_FORMAT_FLAG(flags);

    if (max_len < DICT_MAX_FIELD_LEN_BY_FORMAT(ctx->old_table)) {
      if (!innobase_check_index_len(altered_table, max_len)) {
        my_error(ER_INDEX_COLUMN_TOO_LONG, MYF(0), max_len);
        goto error_handled;
      }
    }
  }

  if (!ctx->online) {
    /* This is not an online operation (LOCK=NONE). */
  } else if (ctx->add_autoinc == ULINT_UNDEFINED && num_fts_index == 0 &&
             (!innobase_need_rebuild(ha_alter_info, old_table) ||
              !innobase_fulltext_exist(altered_table))) {
    /* InnoDB can perform an online operation (LOCK=NONE). */
  } else {
    /* This should have been blocked in
    check_if_supported_inplace_alter(). */
    ut_ad(0);
    my_error(ER_NOT_SUPPORTED_YET, MYF(0),
             thd_query_unsafe(ctx->prebuilt->trx->mysql_thd).str);
    goto error_handled;
  }

  /* The primary index would be rebuilt if a FTS Doc ID
  column is to be added, and the primary index definition
  is just copied from old table and stored in indexdefs[0] */
  DBUG_ASSERT(!add_fts_doc_id || new_clustered);
  DBUG_ASSERT(
      !!new_clustered ==
      (innobase_need_rebuild(ha_alter_info, old_table) || add_fts_doc_id));

  /* Allocate memory for dictionary index definitions */

  ctx->add_index = static_cast<dict_index_t **>(mem_heap_alloc(
      ctx->heap, ctx->num_to_add_index * sizeof *ctx->add_index));
  ctx->add_key_numbers = add_key_nums = static_cast<ulint *>(mem_heap_alloc(
      ctx->heap, ctx->num_to_add_index * sizeof *ctx->add_key_numbers));

  /* Acquire a lock on the table before creating any indexes. */
  if (ctx->online) {
    error = DB_SUCCESS;
  } else {
    error = row_merge_lock_table(ctx->prebuilt->trx, ctx->new_table, LOCK_S);

    if (error != DB_SUCCESS) {
      goto error_handling;
    }
  }

  /* Latch the InnoDB data dictionary exclusively so that no deadlocks
  or lock waits can happen in it during an index create operation. */

  row_mysql_lock_data_dictionary(ctx->prebuilt->trx);
  ut_ad(ctx->trx == ctx->prebuilt->trx);
  dict_locked = true;

  /* Wait for background stats processing to stop using the table that
  we are going to alter. We know bg stats will not start using it again
  until we are holding the data dict locked and we are holding it here
  at least until checking ut_ad(user_table->n_ref_count == 1) below.
  XXX what may happen if bg stats opens the table after we
  have unlocked data dictionary below? */
  dict_stats_wait_bg_to_stop_using_table(user_table, ctx->trx);

  online_retry_drop_dict_indexes(ctx->new_table, true);

  ut_d(dict_table_check_for_dup_indexes(ctx->new_table, CHECK_ABORTED_OK));

  /* If a new clustered index is defined for the table we need
  to rebuild the table with a temporary name. */

  if (new_clustered) {
    const char *new_table_name = dict_mem_create_temporary_tablename(
        ctx->heap, ctx->new_table->name.m_name, ctx->new_table->id);
    ulint n_cols = 0;
    ulint n_v_cols = 0;
    dtuple_t *add_cols;
    space_id_t space_id = 0;
    ulint z = 0;
    ulint key_id = FIL_DEFAULT_ENCRYPTION_KEY;
    fil_encryption_t mode = FIL_ENCRYPTION_DEFAULT;

    /* SQL-layer already has checked that we are not dropping any
    columns in foreign keys to be kept or making referencing column
    in a foreign key with SET NULL action non-nullable. So no need to
    check this here. */

    for (uint i = 0; i < altered_table->s->fields; i++) {
      const Field *field = altered_table->field[i];

      if (innobase_is_v_fld(field)) {
        n_v_cols++;
      } else {
        n_cols++;
      }
    }

    ut_ad(n_cols + n_v_cols == altered_table->s->fields);

    if (add_fts_doc_id) {
      n_cols++;
      DBUG_ASSERT(flags2 & DICT_TF2_FTS);
      DBUG_ASSERT(add_fts_doc_id_idx);
      flags2 |=
          DICT_TF2_FTS_ADD_DOC_ID | DICT_TF2_FTS_HAS_DOC_ID | DICT_TF2_FTS;
    }

    DBUG_ASSERT(!add_fts_doc_id_idx || (flags2 & DICT_TF2_FTS));

    /* Create the table. */
    table = dd_table_open_on_name(thd, &mdl, new_table_name, true,
                                  DICT_ERR_IGNORE_NONE);

    if (table) {
      my_error(ER_TABLE_EXISTS_ERROR, MYF(0), new_table_name);
      dd_table_close(table, thd, &mdl, true);
      goto new_clustered_failed;
    }

    /* Use the old tablespace unless the tablespace
    is changing. */
    if (DICT_TF_HAS_SHARED_SPACE(user_table->flags) &&
        (ha_alter_info->create_info->tablespace == NULL ||
         (0 == strcmp(ha_alter_info->create_info->tablespace,
                      user_table->tablespace)))) {
      space_id = user_table->space;
    } else if (tablespace_is_shared_space(ha_alter_info->create_info)) {
      space_id =
          fil_space_get_id_by_name(ha_alter_info->create_info->tablespace);
      ut_a(space_id != SPACE_UNKNOWN);
    }

    /* The initial space id 0 may be overridden later if this
    table is going to be a file_per_table tablespace. */
    ctx->new_table = dict_mem_table_create(
        new_table_name, space_id, n_cols + n_v_cols, n_v_cols, flags, flags2);

    /* TODO: Fix this problematic assignment */
    ctx->new_table->dd_space_id = new_dd_tab->tablespace_id();

    /* The rebuilt indexed_table will use the renamed
    column names. */
    ctx->col_names = NULL;

    if (DICT_TF_HAS_DATA_DIR(flags)) {
      ctx->new_table->data_dir_path =
          mem_heap_strdup(ctx->new_table->heap, user_table->data_dir_path);
    }

    for (uint i = 0; i < altered_table->s->fields; i++) {
      const Field *field = altered_table->field[i];
      ulint is_unsigned;
      ulint field_type = (ulint)field->type();
      ulint col_type = get_innobase_type_from_mysql_type(&is_unsigned, field);
      ulint charset_no;
      ulint col_len;
      bool is_virtual = innobase_is_v_fld(field);

      /* we assume in dtype_form_prtype() that this
      fits in two bytes */
      ut_a(field_type <= MAX_CHAR_COLL_NUM);

      if (!field->real_maybe_null()) {
        field_type |= DATA_NOT_NULL;
      }

      if (field->binary()) {
        field_type |= DATA_BINARY_TYPE;
      }

      if (is_unsigned) {
        field_type |= DATA_UNSIGNED;
      }

      if (dtype_is_string_type(col_type)) {
        charset_no = (ulint)field->charset()->number;

        if (charset_no > MAX_CHAR_COLL_NUM) {
          dict_mem_table_free(ctx->new_table);
          my_error(ER_WRONG_KEY_COLUMN, MYF(0), field->field_name);
          goto new_clustered_failed;
        }
      } else {
        charset_no = 0;
      }

      col_len = field->pack_length();

      /* The MySQL pack length contains 1 or 2 bytes
      length field for a true VARCHAR. Let us
      subtract that, so that the InnoDB column
      length in the InnoDB data dictionary is the
      real maximum byte length of the actual data. */

      if (field->type() == MYSQL_TYPE_VARCHAR) {
        uint32 length_bytes =
            static_cast<const Field_varstring *>(field)->length_bytes;

        col_len -= length_bytes;

        if (length_bytes == 2) {
          field_type |= DATA_LONG_TRUE_VARCHAR;
        }
      }

      if (field->column_format() == COLUMN_FORMAT_TYPE_COMPRESSED)
        field_type |= DATA_COMPRESSED;

      if (col_type == DATA_POINT) {
        /* DATA_POINT should be of fixed length,
        instead of the pack_length(blob length). */
        col_len = DATA_POINT_LEN;
      }

      if (dict_col_name_is_reserved(field->field_name)) {
        dict_mem_table_free(ctx->new_table);
        my_error(ER_WRONG_COLUMN_NAME, MYF(0), field->field_name);
        goto new_clustered_failed;
      }

      if (is_virtual) {
        dict_mem_table_add_v_col(
            ctx->new_table, ctx->heap, field->field_name, col_type,
            dtype_form_prtype(field_type, charset_no) | DATA_VIRTUAL, col_len,
            i, field->gcol_info->non_virtual_base_columns());
      } else {
        dict_mem_table_add_col(
            ctx->new_table, ctx->heap, field->field_name, col_type,
            dtype_form_prtype(field_type, charset_no), col_len);
      }
    }

    if (n_v_cols) {
      for (uint i = 0; i < altered_table->s->fields; i++) {
        dict_v_col_t *v_col;
        const Field *field = altered_table->field[i];

        if (!innobase_is_v_fld(field)) {
          continue;
        }
        v_col = dict_table_get_nth_v_col(ctx->new_table, z);
        z++;
        innodb_base_col_setup(ctx->new_table, field, v_col);
      }
    }

    if (add_fts_doc_id) {
      fts_add_doc_id_column(ctx->new_table, ctx->heap);
      ctx->new_table->fts->doc_col = fts_doc_id_col;
      ut_ad(fts_doc_id_col == altered_table->s->fields - n_v_cols);
    } else if (ctx->new_table->fts) {
      ctx->new_table->fts->doc_col = fts_doc_id_col;
    }

    const char *compression;

    compression = ha_alter_info->create_info->compress.str;

    if (Compression::validate(compression) != DB_SUCCESS) {
      compression = NULL;
    }

<<<<<<< HEAD
    const char *encrypt;
    encrypt = ha_alter_info->create_info->encrypt_type.str;
    /* If encryption option is specified, then it must be
    innodb-file-per-table tablespace. Otherwise case would
    have already been blocked at
    create_option_tablespace_is_valid(). */
    if (encrypt) {
      ut_ad(flags2 & DICT_TF2_USE_FILE_PER_TABLE);
      ut_ad(!DICT_TF_HAS_SHARED_SPACE(flags));
    }

    key_id = ha_alter_info->create_info->encryption_key_id;

    // re-encrypting, check that key used to encrypt table is present
    if (DICT_TF2_FLAG_SET(ctx->old_table, DICT_TF2_ENCRYPTION_FILE_PER_TABLE)) {
      if (Encryption::is_master_key_encryption(
              old_table->s->encrypt_type.str)) {
        // re-encrypting from master key encryption
        /* Check if keyring is ready. */
        byte *master_key = NULL;
        ulint master_key_id;

        Encryption::get_master_key(&master_key_id, &master_key);

        if (master_key == NULL) {
          dict_mem_table_free(ctx->new_table);
          my_error(ER_CANNOT_FIND_KEY_IN_KEYRING, MYF(0));
          goto new_clustered_failed;
        } else {
          my_free(master_key);
        }
      } else if (Encryption::is_keyring(old_table->s->encrypt_type.str) &&
                 (old_table->s->encryption_key_id !=
                      ha_alter_info->create_info->encryption_key_id ||
                  Encryption::none_explicitly_specified(encrypt))) {
        // it is KEYRING encryption - check if old's table encryption key is
        // available
        if (Encryption::tablespace_key_exists(
                old_table->s->encryption_key_id) == false) {
          my_printf_error(ER_ILLEGAL_HA_CREATE_OPTION,
                          "Cannot find key to decrypt table to ALTER. Please "
                          "make sure that keyring is installed "
                          " and key used to encrypt table is available.",
                          MYF(0));
          goto new_clustered_failed;
        }
      }
    }

    if (Encryption::none_explicitly_specified(encrypt))
      mode = FIL_ENCRYPTION_OFF;
    else if (Encryption::is_keyring(encrypt) ||
             ((srv_encrypt_tables == SRV_ENCRYPT_TABLES_ONLINE_TO_KEYRING ||
               srv_encrypt_tables ==
                   SRV_ENCRYPT_TABLES_ONLINE_TO_KEYRING_FORCE) &&
              !Encryption::none_explicitly_specified(
                  ha_alter_info->create_info->encrypt_type.str) &&
              !Encryption::is_master_key_encryption(encrypt)) ||
             ha_alter_info->create_info->was_encryption_key_id_set) {
      mode = Encryption::is_keyring(encrypt) ? FIL_ENCRYPTION_ON
                                             : FIL_ENCRYPTION_DEFAULT;
      uint tablespace_key_version;
      byte *tablespace_key;

      // TODO: Add checking for error returned from keyring function, not only
      // checking if tablespace is null
      Encryption::get_latest_tablespace_key_or_create_new_one(
          key_id, &tablespace_key_version, &tablespace_key);
      if (tablespace_key == NULL) {
        dict_mem_table_free(ctx->new_table);
        my_printf_error(
            ER_ILLEGAL_HA_CREATE_OPTION,
            "Seems that keyring is down. It is not possible to encrypt table"
            " without keyring. Please install a keyring and try again.",
            MYF(0));
        goto new_clustered_failed;
      } else {
        my_free(tablespace_key);
      }

      if (mode == FIL_ENCRYPTION_ON ||
          (mode == FIL_ENCRYPTION_DEFAULT &&
           (srv_encrypt_tables == SRV_ENCRYPT_TABLES_ONLINE_TO_KEYRING ||
            srv_encrypt_tables ==
                SRV_ENCRYPT_TABLES_ONLINE_TO_KEYRING_FORCE))) {
        DICT_TF2_FLAG_SET(ctx->new_table, DICT_TF2_ENCRYPTION_FILE_PER_TABLE);
      }
    } else if (!(ctx->new_table->flags2 & DICT_TF2_USE_FILE_PER_TABLE) &&
               ha_alter_info->create_info->encrypt_type.length > 0 &&
               Encryption::is_master_key_encryption(encrypt) &&
               !DICT_TF2_FLAG_SET(ctx->old_table,
                                  DICT_TF2_ENCRYPTION_FILE_PER_TABLE)) {
      dict_mem_table_free(ctx->new_table);
      my_error(ER_TABLESPACE_CANNOT_ENCRYPT, MYF(0));
      goto new_clustered_failed;
    } else if (Encryption::is_master_key_encryption(encrypt)) {
      /* Set the encryption flag. */

=======
    if (!Encryption::is_none(ha_alter_info->create_info->encrypt_type.str)) {
>>>>>>> 124c7ab1
      /* Check if keyring is ready. */
      if (!Encryption::check_keyring()) {
        dict_mem_table_free(ctx->new_table);
        my_error(ER_CANNOT_FIND_KEY_IN_KEYRING, MYF(0));
        goto new_clustered_failed;
      } else {
        /* This flag will be used to set encryption
        option for file-per-table tablespace. */
        DICT_TF2_FLAG_SET(ctx->new_table, DICT_TF2_ENCRYPTION_FILE_PER_TABLE);
      }
    }

    mutex_exit(&dict_sys->mutex);

    create_info_encryption_key_id.was_encryption_key_id_set =
        ha_alter_info->create_info->was_encryption_key_id_set;
    create_info_encryption_key_id.encryption_key_id = key_id;

    error = row_create_table_for_mysql(ctx->new_table, compression, ctx->trx,
                                       mode, create_info_encryption_key_id);

    mutex_enter(&dict_sys->mutex);

    punch_hole_warning = (error == DB_IO_NO_PUNCH_HOLE_FS)
                             ? "Punch hole is not supported by the file system"
                             : "Page Compression is not supported for this"
                               " tablespace";

    switch (error) {
      dict_table_t *temp_table;
      case DB_IO_NO_PUNCH_HOLE_FS:
      case DB_IO_NO_PUNCH_HOLE_TABLESPACE:

        push_warning_printf(ctx->prebuilt->trx->mysql_thd,
                            Sql_condition::SL_WARNING, HA_ERR_UNSUPPORTED,
                            "%s. Compression disabled for '%s'",
                            punch_hole_warning, ctx->old_table->name.m_name);

        error = DB_SUCCESS;
        // Fall through.

      case DB_SUCCESS:
        /* To bump up the table ref count and move it
        to LRU list if it's not temporary table */
        ut_ad(mutex_own(&dict_sys->mutex));
        if (!ctx->new_table->is_temporary() &&
            !ctx->new_table->explicitly_non_lru) {
          dict_table_allow_eviction(ctx->new_table);
        }
        if ((ctx->new_table->flags2 &
             (DICT_TF2_FTS | DICT_TF2_FTS_ADD_DOC_ID)) ||
            ctx->new_table->fts != nullptr) {
          fts_freeze_aux_tables(ctx->new_table);
        }
        temp_table =
            dd_table_open_on_name_in_mem(ctx->new_table->name.m_name, true);
        ut_a(ctx->new_table == temp_table);
        /* n_ref_count must be 1, because purge cannot
        be executing on this very table as we are
        holding MDL lock. */
        DBUG_ASSERT(ctx->new_table->get_ref_count() == 1);
        break;
      case DB_TABLESPACE_EXISTS:
        my_error(ER_TABLESPACE_EXISTS, MYF(0), new_table_name);
        goto new_clustered_failed;
      case DB_DUPLICATE_KEY:
        my_error(HA_ERR_TABLE_EXIST, MYF(0), altered_table->s->table_name.str);
        goto new_clustered_failed;
      case DB_UNSUPPORTED:
        my_error(ER_UNSUPPORTED_EXTENSION, MYF(0), ctx->new_table->name.m_name);
        goto new_clustered_failed;
      default:
        my_error_innodb(error, table_name, flags);
      new_clustered_failed:
        ut_ad(user_table->get_ref_count() == 1);

        goto err_exit;
    }

    if (ha_alter_info->handler_flags & Alter_inplace_info::ADD_COLUMN) {
      add_cols =
          dtuple_create_with_vcol(ctx->heap, ctx->new_table->get_n_cols(),
                                  dict_table_get_n_v_cols(ctx->new_table));

      dict_table_copy_types(add_cols, ctx->new_table);
    } else {
      add_cols = NULL;
    }

    ctx->col_map = innobase_build_col_map(ha_alter_info, altered_table,
                                          old_table, ctx->new_table, user_table,
                                          add_cols, ctx->heap, prebuilt);
    ctx->add_cols = add_cols;
  } else {
    DBUG_ASSERT(!innobase_need_rebuild(ha_alter_info, old_table));
    DBUG_ASSERT(old_table->s->primary_key == altered_table->s->primary_key);

    for (dict_index_t *index = user_table->first_index(); index != NULL;
         index = index->next()) {
      if (!index->to_be_dropped && index->is_corrupted()) {
        my_error(ER_CHECK_NO_SUCH_TABLE, MYF(0));
        goto error_handled;
      }
    }

    if (!ctx->new_table->fts && innobase_fulltext_exist(altered_table)) {
      ctx->new_table->fts = fts_create(ctx->new_table);
      ctx->new_table->fts->doc_col = fts_doc_id_col;
    }

    /* Check if we need to update mtypes of legacy GIS columns.
    This check is only needed when we don't have to rebuild
    the table, since rebuild would update all mtypes for GIS
    columns */
    error = innobase_check_gis_columns(ha_alter_info, ctx->new_table, ctx->trx);
    if (error != DB_SUCCESS) {
      ut_ad(error == DB_ERROR);
      error = DB_UNSUPPORTED;
      goto error_handling;
    }
  }

  ut_ad(!dict_table_is_compressed_temporary(ctx->new_table));

  /* Assign table_id, so that no table id of
  fts_create_index_tables() will be written to the undo logs. */
  DBUG_ASSERT(ctx->new_table->id != 0);

  /* Create the indexes and load into dictionary. */

  for (ulint a = 0; a < ctx->num_to_add_index; a++) {
    if (index_defs[a].ind_type & DICT_VIRTUAL && ctx->num_to_drop_vcol > 0 &&
        !new_clustered) {
      innodb_v_adjust_idx_col(ha_alter_info, old_table, ctx->num_to_drop_vcol,
                              &index_defs[a]);
    }

    ctx->add_index[a] =
        row_merge_create_index(ctx->trx, ctx->new_table, &index_defs[a], add_v);

    add_key_nums[a] = index_defs[a].key_number;

    if (!ctx->add_index[a]) {
      error = ctx->trx->error_state;
      DBUG_ASSERT(error != DB_SUCCESS);
      goto error_handling;
    }

    DBUG_ASSERT(ctx->add_index[a]->is_committed() == !!new_clustered);

    if (ctx->add_index[a]->type & DICT_FTS) {
      DBUG_ASSERT(num_fts_index);
      DBUG_ASSERT(!fts_index);
      DBUG_ASSERT(ctx->add_index[a]->type == DICT_FTS);
      fts_index = ctx->add_index[a];
    }

    /* If only online ALTER TABLE operations have been
    requested, allocate a modification log. If the table
    will be locked anyway, the modification
    log is unnecessary. When rebuilding the table
    (new_clustered), we will allocate the log for the
    clustered index of the old table, later. */
    if (new_clustered || !ctx->online || !user_table->is_readable() ||
        dict_table_is_discarded(user_table)) {
      /* No need to allocate a modification log. */
      ut_ad(!ctx->add_index[a]->online_log);
    } else if (ctx->add_index[a]->type & DICT_FTS) {
      /* Fulltext indexes are not covered
      by a modification log. */
    } else {
      DBUG_EXECUTE_IF("innodb_OOM_prepare_inplace_alter",
                      error = DB_OUT_OF_MEMORY;
                      goto error_handling;);
      rw_lock_x_lock(&ctx->add_index[a]->lock);
      bool ok =
          row_log_allocate(ctx->add_index[a], NULL, true, NULL, NULL, path);
      rw_lock_x_unlock(&ctx->add_index[a]->lock);

      if (!ok) {
        error = DB_OUT_OF_MEMORY;
        goto error_handling;
      }
    }
  }

  ut_ad(!!new_clustered == ctx->need_rebuild());

  DBUG_EXECUTE_IF("innodb_OOM_prepare_inplace_alter", error = DB_OUT_OF_MEMORY;
                  goto error_handling;);

  if (new_clustered) {
    dict_index_t *clust_index = user_table->first_index();
    dict_index_t *new_clust_index = ctx->new_table->first_index();
    ctx->skip_pk_sort =
        innobase_pk_order_preserved(ctx->col_map, clust_index, new_clust_index);

    DBUG_EXECUTE_IF("innodb_alter_table_pk_assert_no_sort",
                    DBUG_ASSERT(ctx->skip_pk_sort););

    if (ctx->online) {
      /* Allocate a log for online table rebuild. */
      rw_lock_x_lock(&clust_index->lock);
      bool ok = row_log_allocate(
          clust_index, ctx->new_table,
          !(ha_alter_info->handler_flags & Alter_inplace_info::ADD_PK_INDEX),
          ctx->add_cols, ctx->col_map, path);
      rw_lock_x_unlock(&clust_index->lock);

      if (!ok) {
        error = DB_OUT_OF_MEMORY;
        goto error_handling;
      }
    }
  }

  if (ctx->online) {
    /* Assign a consistent read view for
    row_merge_read_clustered_index(). */
    trx_assign_read_view(ctx->prebuilt->trx);
  }

  if (fts_index) {
  /* Ensure that the dictionary operation mode will
  not change while creating the auxiliary tables. */
#ifdef UNIV_DEBUG
    trx_dict_op_t op = trx_get_dict_operation(ctx->trx);
#endif
    ut_ad(ctx->trx->dict_operation_lock_mode == RW_X_LATCH);
    ut_ad(mutex_own(&dict_sys->mutex));
    ut_ad(rw_lock_own(dict_operation_lock, RW_LOCK_X));

    DICT_TF2_FLAG_SET(ctx->new_table, DICT_TF2_FTS);
    if (new_clustered) {
      /* For !new_clustered, this will be set at
      commit_cache_norebuild(). */
      ctx->new_table->fts_doc_id_index =
          dict_table_get_index_on_name(ctx->new_table, FTS_DOC_ID_INDEX_NAME);
      DBUG_ASSERT(ctx->new_table->fts_doc_id_index != NULL);
    }

    /* This function will commit the transaction and reset
    the trx_t::dict_operation flag on success. */

    mutex_exit(&dict_sys->mutex);
    error = fts_create_index_tables(ctx->trx, fts_index);
    mutex_enter(&dict_sys->mutex);

    DBUG_EXECUTE_IF("innodb_test_fail_after_fts_index_table",
                    error = DB_LOCK_WAIT_TIMEOUT;
                    goto error_handling;);

    if (error != DB_SUCCESS) {
      goto error_handling;
    }

    if (!ctx->new_table->fts ||
        ib_vector_size(ctx->new_table->fts->indexes) == 0) {
      bool exist_fts_common;

      mutex_exit(&dict_sys->mutex);
      exist_fts_common = fts_check_common_tables_exist(ctx->new_table);

      if (!exist_fts_common) {
        error = fts_create_common_tables(ctx->trx, ctx->new_table,
                                         user_table->name.m_name, TRUE);

        DBUG_EXECUTE_IF("innodb_test_fail_after_fts_common_table",
                        error = DB_LOCK_WAIT_TIMEOUT;);

        if (error != DB_SUCCESS) {
          mutex_enter(&dict_sys->mutex);
          goto error_handling;
        }

        build_fts_common = true;
      }

      error = innobase_fts_load_stopword(ctx->new_table, nullptr,
                                         ctx->prebuilt->trx->mysql_thd)
                  ? DB_SUCCESS
                  : DB_ERROR;

      mutex_enter(&dict_sys->mutex);

      if (error != DB_SUCCESS) {
        goto error_handling;
      }
    }

    ut_ad(trx_get_dict_operation(ctx->trx) == op);
  }

  DBUG_ASSERT(error == DB_SUCCESS);

  if (build_fts_common || fts_index) {
    fts_freeze_aux_tables(ctx->new_table);
  }

  row_mysql_unlock_data_dictionary(ctx->prebuilt->trx);
  ut_ad(ctx->trx == ctx->prebuilt->trx);
  dict_locked = false;

  if (dd_prepare_inplace_alter_table(ctx->prebuilt->trx->mysql_thd, user_table,
                                     ctx->new_table, old_dd_tab, new_dd_tab)) {
    error = DB_ERROR;
  }

  if (error == DB_SUCCESS) {
    if (build_fts_common) {
      if (!fts_create_common_dd_tables(ctx->new_table)) {
        error = DB_ERROR;
        goto error_handling;
      }
    }

    if (fts_index) {
      error = fts_create_index_dd_tables(ctx->new_table);
      if (error != DB_SUCCESS) {
        goto error_handling;
      }
    }
  }

  DBUG_EXECUTE_IF("crash_innodb_add_index_after", DBUG_SUICIDE(););

error_handling:

  if (build_fts_common || fts_index) {
    fts_detach_aux_tables(ctx->new_table, dict_locked);
  }

  /* After an error, remove all those index definitions from the
  dictionary which were defined. */

  switch (error) {
    case DB_SUCCESS:
      ut_a(!dict_locked);

      ut_d(mutex_enter(&dict_sys->mutex));
      ut_d(dict_table_check_for_dup_indexes(user_table, CHECK_PARTIAL_OK));
      ut_d(mutex_exit(&dict_sys->mutex));
      DBUG_RETURN(false);
    case DB_TABLESPACE_EXISTS:
      my_error(ER_TABLESPACE_EXISTS, MYF(0), "(unknown)");
      break;
    case DB_DUPLICATE_KEY:
      my_error(ER_DUP_KEY, MYF(0));
      break;
    case DB_UNSUPPORTED:
      my_error(ER_TABLE_CANT_HANDLE_SPKEYS, MYF(0));
      break;
    default:
      my_error_innodb(error, table_name, user_table->flags);
  }

error_handled:

  ctx->prebuilt->trx->error_index = NULL;
  ctx->trx->error_state = DB_SUCCESS;

  if (!dict_locked) {
    row_mysql_lock_data_dictionary(ctx->prebuilt->trx);
    ut_ad(ctx->trx == ctx->prebuilt->trx);
  }

  if (new_clustered) {
    if (ctx->need_rebuild()) {
      if (DICT_TF2_FLAG_IS_SET(ctx->new_table, DICT_TF2_FTS)) {
        innobase_drop_fts_index_table(ctx->new_table, ctx->trx);
      }

      dict_table_close_and_drop(ctx->trx, ctx->new_table);

      /* Free the log for online table rebuild, if
      one was allocated. */

      dict_index_t *clust_index = user_table->first_index();

      rw_lock_x_lock(&clust_index->lock);

      if (clust_index->online_log) {
        ut_ad(ctx->online);
        row_log_free(clust_index->online_log);
        clust_index->online_status = ONLINE_INDEX_COMPLETE;
      }

      rw_lock_x_unlock(&clust_index->lock);
    }

    /* n_ref_count must be 1, because purge cannot
    be executing on this very table as we are
    holding MDL. */
    DBUG_ASSERT(user_table->get_ref_count() == 1 || ctx->online);
  } else {
    ut_ad(!ctx->need_rebuild());
    row_merge_drop_indexes(ctx->trx, user_table, TRUE);
  }

  ut_d(dict_table_check_for_dup_indexes(user_table, CHECK_ALL_COMPLETE));
  ut_ad(!user_table->drop_aborted);

err_exit:
#ifdef UNIV_DEBUG
  /* Clear the to_be_dropped flag in the data dictionary cache. */
  for (ulint i = 0; i < ctx->num_to_drop_index; i++) {
    DBUG_ASSERT(ctx->drop_index[i]->is_committed());
    DBUG_ASSERT(ctx->drop_index[i]->to_be_dropped);
    ctx->drop_index[i]->to_be_dropped = 0;
  }
#endif /* UNIV_DEBUG */

  row_mysql_unlock_data_dictionary(ctx->prebuilt->trx);
  ut_ad(ctx->trx == ctx->prebuilt->trx);

  destroy(ctx);
  ha_alter_info->handler_ctx = NULL;

  DBUG_RETURN(true);
}

/* Check whether an index is needed for the foreign key constraint.
If so, if it is dropped, is there an equivalent index can play its role.
@return true if the index is needed and can't be dropped */
static MY_ATTRIBUTE((warn_unused_result)) bool innobase_check_foreign_key_index(
    Alter_inplace_info *ha_alter_info, /*!< in: Structure describing
                                       changes to be done by ALTER
                                       TABLE */
    dict_index_t *index,               /*!< in: index to check */
    dict_table_t *indexed_table,       /*!< in: table that owns the
                                       foreign keys */
    const char **col_names,            /*!< in: column names, or NULL
                                       for indexed_table->col_names */
    trx_t *trx,                        /*!< in/out: transaction */
    dict_foreign_t **drop_fk,          /*!< in: Foreign key constraints
                                       to drop */
    ulint n_drop_fk)                   /*!< in: Number of foreign keys
                                       to drop */
{
  ut_ad(index != NULL);
  ut_ad(indexed_table != NULL);

  const dict_foreign_set *fks = &indexed_table->referenced_set;

  /* Check for all FK references from other tables to the index. */
  for (dict_foreign_set::const_iterator it = fks->begin(); it != fks->end();
       ++it) {
    dict_foreign_t *foreign = *it;
    if (foreign->referenced_index != index) {
      continue;
    }
    ut_ad(indexed_table == foreign->referenced_table);

    if (NULL == dict_foreign_find_index(indexed_table, col_names,
                                        foreign->referenced_col_names,
                                        foreign->n_fields, index,
                                        /*check_charsets=*/TRUE,
                                        /*check_null=*/FALSE) &&
        NULL == innobase_find_equiv_index(foreign->referenced_col_names,
                                          foreign->n_fields,
                                          ha_alter_info->key_info_buffer,
                                          ha_alter_info->index_add_buffer,
                                          ha_alter_info->index_add_count)) {
      /* Index cannot be dropped. */
      trx->error_index = index;
      return (true);
    }
  }

  fks = &indexed_table->foreign_set;

  /* Check for all FK references in current table using the index. */
  for (dict_foreign_set::const_iterator it = fks->begin(); it != fks->end();
       ++it) {
    dict_foreign_t *foreign = *it;
    if (foreign->foreign_index != index) {
      continue;
    }

    ut_ad(indexed_table == foreign->foreign_table);

    if (!innobase_dropping_foreign(foreign, drop_fk, n_drop_fk) &&
        NULL == dict_foreign_find_index(indexed_table, col_names,
                                        foreign->foreign_col_names,
                                        foreign->n_fields, index,
                                        /*check_charsets=*/TRUE,
                                        /*check_null=*/FALSE) &&
        NULL == innobase_find_equiv_index(foreign->foreign_col_names,
                                          foreign->n_fields,
                                          ha_alter_info->key_info_buffer,
                                          ha_alter_info->index_add_buffer,
                                          ha_alter_info->index_add_count)) {
      /* Index cannot be dropped. */
      trx->error_index = index;
      return (true);
    }
  }

  return (false);
}

/** Rename a given index in the InnoDB data dictionary cache.
@param[in,out] index index to rename
@param new_name new index name */
static void rename_index_in_cache(dict_index_t *index, const char *new_name) {
  DBUG_ENTER("rename_index_in_cache");

  ut_ad(mutex_own(&dict_sys->mutex));
  ut_ad(rw_lock_own(dict_operation_lock, RW_LOCK_X));

  size_t old_name_len = strlen(index->name);
  size_t new_name_len = strlen(new_name);

  if (old_name_len >= new_name_len) {
    /* reuse the old buffer for the name if it is large enough */
    memcpy(const_cast<char *>(index->name()), new_name, new_name_len + 1);
  } else {
    /* Free the old chunk of memory if it is at the topmost
    place in the heap, otherwise the old chunk will be freed
    when the index is evicted from the cache. This code will
    kick-in in a repeated ALTER sequences where the old name is
    alternately longer/shorter than the new name:
    1. ALTER TABLE t RENAME INDEX a TO aa;
    2. ALTER TABLE t RENAME INDEX aa TO a;
    3. go to 1. */
    index->name =
        mem_heap_strdup_replace(index->heap,
                                /* Presumed topmost element of the heap: */
                                index->name, old_name_len + 1, new_name);
  }

  DBUG_VOID_RETURN;
}

/**
Rename all indexes in data dictionary cache of a given table that are
specified in ha_alter_info.

@param ctx alter context, used to fetch the list of indexes to rename
@param ha_alter_info fetch the new names from here
*/
static void rename_indexes_in_cache(const ha_innobase_inplace_ctx *ctx,
                                    const Alter_inplace_info *ha_alter_info) {
  DBUG_ENTER("rename_indexes_in_cache");

  ut_ad(ctx->num_to_rename == ha_alter_info->index_rename_count);

  for (ulint i = 0; i < ctx->num_to_rename; i++) {
    KEY_PAIR *pair = &ha_alter_info->index_rename_buffer[i];
    dict_index_t *index;

    index = ctx->rename[i];

    ut_ad(strcmp(index->name, pair->old_key->name) == 0);

    rename_index_in_cache(index, pair->new_key->name);
  }

  DBUG_VOID_RETURN;
}

/** Fill the stored column information in s_cols list.
@param[in]	altered_table	mysql table object
@param[in]	table		innodb table object
@param[out]	s_cols		list of stored column
@param[out]	s_heap		heap for storing stored
column information. */
static void alter_fill_stored_column(const TABLE *altered_table,
                                     dict_table_t *table,
                                     dict_s_col_list **s_cols,
                                     mem_heap_t **s_heap) {
  ulint n_cols = altered_table->s->fields;
  ulint stored_col_no = 0;

  for (ulint i = 0; i < n_cols; i++) {
    Field *field = altered_table->field[i];
    dict_s_col_t s_col;

    if (!innobase_is_v_fld(field)) {
      stored_col_no++;
    }

    if (!innobase_is_s_fld(field)) {
      continue;
    }

    ulint num_base = field->gcol_info->non_virtual_base_columns();
    dict_col_t *col = table->get_col(stored_col_no);

    s_col.m_col = col;
    s_col.s_pos = i;

    if (*s_cols == NULL) {
      *s_cols = UT_NEW_NOKEY(dict_s_col_list());
      *s_heap = mem_heap_create(1000);
    }

    if (num_base != 0) {
      s_col.base_col = static_cast<dict_col_t **>(
          mem_heap_zalloc(*s_heap, num_base * sizeof(dict_col_t)));
    } else {
      s_col.base_col = NULL;
    }

    s_col.num_base = num_base;
    innodb_base_col_setup_for_stored(table, field, &s_col);

    (*s_cols)->push_back(s_col);
  }
}

/** Implementation of prepare_inplace_alter_table()
@tparam		Table		dd::Table or dd::Partition
@param[in]	altered_table	TABLE object for new version of table.
@param[in,out]	ha_alter_info	Structure describing changes to be done
                                by ALTER TABLE and holding data used
                                during in-place alter.
@param[in]	old_dd_tab	dd::Table object representing old
version of the table
@param[in,out]	new_dd_tab	dd::Table object representing new
version of the table
@retval	true Failure
@retval	false Success */
template <typename Table>
bool ha_innobase::prepare_inplace_alter_table_impl(
    TABLE *altered_table, Alter_inplace_info *ha_alter_info,
    const Table *old_dd_tab, Table *new_dd_tab) {
  dict_index_t **drop_index = NULL; /*!< Index to be dropped */
  ulint n_drop_index;               /*!< Number of indexes to drop */
  dict_index_t **rename_index;      /*!< Indexes to be dropped */
  ulint n_rename_index;             /*!< Number of indexes to rename */
  dict_foreign_t **drop_fk;         /*!< Foreign key constraints to drop */
  ulint n_drop_fk;                  /*!< Number of foreign keys to drop */
  dict_foreign_t **add_fk = NULL;   /*!< Foreign key constraints to drop */
  ulint n_add_fk;                   /*!< Number of foreign keys to drop */
  dict_table_t *indexed_table;      /*!< Table where indexes are created */
  mem_heap_t *heap;
  const char **col_names;
  int error;
  ulint max_col_len;
  ulint add_autoinc_col_no = ULINT_UNDEFINED;
  ulonglong autoinc_col_max_value = 0;
  ulint fts_doc_col_no = ULINT_UNDEFINED;
  bool add_fts_doc_id = false;
  bool add_fts_doc_id_idx = false;
  bool add_fts_idx = false;
  dict_s_col_list *s_cols = NULL;
  mem_heap_t *s_heap = NULL;
  ulint encrypt_flag = 0;

  DBUG_ENTER("ha_innobase::prepare_inplace_alter_table_impl");
  DBUG_ASSERT(!ha_alter_info->handler_ctx);
  DBUG_ASSERT(ha_alter_info->create_info);
  DBUG_ASSERT(!srv_read_only_mode);

  MONITOR_ATOMIC_INC(MONITOR_PENDING_ALTER_TABLE);

#ifdef UNIV_DEBUG
  for (dict_index_t *index = m_prebuilt->table->first_index(); index;
       index = index->next()) {
    ut_ad(!index->to_be_dropped);
  }
#endif /* UNIV_DEBUG */

  ut_d(mutex_enter(&dict_sys->mutex));
  ut_d(dict_table_check_for_dup_indexes(m_prebuilt->table, CHECK_ABORTED_OK));
  ut_d(mutex_exit(&dict_sys->mutex));

  indexed_table = m_prebuilt->table;

  if (indexed_table->is_corrupted()) {
    /* The clustered index is corrupted. */
    my_error(ER_CHECK_NO_SUCH_TABLE, MYF(0));
    DBUG_RETURN(true);
  }

  if (dict_table_is_discarded(indexed_table)) {
    Instant_Type type = innobase_support_instant(
        ha_alter_info, m_prebuilt->table, this->table, altered_table);
    /* Even if some operations can be done instantly without rebuilding, they
    are still disallowed to behave like before. */
    if (innobase_need_rebuild(ha_alter_info, table) ||
        (type == Instant_Type::INSTANT_VIRTUAL_ONLY ||
         type == Instant_Type::INSTANT_ADD_COLUMN)) {
      my_error(ER_TABLESPACE_DISCARDED, MYF(0), indexed_table->name.m_name);
      DBUG_RETURN(true);
    }
  }
  if (!(ha_alter_info->handler_flags & ~INNOBASE_INPLACE_IGNORE) ||
      is_instant(ha_alter_info)) {
    /* Nothing to do. Since there is no MDL protected, don't
    try to drop aborted indexes here. */
    DBUG_ASSERT(m_prebuilt->trx->dict_operation_lock_mode == 0);
    DBUG_RETURN(false);
  }

  /* ALTER TABLE will not implicitly move a table from a single-table
  tablespace to the system tablespace when innodb_file_per_table=OFF.
  But it will implicitly move a table from the system tablespace to a
  single-table tablespace if innodb_file_per_table = ON.
  Tables found in a general tablespace will stay there unless ALTER
  TABLE contains another TABLESPACE=name.  If that is found it will
  explicitly move a table to the named tablespace.
  So if you specify TABLESPACE=`innodb_system` a table can be moved
  into the system tablespace from either a general or file-per-table
  tablespace. But from then on, it is labeled as using a shared space
  (the create options have tablespace=='innodb_system' and the
  SHARED_SPACE flag is set in the table flags) so it can no longer be
  implicitly moved to a file-per-table tablespace. */
  bool in_system_space = fsp_is_system_or_temp_tablespace(indexed_table->space);
  bool is_file_per_table =
      !in_system_space && !DICT_TF_HAS_SHARED_SPACE(indexed_table->flags);
#ifdef UNIV_DEBUG
  bool in_general_space =
      !in_system_space && DICT_TF_HAS_SHARED_SPACE(indexed_table->flags);

  /* The table being altered can only be in a system tablespace,
  or its own file-per-table tablespace, or a general tablespace. */
  ut_ad(1 == in_system_space + is_file_per_table + in_general_space);
#endif /* UNIV_DEBUG */

  /* Make a copy for existing tablespace name */
  char tablespace[NAME_LEN] = {'\0'};
  if (indexed_table->tablespace) {
    strcpy(tablespace, indexed_table->tablespace());
  }

  adjust_encryption_key_id(ha_alter_info->create_info,
                           &(new_dd_tab->options()));

  create_table_info_t info(m_user_thd, altered_table,
                           ha_alter_info->create_info, nullptr, nullptr,
                           indexed_table->tablespace ? tablespace : nullptr,
                           is_file_per_table, false, 0, 0);

  info.set_tablespace_type(is_file_per_table);

  if (ha_alter_info->handler_flags & Alter_inplace_info::CHANGE_CREATE_OPTION ||
      (Encryption::should_be_keyring_encrypted(
           ha_alter_info->create_info->encrypt_type.str) &&
       innobase_spatial_exist(
           altered_table))) {  // We need to make sure spatial index was not
                               // added if this is to be keyring encrypted
    const char *invalid_opt = info.create_options_are_invalid();
    if (invalid_opt) {
      my_error(ER_ILLEGAL_HA_CREATE_OPTION, MYF(0), table_type(), invalid_opt);
      goto err_exit_no_heap;
    }
  }

<<<<<<< HEAD
  /* If target tablespace is shared tablespace, remove encrypt option from
  table definition as table is moved to shared tablespace. */
  if (is_shared_tablespace(ha_alter_info->create_info->tablespace) &&
      old_dd_tab->options().exists("encrypt_type")) {
    new_dd_tab->options().remove("encrypt_type");
  }

  if (indexed_table->is_readable()) {
  } else {
    if (indexed_table->is_corrupt) {
      /* Handled below */
    } else {
      FilSpace space(indexed_table->space, true);

      if (space()) {
        String str;
        const char *engine = table_type();
        ib::warn(ER_XB_MSG_4, table_share->table_name.str);
        my_error(ER_GET_ERRMSG, MYF(0), HA_ERR_DECRYPTION_FAILED, str.c_ptr(),
                 engine);
        DBUG_RETURN(true);
      }
    }
  }

  if (indexed_table->is_corrupt ||
      UT_LIST_GET_FIRST(indexed_table->indexes) == NULL ||
      UT_LIST_GET_FIRST(indexed_table->indexes)->is_corrupted()) {
    /* The clustered index is corrupted. */
    my_error(ER_CHECK_NO_SUCH_TABLE, MYF(0));
    DBUG_RETURN(true);
  }

=======
>>>>>>> 124c7ab1
  /* Check if any index name is reserved. */
  if (innobase_index_name_is_reserved(m_user_thd,
                                      ha_alter_info->key_info_buffer,
                                      ha_alter_info->key_count)) {
  err_exit_no_heap:
    DBUG_ASSERT(m_prebuilt->trx->dict_operation_lock_mode == 0);
    if (ha_alter_info->handler_flags & ~INNOBASE_INPLACE_IGNORE) {
      online_retry_drop_dict_indexes(m_prebuilt->table, false);
    }
    DBUG_RETURN(true);
  }

  indexed_table = m_prebuilt->table;

  /* Check that index keys are sensible */
  error = innobase_check_index_keys(ha_alter_info, indexed_table);

  if (error) {
    goto err_exit_no_heap;
  }

  /* Prohibit renaming a column to something that the table
  already contains. */
  if (ha_alter_info->handler_flags & Alter_inplace_info::ALTER_COLUMN_NAME) {
    List_iterator_fast<Create_field> cf_it(
        ha_alter_info->alter_info->create_list);

    for (Field **fp = table->field; *fp; fp++) {
      if (!((*fp)->flags & FIELD_IS_RENAMED)) {
        continue;
      }

      const char *name = 0;

      cf_it.rewind();
      while (const Create_field *cf = cf_it++) {
        if (cf->field == *fp) {
          name = cf->field_name;
          goto check_if_ok_to_rename;
        }
      }

      ut_error;
    check_if_ok_to_rename:
      /* Prohibit renaming a column from FTS_DOC_ID
      if full-text indexes exist. */
      if (!my_strcasecmp(system_charset_info, (*fp)->field_name,
                         FTS_DOC_ID_COL_NAME) &&
          innobase_fulltext_exist(altered_table)) {
        my_error(ER_INNODB_FT_WRONG_DOCID_COLUMN, MYF(0), name);
        goto err_exit_no_heap;
      }

      /* Prohibit renaming a column to an internal column. */
      const char *s = m_prebuilt->table->col_names;
      unsigned j;
      /* Skip user columns.
      MySQL should have checked these already.
      We want to allow renaming of c1 to c2, c2 to c1. */
      for (j = 0; j < table->s->fields; j++) {
        if (!innobase_is_v_fld(table->field[j])) {
          s += strlen(s) + 1;
        }
      }

      for (; j < m_prebuilt->table->n_def; j++) {
        if (!my_strcasecmp(system_charset_info, name, s)) {
          my_error(ER_WRONG_COLUMN_NAME, MYF(0), s);
          goto err_exit_no_heap;
        }

        s += strlen(s) + 1;
      }
    }
  }

  if (!info.innobase_table_flags()) {
    goto err_exit_no_heap;
  }

  /* create_table_info_t::innobase_table_flags does not set encryption
  flags. There are places where it is done afterwards, there are places
  where it isn't done. We need to inspect all code paths and check if
  encryption flag can be set in one place. */
  if (Encryption::is_master_key_encryption(
          ha_alter_info->create_info->encrypt_type.str)) {
    /* Set the encryption flag. */
    byte *master_key = nullptr;
    ulint master_key_id;

    /* Check if keyring is ready. */
    Encryption::get_master_key(&master_key_id, &master_key);

    if (master_key == nullptr) {
      goto err_exit_no_heap;
    } else {
      my_free(master_key);
      // TODO laurynas: assert file-per-table?
      encrypt_flag = DICT_TF2_ENCRYPTION_FILE_PER_TABLE;
    }
  }

  max_col_len = DICT_MAX_FIELD_LEN_BY_FORMAT_FLAG(info.flags());

  /* Check each index's column length to make sure they do not
  exceed limit */
  for (ulint i = 0; i < ha_alter_info->index_add_count; i++) {
    const KEY *key =
        &ha_alter_info->key_info_buffer[ha_alter_info->index_add_buffer[i]];

    if (key->flags & HA_FULLTEXT) {
      /* The column length does not matter for
      fulltext search indexes. But, UNIQUE
      fulltext indexes are not supported. */
      DBUG_ASSERT(!(key->flags & HA_NOSAME));
      DBUG_ASSERT(!(key->flags & HA_KEYFLAG_MASK &
                    ~(HA_FULLTEXT | HA_PACK_KEY | HA_BINARY_PACK_KEY)));
      add_fts_idx = true;
      continue;
    }

    if (innobase_check_column_length(max_col_len, key)) {
      my_error(ER_INDEX_COLUMN_TOO_LONG, MYF(0), max_col_len);
      goto err_exit_no_heap;
    }
  }

  /* Check existing index definitions for too-long column
  prefixes as well, in case max_col_len shrunk. */
  for (const dict_index_t *index = indexed_table->first_index(); index;
       index = index->next()) {
    if (index->type & DICT_FTS) {
      DBUG_ASSERT(index->type == DICT_FTS || index->is_corrupted());

      /* We need to drop any corrupted fts indexes
      before we add a new fts index. */
      if (add_fts_idx && index->type & DICT_CORRUPT) {
        ib_errf(m_user_thd, IB_LOG_LEVEL_ERROR, ER_INNODB_INDEX_CORRUPT,
                "Fulltext index '%s' is corrupt. "
                "you should drop this index first.",
                index->name());

        goto err_exit_no_heap;
      }

      continue;
    }

    for (ulint i = 0; i < dict_index_get_n_fields(index); i++) {
      const dict_field_t *field = index->get_field(i);
      if (field->prefix_len > max_col_len) {
        my_error(ER_INDEX_COLUMN_TOO_LONG, MYF(0), max_col_len);
        goto err_exit_no_heap;
      }
    }
  }

  n_drop_index = 0;
  n_drop_fk = 0;

  if (ha_alter_info->handler_flags &
      (INNOBASE_ALTER_NOREBUILD | INNOBASE_ALTER_REBUILD)) {
    heap = mem_heap_create(1024);

    if (ha_alter_info->handler_flags & Alter_inplace_info::ALTER_COLUMN_NAME) {
      col_names = innobase_get_col_names(ha_alter_info, altered_table, table,
                                         indexed_table, heap);
    } else {
      col_names = NULL;
    }
  } else {
    heap = NULL;
    col_names = NULL;
  }

  if (ha_alter_info->handler_flags & Alter_inplace_info::DROP_FOREIGN_KEY) {
    DBUG_ASSERT(ha_alter_info->alter_info->drop_list.size() > 0);

    drop_fk = static_cast<dict_foreign_t **>(
        mem_heap_alloc(heap, ha_alter_info->alter_info->drop_list.size() *
                                 sizeof(dict_foreign_t *)));

    for (const Alter_drop *drop : ha_alter_info->alter_info->drop_list) {
      if (drop->type != Alter_drop::FOREIGN_KEY) {
        continue;
      }

      for (dict_foreign_set::iterator it =
               m_prebuilt->table->foreign_set.begin();
           it != m_prebuilt->table->foreign_set.end(); ++it) {
        dict_foreign_t *foreign = *it;
        const char *fid = strchr(foreign->id, '/');

        DBUG_ASSERT(fid);
        /* If no database/ prefix was present in
        the FOREIGN KEY constraint name, compare
        to the full constraint name. */
        fid = fid ? fid + 1 : foreign->id;

        if (!my_strcasecmp(system_charset_info, fid, drop->name)) {
          drop_fk[n_drop_fk++] = foreign;
          goto found_fk;
        }
      }

      my_error(ER_CANT_DROP_FIELD_OR_KEY, MYF(0), drop->name);
      goto err_exit;
    found_fk:
      continue;
    }

    DBUG_ASSERT(n_drop_fk > 0);

    DBUG_ASSERT(n_drop_fk == ha_alter_info->alter_info->drop_list.size());
  } else {
    drop_fk = NULL;
  }

  if (ha_alter_info->index_drop_count) {
    dict_index_t *drop_primary = NULL;

    DBUG_ASSERT(ha_alter_info->handler_flags &
                (Alter_inplace_info::DROP_INDEX |
                 Alter_inplace_info::DROP_UNIQUE_INDEX |
                 Alter_inplace_info::DROP_PK_INDEX));
    /* Check which indexes to drop. */
    drop_index = static_cast<dict_index_t **>(mem_heap_alloc(
        heap, (ha_alter_info->index_drop_count + 1) * sizeof *drop_index));

    for (uint i = 0; i < ha_alter_info->index_drop_count; i++) {
      const KEY *key = ha_alter_info->index_drop_buffer[i];
      dict_index_t *index =
          dict_table_get_index_on_name(indexed_table, key->name);

      if (!index) {
        push_warning_printf(m_user_thd, Sql_condition::SL_WARNING,
                            HA_ERR_WRONG_INDEX,
                            "InnoDB could not find key"
                            " with name %s",
                            key->name);
      } else {
        ut_ad(!index->to_be_dropped);
        if (!index->is_clustered()) {
          drop_index[n_drop_index++] = index;
        } else {
          drop_primary = index;
        }
      }
    }

    /* If all FULLTEXT indexes were removed, drop an
    internal FTS_DOC_ID_INDEX as well, unless it exists in
    the table. */

    if (innobase_fulltext_exist(table) &&
        !innobase_fulltext_exist(altered_table) &&
        !DICT_TF2_FLAG_IS_SET(indexed_table, DICT_TF2_FTS_HAS_DOC_ID)) {
      dict_index_t *fts_doc_index = indexed_table->fts_doc_id_index;
      ut_ad(fts_doc_index);

      // Add some fault tolerance for non-debug builds.
      if (fts_doc_index == NULL) {
        goto check_if_can_drop_indexes;
      }

      DBUG_ASSERT(!fts_doc_index->to_be_dropped);

      for (uint i = 0; i < table->s->keys; i++) {
        if (!my_strcasecmp(system_charset_info, FTS_DOC_ID_INDEX_NAME,
                           table->key_info[i].name)) {
          /* The index exists in the MySQL
          data dictionary. Do not drop it,
          even though it is no longer needed
          by InnoDB fulltext search. */
          goto check_if_can_drop_indexes;
        }
      }

      drop_index[n_drop_index++] = fts_doc_index;
    }

  check_if_can_drop_indexes:
    /* Check if the indexes can be dropped. */

    /* Prevent a race condition between DROP INDEX and
    CREATE TABLE adding FOREIGN KEY constraints. */
    row_mysql_lock_data_dictionary(m_prebuilt->trx);

    if (!n_drop_index) {
      drop_index = NULL;
    } else {
      /* Flag all indexes that are to be dropped. */
      for (ulint i = 0; i < n_drop_index; i++) {
        ut_ad(!drop_index[i]->to_be_dropped);
        drop_index[i]->to_be_dropped = 1;
      }
    }

    for (uint i = 0; i < n_drop_index; i++) {
      dict_index_t *index = drop_index[i];

      if (innobase_check_foreign_key_index(ha_alter_info, index, indexed_table,
                                           col_names, m_prebuilt->trx, drop_fk,
                                           n_drop_fk)) {
        row_mysql_unlock_data_dictionary(m_prebuilt->trx);
        m_prebuilt->trx->error_index = index;
        print_error(HA_ERR_DROP_INDEX_FK, MYF(0));
        goto err_exit;
      }
    }

    /* If a primary index is dropped, need to check
    any depending foreign constraints get affected */
    if (drop_primary && innobase_check_foreign_key_index(
                            ha_alter_info, drop_primary, indexed_table,
                            col_names, m_prebuilt->trx, drop_fk, n_drop_fk)) {
      row_mysql_unlock_data_dictionary(m_prebuilt->trx);
      print_error(HA_ERR_DROP_INDEX_FK, MYF(0));
      goto err_exit;
    }

    row_mysql_unlock_data_dictionary(m_prebuilt->trx);
  } else {
    drop_index = NULL;
  }

  n_rename_index = ha_alter_info->index_rename_count;
  rename_index = NULL;

  /* Create a list of dict_index_t objects that are to be renamed,
  also checking for requests to rename nonexistent indexes. If
  the table is going to be rebuilt (new_clustered == true in
  prepare_inplace_alter_table_dict()), then this can be skipped,
  but we don't for simplicity (we have not determined the value of
  new_clustered yet). */
  if (n_rename_index > 0) {
    rename_index = static_cast<dict_index_t **>(
        mem_heap_alloc(heap, n_rename_index * sizeof(*rename_index)));
    for (ulint i = 0; i < n_rename_index; i++) {
      dict_index_t *index;
      const char *old_name =
          ha_alter_info->index_rename_buffer[i].old_key->name;

      index = dict_table_get_index_on_name(indexed_table, old_name);

      if (index == NULL) {
        my_error(ER_KEY_DOES_NOT_EXITS, MYF(0), old_name,
                 m_prebuilt->table->name.m_name);
        goto err_exit;
      }

      rename_index[i] = index;
    }
  }

  n_add_fk = 0;

  if (ha_alter_info->handler_flags & Alter_inplace_info::ADD_FOREIGN_KEY) {
    ut_ad(!m_prebuilt->trx->check_foreigns);

    alter_fill_stored_column(altered_table, m_prebuilt->table, &s_cols,
                             &s_heap);

    add_fk = static_cast<dict_foreign_t **>(mem_heap_zalloc(
        heap,
        ha_alter_info->alter_info->key_list.size() * sizeof(dict_foreign_t *)));

    if (!innobase_get_foreign_key_info(ha_alter_info, table_share,
                                       m_prebuilt->table, col_names, drop_index,
                                       n_drop_index, add_fk, &n_add_fk,
                                       m_prebuilt->trx, s_cols)) {
    err_exit:
      if (n_drop_index) {
        row_mysql_lock_data_dictionary(m_prebuilt->trx);

        /* Clear the to_be_dropped flags, which might
        have been set at this point. */
        for (ulint i = 0; i < n_drop_index; i++) {
          ut_ad(drop_index[i]->is_committed());
          drop_index[i]->to_be_dropped = 0;
        }

        row_mysql_unlock_data_dictionary(m_prebuilt->trx);
      }

      if (heap) {
        mem_heap_free(heap);
      }

      if (s_cols != NULL) {
        UT_DELETE(s_cols);
        mem_heap_free(s_heap);
      }

      goto err_exit_no_heap;
    }

    if (s_cols != NULL) {
      UT_DELETE(s_cols);
      mem_heap_free(s_heap);
    }
  }

  if (!(ha_alter_info->handler_flags & INNOBASE_ALTER_DATA) ||
      ((ha_alter_info->handler_flags & ~INNOBASE_INPLACE_IGNORE) ==
           Alter_inplace_info::CHANGE_CREATE_OPTION &&
       !innobase_need_rebuild(ha_alter_info, table))) {
    if (heap) {
      ha_alter_info->handler_ctx = new (m_user_thd->mem_root)
          ha_innobase_inplace_ctx(m_prebuilt, drop_index, n_drop_index,
                                  rename_index, n_rename_index, drop_fk,
                                  n_drop_fk, add_fk, n_add_fk,
                                  ha_alter_info->online, heap, indexed_table,
                                  col_names, ULINT_UNDEFINED, 0, 0, 0);
    }

    DBUG_ASSERT(m_prebuilt->trx->dict_operation_lock_mode == 0);
    if (ha_alter_info->handler_flags & ~INNOBASE_INPLACE_IGNORE) {
      online_retry_drop_dict_indexes(m_prebuilt->table, false);
    }

    if ((ha_alter_info->handler_flags &
         Alter_inplace_info::DROP_VIRTUAL_COLUMN) &&
        prepare_inplace_drop_virtual(ha_alter_info, altered_table, table)) {
      DBUG_RETURN(true);
    }

    if ((ha_alter_info->handler_flags &
         Alter_inplace_info::ADD_VIRTUAL_COLUMN) &&
        prepare_inplace_add_virtual(ha_alter_info, altered_table, table)) {
      DBUG_RETURN(true);
    }

    if (ha_alter_info->handler_ctx != NULL) {
      ha_innobase_inplace_ctx *ctx =
          static_cast<ha_innobase_inplace_ctx *>(ha_alter_info->handler_ctx);
      DBUG_RETURN(dd_prepare_inplace_alter_table(
          m_user_thd, ctx->old_table, ctx->new_table, old_dd_tab, new_dd_tab));
    } else {
      DBUG_RETURN(false);
    }
  }

  /* If we are to build a full-text search index, check whether
  the table already has a DOC ID column.  If not, we will need to
  add a Doc ID hidden column and rebuild the primary index */
  if (innobase_fulltext_exist(altered_table)) {
    ulint doc_col_no;
    ulint num_v = 0;

    if (!innobase_fts_check_doc_id_col(m_prebuilt->table, altered_table,
                                       &fts_doc_col_no, &num_v)) {
      fts_doc_col_no = altered_table->s->fields - num_v;
      add_fts_doc_id = true;
      add_fts_doc_id_idx = true;

      push_warning_printf(m_user_thd, Sql_condition::SL_WARNING,
                          HA_ERR_WRONG_INDEX,
                          "InnoDB rebuilding table to add"
                          " column " FTS_DOC_ID_COL_NAME);
    } else if (fts_doc_col_no == ULINT_UNDEFINED) {
      goto err_exit;
    }

    switch (innobase_fts_check_doc_id_index(m_prebuilt->table, altered_table,
                                            &doc_col_no)) {
      case FTS_NOT_EXIST_DOC_ID_INDEX:
        add_fts_doc_id_idx = true;
        break;
      case FTS_INCORRECT_DOC_ID_INDEX:
        my_error(ER_INNODB_FT_WRONG_DOCID_INDEX, MYF(0), FTS_DOC_ID_INDEX_NAME);
        goto err_exit;
      case FTS_EXIST_DOC_ID_INDEX:
        DBUG_ASSERT(doc_col_no == fts_doc_col_no ||
                    doc_col_no == ULINT_UNDEFINED ||
                    (ha_alter_info->handler_flags &
                     (Alter_inplace_info::ALTER_STORED_COLUMN_ORDER |
                      Alter_inplace_info::DROP_STORED_COLUMN |
                      Alter_inplace_info::ADD_STORED_BASE_COLUMN)));
    }
  }

  /* See if an AUTO_INCREMENT column was added. */
  uint i = 0;
  ulint num_v = 0;
  List_iterator_fast<Create_field> cf_it(
      ha_alter_info->alter_info->create_list);
  while (const Create_field *new_field = cf_it++) {
    const Field *field;

    DBUG_ASSERT(i < altered_table->s->fields);

    for (uint old_i = 0; table->field[old_i]; old_i++) {
      if (new_field->field == table->field[old_i]) {
        goto found_col;
      }
    }

    /* This is an added column. */
    DBUG_ASSERT(!new_field->field);
    DBUG_ASSERT(ha_alter_info->handler_flags & Alter_inplace_info::ADD_COLUMN);

    field = altered_table->field[i];

    DBUG_ASSERT((field->auto_flags & Field::NEXT_NUMBER) ==
                !!(field->flags & AUTO_INCREMENT_FLAG));

    if (field->flags & AUTO_INCREMENT_FLAG) {
      if (add_autoinc_col_no != ULINT_UNDEFINED) {
        /* This should have been blocked earlier. */
        ut_ad(0);
        my_error(ER_WRONG_AUTO_KEY, MYF(0));
        goto err_exit;
      }

      /* Get the col no of the old table non-virtual column array */
      add_autoinc_col_no = i - num_v;

      autoinc_col_max_value = field->get_max_int_value();
    }
  found_col:
    if (innobase_is_v_fld(new_field)) {
      ++num_v;
    }

    i++;
  }

  DBUG_ASSERT(heap);
  DBUG_ASSERT(m_user_thd == m_prebuilt->trx->mysql_thd);
  DBUG_ASSERT(!ha_alter_info->handler_ctx);

  ha_alter_info->handler_ctx = new (m_user_thd->mem_root)
      ha_innobase_inplace_ctx(m_prebuilt, drop_index, n_drop_index,
                              rename_index, n_rename_index, drop_fk, n_drop_fk,
                              add_fk, n_add_fk, ha_alter_info->online, heap,
                              m_prebuilt->table, col_names, add_autoinc_col_no,
                              ha_alter_info->create_info->auto_increment_value,
                              autoinc_col_max_value, 0);

  DBUG_RETURN(prepare_inplace_alter_table_dict(
      ha_alter_info, altered_table, table, old_dd_tab, new_dd_tab,
      table_share->table_name.str, info.flags(), info.flags2() | encrypt_flag,
      fts_doc_col_no, add_fts_doc_id, add_fts_doc_id_idx, m_prebuilt));
}

/** Check that the column is part of a virtual index(index contains
virtual column) in the table
@param[in]	table		Table containing column
@param[in]	col		column to be checked
@return true if this column is indexed with other virtual columns */
static bool dict_col_in_v_indexes(dict_table_t *table, dict_col_t *col) {
  for (dict_index_t *index = table->first_index()->next(); index != NULL;
       index = index->next()) {
    if (!dict_index_has_virtual(index)) {
      continue;
    }
    for (ulint k = 0; k < index->n_fields; k++) {
      dict_field_t *field = index->get_field(k);
      if (field->col->ind == col->ind) {
        return (true);
      }
    }
  }

  return (false);
}

/* Check whether a columnn length change alter operation requires
to rebuild the template.
@param[in]	altered_table	TABLE object for new version of table.
@param[in]	ha_alter_info	Structure describing changes to be done
                                by ALTER TABLE and holding data used
                                during in-place alter.
@param[in]	table		table being altered
@return true if needs rebuild. */
static bool alter_templ_needs_rebuild(TABLE *altered_table,
                                      Alter_inplace_info *ha_alter_info,
                                      dict_table_t *table) {
  ulint i = 0;
  List_iterator_fast<Create_field> cf_it(
      ha_alter_info->alter_info->create_list);

  for (Field **fp = altered_table->field; *fp; fp++, i++) {
    cf_it.rewind();
    while (const Create_field *cf = cf_it++) {
      for (ulint j = 0; j < table->n_cols; j++) {
        dict_col_t *cols = table->get_col(j);
        if (cf->max_display_width_in_bytes() > cols->len &&
            dict_col_in_v_indexes(table, cols)) {
          return (true);
        }
      }
    }
  }

  return (false);
}

/** Get the name of an erroneous key.
@param[in]	error_key_num	InnoDB number of the erroneus key
@param[in]	ha_alter_info	changes that were being performed
@param[in]	table		InnoDB table
@return	the name of the erroneous key */
static const char *get_error_key_name(ulint error_key_num,
                                      const Alter_inplace_info *ha_alter_info,
                                      const dict_table_t *table) {
  if (error_key_num == ULINT_UNDEFINED) {
    return (FTS_DOC_ID_INDEX_NAME);
  } else if (ha_alter_info->key_count == 0) {
    return (table->first_index()->name);
  } else {
    return (ha_alter_info->key_info_buffer[error_key_num].name);
  }
}

/** Implementation of inplace_alter_table()
@tparam		Table		dd::Table or dd::Partition
@param[in]	altered_table	TABLE object for new version of table.
@param[in,out]	ha_alter_info	Structure describing changes to be done
                                by ALTER TABLE and holding data used
                                during in-place alter.
@param[in]	old_dd_tab	dd::Table object describing old version
                                of the table.
@param[in,out]	new_dd_tab	dd::Table object for the new version of the
                                table. Can be adjusted by this call.
                                Changes to the table definition will be
                                persisted in the data-dictionary at statement
                                commit time.
@retval true Failure
@retval false Success
*/
template <typename Table>
bool ha_innobase::inplace_alter_table_impl(TABLE *altered_table,
                                           Alter_inplace_info *ha_alter_info,
                                           const Table *old_dd_tab,
                                           Table *new_dd_tab) {
  dberr_t error;
  dict_add_v_col_t *add_v = NULL;
  dict_vcol_templ_t *s_templ = NULL;
  dict_vcol_templ_t *old_templ = NULL;
  struct TABLE *eval_table = altered_table;
  bool rebuild_templ = false;
  DBUG_ENTER("ha_innobase::inplace_alter_table_impl");
  DBUG_ASSERT(!srv_read_only_mode);

  ut_ad(!rw_lock_own(dict_operation_lock, RW_LOCK_X));
  ut_ad(!rw_lock_own(dict_operation_lock, RW_LOCK_S));

  DEBUG_SYNC(m_user_thd, "innodb_inplace_alter_table_enter");

  if (!(ha_alter_info->handler_flags & INNOBASE_ALTER_DATA) ||
      is_instant(ha_alter_info)) {
  ok_exit:
    DEBUG_SYNC(m_user_thd, "innodb_after_inplace_alter_table");
    DBUG_RETURN(false);
  }

  if (((ha_alter_info->handler_flags & ~INNOBASE_INPLACE_IGNORE) ==
           Alter_inplace_info::CHANGE_CREATE_OPTION &&
       !innobase_need_rebuild(ha_alter_info, table))) {
    goto ok_exit;
  }

  ha_innobase_inplace_ctx *ctx =
      static_cast<ha_innobase_inplace_ctx *>(ha_alter_info->handler_ctx);

  DBUG_ASSERT(ctx);
  DBUG_ASSERT(ctx->trx);
  DBUG_ASSERT(ctx->prebuilt == m_prebuilt);

  dict_index_t *pk = m_prebuilt->table->first_index();
  ut_ad(pk != NULL);

  /* For partitioned tables this could be already allocated from a
  previous partition invocation. For normal tables this is NULL. */
  UT_DELETE(ctx->m_stage);

  ctx->m_stage = UT_NEW_NOKEY(ut_stage_alter_t(pk));

  if (m_prebuilt->table->file_unreadable ||
      dict_table_is_discarded(m_prebuilt->table)) {
    goto all_done;
  }

  /* If we are doing a table rebuilding or having added virtual
  columns in the same clause, we will need to build a table template
  that carries translation information between MySQL TABLE and InnoDB
  table, which indicates the virtual columns and their base columns
  info. This is used to do the computation callback, so that the
  data in base columns can be extracted send to server.
  If the Column length changes and it is a part of virtual
  index then we need to rebuild the template. */
  rebuild_templ =
      ctx->need_rebuild() ||
      ((ha_alter_info->handler_flags &
        Alter_inplace_info::ALTER_COLUMN_EQUAL_PACK_LENGTH) &&
       alter_templ_needs_rebuild(altered_table, ha_alter_info, ctx->new_table));

  if ((ctx->new_table->n_v_cols > 0) && rebuild_templ) {
    /* Save the templ if isn't NULL so as to restore the
    original state in case of alter operation failures. */
    if (ctx->new_table->vc_templ != NULL && !ctx->need_rebuild()) {
      old_templ = ctx->new_table->vc_templ;
    }
    s_templ = UT_NEW_NOKEY(dict_vcol_templ_t());
    s_templ->vtempl = NULL;

    innobase_build_v_templ(altered_table, ctx->new_table, s_templ, NULL, false,
                           NULL);

    ctx->new_table->vc_templ = s_templ;
  } else if (ctx->num_to_add_vcol > 0 && ctx->num_to_drop_vcol == 0) {
    /* if there is ongoing drop virtual column, then we disallow
    inplace add index on newly added virtual column, so it does
    not need to come in here to rebuild template with add_v.
    Please also see the assertion in innodb_v_adjust_idx_col() */

    s_templ = UT_NEW_NOKEY(dict_vcol_templ_t());

    add_v = static_cast<dict_add_v_col_t *>(
        mem_heap_alloc(ctx->heap, sizeof *add_v));
    add_v->n_v_col = ctx->num_to_add_vcol;
    add_v->v_col = ctx->add_vcol;
    add_v->v_col_name = ctx->add_vcol_name;

    s_templ->vtempl = NULL;

    innobase_build_v_templ(altered_table, ctx->new_table, s_templ, add_v, false,
                           NULL);
    old_templ = ctx->new_table->vc_templ;
    ctx->new_table->vc_templ = s_templ;
  }

  /* Drop virtual column without rebuild will keep dict table
  unchanged, we use old table to evaluate virtual column value
  in innobase_get_computed_value(). */
  if (!ctx->need_rebuild() && ctx->num_to_drop_vcol > 0) {
    eval_table = table;
  }

  /* Read the clustered index of the table and build
  indexes based on this information using temporary
  files and merge sort. */
  DBUG_EXECUTE_IF("innodb_OOM_inplace_alter", error = DB_OUT_OF_MEMORY;
                  goto oom;);
  error = row_merge_build_indexes(
      m_prebuilt->trx, m_prebuilt->table, ctx->new_table, ctx->online,
      ctx->add_index, ctx->add_key_numbers, ctx->num_to_add_index,
      altered_table, ctx->add_cols, ctx->col_map, ctx->add_autoinc,
      ctx->sequence, ctx->skip_pk_sort, ctx->m_stage, add_v, eval_table,
      m_prebuilt);

#ifdef UNIV_DEBUG
oom:
#endif /* UNIV_DEBUG */
  DEBUG_SYNC_C("alter_table_update_log");
  if (error == DB_SUCCESS && ctx->online && ctx->need_rebuild()) {
    DEBUG_SYNC_C("row_log_table_apply1_before");
    error = row_log_table_apply(ctx->thr, m_prebuilt->table, altered_table,
                                ctx->m_stage);
  }

  if (s_templ) {
    ut_ad(ctx->need_rebuild() || ctx->num_to_add_vcol > 0 || rebuild_templ);
    dict_free_vc_templ(s_templ);
    UT_DELETE(s_templ);

    ctx->new_table->vc_templ = old_templ;
  }

  DEBUG_SYNC_C("inplace_after_index_build");

  DBUG_EXECUTE_IF("create_index_fail", error = DB_DUPLICATE_KEY;
                  m_prebuilt->trx->error_key_num = ULINT_UNDEFINED;);

  /* After an error, remove all those index definitions
  from the dictionary which were defined. */

  switch (error) {
    KEY *dup_key;
  all_done:
  case DB_SUCCESS:
    ut_d(mutex_enter(&dict_sys->mutex));
    ut_d(dict_table_check_for_dup_indexes(m_prebuilt->table, CHECK_PARTIAL_OK));
    ut_d(mutex_exit(&dict_sys->mutex));
    /* prebuilt->table->n_ref_count can be anything here,
    given that we hold at most a shared lock on the table. */
    goto ok_exit;
    case DB_DUPLICATE_KEY:
      if (m_prebuilt->trx->error_key_num == ULINT_UNDEFINED ||
          ha_alter_info->key_count == 0) {
        /* This should be the hidden index on
        FTS_DOC_ID, or there is no PRIMARY KEY in the
        table. Either way, we should be seeing and
        reporting a bogus duplicate key error. */
        dup_key = NULL;
      } else if (m_prebuilt->trx->error_key_num == 0) {
        dup_key =
            &ha_alter_info->key_info_buffer[m_prebuilt->trx->error_key_num];
      } else {
        /* Check if there is generated cluster index column */
        if (ctx->num_to_add_index > ha_alter_info->key_count) {
          DBUG_ASSERT(m_prebuilt->trx->error_key_num <=
                      ha_alter_info->key_count);
          dup_key = &ha_alter_info
                         ->key_info_buffer[m_prebuilt->trx->error_key_num - 1];
        } else {
          DBUG_ASSERT(m_prebuilt->trx->error_key_num <
                      ha_alter_info->key_count);
          dup_key =
              &ha_alter_info->key_info_buffer[m_prebuilt->trx->error_key_num];
        }
      }
      print_keydup_error(altered_table, dup_key, MYF(0));
      break;
    case DB_ONLINE_LOG_TOO_BIG:
      DBUG_ASSERT(ctx->online);
      my_error(ER_INNODB_ONLINE_LOG_TOO_BIG, MYF(0),
               get_error_key_name(m_prebuilt->trx->error_key_num, ha_alter_info,
                                  m_prebuilt->table));
      break;
    case DB_INDEX_CORRUPT:
      my_error(ER_INDEX_CORRUPT, MYF(0),
               get_error_key_name(m_prebuilt->trx->error_key_num, ha_alter_info,
                                  m_prebuilt->table));
      break;
    case DB_IO_DECRYPT_FAIL: {
      String str;
      const char *engine = table_type();
      get_error_message(HA_ERR_DECRYPTION_FAILED, &str);
      my_error(ER_GET_ERRMSG, MYF(0), HA_ERR_DECRYPTION_FAILED, str.c_ptr(),
               engine);
      break;
    }
    default:
      my_error_innodb(error, table_share->table_name.str,
                      m_prebuilt->table->flags);
  }

  /* prebuilt->table->n_ref_count can be anything here, given
  that we hold at most a shared lock on the table. */
  m_prebuilt->trx->error_index = NULL;
  ctx->trx->error_state = DB_SUCCESS;

  DBUG_RETURN(true);
}

/** Free the modification log for online table rebuild.
@param table table that was being rebuilt online */
static void innobase_online_rebuild_log_free(dict_table_t *table) {
  dict_index_t *clust_index = table->first_index();

  ut_ad(mutex_own(&dict_sys->mutex));
  ut_ad(rw_lock_own(dict_operation_lock, RW_LOCK_X));

  rw_lock_x_lock(&clust_index->lock);

  if (clust_index->online_log) {
    ut_ad(dict_index_get_online_status(clust_index) == ONLINE_INDEX_CREATION);
    clust_index->online_status = ONLINE_INDEX_COMPLETE;
    row_log_free(clust_index->online_log);
    DEBUG_SYNC_C("innodb_online_rebuild_log_free_aborted");
  }

  DBUG_ASSERT(dict_index_get_online_status(clust_index) ==
              ONLINE_INDEX_COMPLETE);
  rw_lock_x_unlock(&clust_index->lock);
}

/** Rollback a secondary index creation, drop the indexes with
temparary index prefix
@param user_table InnoDB table
@param table the TABLE
@param locked TRUE=table locked, FALSE=may need to do a lazy drop
@param trx the transaction
*/
static void innobase_rollback_sec_index(dict_table_t *user_table,
                                        const TABLE *table, ibool locked,
                                        trx_t *trx) {
  row_merge_drop_indexes(trx, user_table, locked);

  /* Free the table->fts only if there is no FTS_DOC_ID
  in the table */
  if (user_table->fts &&
      !DICT_TF2_FLAG_IS_SET(user_table, DICT_TF2_FTS_HAS_DOC_ID) &&
      !innobase_fulltext_exist(table)) {
    fts_free(user_table);
  }
}

/** Roll back the changes made during prepare_inplace_alter_table()
and inplace_alter_table() inside the storage engine. Note that the
allowed level of concurrency during this operation will be the same as
for inplace_alter_table() and thus might be higher than during
prepare_inplace_alter_table(). (E.g concurrent writes were blocked
during prepare, but might not be during commit).

@param[in]	ha_alter_info	Data used during in-place alter.
@param[in]	table		the TABLE
@param[in,out]	prebuilt	the prebuilt struct
@retval true Failure
@retval false Success
*/
inline MY_ATTRIBUTE((warn_unused_result)) bool rollback_inplace_alter_table(
    const Alter_inplace_info *ha_alter_info, const TABLE *table,
    row_prebuilt_t *prebuilt) {
  bool fail = false;

  ha_innobase_inplace_ctx *ctx =
      static_cast<ha_innobase_inplace_ctx *>(ha_alter_info->handler_ctx);

  DBUG_ENTER("rollback_inplace_alter_table");

  if (!ctx || !ctx->trx) {
    /* If we have not started a transaction yet,
    (almost) nothing has been or needs to be done. */
    goto func_exit;
  }

  row_mysql_lock_data_dictionary(ctx->trx);

  if (ctx->need_rebuild()) {
    /* The table could have been closed in commit phase */
    if (ctx->new_table != nullptr) {
      dberr_t err = DB_SUCCESS;
      uint32_t flags = ctx->new_table->flags;
      /* DML threads can access ctx->new_table via the
      online rebuild log. Free it first. */
      innobase_online_rebuild_log_free(prebuilt->table);

      dict_table_close(ctx->new_table, TRUE, FALSE);

      switch (err) {
        case DB_SUCCESS:
          break;
        default:
          my_error_innodb(err, table->s->table_name.str, flags);
          fail = true;
      }
    }
  } else {
    DBUG_ASSERT(
        !(ha_alter_info->handler_flags & Alter_inplace_info::ADD_PK_INDEX));
    DBUG_ASSERT(ctx->new_table == prebuilt->table);

    innobase_rollback_sec_index(prebuilt->table, table, FALSE, ctx->trx);
  }

  row_mysql_unlock_data_dictionary(ctx->trx);

func_exit:
#ifdef UNIV_DEBUG
  dict_index_t *clust_index = prebuilt->table->first_index();
  DBUG_ASSERT(!clust_index->online_log);
  DBUG_ASSERT(dict_index_get_online_status(clust_index) ==
              ONLINE_INDEX_COMPLETE);
#endif /* UNIV_DEBUG */

  if (ctx) {
    DBUG_ASSERT(ctx->prebuilt == prebuilt);

    if (ctx->num_to_add_fk) {
      for (ulint i = 0; i < ctx->num_to_add_fk; i++) {
        dict_foreign_free(ctx->add_fk[i]);
      }
    }

    if (ctx->num_to_drop_index) {
      row_mysql_lock_data_dictionary(prebuilt->trx);

      /* Clear the to_be_dropped flags
      in the data dictionary cache.
      The flags may already have been cleared,
      in case an error was detected in
      commit_inplace_alter_table(). */
      for (ulint i = 0; i < ctx->num_to_drop_index; i++) {
        dict_index_t *index = ctx->drop_index[i];
        DBUG_ASSERT(index->is_committed());
        index->to_be_dropped = 0;
      }

      row_mysql_unlock_data_dictionary(prebuilt->trx);
    }
  }

  reset_column_ord_part(prebuilt->table);

  /* Do not commit/rollback prebuilt->trx, assume mysql will
  rollback it */

  MONITOR_ATOMIC_DEC(MONITOR_PENDING_ALTER_TABLE);
  DBUG_RETURN(fail);
}

/** Rename or enlarge columns in the data dictionary cache
as part of commit_cache_norebuild().
@param ha_alter_info Data used during in-place alter.
@param table the TABLE
@param user_table InnoDB table that was being altered */
static void innobase_rename_or_enlarge_columns_cache(
    Alter_inplace_info *ha_alter_info, const TABLE *table,
    dict_table_t *user_table) {
  if (!(ha_alter_info->handler_flags &
        (Alter_inplace_info::ALTER_COLUMN_EQUAL_PACK_LENGTH |
         Alter_inplace_info::ALTER_COLUMN_NAME))) {
    return;
  }

  List_iterator_fast<Create_field> cf_it(
      ha_alter_info->alter_info->create_list);
  uint i = 0;
  ulint num_v = 0;

  for (Field **fp = table->field; *fp; fp++, i++) {
    bool is_virtual = innobase_is_v_fld(*fp);

    cf_it.rewind();
    while (const Create_field *cf = cf_it++) {
      if (cf->field != *fp) {
        continue;
      }

      ulint col_n = is_virtual ? num_v : i - num_v;

      if ((*fp)->is_equal(cf) == IS_EQUAL_PACK_LENGTH) {
        dict_col_t *col;

        if (is_virtual) {
          col = &dict_table_get_nth_v_col(user_table, col_n)->m_col;
        } else {
          col = user_table->get_col(col_n);
        }
        col->len = cf->max_display_width_in_bytes();

        if (cf->sql_type == MYSQL_TYPE_STRING &&
            (*fp)->charset()->number != cf->charset->number) {
          ulint old_charset = (*fp)->charset()->number;
          ulint new_charset = cf->charset->number;
          ut_ad(dtype_get_charset_coll(col->prtype) == old_charset);

          col->prtype =
              dtype_form_prtype(col->prtype - (old_charset << 16), new_charset);
          ulint mbminlen;
          ulint mbmaxlen;

          dtype_get_mblen(col->mtype, col->prtype, &mbminlen, &mbmaxlen);
          col->mbminmaxlen = DATA_MBMINMAXLEN(mbminlen, mbmaxlen);
        }
      }

      if ((*fp)->flags & FIELD_IS_RENAMED) {
        dict_mem_table_col_rename(user_table, col_n, cf->field->field_name,
                                  cf->field_name, is_virtual);
      }

      break;
    }

    if (is_virtual) {
      num_v++;
    }
  }
}
/** Get the auto-increment value of the table on commit.
@param[in] ha_alter_info Data used during in-place alter
@param[in,out] ctx In-place ALTER TABLE context
               return autoinc value in ctx->max_autoinc
@param[in] altered_table MySQL table that is being altered
@param[in] old_table MySQL table as it is before the ALTER operation
@retval true Failure
@retval false Success*/
static MY_ATTRIBUTE((warn_unused_result)) bool commit_get_autoinc(
    Alter_inplace_info *ha_alter_info, ha_innobase_inplace_ctx *ctx,
    const TABLE *altered_table, const TABLE *old_table) {
  DBUG_ENTER("commit_get_autoinc");

  if (!altered_table->found_next_number_field) {
    /* There is no AUTO_INCREMENT column in the table
    after the ALTER operation. */
    ctx->max_autoinc = 0;
  } else if (ctx->add_autoinc != ULINT_UNDEFINED) {
    /* An AUTO_INCREMENT column was added. Get the last
    value from the sequence, which may be based on a
    supplied AUTO_INCREMENT value. */
    ctx->max_autoinc = ctx->sequence.last();
  } else if ((ha_alter_info->handler_flags &
              Alter_inplace_info::CHANGE_CREATE_OPTION) &&
             (ha_alter_info->create_info->used_fields & HA_CREATE_USED_AUTO)) {
    /* Check if the table is discarded */
    if (dict_table_is_discarded(ctx->old_table)) {
      DBUG_RETURN(true);
    }

    /* An AUTO_INCREMENT value was supplied, but the table was not
    rebuilt. Get the user-supplied value or the last value from the
    sequence. */
    ib_uint64_t max_value_table;

    Field *autoinc_field = old_table->found_next_number_field;

    ctx->max_autoinc = ha_alter_info->create_info->auto_increment_value;

    dict_table_autoinc_lock(ctx->old_table);

    max_value_table = ctx->old_table->autoinc_persisted;

    /* We still have to search the index here when we want to
    set the AUTO_INCREMENT value to a smaller or equal one.

    Here is an example:
    Let's say we have a table t1 with one AUTOINC column, existing
    rows (1), (2), (100), (200), (1000), after following SQLs:
    DELETE FROM t1 WHERE a > 200;
    ALTER TABLE t1 AUTO_INCREMENT = 150;
    we expect the next value allocated from 201, but not 150.

    We could only search the tree to know current max counter
    in the table and compare. */
    if (ctx->max_autoinc <= max_value_table) {
      dberr_t err;
      dict_index_t *index;

      index = dict_table_get_index_on_first_col(ctx->old_table,
                                                autoinc_field->field_index);

      err = row_search_max_autoinc(index, autoinc_field->field_name,
                                   &max_value_table);

      if (err != DB_SUCCESS) {
        ut_ad(0);
        ctx->max_autoinc = 0;
      } else if (ctx->max_autoinc <= max_value_table) {
        ulonglong col_max_value;
        ulonglong offset;

        col_max_value = autoinc_field->get_max_int_value();
        offset = ctx->prebuilt->autoinc_offset;
        ctx->max_autoinc =
            innobase_next_autoinc(max_value_table, 1, 1, offset, col_max_value);
      }
    }

    dict_table_autoinc_unlock(ctx->old_table);
  } else {
    /* An AUTO_INCREMENT value was not specified.
    Read the old counter value from the table. */
    ut_ad(old_table->found_next_number_field);
    dict_table_autoinc_lock(ctx->old_table);
    ctx->max_autoinc = ctx->old_table->autoinc;
    dict_table_autoinc_unlock(ctx->old_table);
  }

  DBUG_RETURN(false);
}

/** Add or drop foreign key constraints to the data dictionary tables,
but do not touch the data dictionary cache.
@param ctx In-place ALTER TABLE context
@param trx Data dictionary transaction
@param table_name Table name in MySQL
@retval true Failure
@retval false Success
*/
static MY_ATTRIBUTE((warn_unused_result)) bool innobase_update_foreign_try(
    ha_innobase_inplace_ctx *ctx, trx_t *trx, const char *table_name) {
  ulint foreign_id;
  ulint i;

  DBUG_ENTER("innobase_update_foreign_try");
  DBUG_ASSERT(ctx);

  foreign_id = dict_table_get_highest_foreign_id(ctx->new_table);

  foreign_id++;

  for (i = 0; i < ctx->num_to_add_fk; i++) {
    dict_foreign_t *fk = ctx->add_fk[i];

    ut_ad(fk->foreign_table == ctx->new_table ||
          fk->foreign_table == ctx->old_table);

    dberr_t error = dict_create_add_foreign_id(&foreign_id,
                                               ctx->old_table->name.m_name, fk);

    if (error != DB_SUCCESS) {
      my_error(ER_TOO_LONG_IDENT, MYF(0), fk->id);
      DBUG_RETURN(true);
    }
    if (!fk->foreign_index) {
      fk->foreign_index = dict_foreign_find_index(
          ctx->new_table, ctx->col_names, fk->foreign_col_names, fk->n_fields,
          fk->referenced_index, TRUE,
          fk->type & (DICT_FOREIGN_ON_DELETE_SET_NULL |
                      DICT_FOREIGN_ON_UPDATE_SET_NULL));
      if (!fk->foreign_index) {
        my_error(ER_FK_INCORRECT_OPTION, MYF(0), table_name, fk->id);
        DBUG_RETURN(true);
      }
    }

    /* During upgrade, inserts into SYS_* should be avoided. */
    if (!srv_is_upgrade_mode) {
      DBUG_EXECUTE_IF("innodb_test_cannot_add_fk_system", error = DB_ERROR;);

      if (error != DB_SUCCESS) {
        my_error(ER_FK_FAIL_ADD_SYSTEM, MYF(0), fk->id);
        DBUG_RETURN(true);
      }
    }
  }
  DBUG_EXECUTE_IF("ib_drop_foreign_error",
                  my_error_innodb(DB_OUT_OF_FILE_SPACE, table_name, 0);
                  trx->error_state = DB_SUCCESS; DBUG_RETURN(true););
  DBUG_RETURN(false);
}

/** Update the foreign key constraint definitions in the data dictionary cache
after the changes to data dictionary tables were committed.
@param[in,out]	ctx		In-place ALTER TABLE context
@param[in]	user_thd	MySQL connection
@param[in,out]	dd_table	dd table instance
@return		InnoDB error code (should always be DB_SUCCESS) */
static MY_ATTRIBUTE((warn_unused_result)) dberr_t
    innobase_update_foreign_cache(ha_innobase_inplace_ctx *ctx, THD *user_thd,
                                  dd::Table *dd_table) {
  dict_table_t *user_table;
  dberr_t err = DB_SUCCESS;

  DBUG_ENTER("innobase_update_foreign_cache");

  ut_ad(mutex_own(&dict_sys->mutex));

  user_table = ctx->old_table;

  /* Discard the added foreign keys, because we will
  load them from the data dictionary. */
  for (ulint i = 0; i < ctx->num_to_add_fk; i++) {
    dict_foreign_t *fk = ctx->add_fk[i];
    dict_foreign_free(fk);
  }

  if (ctx->need_rebuild()) {
    /* The rebuilt table is already using the renamed
    column names. No need to pass col_names or to drop
    constraints from the data dictionary cache. */
    DBUG_ASSERT(!ctx->col_names);
    DBUG_ASSERT(user_table->foreign_set.empty());
    DBUG_ASSERT(user_table->referenced_set.empty());
    user_table = ctx->new_table;
  } else {
    /* Drop the foreign key constraints if the
    table was not rebuilt. If the table is rebuilt,
    there would not be any foreign key contraints for
    it yet in the data dictionary cache. */
    for (ulint i = 0; i < ctx->num_to_drop_fk; i++) {
      dict_foreign_t *fk = ctx->drop_fk[i];
      dict_foreign_remove_from_cache(fk);
    }
  }

  /* Load the old or added foreign keys from the data dictionary
  and prevent the table from being evicted from the data
  dictionary cache (work around the lack of WL#6049). */
  dict_names_t fk_tables;

  dd::cache::Dictionary_client *client = dd::get_dd_client(user_thd);
  dd::cache::Dictionary_client::Auto_releaser releaser(client);
  err =
      dd_table_load_fk(client, user_table->name.m_name, ctx->col_names,
                       user_table, dd_table, user_thd, true, true, &fk_tables);

  if (err == DB_CANNOT_ADD_CONSTRAINT) {
    fk_tables.clear();

    /* It is possible there are existing foreign key are
    loaded with "foreign_key checks" off,
    so let's retry the loading with charset_check is off */
    err = dd_table_load_fk(client, user_table->name.m_name, ctx->col_names,
                           user_table, dd_table, user_thd, true, false,
                           &fk_tables);

    /* The load with "charset_check" off is successful, warn
    the user that the foreign key has loaded with mis-matched
    charset */
    if (err == DB_SUCCESS) {
      push_warning_printf(user_thd, Sql_condition::SL_WARNING, ER_ALTER_INFO,
                          "Foreign key constraints for table '%s'"
                          " are loaded with charset check off",
                          user_table->name.m_name);
    }
  }

  /* For complete loading of foreign keys, all associated tables must
  also be loaded. */

  while (err == DB_SUCCESS && !fk_tables.empty()) {
    mutex_exit(&dict_sys->mutex);
    dd::cache::Dictionary_client *client = dd::get_dd_client(user_thd);

    dd::cache::Dictionary_client::Auto_releaser releaser(client);

    dd_open_fk_tables(fk_tables, false, user_thd);
    mutex_enter(&dict_sys->mutex);
  }

  DBUG_RETURN(err);
}

/** Discard the foreign key cache if anyone is affected by current
column rename. This is only used for rebuild case.
@param[in]	ha_alter_info	data used during in-place alter
@param[in]	mysql_table	MySQL TABLE object
@param[in,out]	old_table	InnoDB table object for old table */
static void innobase_rename_col_discard_foreign(
    Alter_inplace_info *ha_alter_info, const TABLE *mysql_table,
    dict_table_t *old_table) {
  List_iterator_fast<Create_field> cf_it(
      ha_alter_info->alter_info->create_list);

  ut_ad(ha_alter_info->handler_flags & Alter_inplace_info::ALTER_COLUMN_NAME);

  for (Field **fp = mysql_table->field; *fp; fp++) {
    if (!((*fp)->flags & FIELD_IS_RENAMED)) {
      continue;
    }

    cf_it.rewind();

    ut_d(bool processed = false;)

        while (Create_field *cf = cf_it++) {
      if (cf->field != *fp) {
        continue;
      }

      /* Now cf->field->field_name is the old name, check the foreign key
      information to see any one gets affected by this rename, and discard
      them from cache */

      std::list<dict_foreign_t *> fk_evict;

      for (auto fk : old_table->foreign_set) {
        dict_foreign_t *foreign = fk;

        for (unsigned i = 0; i < foreign->n_fields; i++) {
          if (strcmp(foreign->foreign_col_names[i], cf->field->field_name) !=
              0) {
            continue;
          }

          fk_evict.push_back(foreign);
          break;
        }
      }

      for (auto fk : old_table->referenced_set) {
        dict_foreign_t *foreign = fk;

        for (unsigned i = 0; i < foreign->n_fields; i++) {
          if (strcmp(foreign->referenced_col_names[i], cf->field->field_name) !=
              0) {
            continue;
          }

          fk_evict.push_back(foreign);
          break;
        }
      }

      std::for_each(fk_evict.begin(), fk_evict.end(),
                    dict_foreign_remove_from_cache);

      ut_d(processed = true;)
    }

    ut_ad(processed);
  }
}

/** Commit the changes made during prepare_inplace_alter_table()
and inplace_alter_table() inside the data dictionary tables,
when rebuilding the table.
@param ha_alter_info Data used during in-place alter
@param ctx In-place ALTER TABLE context
@param altered_table MySQL table that is being altered
@param old_table MySQL table as it is before the ALTER operation
@param trx Data dictionary transaction
@param table_name Table name in MySQL
@retval true Failure
@retval false Success
*/
inline MY_ATTRIBUTE((warn_unused_result)) bool commit_try_rebuild(
    Alter_inplace_info *ha_alter_info, ha_innobase_inplace_ctx *ctx,
    TABLE *altered_table, const TABLE *old_table, trx_t *trx,
    const char *table_name) {
  dict_table_t *rebuilt_table = ctx->new_table;
  dict_table_t *user_table = ctx->old_table;

  DBUG_ENTER("commit_try_rebuild");
  DBUG_ASSERT(ctx->need_rebuild());
  DBUG_ASSERT(trx->dict_operation_lock_mode == RW_X_LATCH);
  DBUG_ASSERT(
      !(ha_alter_info->handler_flags & Alter_inplace_info::DROP_FOREIGN_KEY) ||
      ctx->num_to_drop_fk > 0);

  for (dict_index_t *index = rebuilt_table->first_index(); index;
       index = index->next()) {
    DBUG_ASSERT(dict_index_get_online_status(index) == ONLINE_INDEX_COMPLETE);
    DBUG_ASSERT(index->is_committed());
    if (index->is_corrupted()) {
      my_error(ER_INDEX_CORRUPT, MYF(0), index->name());
      DBUG_RETURN(true);
    }
  }

  if (innobase_update_foreign_try(ctx, trx, table_name)) {
    DBUG_RETURN(true);
  }

  dberr_t error = DB_SUCCESS;

  /* Clear the to_be_dropped flag in the data dictionary cache
  of user_table. */
  for (ulint i = 0; i < ctx->num_to_drop_index; i++) {
    dict_index_t *index = ctx->drop_index[i];
    DBUG_ASSERT(index->table == user_table);
    DBUG_ASSERT(index->is_committed());
    DBUG_ASSERT(index->to_be_dropped);
    index->to_be_dropped = 0;
  }

  /* We copied the table. Any indexes that were requested to be
  dropped were not created in the copy of the table. Apply any
  last bit of the rebuild log and then rename the tables. */

  if (ctx->online) {
    DEBUG_SYNC_C("row_log_table_apply2_before");

    dict_vcol_templ_t *s_templ = NULL;

    if (ctx->new_table->n_v_cols > 0) {
      s_templ = UT_NEW_NOKEY(dict_vcol_templ_t());
      s_templ->vtempl = NULL;

      innobase_build_v_templ(altered_table, ctx->new_table, s_templ, NULL, true,
                             NULL);
      ctx->new_table->vc_templ = s_templ;
    }

    error = row_log_table_apply(
        ctx->thr, user_table, altered_table,
        static_cast<ha_innobase_inplace_ctx *>(ha_alter_info->handler_ctx)
            ->m_stage);

    if (s_templ) {
      ut_ad(ctx->need_rebuild());
      dict_free_vc_templ(s_templ);
      UT_DELETE(s_templ);
      ctx->new_table->vc_templ = NULL;
    }

    ulint err_key = thr_get_trx(ctx->thr)->error_key_num;

    switch (error) {
      KEY *dup_key;
      case DB_SUCCESS:
        break;
      case DB_DUPLICATE_KEY:
        if (err_key == ULINT_UNDEFINED) {
          /* This should be the hidden index on
          FTS_DOC_ID. */
          dup_key = NULL;
        } else {
          /* Check if there is generated cluster index column */
          if (ctx->num_to_add_index > ha_alter_info->key_count) {
            DBUG_ASSERT(err_key <= ha_alter_info->key_count);
            dup_key = &ha_alter_info->key_info_buffer[err_key - 1];
          } else {
            DBUG_ASSERT(err_key < ha_alter_info->key_count);
            dup_key = &ha_alter_info->key_info_buffer[err_key];
          }
        }
        print_keydup_error(altered_table, dup_key, MYF(0));
        DBUG_RETURN(true);
      case DB_ONLINE_LOG_TOO_BIG:
        my_error(ER_INNODB_ONLINE_LOG_TOO_BIG, MYF(0),
                 get_error_key_name(err_key, ha_alter_info, rebuilt_table));
        DBUG_RETURN(true);
      case DB_INDEX_CORRUPT:
        my_error(ER_INDEX_CORRUPT, MYF(0),
                 get_error_key_name(err_key, ha_alter_info, rebuilt_table));
        DBUG_RETURN(true);
      default:
        my_error_innodb(error, table_name, user_table->flags);
        DBUG_RETURN(true);
    }
  }
  DBUG_EXECUTE_IF("ib_rename_column_error",
                  my_error_innodb(DB_OUT_OF_FILE_SPACE, table_name, 0);
                  trx->error_state = DB_SUCCESS; trx->op_info = "";
                  DBUG_RETURN(true););
  DBUG_EXECUTE_IF("ib_ddl_crash_before_rename", DBUG_SUICIDE(););

  /* The new table must inherit the flag from the
  "parent" table. */
  if (dict_table_is_discarded(user_table)) {
    rebuilt_table->set_file_unreadable();
    rebuilt_table->flags2 |= DICT_TF2_DISCARDED;
  }
  /* We must be still holding a table handle. */
  DBUG_ASSERT(user_table->get_ref_count() >= 1);

  DBUG_EXECUTE_IF("ib_ddl_crash_after_rename", DBUG_SUICIDE(););
  DBUG_EXECUTE_IF("ib_rebuild_cannot_rename", error = DB_ERROR;);

  if (user_table->get_ref_count() > 1) {
    /* This should only occur when an innodb_memcached
    connection with innodb_api_enable_mdl=off was started
    before commit_inplace_alter_table() locked the data
    dictionary. We must roll back the ALTER TABLE, because
    we cannot drop a table while it is being used. */

    /* Normally, n_ref_count must be 1, because purge
    cannot be executing on this very table as we are
    holding MDL lock. */
    my_error(ER_TABLE_REFERENCED, MYF(0));
    DBUG_RETURN(true);
  }

  switch (error) {
    case DB_SUCCESS:
      DBUG_RETURN(false);
    case DB_TABLESPACE_EXISTS:
      ut_a(rebuilt_table->get_ref_count() == 1);
      my_error(ER_TABLESPACE_EXISTS, MYF(0), ctx->tmp_name);
      DBUG_RETURN(true);
    case DB_DUPLICATE_KEY:
      ut_a(rebuilt_table->get_ref_count() == 1);
      my_error(ER_TABLE_EXISTS_ERROR, MYF(0), ctx->tmp_name);
      DBUG_RETURN(true);
    default:
      my_error_innodb(error, table_name, user_table->flags);
      DBUG_RETURN(true);
  }
}

/** Apply the changes made during commit_try_rebuild(),
to the data dictionary cache and the file system.
@param ctx In-place ALTER TABLE context */
inline void commit_cache_rebuild(ha_innobase_inplace_ctx *ctx) {
  dberr_t error;

  DBUG_ENTER("commit_cache_rebuild");
  DEBUG_SYNC_C("commit_cache_rebuild");
  DBUG_ASSERT(ctx->need_rebuild());
  DBUG_ASSERT(dict_table_is_discarded(ctx->old_table) ==
              dict_table_is_discarded(ctx->new_table));

  const char *old_name =
      mem_heap_strdup(ctx->heap, ctx->old_table->name.m_name);

  /* We already committed and redo logged the renames,
  so this must succeed. */
  error = dict_table_rename_in_cache(ctx->old_table, ctx->tmp_name, FALSE);
  ut_a(error == DB_SUCCESS);

  DEBUG_SYNC_C("commit_cache_rebuild_middle");

  error = dict_table_rename_in_cache(ctx->new_table, old_name, FALSE);
  ut_a(error == DB_SUCCESS);

  DBUG_VOID_RETURN;
}

/** Set of column numbers */
typedef std::set<ulint, std::less<ulint>, ut_allocator<ulint>> col_set;

/** Store the column number of the columns in a list belonging
to indexes which are not being dropped.
@param[in]	ctx		In-place ALTER TABLE context
@param[in, out]	drop_col_list	list which will be set, containing columns
                                which is part of index being dropped
@param[in, out]	drop_v_col_list	list which will be set, containing
                                virtual columns which is part of index
                                being dropped */
static void get_col_list_to_be_dropped(const ha_innobase_inplace_ctx *ctx,
                                       col_set &drop_col_list,
                                       col_set &drop_v_col_list) {
  for (ulint index_count = 0; index_count < ctx->num_to_drop_index;
       index_count++) {
    const dict_index_t *index = ctx->drop_index[index_count];

    for (ulint col = 0; col < index->n_user_defined_cols; col++) {
      const dict_col_t *idx_col = index->get_col(col);

      if (idx_col->is_virtual()) {
        const dict_v_col_t *v_col =
            reinterpret_cast<const dict_v_col_t *>(idx_col);
        drop_v_col_list.insert(v_col->v_pos);

      } else {
        ulint col_no = dict_col_get_no(idx_col);
        drop_col_list.insert(col_no);
      }
    }
  }
}

/** Commit the changes made during prepare_inplace_alter_table() and
inplace_alter_table() inside the data dictionary tables, when not rebuilding
the table.
@param[in]	ha_alter_info	Data used during in-place alter
@param[in]	ctx		In-place ALTER TABLE context
@param[in]	altered_table	MySQL table that is being altered
@param[in]	old_table	MySQL table as it is before the ALTER operation
@param[in]	trx		Data dictionary transaction
@param[in]	table_name	Table name in MySQL
@retval true Failure
@retval false Success */
inline MY_ATTRIBUTE((warn_unused_result)) bool commit_try_norebuild(
    Alter_inplace_info *ha_alter_info, ha_innobase_inplace_ctx *ctx,
    TABLE *altered_table, const TABLE *old_table, trx_t *trx,
    const char *table_name) {
  DBUG_ENTER("commit_try_norebuild");
  DBUG_ASSERT(!ctx->need_rebuild());
  DBUG_ASSERT(trx->dict_operation_lock_mode == RW_X_LATCH);
  DBUG_ASSERT(
      !(ha_alter_info->handler_flags & Alter_inplace_info::DROP_FOREIGN_KEY) ||
      ctx->num_to_drop_fk > 0);
  DBUG_ASSERT(
      ctx->num_to_drop_fk == ha_alter_info->alter_info->drop_list.size() ||
      ctx->num_to_drop_vcol == ha_alter_info->alter_info->drop_list.size());

  for (ulint i = 0; i < ctx->num_to_add_index; i++) {
    dict_index_t *index = ctx->add_index[i];
    DBUG_ASSERT(dict_index_get_online_status(index) == ONLINE_INDEX_COMPLETE);
    DBUG_ASSERT(!index->is_committed());
    if (index->is_corrupted()) {
      /* Report a duplicate key
      error for the index that was
      flagged corrupted, most likely
      because a duplicate value was
      inserted (directly or by
      rollback) after
      ha_innobase::inplace_alter_table()
      completed.
      TODO: report this as a corruption
      with a detailed reason once
      WL#6379 has been implemented. */
      my_error(ER_DUP_UNKNOWN_IN_INDEX, MYF(0), index->name());
      DBUG_RETURN(true);
    }
  }

  if (innobase_update_foreign_try(ctx, trx, table_name)) {
    DBUG_RETURN(true);
  }

  DBUG_EXECUTE_IF("ib_rename_column_error",
                  my_error_innodb(DB_OUT_OF_FILE_SPACE, table_name, 0);
                  trx->error_state = DB_SUCCESS; trx->op_info = "";
                  DBUG_RETURN(true););

  DBUG_EXECUTE_IF("ib_resize_column_error",
                  my_error_innodb(DB_OUT_OF_FILE_SPACE, table_name, 0);
                  trx->error_state = DB_SUCCESS; trx->op_info = "";
                  DBUG_RETURN(true););

  DBUG_EXECUTE_IF(
      "ib_rename_index_fail1", my_error_innodb(DB_DEADLOCK, table_name, 0);
      trx->error_state = DB_SUCCESS; trx->op_info = ""; DBUG_RETURN(true););

  DBUG_RETURN(false);
}

/** Commit the changes to the data dictionary cache
after a successful commit_try_norebuild() call.
@param ctx In-place ALTER TABLE context
@param table the TABLE before the ALTER
@param trx Data dictionary transaction object
(will be started and committed)
@return whether all replacements were found for dropped indexes */
inline MY_ATTRIBUTE((warn_unused_result)) bool commit_cache_norebuild(
    ha_innobase_inplace_ctx *ctx, const TABLE *table, trx_t *trx) {
  DBUG_ENTER("commit_cache_norebuild");

  bool found = true;

  DBUG_ASSERT(!ctx->need_rebuild());

  col_set drop_list;
  col_set v_drop_list;
  col_set::const_iterator col_it;

  /* Check if the column, part of an index to be dropped is part of any
  other index which is not being dropped. If not, then set the ord_part
  of the column to 0. */
  get_col_list_to_be_dropped(ctx, drop_list, v_drop_list);

  for (col_it = drop_list.begin(); col_it != drop_list.end(); ++col_it) {
    if (!check_col_exists_in_indexes(ctx->new_table, *col_it, false)) {
      ctx->new_table->cols[*col_it].ord_part = 0;
    }
  }

  for (col_it = v_drop_list.begin(); col_it != v_drop_list.end(); ++col_it) {
    if (!check_col_exists_in_indexes(ctx->new_table, *col_it, true)) {
      ctx->new_table->v_cols[*col_it].m_col.ord_part = 0;
    }
  }

  for (ulint i = 0; i < ctx->num_to_add_index; i++) {
    dict_index_t *index = ctx->add_index[i];
    DBUG_ASSERT(dict_index_get_online_status(index) == ONLINE_INDEX_COMPLETE);
    DBUG_ASSERT(!index->is_committed());
    index->set_committed(true);
  }

  if (ctx->num_to_drop_index) {
    /* Drop indexes in data dictionary cache and write
    DDL log for them */
    for (ulint i = 0; i < ctx->num_to_drop_index; i++) {
      dict_index_t *index = ctx->drop_index[i];
      DBUG_ASSERT(index->is_committed());
      DBUG_ASSERT(index->table == ctx->new_table);
      DBUG_ASSERT(index->to_be_dropped);

      /* Replace the indexes in foreign key
      constraints if needed. */
      if (!dict_foreign_replace_index(index->table, ctx->col_names, index)) {
        found = false;
      }
    }

    for (ulint i = 0; i < ctx->num_to_drop_index; i++) {
      dict_index_t *index = ctx->drop_index[i];
      DBUG_ASSERT(index->is_committed());
      DBUG_ASSERT(index->table == ctx->new_table);

      if (index->type & DICT_FTS) {
        DBUG_ASSERT(index->type == DICT_FTS || index->is_corrupted());
        DBUG_ASSERT(index->table->fts);
        ctx->fts_drop_aux_vec = new aux_name_vec_t;
        fts_drop_index(index->table, index, trx, ctx->fts_drop_aux_vec);
      }

      /* It is a single table tablespace and the .ibd file is
      missing if root is FIL_NULL, do nothing. */
      if (index->page != FIL_NULL) {
        mutex_exit(&dict_sys->mutex);
        ut_d(dberr_t err =) log_ddl->write_free_tree_log(trx, index, true);
        ut_ad(err == DB_SUCCESS);
        mutex_enter(&dict_sys->mutex);
      }

      btr_drop_ahi_for_index(index);
      dict_index_remove_from_cache(index->table, index);
    }
  }

  ctx->new_table->fts_doc_id_index =
      ctx->new_table->fts
          ? dict_table_get_index_on_name(ctx->new_table, FTS_DOC_ID_INDEX_NAME)
          : NULL;
  DBUG_ASSERT((ctx->new_table->fts == NULL) ==
              (ctx->new_table->fts_doc_id_index == NULL));

  DBUG_RETURN(found);
}

/** Adjust the persistent statistics after non-rebuilding ALTER TABLE.
Remove statistics for dropped indexes, add statistics for created indexes
and rename statistics for renamed indexes.
@param ha_alter_info Data used during in-place alter
@param ctx In-place ALTER TABLE context
@param altered_table MySQL table that is being altered
@param table_name Table name in MySQL
@param thd MySQL connection
*/
static void alter_stats_norebuild(Alter_inplace_info *ha_alter_info,
                                  ha_innobase_inplace_ctx *ctx,
                                  TABLE *altered_table, const char *table_name,
                                  THD *thd) {
  ulint i;

  DBUG_ENTER("alter_stats_norebuild");
  DBUG_ASSERT(!ctx->need_rebuild());

  if (!dict_stats_is_persistent_enabled(ctx->new_table)) {
    DBUG_VOID_RETURN;
  }

  /* Delete corresponding rows from the stats table. We do this
  in a separate transaction from trx, because lock waits are not
  allowed in a data dictionary transaction. (Lock waits are possible
  on the statistics table, because it is directly accessible by users,
  not covered by the dict_operation_lock.)

  Because the data dictionary changes were already committed, orphaned
  rows may be left in the statistics table if the system crashes.

  FIXME: each change to the statistics tables is being committed in a
  separate transaction, meaning that the operation is not atomic

  FIXME: This will not drop the (unused) statistics for
  FTS_DOC_ID_INDEX if it was a hidden index, dropped together
  with the last renamining FULLTEXT index. */
  for (i = 0; i < ha_alter_info->index_drop_count; i++) {
    const KEY *key = ha_alter_info->index_drop_buffer[i];

    if (key->flags & HA_FULLTEXT) {
      /* There are no index cardinality
      statistics for FULLTEXT indexes. */
      continue;
    }

    char errstr[1024];

    if (dict_stats_drop_index(ctx->new_table->name.m_name, key->name, errstr,
                              sizeof errstr) != DB_SUCCESS) {
      push_warning(thd, Sql_condition::SL_WARNING, ER_LOCK_WAIT_TIMEOUT,
                   errstr);
    }
  }

  for (i = 0; i < ha_alter_info->index_rename_count; i++) {
    KEY_PAIR *pair = &ha_alter_info->index_rename_buffer[i];
    dberr_t err;

    err = dict_stats_rename_index(ctx->new_table, pair->old_key->name,
                                  pair->new_key->name);

    if (err != DB_SUCCESS) {
      push_warning_printf(thd, Sql_condition::SL_WARNING, ER_ERROR_ON_RENAME,
                          "Error renaming an index of table '%s'"
                          " from '%s' to '%s' in InnoDB persistent"
                          " statistics storage: %s",
                          table_name, pair->old_key->name, pair->new_key->name,
                          ut_strerr(err));
    }
  }

  for (i = 0; i < ctx->num_to_add_index; i++) {
    dict_index_t *index = ctx->add_index[i];
    DBUG_ASSERT(index->table == ctx->new_table);

    if (!(index->type & DICT_FTS)) {
      dict_stats_init(ctx->new_table);
      dict_stats_update_for_index(index);
    }
  }

  DBUG_VOID_RETURN;
}

/** Adjust the persistent statistics after rebuilding ALTER TABLE.
Remove statistics for dropped indexes, add statistics for created indexes
and rename statistics for renamed indexes.
@param table InnoDB table that was rebuilt by ALTER TABLE
@param table_name Table name in MySQL
@param thd MySQL connection
*/
static void alter_stats_rebuild(dict_table_t *table, const char *table_name,
                                THD *thd) {
  DBUG_ENTER("alter_stats_rebuild");
  DBUG_EXECUTE_IF("ib_ddl_crash_before_rename", DBUG_SUICIDE(););

  if (dict_table_is_discarded(table) ||
      !dict_stats_is_persistent_enabled(table)) {
    DBUG_VOID_RETURN;
  }

#ifdef UNIV_DEBUG
  bool file_unreadable_orig = false;
#endif /* UNIV_DEBUG */

  DBUG_EXECUTE_IF("ib_rename_index_fail2",
                  file_unreadable_orig = table->file_unreadable;
                  table->set_file_unreadable(););

  dberr_t ret = dict_stats_update(table, DICT_STATS_RECALC_PERSISTENT);

  DBUG_EXECUTE_IF("ib_rename_index_fail2",
                  table->file_unreadable = file_unreadable_orig;);

  if (ret != DB_SUCCESS) {
    push_warning_printf(thd, Sql_condition::SL_WARNING, ER_ALTER_INFO,
                        "Error updating stats for table '%s'"
                        " after table rebuild: %s",
                        table_name, ut_strerr(ret));
  }

  DBUG_VOID_RETURN;
}

/** Implementation of commit_inplace_alter_table()
@tparam		Table		dd::Table or dd::Partition
@param[in]	altered_table	TABLE object for new version of table.
@param[in,out]	ha_alter_info	Structure describing changes to be done
                                by ALTER TABLE and holding data used
                                during in-place alter.
@param[in]	commit		true => Commit, false => Rollback.
@param[in]	old_dd_tab	dd::Table object describing old version
                                of the table.
@param[in,out]	new_dd_tab	dd::Table object for the new version of the
                                table. Can be adjusted by this call.
                                Changes to the table definition will be
                                persisted in the data-dictionary at statement
                                commit time.
@retval true Failure
@retval false Success
*/
template <typename Table>
bool ha_innobase::commit_inplace_alter_table_impl(
    TABLE *altered_table, Alter_inplace_info *ha_alter_info, bool commit,
    const Table *old_dd_tab, Table *new_dd_tab) {
  dberr_t error;
  ha_innobase_inplace_ctx *ctx0;
  struct mtr_buf_copy_t logs;

  ctx0 = static_cast<ha_innobase_inplace_ctx *>(ha_alter_info->handler_ctx);

#ifdef UNIV_DEBUG
  uint crash_inject_count = 1;
  uint crash_fail_inject_count = 1;
  uint failure_inject_count = 1;
#endif /* UNIV_DEBUG */

  DBUG_ENTER("ha_innobase::commit_inplace_alter_table_impl");
  DBUG_ASSERT(!srv_read_only_mode);
  DBUG_ASSERT(!ctx0 || ctx0->prebuilt == m_prebuilt);
  DBUG_ASSERT(!ctx0 || ctx0->old_table == m_prebuilt->table);

  DEBUG_SYNC_C("innodb_commit_inplace_alter_table_enter");

  DEBUG_SYNC_C("innodb_commit_inplace_alter_table_wait");

  if (ctx0 != NULL && ctx0->m_stage != NULL) {
    ctx0->m_stage->begin_phase_end();
  }

  if (!commit) {
    /* A rollback is being requested. So far we may at
    most have created some indexes. If any indexes were to
    be dropped, they would actually be dropped in this
    method if commit=true. */
    const bool ret =
        rollback_inplace_alter_table(ha_alter_info, table, m_prebuilt);
    DBUG_RETURN(ret);
  }

  if (!(ha_alter_info->handler_flags & ~INNOBASE_INPLACE_IGNORE) ||
      is_instant(ha_alter_info)) {
    DBUG_ASSERT(!ctx0);
    MONITOR_ATOMIC_DEC(MONITOR_PENDING_ALTER_TABLE);
    ha_alter_info->group_commit_ctx = NULL;
    DBUG_RETURN(false);
  }

  DBUG_ASSERT(ctx0);

  inplace_alter_handler_ctx **ctx_array;
  inplace_alter_handler_ctx *ctx_single[2];

  if (ha_alter_info->group_commit_ctx) {
    ctx_array = ha_alter_info->group_commit_ctx;
  } else {
    ctx_single[0] = ctx0;
    ctx_single[1] = NULL;
    ctx_array = ctx_single;
  }

  DBUG_ASSERT(ctx0 == ctx_array[0]);
  ut_ad(m_prebuilt->table == ctx0->old_table);
  ha_alter_info->group_commit_ctx = NULL;

  trx_start_if_not_started_xa(m_prebuilt->trx, true);

  for (inplace_alter_handler_ctx **pctx = ctx_array; *pctx; pctx++) {
    ha_innobase_inplace_ctx *ctx =
        static_cast<ha_innobase_inplace_ctx *>(*pctx);
    DBUG_ASSERT(ctx->prebuilt->trx == m_prebuilt->trx);

    /* If decryption failed for old table or new table
    fail here. */
    if ((!ctx->old_table->is_readable() &&
         fil_space_get(ctx->old_table->space)) ||
        (!ctx->new_table->is_readable() &&
         fil_space_get(ctx->new_table->space))) {
      String str;
      const char *engine = table_type();
      get_error_message(HA_ERR_DECRYPTION_FAILED, &str);
      my_error(ER_GET_ERRMSG, MYF(0), HA_ERR_DECRYPTION_FAILED, str.c_ptr(),
               engine);
      DBUG_RETURN(true);
    }

    /* Exclusively lock the table, to ensure that no other
    transaction is holding locks on the table while we
    change the table definition. The MySQL meta-data lock
    should normally guarantee that no conflicting locks
    exist. However, FOREIGN KEY constraints checks and any
    transactions collected during crash recovery could be
    holding InnoDB locks only, not MySQL locks. */

    error = row_merge_lock_table(m_prebuilt->trx, ctx->old_table, LOCK_X);

    if (error != DB_SUCCESS) {
      my_error_innodb(error, table_share->table_name.str, 0);
      DBUG_RETURN(true);
    }
  }

  DEBUG_SYNC(m_user_thd, "innodb_alter_commit_after_lock_table");

  const bool new_clustered = ctx0->need_rebuild();
  trx_t *trx = ctx0->trx;
  bool fail = false;

  if (new_clustered) {
    for (inplace_alter_handler_ctx **pctx = ctx_array; *pctx; pctx++) {
      ha_innobase_inplace_ctx *ctx =
          static_cast<ha_innobase_inplace_ctx *>(*pctx);
      DBUG_ASSERT(ctx->need_rebuild());

      if (ctx->old_table->fts) {
        ut_ad(!ctx->old_table->fts->add_wq);
        fts_optimize_remove_table(ctx->old_table);
      }

      if (ctx->new_table->fts) {
        ut_ad(!ctx->new_table->fts->add_wq);
        fts_optimize_remove_table(ctx->new_table);
      }
    }
  }

  if (trx == nullptr) {
    trx = m_prebuilt->trx;
    ctx0->trx = trx;
    DBUG_ASSERT(!new_clustered);
  }

  /* Generate the temporary name for old table, and acquire mdl
  lock on it. */
  THD *thd = current_thd;
  for (inplace_alter_handler_ctx **pctx = ctx_array; *pctx && !fail; pctx++) {
    ha_innobase_inplace_ctx *ctx =
        static_cast<ha_innobase_inplace_ctx *>(*pctx);

    if (ctx->need_rebuild()) {
      char db_buf[NAME_LEN + 1];
      char tbl_buf[NAME_LEN + 1];
      MDL_ticket *mdl_ticket = NULL;

      ctx->tmp_name = dict_mem_create_temporary_tablename(
          ctx->heap, ctx->new_table->name.m_name, ctx->new_table->id);

      /* Acquire mdl lock on the temporary table name. */
      dd_parse_tbl_name(ctx->tmp_name, db_buf, tbl_buf, nullptr, nullptr,
                        nullptr);

      if (dd::acquire_exclusive_table_mdl(thd, db_buf, tbl_buf, false,
                                          &mdl_ticket)) {
        DBUG_RETURN(true);
      }
    }
  }

  /* Latch the InnoDB data dictionary exclusively so that no deadlocks
  or lock waits can happen in it during the data dictionary operation. */
  row_mysql_lock_data_dictionary(trx);

  /* Prevent the background statistics collection from accessing
  the tables. */
  for (;;) {
    bool retry = false;

    for (inplace_alter_handler_ctx **pctx = ctx_array; *pctx; pctx++) {
      ha_innobase_inplace_ctx *ctx =
          static_cast<ha_innobase_inplace_ctx *>(*pctx);

      DBUG_ASSERT(new_clustered == ctx->need_rebuild());

      if (new_clustered && !dict_stats_stop_bg(ctx->old_table)) {
        retry = true;
      }

      if (!dict_stats_stop_bg(ctx->new_table)) {
        retry = true;
      }
    }

    if (!retry) {
      break;
    }

    DICT_STATS_BG_YIELD(trx);
  }

  /* Apply the changes to the data dictionary tables, for all
  partitions. */

  for (inplace_alter_handler_ctx **pctx = ctx_array; *pctx && !fail; pctx++) {
    ha_innobase_inplace_ctx *ctx =
        static_cast<ha_innobase_inplace_ctx *>(*pctx);

    DBUG_ASSERT(new_clustered == ctx->need_rebuild());

    if (commit_get_autoinc(ha_alter_info, ctx, altered_table, table)) {
      fail = true;
      my_error(ER_TABLESPACE_DISCARDED, MYF(0), table->s->table_name.str);
      goto rollback_trx;
    }

    if (ctx->need_rebuild()) {
      fail = commit_try_rebuild(ha_alter_info, ctx, altered_table, table, trx,
                                table_share->table_name.str);

      if (!fail) {
        log_ddl->write_drop_log(trx, ctx->old_table->id);
      }
    } else {
      fail = commit_try_norebuild(ha_alter_info, ctx, altered_table, table, trx,
                                  table_share->table_name.str);
    }
    DBUG_INJECT_CRASH("ib_commit_inplace_crash", crash_inject_count++);
#ifdef UNIV_DEBUG
    {
      /* Generate a dynamic dbug text. */
      char buf[32];

      snprintf(buf, sizeof buf, "ib_commit_inplace_fail_%u",
               failure_inject_count++);

      DBUG_EXECUTE_IF(buf,
                      my_error(ER_INTERNAL_ERROR, MYF(0), "Injected error!");
                      fail = true;);
    }
#endif
  }

rollback_trx:

  /* Commit or roll back the changes to the data dictionary. */

  if (!fail && new_clustered) {
    for (inplace_alter_handler_ctx **pctx = ctx_array; *pctx; pctx++) {
      ha_innobase_inplace_ctx *ctx =
          static_cast<ha_innobase_inplace_ctx *>(*pctx);

      DBUG_ASSERT(ctx->need_rebuild());

      /* Check for any possible problems for any
      file operations that will be performed in
      commit_cache_rebuild(). */
      error =
          fil_rename_precheck(ctx->old_table, ctx->new_table, ctx->tmp_name);
      if (error != DB_SUCCESS) {
        /* Out of memory or a problem will occur
        when renaming files. */
        fail = true;
        my_error_innodb(error, ctx->old_table->name.m_name,
                        ctx->old_table->flags);
      }
      DBUG_INJECT_CRASH("ib_commit_inplace_crash", crash_inject_count++);
    }

    /* Test what happens on crash here.
    The data dictionary transaction should be
    rolled back, restoring the old table. */
    DBUG_EXECUTE_IF("innodb_alter_commit_crash_before_commit",
                    log_buffer_flush_to_disk();
                    DBUG_SUICIDE(););
    ut_ad(!trx->fts_trx);

    DBUG_EXECUTE_IF("innodb_alter_commit_crash_after_commit",
                    log_make_latest_checkpoint();
                    log_buffer_flush_to_disk(); DBUG_SUICIDE(););
  }

  /* Update the in-memory structures, close some handles, release
  temporary files, and (unless we rolled back) update persistent
  statistics. */
  for (inplace_alter_handler_ctx **pctx = ctx_array; *pctx; pctx++) {
    ha_innobase_inplace_ctx *ctx =
        static_cast<ha_innobase_inplace_ctx *>(*pctx);

    DBUG_ASSERT(ctx->need_rebuild() == new_clustered);

    if (new_clustered) {
      innobase_online_rebuild_log_free(ctx->old_table);
    }

    if (fail) {
      if (new_clustered) {
        dict_table_close(ctx->new_table, TRUE, FALSE);
        ctx->new_table = NULL;
      } else {
        /* We failed, but did not rebuild the table.
        Roll back any ADD INDEX, or get rid of garbage
        ADD INDEX that was left over from a previous
        ALTER TABLE statement. */
        innobase_rollback_sec_index(ctx->new_table, table, TRUE, trx);
      }
      DBUG_INJECT_CRASH("ib_commit_inplace_crash_fail",
                        crash_fail_inject_count++);

      continue;
    }

    innobase_copy_frm_flags_from_table_share(ctx->new_table, altered_table->s);

    if (new_clustered) {
      /* We will reload and refresh the
      in-memory foreign key constraint
      metadata. This is a rename operation
      in preparing for dropping the old
      table. Set the table to_be_dropped bit
      here, so to make sure DML foreign key
      constraint check does not use the
      stale dict_foreign_t. This is done
      because WL#6049 (FK MDL) has not been
      implemented yet. */
      ctx->old_table->to_be_dropped = true;

      DBUG_PRINT("to_be_dropped", ("table: %s", ctx->old_table->name.m_name));

      if ((ha_alter_info->handler_flags &
           Alter_inplace_info::ALTER_COLUMN_NAME)) {
        innobase_rename_col_discard_foreign(ha_alter_info, table,
                                            ctx->old_table);
      }

      /* Rename the tablespace files. */
      commit_cache_rebuild(ctx);

      /* Discard the added foreign keys, because we will
      load them from the data dictionary. */
      for (ulint i = 0; i < ctx->num_to_add_fk; i++) {
        dict_foreign_t *fk = ctx->add_fk[i];
        dict_foreign_free(fk);
      }

      /* There is no FK on partition table */
      if (m_share) {
        ctx->new_table->discard_after_ddl = true;
      }
    } else {
      error =
          innobase_update_foreign_cache(ctx, m_user_thd, &new_dd_tab->table());

      if (error != DB_SUCCESS) {
        /* The data dictionary cache
        should be corrupted now.  The
        best solution should be to
        kill and restart the server,
        but the *.frm file has not
        been replaced yet. */
        push_warning_printf(m_user_thd, Sql_condition::SL_WARNING,
                            ER_ALTER_INFO,
                            "InnoDB: Could not add foreign"
                            " key constraints.");
      } else {
        if (!commit_cache_norebuild(ctx, table, trx)) {
          ut_a(!m_prebuilt->trx->check_foreigns);
        }

        innobase_rename_or_enlarge_columns_cache(ha_alter_info, table,
                                                 ctx->new_table);

        rename_indexes_in_cache(ctx, ha_alter_info);
      }
    }

    dict_mem_table_free_foreign_vcol_set(ctx->new_table);
    dict_mem_table_fill_foreign_vcol_set(ctx->new_table);

    DBUG_INJECT_CRASH("ib_commit_inplace_crash", crash_inject_count++);
  }

  /* Invalidate the index translation table. In partitioned
  tables, there is no share. */
  if (m_share) {
    m_share->idx_trans_tbl.index_count = 0;
  }

  /* Tell the InnoDB server that there might be work for
  utility threads: */

  srv_active_wake_master_thread();

  if (fail) {
    for (inplace_alter_handler_ctx **pctx = ctx_array; *pctx; pctx++) {
      ha_innobase_inplace_ctx *ctx =
          static_cast<ha_innobase_inplace_ctx *>(*pctx);
      DBUG_ASSERT(ctx->need_rebuild() == new_clustered);

      ut_d(dict_table_check_for_dup_indexes(ctx->old_table, CHECK_ABORTED_OK));
      ut_a(fts_check_cached_index(ctx->old_table));
      DBUG_INJECT_CRASH("ib_commit_inplace_crash_fail",
                        crash_fail_inject_count++);
    }

    row_mysql_unlock_data_dictionary(trx);
    DBUG_RETURN(true);
  }

  if (ctx0->num_to_drop_vcol || ctx0->num_to_add_vcol) {
    if (ctx0->old_table->get_ref_count() > 1) {
      row_mysql_unlock_data_dictionary(trx);
      my_error(ER_TABLE_REFERENCED, MYF(0));
      DBUG_RETURN(true);
    }

    for (inplace_alter_handler_ctx **pctx = ctx_array; *pctx; pctx++) {
      ha_innobase_inplace_ctx *ctx =
          static_cast<ha_innobase_inplace_ctx *>(*pctx);

      /* Drop outdated table stats. */
      innobase_discard_table(m_user_thd, ctx->old_table);
    }

    row_mysql_unlock_data_dictionary(trx);
    MONITOR_ATOMIC_DEC(MONITOR_PENDING_ALTER_TABLE);
    DBUG_RETURN(false);
  }

  DBUG_EXECUTE_IF("ib_ddl_crash_after_user_trx_commit", DBUG_SUICIDE(););

  uint64 autoinc = 0;
  for (inplace_alter_handler_ctx **pctx = ctx_array; *pctx; pctx++) {
    ha_innobase_inplace_ctx *ctx =
        static_cast<ha_innobase_inplace_ctx *>(*pctx);
    DBUG_ASSERT(ctx->need_rebuild() == new_clustered);

    if (altered_table->found_next_number_field) {
      if (ctx->max_autoinc > autoinc) {
        autoinc = ctx->max_autoinc;
      }

      dict_table_t *t = ctx->new_table;
      Field *field = altered_table->found_next_number_field;

      dict_table_autoinc_lock(t);
      dict_table_autoinc_initialize(t, ctx->max_autoinc);
      t->autoinc_persisted = ctx->max_autoinc - 1;
      dict_table_autoinc_set_col_pos(t, field->field_index);
      dict_table_autoinc_unlock(t);
    }

    bool add_fts = false;

    /* Publish the created fulltext index, if any.
    Note that a fulltext index can be created without
    creating the clustered index, if there already exists
    a suitable FTS_DOC_ID column. If not, one will be
    created, implying new_clustered */
    for (ulint i = 0; i < ctx->num_to_add_index; i++) {
      dict_index_t *index = ctx->add_index[i];

      if (index->type & DICT_FTS) {
        DBUG_ASSERT(index->type == DICT_FTS);
        /* We reset DICT_TF2_FTS here because the bit
        is left unset when a drop proceeds the add. */
        DICT_TF2_FLAG_SET(ctx->new_table, DICT_TF2_FTS);
        fts_add_index(index, ctx->new_table);
        add_fts = true;
      }
    }

    ut_d(dict_table_check_for_dup_indexes(ctx->new_table, CHECK_ALL_COMPLETE));

    if (add_fts && !ctx->new_table->discard_after_ddl) {
      fts_optimize_add_table(ctx->new_table);
    }

    ut_d(dict_table_check_for_dup_indexes(ctx->new_table, CHECK_ABORTED_OK));
    ut_a(fts_check_cached_index(ctx->new_table));

    if (new_clustered) {
      /* Since the table has been rebuilt, we remove
      all persistent statistics corresponding to the
      old copy of the table (which was renamed to
      ctx->tmp_name). */

      char errstr[1024];

      DBUG_ASSERT(0 == strcmp(ctx->old_table->name.m_name, ctx->tmp_name));

      DBUG_EXECUTE_IF("ib_rename_index_fail3",
                      DBUG_SET("+d,innodb_report_deadlock"););

      if (dict_stats_drop_table(ctx->new_table->name.m_name, errstr,
                                sizeof(errstr)) != DB_SUCCESS) {
        push_warning_printf(m_user_thd, Sql_condition::SL_WARNING,
                            ER_ALTER_INFO,
                            "Deleting persistent statistics"
                            " for rebuilt table '%s' in"
                            " InnoDB failed: %s",
                            table->s->table_name.str, errstr);
      }

      DBUG_EXECUTE_IF("ib_rename_index_fail3",
                      DBUG_SET("-d,innodb_report_deadlock"););

      DBUG_EXECUTE_IF("ib_ddl_crash_before_commit", DBUG_SUICIDE(););

      ut_ad(m_prebuilt != ctx->prebuilt || ctx == ctx0);
      bool update_own_prebuilt = (m_prebuilt == ctx->prebuilt);
      trx_t *const user_trx = m_prebuilt->trx;
      mem_heap_t *const temp_blob_heap = ctx->prebuilt->blob_heap;
      if (dict_table_is_partition(ctx->new_table)) {
        ctx->prebuilt->blob_heap = NULL;
      }

      row_prebuilt_free(ctx->prebuilt, TRUE);

      /* Drop the copy of the old table, which was
      renamed to ctx->tmp_name at the atomic DDL
      transaction commit.  If the system crashes
      before this is completed, some orphan tables
      with ctx->tmp_name may be recovered. */
      row_merge_drop_table(trx, ctx->old_table);

      /* Rebuild the prebuilt object. */
      ctx->prebuilt =
          row_create_prebuilt(ctx->new_table, altered_table->s->reclength);
      if (update_own_prebuilt) {
        m_prebuilt = ctx->prebuilt;
      }
      user_trx->will_lock++;
      m_prebuilt->trx = user_trx;
      m_prebuilt->blob_heap = temp_blob_heap;
    }
    DBUG_INJECT_CRASH("ib_commit_inplace_crash", crash_inject_count++);
  }

  row_mysql_unlock_data_dictionary(trx);

  if (altered_table->found_next_number_field != NULL) {
    dd_set_autoinc(new_dd_tab->se_private_data(), autoinc);
  }

  DBUG_EXECUTE_IF("ib_ddl_crash_before_update_stats", DBUG_SUICIDE(););

  /* Rebuild index translation table now for temporary tables if we are
  restoring secondary keys, as ha_innobase::open will not be called for
  the next access.  */
  if (DICT_TF2_FLAG_IS_SET(ctx0->new_table, DICT_TF2_TEMPORARY) &&
      ctx0->num_to_add_index) {
    ut_ad(!ctx0->num_to_drop_index);
    ut_ad(!ctx0->num_to_rename);
    ut_ad(!ctx0->num_to_drop_fk);
    if (!innobase_build_index_translation(altered_table, ctx0->new_table,
                                          m_share)) {
      MONITOR_ATOMIC_DEC(MONITOR_PENDING_ALTER_TABLE);
      DBUG_RETURN(true);
    }
  }

  /* TODO: The following code could be executed
  while allowing concurrent access to the table
  (MDL downgrade). */

  if (new_clustered) {
    for (inplace_alter_handler_ctx **pctx = ctx_array; *pctx; pctx++) {
      ha_innobase_inplace_ctx *ctx =
          static_cast<ha_innobase_inplace_ctx *>(*pctx);
      DBUG_ASSERT(ctx->need_rebuild());

      alter_stats_rebuild(ctx->new_table, table->s->table_name.str, m_user_thd);
      DBUG_INJECT_CRASH("ib_commit_inplace_crash", crash_inject_count++);
    }
  } else {
    for (inplace_alter_handler_ctx **pctx = ctx_array; *pctx; pctx++) {
      ha_innobase_inplace_ctx *ctx =
          static_cast<ha_innobase_inplace_ctx *>(*pctx);
      DBUG_ASSERT(!ctx->need_rebuild());

      alter_stats_norebuild(ha_alter_info, ctx, altered_table,
                            table->s->table_name.str, m_user_thd);
      DBUG_INJECT_CRASH("ib_commit_inplace_crash", crash_inject_count++);

      if (ctx->fts_drop_aux_vec != nullptr &&
          ctx->fts_drop_aux_vec->aux_name.size() > 0) {
        fts_drop_dd_tables(ctx->fts_drop_aux_vec,
                           dict_table_is_file_per_table(ctx->old_table));
      }
    }
  }

  /* We don't support compression for the system tablespace nor
  the temporary tablespace. Only because they are shared tablespaces.
  There is no other technical reason. */

  innobase_parse_hint_from_comment(m_user_thd, m_prebuilt->table,
                                   altered_table->s);

  /* TODO: Also perform DROP TABLE and DROP INDEX after
  the MDL downgrade. */

#ifdef UNIV_DEBUG
  dict_index_t *clust_index = ctx0->prebuilt->table->first_index();
  DBUG_ASSERT(!clust_index->online_log);
  DBUG_ASSERT(dict_index_get_online_status(clust_index) ==
              ONLINE_INDEX_COMPLETE);

  for (dict_index_t *index = clust_index; index; index = index->next()) {
    DBUG_ASSERT(!index->to_be_dropped);
  }
#endif /* UNIV_DEBUG */
  MONITOR_ATOMIC_DEC(MONITOR_PENDING_ALTER_TABLE);
  DBUG_RETURN(false);
}

/** Helper class for in-place alter partitioned table, see handler.h */
class ha_innopart_inplace_ctx : public inplace_alter_handler_ctx {
  /* Only used locally in this file, so have everything public for
  conveniance. */
 public:
  /** Total number of partitions. */
  uint m_tot_parts;
  /** Array of inplace contexts for all partitions. */
  inplace_alter_handler_ctx **ctx_array;
  /** Array of prebuilt for all partitions. */
  row_prebuilt_t **prebuilt_array;
  /** Array of old table information needed for writing back to DD */
  alter_table_old_info_t *m_old_info;

  ha_innopart_inplace_ctx(THD *thd, uint tot_parts)
      : inplace_alter_handler_ctx(),
        m_tot_parts(tot_parts),
        ctx_array(),
        prebuilt_array(),
        m_old_info() {}

  ~ha_innopart_inplace_ctx() {
    if (ctx_array) {
      for (uint i = 0; i < m_tot_parts; i++) {
        destroy(ctx_array[i]);
      }
      ut_free(ctx_array);
    }

    if (m_old_info != nullptr) {
      ut_free(m_old_info);
    }

    if (prebuilt_array) {
      /* First entry is the original prebuilt! */
      for (uint i = 1; i < m_tot_parts; i++) {
        /* Don't close the tables. */
        prebuilt_array[i]->table = nullptr;
        row_prebuilt_free(prebuilt_array[i], false);
      }
      ut_free(prebuilt_array);
    }
  }
};

/** Helper class for encapsulating new/altered partitions during
ADD(HASH/KEY)/COALESCE/REORGANIZE PARTITION. Here as many partition slots
as in new table would be created, it's OK for ADD/COALESCE PARTITION,
however more partition slots would probably be created for REORGANIZE PARTITION.
Considering that it's easy to get table in this way, it's still OK. */
class Altered_partitions {
 public:
  /** Constructor
  @param[in]	parts	total partitions */
  Altered_partitions(uint parts)
      : m_new_table_parts(),
        m_ins_nodes(),
        m_sql_stat_start(),
        m_trx_ids(),
        m_num_new_parts(parts) {}

  /** Destructor */
  ~Altered_partitions();

  /** Initialize the object.
  @return	false	on success
  @retval	true	on failure */
  bool initialize();

  /** Open and set currently used partition.
  @param[in]	new_part_id	Partition id to set.
  @param[in,out]	part		Internal table object to use. */
  void set_part(ulint new_part_id, dict_table_t *part) {
    ut_ad(m_new_table_parts[new_part_id] == nullptr);
    m_new_table_parts[new_part_id] = part;
    part->skip_alter_undo = true;
    m_sql_stat_start.set(new_part_id);
  }

  /** Get lower level internal table object for partition.
  @param[in]	part_id	 Partition id.
  @return Lower level internal table object for the partition id. */
  dict_table_t *part(uint part_id) {
    ut_ad(part_id < m_num_new_parts);
    return (m_new_table_parts[part_id]);
  }

  /** To write a row, set up prebuilt for using a specified partition.
  @param[in,out]	prebuilt	Prebuilt to update.
  @param[in]	new_part_id	Partition to use. */
  void prepare_write(row_prebuilt_t *prebuilt, uint new_part_id) const {
    ut_ad(m_new_table_parts[new_part_id]);
    prebuilt->table = m_new_table_parts[new_part_id];
    prebuilt->ins_node = m_ins_nodes[new_part_id];
    prebuilt->trx_id = m_trx_ids[new_part_id];
    prebuilt->sql_stat_start = m_sql_stat_start.test(new_part_id);
  }

  /** After a write, update cached values for a partition from prebuilt.
  @param[in,out]	prebuilt	Prebuilt to copy from.
  @param[in]	new_part_id	Partition id to copy. */
  void finish_write(row_prebuilt_t *prebuilt, uint new_part_id) {
    ut_ad(m_new_table_parts[new_part_id] == prebuilt->table);
    m_ins_nodes[new_part_id] = prebuilt->ins_node;
    m_trx_ids[new_part_id] = prebuilt->trx_id;
    if (!prebuilt->sql_stat_start) {
      m_sql_stat_start.set(new_part_id, 0);
    }
  }

 private:
  /** New partitions created during ADD(HASH/KEY)/COALESCE/REORGANIZE
  PARTITION. */
  dict_table_t **m_new_table_parts;

  /** Insert nodes per partition. */
  ins_node_t **m_ins_nodes;

  /** bytes for sql_stat_start bitset */
  byte *m_bitset;

  /** sql_stat_start per partition */
  Sql_stat_start_parts m_sql_stat_start;

  /** Trx id per partition. */
  trx_id_t *m_trx_ids;

  /** Number of new partitions. */
  size_t m_num_new_parts;
};

/** Destructor */
Altered_partitions::~Altered_partitions() {
  if (m_new_table_parts != nullptr) {
    for (ulint i = 0; i < m_num_new_parts; i++) {
      if (m_new_table_parts[i] != nullptr) {
        m_new_table_parts[i]->skip_alter_undo = false;
      }
    }

    ut_free(m_new_table_parts);
  }

  if (m_ins_nodes != nullptr) {
    for (ulint i = 0; i < m_num_new_parts; i++) {
      if (m_ins_nodes[i] != nullptr) {
        ins_node_t *ins = m_ins_nodes[i];
        ut_ad(ins->select == nullptr);
        que_graph_free_recursive(ins->select);
        ins->select = nullptr;
        if (ins->entry_sys_heap != nullptr) {
          mem_heap_free(ins->entry_sys_heap);
          ins->entry_sys_heap = nullptr;
        }
      }
    }

    ut_free(m_ins_nodes);
  }

  ut_free(m_bitset);
  ut_free(m_trx_ids);
}

/** Initialize the object.
@return false on success else true. */
bool Altered_partitions::initialize() {
  size_t alloc_size = sizeof(*m_new_table_parts) * m_num_new_parts;
  m_new_table_parts =
      static_cast<dict_table_t **>(ut_zalloc(alloc_size, mem_key_partitioning));

  alloc_size = sizeof(*m_ins_nodes) * m_num_new_parts;
  m_ins_nodes =
      static_cast<ins_node_t **>(ut_zalloc(alloc_size, mem_key_partitioning));

  alloc_size = sizeof(*m_bitset) * UT_BITS_IN_BYTES(m_num_new_parts);
  m_bitset = static_cast<byte *>(ut_zalloc(alloc_size, mem_key_partitioning));

  alloc_size = sizeof(*m_trx_ids) * m_num_new_parts;
  m_trx_ids =
      static_cast<trx_id_t *>(ut_zalloc(alloc_size, mem_key_partitioning));

  if (m_new_table_parts == nullptr || m_ins_nodes == nullptr ||
      m_bitset == nullptr || m_trx_ids == nullptr) {
    ut_free(m_new_table_parts);
    ut_free(m_ins_nodes);
    ut_free(m_bitset);
    ut_free(m_trx_ids);

    return (true);
  }

  m_sql_stat_start.init(m_bitset, UT_BITS_IN_BYTES(m_num_new_parts));

  return (false);
}

/** Class(interface) which manages the operations for partitions of states
in different categories during ALTER PARTITION. There are four categories
for now:
1. normal: mapping to PART_NORMAL, which means the partition is not changed
2. add: mapping to PART_TO_BE_ADDED
3. drop: mapping to PART_TO_BE_DROPPED, PART_TO_BE_REORGED
and PART_REORGED_DROPPED
4. change: mapping to PART_CHANGED */
class alter_part {
 public:
  /** Virtual destructor */
  virtual ~alter_part() {}

  /** Return the partition id */
  virtual uint part_id() const { return (m_part_id); }

  /** Return the partition state */
  virtual partition_state state() const { return (m_state); }

  /** Get the InnoDB table object for newly created partition
  if applicable
  @return the InnoDB table object or nullptr if not applicable */
  dict_table_t *new_table() { return (m_new); }

  /** Set the freed old partition to nullptr to avoid dangling pointer
  @param check_in_cache whether we need to check table in cache
  @param part_name	Partiioned table name .*/
  inline void free_old_part(bool check_in_cache, const char *part_name) {
    if (check_in_cache) {
      mutex_enter(&dict_sys->mutex);

      if (!dict_table_check_if_in_cache_low(part_name)) {
        *m_old = nullptr;
      }

      mutex_exit(&dict_sys->mutex);

    } else {
      *m_old = nullptr;
    }
  }

  /** Prepare
  @param[in,out]	altered_table	Table definition after the ALTER
  @param[in]	old_part	the stored old partition or nullptr
                                  if no corresponding one exists
  @param[in,out]	new_part	the stored new partition or nullptr
                                  if no corresponding one exists
  @return 0 or error number */
  virtual int prepare(TABLE *altered_table, const dd::Partition *old_part,
                      dd::Partition *new_part) {
    return (0);
  }

  /** Try to commit
  @param[in]	table		Table definition before the ALTER
  @param[in,out]	altered_table	Table definition after the ALTER
  @param[in]	old_part	the stored old partition or nullptr
                                  if no corresponding one exists
  @param[in,out]	new_part	the stored new partition or nullptr
                                  if no corresponding one exists
  @return 0 or error number */
  virtual int try_commit(const TABLE *table, TABLE *altered_table,
                         const dd::Partition *old_part,
                         dd::Partition *new_part) {
    return (0);
  }

  /** Rollback */
  virtual void rollback() { return; }

 protected:
  /** Constructor
  @param[in,out]	trx		InnoDB transaction, nullptr if not used
  @param[in]	part_id		Partition id in the table. This could
                                  be partition id for either old table
                                  or new table, callers should remember
                                  which one is applicable
  @param[in]	state		Partition state of the partition on
                                  which this class will do operations.
                                  If this is for one partition in new
                                  table, the partition state is the same
                                  for both the new partition and the
                                  corresponding old partition
  @param[in]	table_name	Partitioned table name, in the
                                  form of db/table, which considers
                                  the charset
  @param[in,out]	old		InnoDB table object for old partition,
                                  default is nullptr, which means there
                                  is no corresponding object */
  alter_part(trx_t *trx, uint part_id, partition_state state,
             const char *table_name, dict_table_t **old)
      : m_trx(trx),
        m_part_id(part_id),
        m_state(state),
        m_table_name(table_name),
        m_old(old),
        m_new(nullptr) {}

  /** Build the partition name for specified partition
  @param[in]	dd_part		dd::Partition
  @param[in]	temp		True if this is a temporary name
  @param[in,out]	name		Partition name buffer, which is of
                                  length FN_REFLEN */
  void build_partition_name(const dd::Partition *dd_part, bool temp,
                            char *name);

  /** Create a new partition
  @param[in]	part_name	Partition name, including db/table
  @param[in,out]	dd_part		dd::Partition
  @param[in]	table		Table format
  @param[in]	tablespace	Tablespace of this partition,
                                  if length is 0, it means no
                                  tablespace specified
  @param[in]	file_per_table	Current value of innodb_file_per_table
  @param[in]	autoinc		Next AUTOINC value to use
  @return 0 or error number */
  int create(const char *part_name, dd::Partition *dd_part, TABLE *table,
             const char *tablespace, bool file_per_table, ib_uint64_t autoinc);

 protected:
  /** InnoDB transaction, nullptr if not used */
  trx_t *const m_trx;

  /** Partition id in the table. This could be partition id for
  either old table or new table, callers should remember which one
  is applicable */
  uint m_part_id;

  /** Partition state of the partition on which this class will
  do operations. If this is for one partition in new table, the
  partition state is the same for both the new partition and the
  corresponding old partition */
  partition_state m_state;

  /** Partitioned table name, in form of ./db/table, which already
  considers the charset */
  const char *m_table_name;

  /** The InnoDB table object for old partition */
  dict_table_t **m_old;

  /** The InnoDB table object for newly created partition */
  dict_table_t *m_new;
};

/** Build the partition name for specified partition
@param[in]	dd_part		dd::Partition
@param[in]	temp		True if this is a temporary name
@param[in,out]	name		Partition name buffer, which is of
                                length FN_REFLEN */
void alter_part::build_partition_name(const dd::Partition *dd_part, bool temp,
                                      char *name) {
  size_t len = 0;
  const char *table_name;

  /* Just get the 'db/table' part. In embedded server, m_table_name
  could be a full path */
  table_name = strrchr(m_table_name, OS_PATH_SEPARATOR);
  ut_a(table_name != nullptr);
  while (*(--table_name) != OS_PATH_SEPARATOR)
    ;
  ++table_name;

  strcpy(name, table_name);
#if OS_PATH_SEPARATOR != '/'
  char *slash = strchr(name, OS_PATH_SEPARATOR);
  ut_a(slash != nullptr);
  *slash = '/';
#endif

  len += strlen(table_name);
  ut_ad(len < FN_REFLEN);

  size_t post_len = Ha_innopart_share::create_partition_postfix(
      name + len, FN_REFLEN - len, dd_part);

  len += post_len;
  ut_ad(len < FN_REFLEN);

  if (temp) {
    strcpy(name + len, TMP_POSTFIX);
    ut_ad(len + sizeof TMP_POSTFIX < FN_REFLEN);
  }
}

/** Create a new partition
@param[in]	part_name	Partition name, including db/table
@param[in,out]	dd_part		dd::Partition
@param[in]	table		Table format
@param[in]	tablespace	Tablespace of this partition, if length is 0,
                                it means no tablespace specified
@param[in]	file_per_table	Current value of innodb_file_per_table
@param[in]	autoinc		Next AUTOINC value to use
@return 0 or error number */
int alter_part::create(const char *part_name, dd::Partition *dd_part,
                       TABLE *table, const char *tablespace,
                       bool file_per_table, ib_uint64_t autoinc) {
  ut_ad(m_state == PART_TO_BE_ADDED || m_state == PART_CHANGED);

  dd::Table &dd_table = dd_part->table();
  dd::Properties &options = dd_table.options();
  uint32 key_block_size;
  ut_ad(options.exists("key_block_size"));
  options.get("key_block_size", &key_block_size);

  dd::Properties &part_options = dd_part->options();
  dd::String_type data_file_name;
  if (part_options.exists(data_file_name_key))
    (void)part_options.get(data_file_name_key, &data_file_name);
  /* index_file_name is not allowed for now */
  char full_path[FN_REFLEN];
  if (!data_file_name.empty()) {
    /* Have to append the postfix table name, to make it work */
    const char *name = strrchr(part_name, '/');
    ut_ad(name != nullptr);
    size_t len = data_file_name.length();
    strcpy(full_path, data_file_name.c_str());
    full_path[len] = OS_PATH_SEPARATOR;
    strcpy(full_path + len + 1, name + 1);
  }

  HA_CREATE_INFO create_info;
  update_create_info_from_table(&create_info, table);
  create_info.auto_increment_value = autoinc;
  create_info.key_block_size = key_block_size;
  create_info.data_file_name = data_file_name.empty() ? nullptr : full_path;
  create_info.tablespace = tablespace[0] == '\0' ? nullptr : tablespace;

  /* The below check is the same as for CREATE TABLE, but since we are
  doing an alter here it will not trigger the check in
  create_option_tablespace_is_valid(). */
  if (tablespace_is_shared_space(&create_info) &&
      create_info.data_file_name != nullptr &&
      create_info.data_file_name[0] != '\0') {
    my_printf_error(ER_ILLEGAL_HA_CREATE_OPTION,
                    "InnoDB: DATA DIRECTORY cannot be used"
                    " with a TABLESPACE assignment.",
                    MYF(0));
    return (HA_WRONG_CREATE_OPTION);
  }

  return (innobase_basic_ddl::create_impl<dd::Partition>(
      current_thd, part_name, table, &create_info, dd_part, file_per_table,
      false, false, 0, 0));
}

typedef std::vector<alter_part *, ut_allocator<alter_part *>> alter_part_array;

/** Construct all necessary alter_part_* objects according to the given
partition states in both old and new tables */
class alter_part_factory {
 public:
  /** Constructor
  @param[in,out]	trx		Transaction
  @param[in]	ha_alter_info	ALTER Information
  @param[in,out]	part_share	Innopart share
  @param[in]	old_part_info	Partition info of the table before
                                  ALTER TABLE */
  alter_part_factory(trx_t *trx, const Alter_inplace_info *ha_alter_info,
                     Ha_innopart_share *part_share,
                     partition_info *old_part_info)
      : m_trx(trx),
        m_part_share(part_share),
        m_ha_alter_info(ha_alter_info),
        m_old_part_info(old_part_info),
        m_file_per_table(srv_file_per_table) {}

  /** Destructor */
  ~alter_part_factory() {}

  /** Create the alter_part_* objects according to the given
  partition states
  @param[in,out]	to_drop		To store the alter_part_* objects
                                  for partitions to be dropped
  @param[in,out]	all_news	To store the alter_part_* objects
                                  for partitions in table after
                                  ALTER TABLE
  @return	false	On success
  @retval	true	On failure */
  bool create(alter_part_array &to_drop, alter_part_array &all_news) {
    to_drop.clear();
    all_news.clear();

    if (!(m_ha_alter_info->handler_flags &
          Alter_inplace_info::REORGANIZE_PARTITION)) {
      return (create_for_non_reorg(to_drop, all_news));
    } else {
      return (create_for_reorg(to_drop, all_news));
    }
  }

 private:
  /** Create the alter_part_* objects when it's an operation like
  REORGANIZE PARTITION
  @param[in,out]	to_drop		To store the alter_part_* objects
                                  for partitions to be dropped
  @param[in,out]	all_news	To store the alter_part_* objects
                                  for partitions in table after
                                  ALTER TABLE
  @return false	On success
  @retval true	On failure */
  bool create_for_reorg(alter_part_array &to_drop, alter_part_array &all_news);

  /** Create the alter_part_* objects when it's NOT an operation like
  REORGANIZE PARTITION
  @param[in,out]	to_drop		To store the alter_part_* objects
                                  for partitions to be dropped
  @param[in,out]	all_news	To store the alter_part_* objects
                                  for partitions in table after
                                  ALTER TABLE
  @return	false	On success
  @retval	true	On Failure */
  bool create_for_non_reorg(alter_part_array &to_drop,
                            alter_part_array &all_news);

  /** Create alter_part_add object(s) along with checking if the
  partition (and its subpartitions) conflicts with any of the original
  ones.
  This is only for REORGANIZE PARTITION
  @param[in]	new_part	The new partition to check
  @param[in,out]	new_part_id	Partition id for both partition and
                                  subpartition, which would be increased
                                  by number of subpartitions per
                                  partition here
  @param[in,out]	all_news	To store the alter_part_add objects
  @retval	false	On success
  @retval	true	On failure */
  bool create_new_checking_conflict(partition_element *new_part,
                                    uint &new_part_id,
                                    alter_part_array &all_news);

  /** Create alter_part_drop object(s) along with checking if the
  partition (and its subpartitions) conflicts with any of the to
  be created ones.
  This is only for REORGANIZE PARTITION
  @param[in]	old_part	The old partition to check
  @param[in,out]	old_part_id	Partition id for this partition or
                                  the first subpartition, which would
                                  be increased by number of subpartitions
                                  per partition here
  @param[in,out]	to_drop		To store the alter_part_drop objects
  @retval	false	On success
  @retval	true	On failure */
  bool create_old_checking_conflict(partition_element *old_part,
                                    uint &old_part_id,
                                    alter_part_array &to_drop);

  /** Check if the two (sub)partitions conflict with each other.
  That is they have same name and both are innodb_file_per_table
  @param[in]	new_part	New partition to check
  @param[in]	old_part	Old partition to check
  @retval true	Conflict
  @retval	false	Not conflict */
  bool is_conflict(const partition_element *new_part,
                   const partition_element *old_part);

  /** Create alter_part_* object(s) for subpartitions of a partition,
  or the partition itself
  @param[in,out]	array		Where to store the new object(s)
  @param[in]	part		partition_element to handle
  @param[in,out]	part_id		Partition id for both partition and
                                  subpartition, which would be increased
                                  by number of object(s) created
  @param[in]	old_part_id	Start partition id of the table before
                                  ALTER TABLE
  @param[in]	state		Partition state
  @param[in]	conflict	Only valid when state is
                                  PART_TO_BE_ADDED. True if the new
                                  (sub)partition has the same name with
                                  an exist one and they are of
                                  innodb_file_per_table
  @retval	false	On success
  @retval	true	On failure */
  bool create_one(alter_part_array &array, partition_element *part,
                  uint &part_id, uint old_part_id, partition_state state,
                  bool conflict);

  /** Create the specified alter_part_* object
  @param[in]	part_id		Partition id for current partition
  @param[in]	old_part_id	Start partition id of the table before
                                  ALTER TABLE
  @param[in]	state		Partition state
  @param[in]	tablespace	Tablespace specified explicitly
  @param[in]	conflict	Only valid when state is
                                  PART_TO_BE_ADDED. True if the new
                                  (sub)partition has the same name with
                                  an exist one and they are of
                                  innodb_file_per_table
  @return alter_part_* object or nullptr */
  alter_part *create_one_low(uint &part_id, uint old_part_id,
                             partition_state state, const char *tablespace,
                             bool conflict);

 private:
  /** InnoDB transaction */
  trx_t *const m_trx;

  /** InnoDB partition specific Handler_share */
  Ha_innopart_share *const m_part_share;

  /** ALTER information */
  const Alter_inplace_info *const m_ha_alter_info;

  /** Partition info of the table before ALTER TABLE */
  partition_info *const m_old_part_info;

  /** Current innodb_file_per_table value */
  bool m_file_per_table;
};

/** Helper class for in-place alter partitions, see handler.h */
class alter_parts : public inplace_alter_handler_ctx {
 public:
  /** Constructor
  @param[in,out]	trx		InnoDB transaction
  @param[in,out]	part_share	Innopart share
  @param[in]	ha_alter_info	ALTER information
  @param[in]	old_part_info	Partition info of the table before
                                  ALTER TABLE
  @param[in,out]	new_partitions	Altered partition helper */
  alter_parts(trx_t *trx, Ha_innopart_share *part_share,
              const Alter_inplace_info *ha_alter_info,
              partition_info *old_part_info, Altered_partitions *new_partitions)
      : m_trx(trx),
        m_part_share(part_share),
        m_ha_alter_info(ha_alter_info),
        m_new_partitions(new_partitions),
        m_factory(trx, ha_alter_info, part_share, old_part_info),
        m_news(),
        m_to_drop() {}

  /** Destructor */
  ~alter_parts();

  /** Create the to be created partitions and update internal
  structures with concurrent writes blocked, while preparing
  ALTER TABLE.
  @param[in]	old_dd_tab	dd::Table before ALTER TABLE
  @param[in,out]	new_dd_tab	dd::Table after ALTER TABLE
  @param[in,out]	altered_table	Table definition after the ALTER
  @return 0 or error number, my_error() should be called by callers */
  int prepare(const dd::Table &old_dd_tab, dd::Table &new_dd_tab,
              TABLE *altered_table);

  /** Notify the storage engine that the changes made during
  prepare_inplace_alter_table() and inplace_alter_table()
  will be rolled back for all the partitions. */
  void rollback();

  /** Try to commit the changes made during prepare_inplace_alter_table()
  inside the storage engine. This is protected by MDL_EXCLUSIVE.
  @param[in]	old_dd_tab	dd::Table before ALTER TABLE
  @param[in,out]	new_dd_tab	dd::Table after ALTER TABLE
  @param[in]	table		Table definition before the ALTER
  @param[in,out]	altered_table	Table definition after the ALTER
  @return 0 or error number, my_error() should be called by callers */
  int try_commit(const dd::Table &old_dd_tab, dd::Table &new_dd_tab,
                 const TABLE *table, TABLE *altered_table);

  /** Determine if this is an ALTER TABLE ... PARTITION operation
  @param[in]	ha_alter_info	thd DDL operation
  @return whether it is a such kind of operation */
  static inline bool apply_to(const Alter_inplace_info *ha_alter_info) {
    return ((ha_alter_info->handler_flags & OPERATIONS) != 0);
  }

  /** Determine if copying data between partitions is necessary
  @param[in]	ha_alter_info	thd DDL operation
  @return whether it is necessary to copy data */
  static inline bool need_copy(const Alter_inplace_info *ha_alter_info) {
    ut_ad(apply_to(ha_alter_info));

    /* Basically, only DROP PARTITION, ADD PARTITION for RANGE/LIST
    partitions don't require copying data between partitions */
    if (ha_alter_info->handler_flags & Alter_inplace_info::ADD_PARTITION) {
      switch (ha_alter_info->modified_part_info->part_type) {
        case partition_type::RANGE:
        case partition_type::LIST:
          return (false);
        default:
          break;
      }
    }

    return (
        !(ha_alter_info->handler_flags & (Alter_inplace_info::DROP_PARTITION)));
  }

 private:
  /** Initialize the m_news and m_to_drop array here
  @param[in]	old_dd_tab	dd::Table before ALTER TABLE
  @param[in]	new_dd_tab	dd::Table after ALTER TABLE
  @retval true if success
  @retval false on failure */
  bool prepare_alter_part(const dd::Table &old_dd_tab, dd::Table &new_dd_tab);

  /** Prepare or commit for all the partitions in table after ALTER TABLE
  @param[in]	old_dd_tab	dd::Table before ALTER TABLE
  @param[in,out]	new_dd_tab	dd::Table after ALTER TABLE
  @param[in,out]	altered_table	Table definition after the ALTER
  @param[in]	prepare		true if it's in prepare phase,
                                  false if it's in commit phase
  @return 0 or error number */
  int prepare_or_commit_for_new(const dd::Table &old_dd_tab,
                                dd::Table &new_dd_tab, TABLE *altered_table,
                                bool prepare);

  /** Prepare or commit for all the partitions in table before ALTER TABLE
  @param[in]	old_dd_tab	dd::Table before ALTER TABLE
  @param[in,out]	altered_table	Table definition after the ALTER
  @param[in]	prepare		true if it's in prepare phase,
                                  false if it's in commit phase
  @return 0 or error number */
  int prepare_or_commit_for_old(const dd::Table &old_dd_tab,
                                TABLE *altered_table, bool prepare);

 public:
  /** Operations that the native partitioning can perform inplace */
  static constexpr Alter_inplace_info::HA_ALTER_FLAGS OPERATIONS =
      Alter_inplace_info::ADD_PARTITION | Alter_inplace_info::DROP_PARTITION |
      Alter_inplace_info::ALTER_REBUILD_PARTITION |
      Alter_inplace_info::COALESCE_PARTITION |
      Alter_inplace_info::REORGANIZE_PARTITION;

 private:
  /** InnoDB transaction */
  trx_t *const m_trx;

  /** InnoDB partition specific Handler_share */
  Ha_innopart_share *const m_part_share;

  /** Operation being performed */
  const Alter_inplace_info *const m_ha_alter_info;

  /** New partitions helper */
  Altered_partitions *const m_new_partitions;

  /** alter_part factory which creates all the necessary alter_part_* */
  alter_part_factory m_factory;

  /** The alter_part array for all the newly created partitions */
  alter_part_array m_news;

  /** The alter_part array for all the to be dropped partitions */
  alter_part_array m_to_drop;
};

/** Class which handles the partition of state PART_NORMAL.
See comments for alter_part_factory::create_for_reorg
and alter_part_factory::create_for_non_reorg. */
class alter_part_normal : public alter_part {
 public:
  /** Constructor
  @param[in]	part_id		Partition id in the table. This could
                                  be partition id for either old table
                                  or new table, callers should remember
                                  which one is applicable
  @param[in]	state		Partition state of the partition on
                                  which this class will do operations.
                                  If this is for one partition in new
                                  table, the partition state is the same
                                  for both the new partition and the
                                  corresponding old partition
  @param[in,out]	old		InnoDB table object for old partition,
                                  default is nullptr, which means there
                                  is no corresponding object */
  alter_part_normal(uint part_id, partition_state state, dict_table_t **old)
      : /* Table name is not used in this class, so pass a fake
        one */
        alter_part(nullptr, part_id, state, (*old)->name.m_name, old) {}

  /** Destructor */
  ~alter_part_normal() {}

  /** Prepare
  @param[in,out]	altered_table	Table definition after the ALTER
  @param[in]	old_part	the stored old partition or nullptr
                                  if no corresponding one exists
  @param[in,out]	new_part	the stored new partition or nullptr
                                  if no corresponding one exists
  @return 0 or error number */
  int prepare(TABLE *altered_table, const dd::Partition *old_part,
              dd::Partition *new_part) {
    ut_ad(old_part->name() == new_part->name());

    dd_copy_private<dd::Partition>(*new_part, *old_part);

    return (0);
  }

  /** Try to commit
  @param[in]	table		Table definition before the ALTER
  @param[in,out]	altered_table	Table definition after the ALTER
  @param[in]	old_part	the stored old partition or nullptr
                                  if no corresponding one exists
  @param[in,out]	new_part	the stored new partition or nullptr
                                  if no corresponding one exists
  @return 0 or error number */
  int try_commit(const TABLE *table, TABLE *altered_table,
                 const dd::Partition *old_part, dd::Partition *new_part) {
    ut_ad(m_old != nullptr);

    btr_drop_ahi_for_table(*m_old);

    mutex_enter(&dict_sys->mutex);
    dd_table_close(*m_old, nullptr, nullptr, true);
    dict_table_remove_from_cache(*m_old);
    *m_old = nullptr;
    mutex_exit(&dict_sys->mutex);
    return (0);
  }
};

/** Class which handles the partition of the state PART_TO_BE_ADDED.
See comments for alter_part_factory::create_for_reorg
and alter_part_factory::create_for_non_reorg. */
class alter_part_add : public alter_part {
 public:
  /** Constructor
  @param[in]	part_id		Partition id in the table. This could
                                  be partition id for either old table
                                  or new table, callers should remember
                                  which one is applicable
  @param[in]	state		Partition state of the partition on
                                  which this class will do operations.
                                  If this is for one partition in new
                                  table, the partition state is the same
                                  for both the new partition and the
                                  corresponding old partition
  @param[in]	table_name	Partitioned table name, in the form
                                  of db/table, which already considers
                                  the charset
  @param[in]	tablespace	Tablespace specified explicitly
  @param[in,out]	trx		InnoDB transaction
  @param[in]	ha_alter_info	ALTER information
  @param[in]	file_per_table	Current value of innodb_file_per_table
  @param[in]	autoinc		Next autoinc value to use
  @param[in]	conflict	True if there is already a partition
                                  table with the same name */
  alter_part_add(uint part_id, partition_state state, const char *table_name,
                 const char *tablespace, trx_t *trx,
                 const Alter_inplace_info *ha_alter_info, bool file_per_table,
                 ib_uint64_t autoinc, bool conflict)
      : alter_part(trx, part_id, state, table_name, nullptr),
        m_ha_alter_info(ha_alter_info),
        m_file_per_table(file_per_table),
        m_autoinc(autoinc),
        m_conflict(conflict) {
    if (tablespace == nullptr || tablespace[0] == '\0') {
      m_tablespace[0] = '\0';
    } else {
      strcpy(m_tablespace, tablespace);
    }
  }

  /** Destructor */
  ~alter_part_add() {}

  /** Prepare
  @param[in,out]	altered_table	Table definition after the ALTER
  @param[in]	old_part	the stored old partition or nullptr
                                  if no corresponding one exists
  @param[in,out]	new_part	the stored new partition or nullptr
                                  if no corresponding one exists
  @return 0 or error number */
  int prepare(TABLE *altered_table, const dd::Partition *old_part,
              dd::Partition *new_part) {
    ut_ad(old_part != nullptr);
    ut_ad(new_part != nullptr);
    char part_name[FN_REFLEN];

    if (is_shared_tablespace(m_tablespace)) {
      my_printf_error(ER_ILLEGAL_HA_CREATE_OPTION,
                      PARTITION_IN_SHARED_TABLESPACE, MYF(0));
      return (HA_ERR_INTERNAL_ERROR);
    }

    build_partition_name(new_part, need_rename(), part_name);

    int error = create(part_name, new_part, altered_table, m_tablespace,
                       m_file_per_table, m_autoinc);

    if (error == 0 && alter_parts::need_copy(m_ha_alter_info)) {
      mutex_enter(&dict_sys->mutex);
      m_new = dict_table_check_if_in_cache_low(part_name);
      ut_ad(m_new != nullptr);
      m_new->acquire();
      dict_table_ddl_release(m_new);
      mutex_exit(&dict_sys->mutex);

      return (m_new == nullptr ? DB_TABLE_NOT_FOUND : 0);
    }

    return (error);
  }

  /** Try to commit
  @param[in]	table		Table definition before the ALTER
  @param[in,out]	altered_table	Table definition after the ALTER
  @param[in]	old_part	the stored old partition or nullptr
                                  if no corresponding one exists
  @param[in,out]	new_part	the stored new partition or nullptr
                                  if no corresponding one exists
  @return 0 or error number */
  int try_commit(const TABLE *table, TABLE *altered_table,
                 const dd::Partition *old_part, dd::Partition *new_part) {
    int error = 0;

    if (need_rename()) {
      char old_name[FN_REFLEN];
      char new_name[FN_REFLEN];
      build_partition_name(new_part, true, old_name);
      build_partition_name(new_part, false, new_name);
      error = innobase_basic_ddl::rename_impl<dd::Partition>(
          m_trx->mysql_thd, old_name, new_name, new_part, new_part);
    }

    if (m_new != nullptr) {
      dd_table_close(m_new, m_trx->mysql_thd, nullptr, false);
      m_new = nullptr;
    }

    return (error);
  }

  /** Rollback */
  void rollback() {
    /* Release the new table so that in post DDL, this table can be
    rolled back. */
    if (m_new != nullptr) {
      dd_table_close(m_new, m_trx->mysql_thd, nullptr, false);
      m_new = nullptr;
    }
  }

 private:
  /** Check if the new partition file needs a temporary name and
  should be renamed at last */
  bool need_rename() const { return (m_conflict); }

 private:
  /** ALTER information */
  const Alter_inplace_info *m_ha_alter_info;

  /** Current value of innodb_file_per_table */
  const bool m_file_per_table;

  /** Next AUTOINC value to use */
  const ib_uint64_t m_autoinc;

  /** True if there is already a partition table with the same name */
  const bool m_conflict;

  /** Tablespace of this partition */
  char m_tablespace[FN_REFLEN + 1];
};

/** Class which handles the partition of states
PART_TO_BE_DROPPED, PART_TO_BE_REORGED and PART_REORGED_DROPPED.
See comments for alter_part_factory::create_for_reorg
and alter_part_factory::create_for_non_reorg. */
class alter_part_drop : public alter_part {
 public:
  /** Constructor
  @param[in]	part_id		Partition id in the table. This could
                                  be partition id for either old table
                                  or new table, callers should remember
                                  which one is applicable
  @param[in]	state		Partition state of the partition on
                                  which this class will do operations.
                                  If this is for one partition in new
                                  table, the partition state is the same
                                  for both the new partition and the
                                  corresponding old partition
  @param[in]	table_name	Partitioned table name, in the form
                                  of db/table, which already considers
                                  the charset
  @param[in,out]	trx		InnoDB transaction
  @param[in,out]	old		InnoDB table object for old partition,
                                  default is nullptr, which means there
                                  is no corresponding object
  @param[in]	conflict	True if there is already a partition
                                  table with the same name */
  alter_part_drop(uint part_id, partition_state state, const char *table_name,
                  trx_t *trx, dict_table_t **old, bool conflict)
      : alter_part(trx, part_id, state, table_name, old),
        m_conflict(conflict) {}

  /** Destructor */
  ~alter_part_drop() {}

  /** Try to commit
  @param[in]	table		Table definition before the ALTER
  @param[in,out]	altered_table	Table definition after the ALTER
  @param[in]	old_part	the stored old partition or nullptr
                                  if no corresponding one exists
  @param[in,out]	new_part	the stored new partition or nullptr
                                  if no corresponding one exists
  @return 0 or error number */
  int try_commit(const TABLE *table, TABLE *altered_table,
                 const dd::Partition *old_part, dd::Partition *new_part) {
    ut_ad(new_part == nullptr);

    mutex_enter(&dict_sys->mutex);
    dict_table_ddl_acquire(*m_old);
    mutex_exit(&dict_sys->mutex);
    dd_table_close(*m_old, nullptr, nullptr, false);

    int error;
    char part_name[FN_REFLEN];
    THD *thd = m_trx->mysql_thd;
    build_partition_name(old_part, false, part_name);

    if (!m_conflict) {
      error = innobase_basic_ddl::delete_impl<dd::Partition>(thd, part_name,
                                                             old_part);
      DBUG_EXECUTE_IF("drop_part_fail", error = DB_ERROR;
                      my_error(ER_LOCK_WAIT_TIMEOUT, MYF(0)););
    } else {
      /* Have to rename it to a temporary name to prevent
      name conflict, because later deleting table doesn't
      remove the data file at once. Also notice that don't
      use the #tmp name, because it could be already used
      by the corresponding new partition. */
      mem_heap_t *heap = mem_heap_create(FN_REFLEN);
      char db_buf[NAME_LEN + 1];
      char tbl_buf[NAME_LEN + 1];
      MDL_ticket *mdl_ticket = nullptr;

      char *temp_name = dict_mem_create_temporary_tablename(
          heap, (*m_old)->name.m_name, (*m_old)->id);

      /* Acquire mdl lock on the temporary table name. */
      dd_parse_tbl_name(temp_name, db_buf, tbl_buf, nullptr, nullptr, nullptr);

      if (dd::acquire_exclusive_table_mdl(thd, db_buf, tbl_buf, false,
                                          &mdl_ticket)) {
        mem_heap_free(heap);
        return (HA_ERR_GENERIC);
      }

      error = innobase_basic_ddl::rename_impl<dd::Partition>(
          thd, part_name, temp_name, old_part, old_part);
      if (error == 0) {
        error = innobase_basic_ddl::delete_impl<dd::Partition>(thd, temp_name,
                                                               old_part);
      }

      mem_heap_free(heap);
    }

    free_old_part(error != 0, part_name);

    return (error);
  }

 private:
  /** True if there is already a partition table with the same name */
  const bool m_conflict;
};

/** Class which handles the partition of the state PART_CHANGED.
See comments for alter_part_factory::create_for_reorg
and alter_part_factory::create_for_non_reorg. */
class alter_part_change : public alter_part {
 public:
  /** Constructor
  @param[in]	part_id		Partition id in the table. This could
                                  be partition id for either old table
                                  or new table, callers should remember
                                  which one is applicable
  @param[in]	state		Partition state of the partition on
                                  which this class will do operations.
                                  If this is for one partition in new
                                  table, the partition state is the same
                                  for both the new partition and the
                                  corresponding old partition
  @param[in]	table_name	Partitioned table name, in the form
                                  of db/table, which already considers
                                  the chraset
  @param[in]	tablespace	Tablespace specified explicitly
  @param[in,out]	trx		InnoDB transaction
  @param[in,out]	old		InnoDB table object for old partition,
                                  default is nullptr, which means there
                                  is no corresponding object
  @param[in]	ha_alter_info	ALTER information
  @param[in]	file_per_table	Current value of innodb_file_per_table
  @param[in]	autoinc		Next AUTOINC value to use */
  alter_part_change(uint part_id, partition_state state, const char *table_name,
                    const char *tablespace, trx_t *trx, dict_table_t **old,
                    const Alter_inplace_info *ha_alter_info,
                    bool file_per_table, ib_uint64_t autoinc)
      : alter_part(trx, part_id, state, table_name, old),
        m_ha_alter_info(ha_alter_info),
        m_file_per_table(file_per_table),
        m_autoinc(autoinc) {
    if (tablespace == nullptr || tablespace[0] == '\0') {
      m_tablespace[0] = '\0';
    } else {
      strcpy(m_tablespace, tablespace);
    }
  }

  /** Destructor */
  ~alter_part_change() {}

  /** Prepare
  @param[in,out]	altered_table	Table definition after the ALTER
  @param[in]	old_part	the stored old partition or nullptr
                                  if no corresponding one exists
  @param[in,out]	new_part	the stored new partition or nullptr
                                  if no corresponding one exists
  @return 0 or error number */
  int prepare(TABLE *altered_table, const dd::Partition *old_part,
              dd::Partition *new_part);

  /** Try to commit
  @param[in]	table		Table definition before the ALTER
  @param[in,out]	altered_table	Table definition after the ALTER
  @param[in]	old_part	the stored old partition or nullptr
                                  if no corresponding one exists
  @param[in,out]	new_part	the stored new partition or nullptr
                                  if no corresponding one exists
  @return 0 or error number */
  int try_commit(const TABLE *table, TABLE *altered_table,
                 const dd::Partition *old_part, dd::Partition *new_part);

  /** Rollback */
  void rollback() {
    /* Release the new table so that in post DDL, this table can be
    rolled back. */
    if (m_new != nullptr) {
      dd_table_close(m_new, m_trx->mysql_thd, nullptr, false);
      m_new = nullptr;
    }
  }

 private:
  /** ALTER information */
  const Alter_inplace_info *m_ha_alter_info;

  /** Current value of innodb_file_per_table */
  const bool m_file_per_table;

  /** Next AUTOINC value to use */
  const ib_uint64_t m_autoinc;

  /** Tablespace of this partition */
  char m_tablespace[FN_REFLEN + 1];
};

/** Prepare
@param[in,out]	altered_table	Table definition after the ALTER
@param[in]	old_part	the stored old partition or nullptr
                                if no corresponding one exists
@param[in,out]	new_part	the stored new partition or nullptr
                                if no corresponding one exists
@return 0 or error number */
int alter_part_change::prepare(TABLE *altered_table,
                               const dd::Partition *old_part,
                               dd::Partition *new_part) {
  ut_ad(old_part != nullptr);
  ut_ad(new_part != nullptr);

  /* In some scenario, it could be unnecessary to create partition
  with temporary name, for example, old one is in innodb_system while
  new one is innodb_file_per_table. However, this would result in
  same table name for two tables, which is confusing. So the temporary
  name is used always and final rename is necessary too */
  char part_name[FN_REFLEN];
  build_partition_name(new_part, true, part_name);

  int error = create(part_name, new_part, altered_table, m_tablespace,
                     m_file_per_table, m_autoinc);

  if (error == 0) {
    mutex_enter(&dict_sys->mutex);
    m_new = dict_table_check_if_in_cache_low(part_name);
    ut_ad(m_new != nullptr);
    m_new->acquire();
    dict_table_ddl_release(m_new);
    mutex_exit(&dict_sys->mutex);

    return (m_new == nullptr);
  }

  return (error);
}

/** Try to commit
@param[in]	table		Table definition before the ALTER
@param[in,out]	altered_table	Table definition after the ALTER
@param[in]	old_part	the stored old partition or nullptr
                                if no corresponding one exists
@param[in,out]	new_part	the stored new partition or nullptr
                                if no corresponding one exists
@return 0 or error number */
int alter_part_change::try_commit(const TABLE *table, TABLE *altered_table,
                                  const dd::Partition *old_part,
                                  dd::Partition *new_part) {
  ut_ad(old_part != nullptr);
  ut_ad(new_part != nullptr);
  ut_ad(old_part->name() == new_part->name());

  THD *thd = m_trx->mysql_thd;
  char db_buf[NAME_LEN + 1];
  char tbl_buf[NAME_LEN + 1];
  char *temp_old_name = dict_mem_create_temporary_tablename(
      (*m_old)->heap, (*m_old)->name.m_name, (*m_old)->id);

  mutex_enter(&dict_sys->mutex);
  dict_table_ddl_acquire(*m_old);
  mutex_exit(&dict_sys->mutex);
  dd_table_close(*m_old, nullptr, nullptr, false);

  /* Acquire mdl lock on the temporary table name. */
  dd_parse_tbl_name(temp_old_name, db_buf, tbl_buf, nullptr, nullptr, nullptr);

  MDL_ticket *mdl_ticket = nullptr;
  if (dd::acquire_exclusive_table_mdl(thd, db_buf, tbl_buf, false,
                                      &mdl_ticket)) {
    return (HA_ERR_GENERIC);
  }

  char old_name[FN_REFLEN];
  char temp_name[FN_REFLEN];
  build_partition_name(new_part, false, old_name);
  build_partition_name(new_part, true, temp_name);

  int error;

  error = innobase_basic_ddl::rename_impl<dd::Partition>(
      thd, old_name, temp_old_name, old_part, old_part);
  if (error == 0) {
    error = innobase_basic_ddl::rename_impl<dd::Partition>(
        thd, temp_name, old_name, new_part, new_part);
    if (error == 0) {
      error = innobase_basic_ddl::delete_impl<dd::Partition>(thd, temp_old_name,
                                                             old_part);
      free_old_part(error != 0, temp_old_name);
    }
  }

  if (m_new != nullptr) {
    dd_table_close(m_new, thd, nullptr, false);
    m_new = nullptr;
  }

  return (error);
}

/** Create alter_part_* object(s) for subpartitions of a partition,
or the partition itself
@param[in,out]	array		Where to store the new object(s)
@param[in]	part		partition_element to handle
@param[in,out]	part_id		Partition id for both partition and
                                subpartition, which would be increased
                                by number of object(s) created
@param[in]	old_part_id	Start partition id of the table before
                                ALTER TABLE
@param[in]	state		Partition state
@param[in]	conflict	Only valid when state is
                                PART_TO_BE_ADDED. True if the new
                                (sub)partition has the same name with
                                an exist one and they are of
                                innodb_file_per_table
@retval false	On success
@retval true	On failure */
bool alter_part_factory::create_one(alter_part_array &array,
                                    partition_element *part, uint &part_id,
                                    uint old_part_id, partition_state state,
                                    bool conflict) {
  if (part->subpartitions.elements > 0) {
    partition_element *sub_elem;
    List_iterator_fast<partition_element> new_sub_it(part->subpartitions);
    while ((sub_elem = new_sub_it++) != nullptr) {
      const char *tablespace = partition_get_tablespace(
          m_ha_alter_info->create_info->tablespace, part, sub_elem);
      alter_part *alter =
          create_one_low(part_id, old_part_id++, state, tablespace, conflict);
      if (alter == nullptr) {
        return (true);
      }

      ++part_id;
      array.push_back(alter);
    }
  } else {
    const char *tablespace = partition_get_tablespace(
        m_ha_alter_info->create_info->tablespace, part, nullptr);
    alter_part *alter =
        create_one_low(part_id, old_part_id++, state, tablespace, conflict);
    if (alter == nullptr) {
      return (true);
    }

    ++part_id;
    array.push_back(alter);
  }

  return (false);
}

/** Create the specified alter_part_* object
@param[in]	part_id		Partition id for current partition

@param[in]	old_part_id	Start partition id of the table before
                                ALTER TABLE
@param[in]	state		Partition state
@param[in]	tablespace	Tablespace specified explicitly
@param[in]	conflict	Only valid when state is
                                PART_TO_BE_ADDED. True if the new
                                (sub)partition has the same name with
                                an exist one and they are of
                                innodb_file_per_table
@return alter_part_* object or nullptr */
alter_part *alter_part_factory::create_one_low(uint &part_id, uint old_part_id,
                                               partition_state state,
                                               const char *tablespace,
                                               bool conflict) {
  alter_part *alter_part = nullptr;

  switch (state) {
    case PART_NORMAL:
      alter_part = UT_NEW(
          alter_part_normal(part_id, state,
                            m_part_share->get_table_part_ref(old_part_id)),
          mem_key_partitioning);
      break;
    case PART_TO_BE_ADDED:
      alter_part = UT_NEW(
          alter_part_add(part_id, state,
                         m_part_share->get_table_share()->normalized_path.str,
                         tablespace, m_trx, m_ha_alter_info, m_file_per_table,
                         m_part_share->next_auto_inc_val, conflict),
          mem_key_partitioning);
      break;
    case PART_TO_BE_DROPPED:
    case PART_TO_BE_REORGED:
    case PART_REORGED_DROPPED:
      alter_part = UT_NEW(
          alter_part_drop(part_id, state,
                          m_part_share->get_table_share()->normalized_path.str,
                          m_trx, m_part_share->get_table_part_ref(old_part_id),
                          conflict),
          mem_key_partitioning);
      break;
    case PART_CHANGED:
      alter_part = UT_NEW(
          alter_part_change(
              part_id, state,
              m_part_share->get_table_share()->normalized_path.str, tablespace,
              m_trx, m_part_share->get_table_part_ref(old_part_id),
              m_ha_alter_info, m_file_per_table,
              m_part_share->next_auto_inc_val),
          mem_key_partitioning);
      break;
    default:
      ut_ad(0);
  }

  return (alter_part);
}

/** Create alter_part_add object(s) along with checking if the
partition (and its subpartitions) conflicts with any of the original ones
This is only for REORGANIZE PARTITION
@param[in]	new_part	The new partition to check
@param[in,out]	new_part_id	Partition id for both partition and
                                subpartition, which would be increased
                                by number of subpartitions per partition here
@param[in,out]	all_news	To store the alter_part_add objects here
@retval	false	On success
@retval	true	On failure */
bool alter_part_factory::create_new_checking_conflict(
    partition_element *new_part, uint &new_part_id,
    alter_part_array &all_news) {
  ut_ad((m_ha_alter_info->handler_flags &
         Alter_inplace_info::REORGANIZE_PARTITION) != 0);

  partition_info *part_info = m_ha_alter_info->modified_part_info;
  /* To compare with this partition list which contains all the
  to be reorganized partitions */
  List_iterator_fast<partition_element> tmp_part_it(part_info->temp_partitions);
  partition_element *tmp_part_elem;

  while ((tmp_part_elem = tmp_part_it++) != nullptr) {
    if (!is_conflict(new_part, tmp_part_elem)) {
      continue;
    }

    if (m_ha_alter_info->modified_part_info->is_sub_partitioned()) {
      List_iterator_fast<partition_element> tmp_sub_it(
          tmp_part_elem->subpartitions);
      partition_element *tmp_sub_elem;
      List_iterator_fast<partition_element> new_sub_it(new_part->subpartitions);
      partition_element *new_sub_elem;

      while ((new_sub_elem = new_sub_it++) != nullptr) {
        ut_ad(new_sub_elem->partition_name != nullptr);
        tmp_sub_elem = tmp_sub_it++;
        ut_ad(tmp_sub_elem != nullptr);
        ut_ad(tmp_sub_elem->partition_name != nullptr);

        bool conflict = is_conflict(new_sub_elem, tmp_sub_elem);
        if (create_one(all_news, new_sub_elem, new_part_id, 0, PART_TO_BE_ADDED,
                       conflict)) {
          return (true);
        }
      }
      ut_ad((tmp_sub_elem = tmp_sub_it++) == nullptr);
    } else {
      if (create_one(all_news, new_part, new_part_id, 0, PART_TO_BE_ADDED,
                     true)) {
        return (true);
      }
    }

    /* Once matched, all are done */
    return (false);
  }

  return (
      create_one(all_news, new_part, new_part_id, 0, PART_TO_BE_ADDED, false));
}

/** Create alter_part_drop object(s) along with checking if the
partition (and its subpartitions) conflicts with any of the to
be created ones.
This is only for REORGANIZE PARTITION
@param[in]	old_part	The old partition to check
@param[in,out]	old_part_id	Partition id for this partition or
                                the first subpartition, which would
                                be increased by number of subpartitions
                                per partition here
@param[in,out]	to_drop		To store the alter_part_drop objects
@retval	false	On success
@retval	true	On failure */
bool alter_part_factory::create_old_checking_conflict(
    partition_element *old_part, uint &old_part_id, alter_part_array &to_drop) {
  ut_ad((m_ha_alter_info->handler_flags &
         Alter_inplace_info::REORGANIZE_PARTITION) != 0);

  partition_info *part_info = m_ha_alter_info->modified_part_info;
  /* To compare with this partition list which contains all the
  new to be added partitions */
  List_iterator_fast<partition_element> part_it(part_info->partitions);
  partition_element *part_elem;

  while ((part_elem = part_it++) != nullptr) {
    if (!is_conflict(part_elem, old_part)) {
      continue;
    }

    if (m_ha_alter_info->modified_part_info->is_sub_partitioned()) {
      List_iterator_fast<partition_element> sub_it(part_elem->subpartitions);
      partition_element *sub_elem;
      List_iterator_fast<partition_element> old_sub_it(old_part->subpartitions);
      partition_element *old_sub_elem;

      while ((old_sub_elem = old_sub_it++) != nullptr) {
        ut_ad(old_sub_elem->partition_name != nullptr);
        sub_elem = sub_it++;
        ut_ad(sub_elem != nullptr);
        ut_ad(sub_elem->partition_name != nullptr);

        bool conflict = is_conflict(sub_elem, old_sub_elem);
        if (create_one(to_drop, old_sub_elem, old_part_id, old_part_id,
                       PART_TO_BE_REORGED, conflict)) {
          return (true);
        }
      }
      ut_ad((sub_elem = sub_it++) == nullptr);
    } else {
      if (create_one(to_drop, old_part, old_part_id, old_part_id,
                     PART_TO_BE_REORGED, true)) {
        return (true);
      }
    }

    /* Once matched, all are done */
    return (false);
  }

  return (create_one(to_drop, old_part, old_part_id, old_part_id,
                     PART_TO_BE_REORGED, false));
}

/** Check if the two (sub)partitions conflict with each other,
Which means they have same name.
@param[in]	new_part	New partition to check
@param[in]	old_part	Old partition to check
@retval true	Conflict
@retval false	Not conflict */
bool alter_part_factory::is_conflict(const partition_element *new_part,
                                     const partition_element *old_part) {
  if (my_strcasecmp(system_charset_info, new_part->partition_name,
                    old_part->partition_name) != 0) {
    return (false);
  }

  /* To prevent the conflict(same) names in table cache, not to
  check the innodb_file_per_table */
  return (true);
}

/** Suppose that there is a table with 4 range partitions: p0, p1, p2, p3,
and the p2 and p3 are going to be reorganized into p21, p22, p31, p33.

In modified_part_info->temp_partitions list, there are only p2 and p3
with the state PART_TO_BE_REORGED, while in modified_part_info->partitions
list, it contains
{PART_NORMAL, PART_NORMAL, PART_TO_BE_ADDED, PART_TO_BE_ADDED,
PART_TO_BE_ADDED, PART_TO_BE_ADDED}.

So finally, the to_drop array would contain
{alter_part_drop, alter_part_drop}, which are for p2, p3;
the all_news array would contains
{alter_part_normal, alter_part_normal, alter_part_add, alter_part_add,
alter_part_add, alter_part_add}.

Note that the scenario that reorganized and to be reorganized
partition/subpartition have the same name, would be checked here too */

/** Create the alter_part_* objects when it's an operation like
REORGANIZE PARTITION
@param[in,out]	to_drop		To store the alter_part_* objects
                                for partitions to be dropped
@param[in,out]	all_news	To store the alter_part_* objects
                                for partitions in table after ALTER TABLE
@return false	On success
@retval true	On failure */
bool alter_part_factory::create_for_reorg(alter_part_array &to_drop,
                                          alter_part_array &all_news) {
  ut_ad((m_ha_alter_info->handler_flags &
         Alter_inplace_info::REORGANIZE_PARTITION) != 0);
  ut_ad(m_ha_alter_info->modified_part_info->num_subparts ==
        m_old_part_info->num_subparts);

  partition_info *part_info = m_ha_alter_info->modified_part_info;
  /* This list contains only the to be reorganized partitions,
  the sequence is the same as the list of m_old_part_info,
  and they should be consecutive ones */
  List_iterator_fast<partition_element> tmp_part_it(part_info->temp_partitions);
  /* This list contains all the new partitions */
  List_iterator_fast<partition_element> part_it(part_info->partitions);
  /* This list contains all the old partitions */
  List_iterator_fast<partition_element> old_part_it(
      m_old_part_info->partitions);
  partition_element *part_elem;
  partition_element *tmp_part_elem;
  partition_element *old_part_elem;
  uint parts_per_part =
      part_info->is_sub_partitioned() ? part_info->num_subparts : 1;

  tmp_part_elem = tmp_part_it++;
  ut_ad(tmp_part_elem != nullptr);
  old_part_elem = old_part_it++;
  ut_ad(old_part_elem != nullptr);

  uint old_part_id = 0;
  uint new_part_id = 0;

  /* There are 3 steps here:
  1. Check if the old one is a to be reorganized one, if so, mark it
  and check next old one
  2. If not, check if the new one is a to be added one, if so, mark it
  and check next new one
  3. If not, the old one and the new one should point to the same
  partition */
  while ((part_elem = part_it++) != nullptr) {
    while (old_part_elem != nullptr && tmp_part_elem != nullptr &&
           strcmp(tmp_part_elem->partition_name,
                  old_part_elem->partition_name) == 0) {
      ut_ad(tmp_part_elem->part_state == PART_TO_BE_REORGED);

      if (create_old_checking_conflict(old_part_elem, old_part_id, to_drop)) {
        return (true);
      }

      old_part_elem = old_part_it++;
      tmp_part_elem = tmp_part_it++;
    }

    switch (part_elem->part_state) {
      case PART_TO_BE_ADDED:

        if (create_new_checking_conflict(part_elem, new_part_id, all_news)) {
          return (true);
        }

        break;

      case PART_NORMAL:

        ut_ad(strcmp(part_elem->partition_name,
                     old_part_elem->partition_name) == 0);

        if (create_one(all_news, part_elem, new_part_id, old_part_id,
                       PART_NORMAL, false)) {
          return (true);
        }

        old_part_elem = old_part_it++;
        old_part_id += parts_per_part;

        break;

      default:
        ut_ad(0);
    }
  }

  ut_ad(old_part_elem == nullptr);
  ut_ad(tmp_part_elem == nullptr);

  return (false);
}

/** Suppose that there is a table with 4 range partitions: p0, p1, p2, p3.

1. ADD PARTITION p4
modified_part_info->partitions list contains
{PART_NORMAL, PART_NORMAL, PART_NORMAL, PART_NORMAL, PART_TO_BE_ADDED}.

So finally, the to_drop array would contain
{}, which is empty;
the all_news array would contains
{alter_part_normal, alter_part_normal, alter_part_normal, alter_part_normal,
alter_part_add}.

2. DROP PARTITION p2
modified_part_info->partitions list contain
{PART_NORMAL, PART_NORMAL, PART_TO_BE_DROPPED, PART_NORMAL}.

So finally, the to_drop array would contain
{alter_part_drop}, which is for p2, so part_id is 2;
the all_news array would contains
{alter_part_normal, alter_part_normal, alter_part_normal}.


Suppose it's the same table with 4 partitions, but it's partitioned by HASH.

3. ADD PARTITION 2
modified_part_info->partitions list contains
{PART_CHANGED, PART_CHANGED, PART_CHANGED, PART_CHANGED, PART_TO_BE_ADDED,
PART_TO_BE_ADDED}.

So finally, the to_drop array would contain
{}, which is empty;
the all_news array would contains
{alter_part_change, alter_part_change, alter_part_change, alter_part_change,
alter_part_add, alter_part_add}.

4. COALESCE PARTITION 2
modified_part_info->partitions contains:
{PART_CHANGED, PART_CHANGED, PART_REORGED_DROPPED, PART_REORGED_DROPPED}.

So finally, the to_drop array would contain
{alter_part_drop, alter_part_drop}, which are for p2, p3, part_id are 2 and 3;
the all_news array would contains
{alter_part_change, alter_part_change}.

5. REBUILD PARTITION p0, p2
modified_part_info->partitions contains:
{PART_NORMAL, PART_CHANGED, PART_NORMAL, PART_CHANGED}.

So finally, the to_drop array would contain
{}, which is empty;
the all_news array would contains
{alter_part_normal, alter_part_change, alter_part_normal, alter_part_change}. */

/** Create the alter_part_* objects when it's NOT an operation like
REORGANIZE PARTITION
@param[in,out]	to_drop		To store the alter_part_* objects
                                for partitions to be dropped
@param[in,out]	all_news	To store the alter_part_* objects
                                for partitions in table after ALTER TABLE
@return	false	On success
@retval	true	On Failure */
bool alter_part_factory::create_for_non_reorg(alter_part_array &to_drop,
                                              alter_part_array &all_news) {
  ut_ad((m_ha_alter_info->handler_flags &
         Alter_inplace_info::REORGANIZE_PARTITION) == 0);

  partition_info *part_info = m_ha_alter_info->modified_part_info;
  uint parts_per_part =
      part_info->is_sub_partitioned() ? part_info->num_subparts : 1;
  List_iterator_fast<partition_element> part_it(part_info->partitions);
  partition_element *part_elem;
  uint old_part_id = 0;
  uint new_part_id = 0;

  while ((part_elem = part_it++) != nullptr) {
    partition_state state = part_elem->part_state;
    switch (state) {
      case PART_NORMAL:
      case PART_CHANGED:
        if (create_one(all_news, part_elem, new_part_id, old_part_id, state,
                       false)) {
          return (true);
        }

        old_part_id += parts_per_part;
        break;
      case PART_TO_BE_ADDED:
        if (create_one(all_news, part_elem, new_part_id, 0, state, false)) {
          return (true);
        }

        break;
      case PART_TO_BE_DROPPED:
      case PART_REORGED_DROPPED:
        if (create_one(to_drop, part_elem, old_part_id, old_part_id, state,
                       false)) {
          return (true);
        }

        break;
      default:
        ut_ad(0);
    }
  }

  return (false);
}

#ifndef DBUG_OFF
/** Check if the specified partition_state is of drop state
@param[in]	s	The state to be checked
@retval	true    if this is of a drop state
@retval	false   if not */
inline static bool is_drop_state(partition_state s) {
  return (s == PART_TO_BE_DROPPED || s == PART_REORGED_DROPPED ||
          s == PART_TO_BE_REORGED);
}
#endif

/** Check if the specified partition_state is of common state
@param[in]	s	The state to be checked
@retval	true	if this is of a common state
@retval	false	if not */
inline static bool is_common_state(partition_state s) {
  return (s == PART_NORMAL || s == PART_CHANGED);
}

/** Destructor */
alter_parts::~alter_parts() {
  for (alter_part *alter_part : m_news) {
    UT_DELETE(alter_part);
  }

  for (alter_part *alter_part : m_to_drop) {
    UT_DELETE(alter_part);
  }
}

/** Create the to be created partitions and update internal
structures with concurrent writes blocked, while preparing
ALTER TABLE.
@param[in]	old_dd_tab	dd::Table before ALTER TABLE
@param[in,out]	new_dd_tab	dd::Table after ALTER TABLE
@param[in,out]	altered_table	Table definition after the ALTER
@return 0 or error number, my_error() should be called by callers */
int alter_parts::prepare(const dd::Table &old_dd_tab, dd::Table &new_dd_tab,
                         TABLE *altered_table) {
  if (m_factory.create(m_to_drop, m_news)) {
    return (true);
  }

  if (m_part_share->get_table_share()->found_next_number_field) {
    dd_set_autoinc(new_dd_tab.se_private_data(),
                   m_ha_alter_info->create_info->auto_increment_value);
  }

  int error;
  error = prepare_or_commit_for_old(old_dd_tab, altered_table, true);
  if (error != 0) {
    return (error);
  }

  error =
      prepare_or_commit_for_new(old_dd_tab, new_dd_tab, altered_table, true);

  /* We don't have to prepare for the partitions that will be dropped. */

  return (error);
}

/** Notify the storage engine that the changes made during
prepare_inplace_alter_table() and inplace_alter_table()
will be rolled back for all the partitions. */
void alter_parts::rollback() {
  for (alter_part *alter_part : m_to_drop) {
    alter_part->rollback();
  }

  for (alter_part *alter_part : m_news) {
    alter_part->rollback();
  }
}

/** Try to commit the changes made during prepare_inplace_alter_table()
inside the storage engine.v This is protected by MDL_EXCLUSIVE.
@param[in]	old_dd_tab	dd::Table before ALTER TABLE
@param[in,out]	new_dd_tab	dd::Table after ALTER TABLE
@param[in]	table		Table definition before the ALTER
@param[in,out]	altered_table	Table definition after the ALTER
@return 0 or error number, my_error() should be called by callers */
int alter_parts::try_commit(const dd::Table &old_dd_tab, dd::Table &new_dd_tab,
                            const TABLE *table, TABLE *altered_table) {
  int error;
  /* Commit for the old ones first, to clear data files for new ones */
  error = prepare_or_commit_for_old(old_dd_tab, altered_table, false);
  if (error != 0) {
    return (error);
  }

  error =
      prepare_or_commit_for_new(old_dd_tab, new_dd_tab, altered_table, false);
  if (error != 0) {
    return (error);
  }

  return (0);
}

/** Prepare for all the partitions in table after ALTER TABLE
@param[in]	old_dd_tab	dd::Table before ALTER TABLE
@param[in,out]	new_dd_tab	dd::Table after ALTER TABLE
@param[in,out]	altered_table	Table definition after the ALTER
@param[in]	prepare		true if it's in prepare phase,
                                false if it's in commit phase
@return 0 or error number */
int alter_parts::prepare_or_commit_for_new(const dd::Table &old_dd_tab,
                                           dd::Table &new_dd_tab,
                                           TABLE *altered_table, bool prepare) {
  auto oldp = old_dd_tab.leaf_partitions().begin();
  uint new_part_id = 0;
  uint old_part_id = 0;
  uint drop_seq = 0;
  const dd::Partition *old_part = nullptr;
  int error = 0;

  for (auto new_part : *new_dd_tab.leaf_partitions()) {
    ut_ad(new_part_id < m_news.size());

    /* To add a new partition, there is no corresponding old one,
    otherwise, find the old one */
    partition_state s = m_news[new_part_id]->state();
    if (is_common_state(s)) {
      bool found = false;
      for (; oldp != old_dd_tab.leaf_partitions().end() && !found; ++oldp) {
        old_part = *oldp;

        ++old_part_id;
        if (drop_seq < m_to_drop.size() &&
            (old_part_id - 1 == m_to_drop[drop_seq]->part_id())) {
          ut_ad(is_drop_state(m_to_drop[drop_seq]->state()));
          ++drop_seq;
          continue;
        }

        found = true;
      }

      ut_ad(found);
      ut_ad(drop_seq <= m_to_drop.size());
      ut_ad(new_part->name() == old_part->name());
      ut_ad((new_part->parent() == nullptr) == (old_part->parent() == nullptr));
      ut_ad(new_part->parent() == nullptr ||
            new_part->parent()->name() == old_part->parent()->name());
    } else {
      ut_ad(s == PART_TO_BE_ADDED);
      /* Let's still set one to get the old table name */
      old_part = *(old_dd_tab.leaf_partitions().begin());
    }

    alter_part *alter_part = m_news[new_part_id];
    ut_ad(alter_part != nullptr);

    if (prepare) {
      error = alter_part->prepare(altered_table, old_part, new_part);
      if (error != 0) {
        return (error);
      }

      if (m_new_partitions != nullptr && alter_part->new_table() != nullptr) {
        m_new_partitions->set_part(new_part_id, alter_part->new_table());
      }
    } else {
      error =
          alter_part->try_commit(nullptr, altered_table, old_part, new_part);
      if (error != 0) {
        return (error);
      }
    }

    ++new_part_id;
  }

#ifdef UNIV_DEBUG
  ut_ad(drop_seq <= m_to_drop.size());
  for (uint i = drop_seq; i < m_to_drop.size(); ++i) {
    ut_ad(!is_common_state(m_to_drop[i]->state()));
  }
#endif /* UNIV_DEBUG */

  return (error);
}

/** Prepare or commit for all the partitions in table before ALTER TABLE
@param[in]	old_dd_tab	dd::Table before ALTER TABLE
@param[in,out]	altered_table	Table definition after the ALTER
@param[in]	prepare		true if it's in prepare phase,
                                false if it's in commit phase
@return 0 or error number */
int alter_parts::prepare_or_commit_for_old(const dd::Table &old_dd_tab,
                                           TABLE *altered_table, bool prepare) {
  uint old_part_id = 0;
  auto dd_part = old_dd_tab.leaf_partitions().begin();
  int error = 0;

  for (alter_part *alter_part : m_to_drop) {
    const dd::Partition *old_part = nullptr;

    for (; dd_part != old_dd_tab.leaf_partitions().end(); ++dd_part) {
      if (old_part_id++ < alter_part->part_id()) {
        continue;
      }

      old_part = *dd_part;
      ++dd_part;
      break;
    }
    ut_ad(old_part != nullptr);

    if (prepare) {
      error = alter_part->prepare(altered_table, old_part, nullptr);
    } else {
      error = alter_part->try_commit(nullptr, altered_table, old_part, nullptr);
    }

    if (error != 0) {
      return (error);
    }
  }

  return (error);
}

/** Determine if one ALTER TABLE can be done instantly on the partitioned table
@param[in]	ha_alter_info	the DDL operation
@param[in]	num_parts	number of partitions
@param[in]	part_share	the partitioned tables
@param[in]	old_table	old TABLE
@param[in]	altered_table	new TABLE
@return Instant_Type accordingly */
static inline Instant_Type innopart_support_instant(
    const Alter_inplace_info *ha_alter_info, uint16_t num_parts,
    const Ha_innopart_share *part_share, const TABLE *old_table,
    const TABLE *altered_table) {
  Instant_Type type = Instant_Type::INSTANT_IMPOSSIBLE;

  for (uint32_t i = 0; i < num_parts; ++i) {
    type = innobase_support_instant(
        ha_alter_info, part_share->get_table_part(i), old_table, altered_table);
    if (type == Instant_Type::INSTANT_IMPOSSIBLE) {
      return (type);
    }
  }

  return (type);
}

int ha_innopart::pread_adapter_parallel_scan_start(void *&parallel_scan_ctx,
                                                   size_t &num_threads) {
  size_t n_threads = thd_parallel_read_threads(m_prebuilt->trx->mysql_thd);

  parallel_scan_ctx = nullptr;

  auto index = m_prebuilt->table->first_index();

  Parallel_partition_reader_adapter *parallel_reader =
      UT_NEW_NOKEY(Parallel_partition_reader_adapter(
          m_prebuilt->table, m_prebuilt->trx, index, n_threads, m_prebuilt,
          m_tot_parts));

  if (parallel_reader == nullptr) {
    return (HA_ERR_OUT_OF_MEM);
  }

  const uint first_used_partition = m_part_info->get_first_used_partition();

  for (uint i = first_used_partition; i < m_tot_parts;
       i = m_part_info->get_next_used_partition(i)) {
    set_partition(i);

    if (dict_table_is_discarded(m_prebuilt->table)) {
      ib_senderrf(ha_thd(), IB_LOG_LEVEL_ERROR, ER_TABLESPACE_DISCARDED,
                  m_prebuilt->table->name.m_name);

      return (HA_ERR_NO_SUCH_TABLE);
    }

    build_template(true);
    auto trx = m_prebuilt->trx;
    innobase_register_trx(ht, ha_thd(), trx);
    trx_start_if_not_started_xa(trx, false);
    trx_assign_read_view(trx);

    parallel_reader->set_info(
        m_prebuilt->table, m_prebuilt->table->first_index(), trx, m_prebuilt);
  }

  num_threads = parallel_reader->calc_num_threads();
  parallel_scan_ctx = parallel_reader;
  return (0);
}

int ha_innopart::pread_adapter_parallel_scan_run(
    void *parallel_scan_ctx, void **thread_contexts,
    pread_adapter_pload_init_cbk load_init_fn,
    pread_adapter_pload_row_cbk load_rows_fn,
    pread_adapter_pload_end_cbk load_end_fn) {
  Parallel_reader_adapter *parallel_reader =
      static_cast<Parallel_reader_adapter *>(parallel_scan_ctx);

  ut_ad(parallel_reader != nullptr);

#ifdef UNIV_DEBUG
  size_t n_threads = thd_parallel_read_threads(m_prebuilt->trx->mysql_thd);
  ut_ad(parallel_reader->n_threads() == n_threads);
#endif

  parallel_reader->set_callback(thread_contexts, load_init_fn, load_rows_fn,
                                load_end_fn);

  dberr_t err = parallel_reader->read([&](size_t id, const buf_block_t *block,
                                          const rec_t *rec, dict_index_t *index,
                                          row_prebuilt_t *prebuilt) {
    return (parallel_reader->process_rows(id, rec, index, prebuilt));
  });

  int error = convert_error_code_to_mysql(err, 0, ha_thd());

  return (error);
}

int ha_innopart::pread_adapter_parallel_scan_end(void *parallel_scan_ctx) {
  Parallel_reader_adapter *parallel_reader =
      static_cast<Parallel_reader_adapter *>(parallel_scan_ctx);
  UT_DELETE(parallel_reader);
  return 0;
}

/** Check if supported inplace alter table.
@param[in]	altered_table	Altered MySQL table.
@param[in]	ha_alter_info	Information about inplace operations to do.
@return	Lock level, not supported or error */
enum_alter_inplace_result ha_innopart::check_if_supported_inplace_alter(
    TABLE *altered_table, Alter_inplace_info *ha_alter_info) {
  DBUG_ENTER("ha_innopart::check_if_supported_inplace_alter");
  DBUG_ASSERT(ha_alter_info->handler_ctx == NULL);

  /* Not supporting these for partitioned tables yet! */

  /*
    FK not yet supported. SQL-layer blocks most of such changes.
    We resort to COPY algorithm for a few which are still allowed
    (e.g. REMOVE PARTITIONING and ADD FOREIGN KEY at the same time).
  */
  if (ha_alter_info->handler_flags & (Alter_inplace_info::ADD_FOREIGN_KEY |
                                      Alter_inplace_info::DROP_FOREIGN_KEY)) {
    ha_alter_info->unsupported_reason =
        innobase_get_err_msg(ER_FOREIGN_KEY_ON_PARTITIONED);
    DBUG_RETURN(HA_ALTER_INPLACE_NOT_SUPPORTED);
  }
  /* FTS not yet supported either. */
  if ((ha_alter_info->handler_flags & Alter_inplace_info::ADD_INDEX)) {
    for (uint i = 0; i < ha_alter_info->index_add_count; i++) {
      const KEY *key =
          &ha_alter_info->key_info_buffer[ha_alter_info->index_add_buffer[i]];
      if (key->flags & HA_FULLTEXT) {
        DBUG_ASSERT(!(key->flags & HA_KEYFLAG_MASK &
                      ~(HA_FULLTEXT | HA_PACK_KEY | HA_GENERATED_KEY |
                        HA_BINARY_PACK_KEY)));
        ha_alter_info->unsupported_reason =
            innobase_get_err_msg(ER_FULLTEXT_NOT_SUPPORTED_WITH_PARTITIONING);
        DBUG_RETURN(HA_ALTER_INPLACE_NOT_SUPPORTED);
      }
    }
  }
  /* We cannot allow INPLACE to change order of KEY partitioning fields! */
  if ((ha_alter_info->handler_flags &
       Alter_inplace_info::ALTER_STORED_COLUMN_ORDER) &&
      !m_part_info->same_key_column_order(
          &ha_alter_info->alter_info->create_list)) {
    DBUG_RETURN(HA_ALTER_INPLACE_NOT_SUPPORTED);
  }

  /* Cannot allow INPLACE for drop and create PRIMARY KEY if partition is
  on Primary Key - PARTITION BY KEY() */
  if ((ha_alter_info->handler_flags & (Alter_inplace_info::ADD_PK_INDEX |
                                       Alter_inplace_info::DROP_PK_INDEX))) {
    /* Check partition by key(). */
    if ((m_part_info->part_type == partition_type::HASH) &&
        m_part_info->list_of_part_fields &&
        m_part_info->part_field_list.is_empty()) {
      DBUG_RETURN(HA_ALTER_INPLACE_NOT_SUPPORTED);
    }

    /* Check sub-partition by key(). */
    if ((m_part_info->subpart_type == partition_type::HASH) &&
        m_part_info->list_of_subpart_fields &&
        m_part_info->subpart_field_list.is_empty()) {
      DBUG_RETURN(HA_ALTER_INPLACE_NOT_SUPPORTED);
    }
  }

  /* Check for ALTER TABLE ... PARTITION, following operations can
  be done inplace */
  if (alter_parts::apply_to(ha_alter_info)) {
    /* Two meanings here:
    1. ALTER TABLE .. PARTITION could not be combined with
    other ALTER TABLE operations;
    2. Only one operation of ALTER TABLE .. PARTITION can be
    done in single statement. Only exception is that
    'ALTER TABLE table REORGANIZE PARTITION' for HASH/KEY
    partitions. This will flag both COALESCE_PARTITION
    and ALTER_TABLE_REORG;
    The ALTER_ALL_PARTITION should be screened out, which could only
    be set along with the REBUILD PARTITION */
    ut_ad(is_single_bit(ha_alter_info->handler_flags &
                        ~Alter_inplace_info::ALTER_ALL_PARTITION) ||
          ha_alter_info->handler_flags ==
              (Alter_inplace_info::COALESCE_PARTITION |
               Alter_inplace_info::ALTER_TABLE_REORG));
    ut_ad(!(ha_alter_info->handler_flags &
            Alter_inplace_info::ALTER_ALL_PARTITION) ||
          (ha_alter_info->handler_flags &
           Alter_inplace_info::ALTER_REBUILD_PARTITION));

    if (alter_parts::need_copy(ha_alter_info)) {
      DBUG_RETURN(HA_ALTER_INPLACE_SHARED_LOCK_AFTER_PREPARE);
    } else {
      DBUG_RETURN(HA_ALTER_INPLACE_NO_LOCK_AFTER_PREPARE);
    }
  }

  Instant_Type instant_type = innopart_support_instant(
      ha_alter_info, m_tot_parts, m_part_share, this->table, altered_table);
  ha_alter_info->handler_trivial_ctx =
      instant_type_to_int(Instant_Type::INSTANT_IMPOSSIBLE);

  switch (instant_type) {
    case Instant_Type::INSTANT_IMPOSSIBLE:
      break;
    case Instant_Type::INSTANT_ADD_COLUMN:
      if (ha_alter_info->alter_info->requested_algorithm ==
          Alter_info::ALTER_TABLE_ALGORITHM_INPLACE) {
        break;
      } else if (ha_alter_info->error_if_not_empty) {
        /* In this case, it can't be instant because the table
        may not be empty. Have to fall back to INPLACE */
        break;
      }
      /* Fall through */
    case Instant_Type::INSTANT_NO_CHANGE:
    case Instant_Type::INSTANT_VIRTUAL_ONLY:
      ha_alter_info->handler_trivial_ctx = instant_type_to_int(instant_type);
      DBUG_RETURN(HA_ALTER_INPLACE_INSTANT);
  }

  /* Check for PK and UNIQUE should already be done when creating the
  new table metadata.
  (fix_partition_info/check_primary_key+check_unique_key) */

  set_partition(0);
  DBUG_RETURN(ha_innobase::check_if_supported_inplace_alter(altered_table,
                                                            ha_alter_info));
}

/** Prepare inplace alter table.
Allows InnoDB to update internal structures with concurrent
writes blocked (provided that check_if_supported_inplace_alter()
did not return HA_ALTER_INPLACE_NO_LOCK).
This will be invoked before inplace_alter_table().
@param[in]	altered_table	TABLE object for new version of table.
@param[in]	ha_alter_info	Structure describing changes to be done
                                by ALTER TABLE and holding data used during
                                in-place alter.
@param[in]	old_table_def	dd::Table object describing old version
                                of the table.
@param[in,out]	new_table_def	dd::Table object for the new version of
                                the table. Can be adjusted by this call.
                                Changes to the table definition will be
                                persisted in the data-dictionary at statement
                                commit time.
@retval true Failure.
@retval false Success. */
bool ha_innopart::prepare_inplace_alter_table(TABLE *altered_table,
                                              Alter_inplace_info *ha_alter_info,
                                              const dd::Table *old_table_def,
                                              dd::Table *new_table_def) {
  DBUG_ENTER("ha_innopart::prepare_inplace_alter_table");
  DBUG_ASSERT(ha_alter_info->handler_ctx == nullptr);

  if (tablespace_is_shared_space(ha_alter_info->create_info)) {
    my_printf_error(ER_ILLEGAL_HA_CREATE_OPTION, PARTITION_IN_SHARED_TABLESPACE,
                    MYF(0));
    DBUG_RETURN(true);
  }

  /* The row format in new table may differ from the old one,
  which is set by server earlier. So keep them the same */
  new_table_def->set_row_format(old_table_def->row_format());

  if (altered_table->found_next_number_field != nullptr) {
    dd_copy_autoinc(old_table_def->se_private_data(),
                    new_table_def->se_private_data());
  }

  if (alter_parts::apply_to(ha_alter_info)) {
    DBUG_RETURN(prepare_inplace_alter_partition(altered_table, ha_alter_info,
                                                old_table_def, new_table_def));
  }

  ha_innopart_inplace_ctx *ctx_parts;
  THD *thd = ha_thd();
  bool res = true;

  /* Clean up all ins/upd nodes. */
  clear_ins_upd_nodes();
  /*
  This object will be freed by server, so always use 'new'
  and there is no need to free on failure */
  ctx_parts = new (thd->mem_root) ha_innopart_inplace_ctx(thd, m_tot_parts);
  if (ctx_parts == nullptr) {
    DBUG_RETURN(HA_ALTER_ERROR);
  }

  ctx_parts->ctx_array =
      UT_NEW_ARRAY_NOKEY(inplace_alter_handler_ctx *, m_tot_parts + 1);
  if (ctx_parts->ctx_array == nullptr) {
    DBUG_RETURN(HA_ALTER_ERROR);
  }

  memset(ctx_parts->ctx_array, 0,
         sizeof(inplace_alter_handler_ctx *) * (m_tot_parts + 1));

  ctx_parts->m_old_info =
      UT_NEW_ARRAY_NOKEY(alter_table_old_info_t, m_tot_parts);
  if (ctx_parts->m_old_info == nullptr) {
    DBUG_RETURN(HA_ALTER_ERROR);
  }

  ctx_parts->prebuilt_array = UT_NEW_ARRAY_NOKEY(row_prebuilt_t *, m_tot_parts);
  if (ctx_parts->prebuilt_array == nullptr) {
    DBUG_RETURN(HA_ALTER_ERROR);
  }
  /* For the first partition use the current prebuilt. */
  ctx_parts->prebuilt_array[0] = m_prebuilt;
  /* Create new prebuilt for the rest of the partitions.
  It is needed for the current implementation of
  ha_innobase::commit_inplace_alter_table(). */
  for (uint i = 1; i < m_tot_parts; i++) {
    row_prebuilt_t *tmp_prebuilt;
    tmp_prebuilt = row_create_prebuilt(m_part_share->get_table_part(i),
                                       table_share->reclength);
    /* Use same trx as original prebuilt. */
    tmp_prebuilt->trx = m_prebuilt->trx;
    ctx_parts->prebuilt_array[i] = tmp_prebuilt;
  }

  if (altered_table->found_next_number_field != nullptr) {
    dd_set_autoinc(new_table_def->se_private_data(),
                   ha_alter_info->create_info->auto_increment_value);
  }

  const char *save_tablespace = ha_alter_info->create_info->tablespace;

  const char *save_data_file_name = ha_alter_info->create_info->data_file_name;

  auto oldp = old_table_def->leaf_partitions().begin();
  auto newp = new_table_def->leaf_partitions()->begin();

  for (uint i = 0; i < m_tot_parts; ++oldp, ++newp) {
    m_prebuilt = ctx_parts->prebuilt_array[i];
    set_partition(i);

    const dd::Partition *old_part = *oldp;
    dd::Partition *new_part = *newp;
    ut_ad(old_part != nullptr);
    ut_ad(new_part != nullptr);

    /* We exempt this asserion when we do inplace during copy algorithm (ie.
    during expanded fast index creation). This is OK because we are using an
    intermediate table created during ALTER COPY algorithm. Hence
    m_prebuilt->table->id is newer than the original id stored in DD */
    ut_ad(m_prebuilt->table->id == old_part->se_private_id() ||
          m_prebuilt->table->skip_alter_undo);

    ha_alter_info->handler_ctx = nullptr;

    /* Set the tablespace and data_file_name value of the
    alter_info to the tablespace and data_file_name value
    that was existing for the partition originally, so that
    for ALTER TABLE the tablespace clause in create option
    is ignored for existing partitions, and later set it
    back to its old value */

    ha_alter_info->create_info->tablespace = m_prebuilt->table->tablespace;
    ha_alter_info->create_info->data_file_name =
        m_prebuilt->table->data_dir_path;

    res = prepare_inplace_alter_table_impl<dd::Partition>(
        altered_table, ha_alter_info, old_part, new_part);

    update_partition(i);
    ctx_parts->ctx_array[i] = ha_alter_info->handler_ctx;
    if (res) {
      break;
    }

    ha_innobase_inplace_ctx *ctx =
        static_cast<ha_innobase_inplace_ctx *>(ctx_parts->ctx_array[i]);
    if (ctx != nullptr) {
      ctx_parts->m_old_info[i].update(ctx->old_table, ctx->need_rebuild());
    }

    ++i;
  }

  m_prebuilt = ctx_parts->prebuilt_array[0];
  ha_alter_info->handler_ctx = ctx_parts;
  ha_alter_info->group_commit_ctx = ctx_parts->ctx_array;
  ha_alter_info->create_info->tablespace = save_tablespace;
  ha_alter_info->create_info->data_file_name = save_data_file_name;

  DBUG_RETURN(res);
}

/** Inplace alter table.
Alter the table structure in-place with operations
specified using Alter_inplace_info.
The level of concurrency allowed during this operation depends
on the return value from check_if_supported_inplace_alter().
@param[in]	altered_table	TABLE object for new version of table.
@param[in]	ha_alter_info	Structure describing changes to be done
                                by ALTER TABLE and holding data used during
                                in-place alter.
@param[in]	old_table_def	dd::Table object describing old version
                                of the table.
@param[in,out]	new_table_def	dd::Table object for the new version of
                                the table. Can be adjusted by this call.
                                Changes to the table definition will be
                                persisted in the data-dictionary at statement
                                commit time.
@retval true Failure.
@retval false Success. */
bool ha_innopart::inplace_alter_table(TABLE *altered_table,
                                      Alter_inplace_info *ha_alter_info,
                                      const dd::Table *old_table_def,
                                      dd::Table *new_table_def) {
  if (alter_parts::apply_to(ha_alter_info)) {
    return (inplace_alter_partition(altered_table, ha_alter_info, old_table_def,
                                    new_table_def));
  }

  bool res = true;
  ha_innopart_inplace_ctx *ctx_parts;

  ctx_parts =
      static_cast<ha_innopart_inplace_ctx *>(ha_alter_info->handler_ctx);

  /* It could be not allocated at all */
  if (ctx_parts == nullptr) {
    return (false);
  }

  auto oldp = old_table_def->leaf_partitions().begin();
  auto newp = new_table_def->leaf_partitions()->begin();

  for (uint i = 0; i < m_tot_parts; ++oldp, ++newp) {
    const dd::Partition *old_part = *oldp;
    dd::Partition *new_part = *newp;

    m_prebuilt = ctx_parts->prebuilt_array[i];
    ha_alter_info->handler_ctx = ctx_parts->ctx_array[i];
    set_partition(i);
    if (i != 0 && ha_alter_info->handler_ctx != nullptr) {
      ha_alter_info->handler_ctx->set_shared_data(ctx_parts->ctx_array[i - 1]);
    }

    res = inplace_alter_table_impl<dd::Partition>(altered_table, ha_alter_info,
                                                  old_part, new_part);
    ut_ad(ctx_parts->ctx_array[i] == ha_alter_info->handler_ctx);
    ctx_parts->ctx_array[i] = ha_alter_info->handler_ctx;

    if (res) {
      break;
    }

    ++i;
  }
  m_prebuilt = ctx_parts->prebuilt_array[0];
  ha_alter_info->handler_ctx = ctx_parts;
  return (res);
}

/** Commit or rollback inplace alter table.
Commit or rollback the changes made during
prepare_inplace_alter_table() and inplace_alter_table() inside
the storage engine. Note that the allowed level of concurrency
during this operation will be the same as for
inplace_alter_table() and thus might be higher than during
prepare_inplace_alter_table(). (E.g concurrent writes were
blocked during prepare, but might not be during commit).
@param[in]	altered_table	TABLE object for new version of table.
@param[in]	ha_alter_info	Structure describing changes to be done
                                by ALTER TABLE and holding data used during
                                in-place alter.
@param[in]	commit		true => Commit, false => Rollback.
@param[in]	old_table_def	dd::Table object describing old version
                                of the table.
@param[in,out]	new_table_def	dd::Table object for the new version of
                                the table. Can be adjusted by this call.
                                Changes to the table definition will be
                                persisted in the data-dictionary at statement
                                commit time.
@retval true Failure.
@retval false Success. */
bool ha_innopart::commit_inplace_alter_table(TABLE *altered_table,
                                             Alter_inplace_info *ha_alter_info,
                                             bool commit,
                                             const dd::Table *old_table_def,
                                             dd::Table *new_table_def) {
  if (alter_parts::apply_to(ha_alter_info)) {
    return (commit_inplace_alter_partition(altered_table, ha_alter_info, commit,
                                           old_table_def, new_table_def));
  }

  ha_innopart_inplace_ctx *ctx_parts =
      static_cast<ha_innopart_inplace_ctx *>(ha_alter_info->handler_ctx);

  /* It could be not allocated at all */
  if (ctx_parts == nullptr) {
    return (false);
  }

  bool res = false;
  ut_ad(ctx_parts->ctx_array != nullptr);
  ut_ad(ctx_parts->prebuilt_array != nullptr);
  ut_ad(ctx_parts->prebuilt_array[0] == m_prebuilt);

  if (commit) {
    /* Commit is done through first partition (group commit). */
    ut_ad(ha_alter_info->group_commit_ctx == ctx_parts->ctx_array);
    ha_alter_info->handler_ctx = ctx_parts->ctx_array[0];
    set_partition(0);

    res = ha_innobase::commit_inplace_alter_table_impl<dd::Table>(
        altered_table, ha_alter_info, commit, old_table_def, new_table_def);
    ut_ad(res || !ha_alter_info->group_commit_ctx);

    goto end;
  }

  /* Rollback is done for each partition. */
  for (uint i = 0; i < m_tot_parts; i++) {
    m_prebuilt = ctx_parts->prebuilt_array[i];
    ha_alter_info->handler_ctx = ctx_parts->ctx_array[i];
    set_partition(i);
    if (ha_innobase::commit_inplace_alter_table_impl<dd::Table>(
            altered_table, ha_alter_info, commit, old_table_def,
            new_table_def)) {
      res = true;
    }
    ut_ad(ctx_parts->ctx_array[i] == ha_alter_info->handler_ctx);
    ctx_parts->ctx_array[i] = ha_alter_info->handler_ctx;
  }
end:
  /* All are done successfully, now write back metadata to DD */
  if (commit && !res) {
    ut_ad(!(is_instant(ha_alter_info) && ctx_parts->m_old_info[0].m_rebuild));

    auto oldp = old_table_def->leaf_partitions().begin();
    auto newp = new_table_def->leaf_partitions()->begin();
    bool inplace_instant = false;

    for (uint i = 0; i < m_tot_parts; ++oldp, ++newp) {
      const dd::Partition *old_part = *oldp;
      dd::Partition *new_part = *newp;
      ut_ad(old_part != nullptr);
      ut_ad(new_part != nullptr);

      ha_innobase_inplace_ctx *ctx =
          static_cast<ha_innobase_inplace_ctx *>(ctx_parts->ctx_array[i]);

      if (is_instant(ha_alter_info)) {
        dd_commit_inplace_instant(
            ha_alter_info, m_user_thd, m_prebuilt->trx,
            m_part_share->get_table_part(i), table, altered_table, old_part,
            new_part,
            altered_table->found_next_number_field != nullptr
                ? reinterpret_cast<uint64_t *>(&m_part_share->next_auto_inc_val)
                : nullptr);
      } else if (!(ha_alter_info->handler_flags & ~INNOBASE_INPLACE_IGNORE) ||
                 ctx == nullptr) {
        dd_commit_inplace_no_change(old_part, new_part, true);
      } else {
        inplace_instant = !ctx_parts->m_old_info[0].m_rebuild;
        dd_commit_inplace_alter_table(ctx_parts->m_old_info[i], ctx->new_table,
                                      old_part, new_part);
      }

      ++i;
    }

    if (inplace_instant) {
      dd_commit_inplace_update_partition_instant_meta(
          m_part_share, m_tot_parts, old_table_def, new_table_def);
    }

#ifdef UNIV_DEBUG
    if (!res) {
      if (dd_table_has_instant_cols(*old_table_def) &&
          !ctx_parts->m_old_info[0].m_rebuild) {
        ut_ad(dd_table_has_instant_cols(*new_table_def));
      }

      uint i = 0;
      for (auto part : *new_table_def->leaf_partitions()) {
        ha_innobase_inplace_ctx *ctx =
            static_cast<ha_innobase_inplace_ctx *>(ctx_parts->ctx_array[i++]);
        if (ctx != nullptr) {
          ut_ad(dd_table_match(ctx->new_table, part));
        }
      }
    }
#endif /* univ_debug */
  }

  /* Move the ownership of the new tables back to the m_part_share. */
  ha_innobase_inplace_ctx *ctx;
  for (uint i = 0; i < m_tot_parts; i++) {
    /* TODO: Fix to only use one prebuilt (i.e. make inplace
    alter partition aware instead of using multiple prebuilt
    copies... */
    ctx = static_cast<ha_innobase_inplace_ctx *>(ctx_parts->ctx_array[i]);
    if (ctx != nullptr) {
      m_part_share->set_table_part(i, ctx->prebuilt->table);
      ctx->prebuilt->table = nullptr;
      ctx_parts->prebuilt_array[i] = ctx->prebuilt;
    } else {
      break;
    }
  }
  /* The above juggling of prebuilt must be reset here. */
  m_prebuilt = ctx_parts->prebuilt_array[0];
  m_prebuilt->table = m_part_share->get_table_part(0);
  ha_alter_info->handler_ctx = ctx_parts;
  return (res);
}

/** Create the Altered_partitoins object
@param[in]	ha_alter_info	thd DDL operation
@retval	true	On failure
@retval	false	On success */
bool ha_innopart::prepare_for_copy_partitions(
    Alter_inplace_info *ha_alter_info) {
  ut_ad(m_new_partitions == nullptr);
  ut_ad(alter_parts::need_copy(ha_alter_info));

  uint num_parts = ha_alter_info->modified_part_info->num_parts;
  uint total_parts = num_parts;

  if (ha_alter_info->modified_part_info->is_sub_partitioned()) {
    total_parts *= ha_alter_info->modified_part_info->num_subparts;
  }

  m_new_partitions =
      UT_NEW(Altered_partitions(total_parts), mem_key_partitioning);

  if (m_new_partitions == nullptr) {
    return (true);
  } else if (m_new_partitions->initialize()) {
    UT_DELETE(m_new_partitions);
    m_new_partitions = nullptr;
    return (true);
  }

  return (false);
}

/** write row to new partition.
@param[in]	new_part	New partition to write to.
@return 0 for success else error code. */
int ha_innopart::write_row_in_new_part(uint new_part) {
  int result;
  DBUG_ENTER("ha_innopart::write_row_in_new_part");

  m_last_part = new_part;
  if (m_new_partitions->part(new_part) == nullptr) {
    /* Altered partition contains misplaced row. */
    m_err_rec = table->record[0];
    DBUG_RETURN(HA_ERR_ROW_IN_WRONG_PARTITION);
  }

  m_new_partitions->prepare_write(m_prebuilt, new_part);
  result = ha_innobase::write_row(table->record[0]);
  m_new_partitions->finish_write(m_prebuilt, new_part);
  DBUG_RETURN(result);
}

/** Allows InnoDB to update internal structures with concurrent
writes blocked (given that check_if_supported_inplace_alter()
did not return HA_ALTER_INPLACE_NO_LOCK).
This is for 'ALTER TABLE ... PARTITION' and a corresponding function
to inplace_alter_table().
This will be invoked before inplace_alter_partition().

@param[in,out]	altered_table	TABLE object for new version of table
@param[in,out]	ha_alter_info	Structure describing changes to be done
                                by ALTER TABLE and holding data used during
                                in-place alter.
@param[in]	old_dd_tab	Table definition before the ALTER
@param[in,out]	new_dd_tab	Table definition after the ALTER
@retval true	Failure
@retval false	Success */
bool ha_innopart::prepare_inplace_alter_partition(
    TABLE *altered_table, Alter_inplace_info *ha_alter_info,
    const dd::Table *old_dd_tab, dd::Table *new_dd_tab) {
  clear_ins_upd_nodes();

  trx_start_if_not_started_xa(m_prebuilt->trx, true);

  if (alter_parts::need_copy(ha_alter_info) &&
      prepare_for_copy_partitions(ha_alter_info)) {
    my_error(ER_OUT_OF_RESOURCES, MYF(0));
    return (true);
  }

  alter_parts *ctx =
      UT_NEW_NOKEY(alter_parts(m_prebuilt->trx, m_part_share, ha_alter_info,
                               m_part_info, m_new_partitions));

  if (ctx == nullptr) {
    my_error(ER_OUT_OF_RESOURCES, MYF(0));
    return (true);
  }

  ha_alter_info->handler_ctx = ctx;

  int error = ctx->prepare(*old_dd_tab, *new_dd_tab, altered_table);
  if (error != 0) {
    print_error(error, MYF(error != ER_OUTOFMEMORY ? 0 : ME_FATALERROR));
  }
  return (error);
}

/** Alter the table structure in-place with operations
specified using HA_ALTER_FLAGS and Alter_inplace_information.
This is for 'ALTER TABLE ... PARTITION' and a corresponding function
to inplace_alter_table().
The level of concurrency allowed during this operation depends
on the return value from check_if_supported_inplace_alter().

@param[in,out]	altered_table	TABLE object for new version of table
@param[in,out]	ha_alter_info	Structure describing changes to be done
                                by ALTER TABLE and holding data used during
                                in-place alter.
@param[in]	old_dd_tab	Table definition before the ALTER
@param[in,out]	new_dd_tab	Table definition after the ALTER
@retval true	Failure
@retval false	Success */
bool ha_innopart::inplace_alter_partition(TABLE *altered_table,
                                          Alter_inplace_info *ha_alter_info,
                                          const dd::Table *old_dd_tab,
                                          dd::Table *new_dd_tab) {
  if (!alter_parts::need_copy(ha_alter_info)) {
    return (false);
  }

  /* The lock type can be set as none, since in this step, the
  shared table lock is held, thus no other changes. This is to fix
  if the table was explicitly lock, then select_lock_type in the
  prebuilt here would not be LOCK_NONE, then row locks would be
  required; if we finally want to drop the original partitions,
  these row locks would lead to failure/crash. */
  ulint lock_type = m_prebuilt->select_lock_type;
  m_prebuilt->select_lock_type = LOCK_NONE;

  prepare_change_partitions();

  partition_info *old_part_info = table->part_info;

  set_part_info(ha_alter_info->modified_part_info, true);

  prepare_change_partitions();

  ulonglong deleted;
  int res;

  res = copy_partitions(&deleted);

  set_part_info(old_part_info, false);

  m_prebuilt->select_lock_type = lock_type;

  if (res > 0) {
    print_error(res, MYF(res != ER_OUTOFMEMORY ? 0 : ME_FATALERROR));
  }

  return (res);
}

/** Prepare to commit or roll back ALTER TABLE...ALGORITHM=INPLACE.
This is for 'ALTER TABLE ... PARTITION' and a corresponding function
to commit_inplace_alter_table().
@param[in,out]	altered_table	TABLE object for new version of table.
@param[in,out]	ha_alter_info	ALGORITHM=INPLACE metadata
@param[in]	commit		true=Commit, false=Rollback.
@param[in]	old_dd_tab	old table
@param[in,out]	new_dd_tab	new table
@retval true	on failure (my_error() will have been called)
@retval false	on success */
bool ha_innopart::commit_inplace_alter_partition(
    TABLE *altered_table, Alter_inplace_info *ha_alter_info, bool commit,
    const dd::Table *old_dd_tab, dd::Table *new_dd_tab) {
  alter_parts *ctx = static_cast<alter_parts *>(ha_alter_info->handler_ctx);
  m_prebuilt->table = nullptr;
  if (ctx == nullptr) {
    ut_ad(!commit);
    return (false);
  }

  if (commit) {
    int error = ctx->try_commit(*old_dd_tab, *new_dd_tab, table, altered_table);
    if (!error) {
      UT_DELETE(ctx);
      ha_alter_info->handler_ctx = nullptr;

      UT_DELETE(m_new_partitions);
      m_new_partitions = nullptr;

      if (altered_table->found_next_number_field) {
        dd_set_autoinc(new_dd_tab->se_private_data(),
                       m_part_share->next_auto_inc_val);
      }

      dd_copy_table(*new_dd_tab, *old_dd_tab);
      dd_part_adjust_table_id(new_dd_tab);
      if (!dd_table_part_has_instant_cols(*new_dd_tab) &&
          dd_table_has_instant_cols(*new_dd_tab)) {
        dd_clear_instant_table(*new_dd_tab);
      }
    }

    return (error != 0);
  }

  ctx->rollback();
  UT_DELETE(ctx);
  ha_alter_info->handler_ctx = nullptr;

  UT_DELETE(m_new_partitions);
  m_new_partitions = nullptr;

  return (false);
}

/** Check if the DATA DIRECTORY is specified (implicitly or explicitly)
@param[in]	dd_part		The dd::Partition to be checked
@retval true	the DATA DIRECTORY is specified (implicitly or explicitly)
@retval false	otherwise */
static bool dd_part_has_datadir(const dd::Partition *dd_part) {
  ut_ad(dd_part_is_stored(dd_part));

  return (dd_part->options().exists(data_file_name_key) ||
          (dd_part->parent() != nullptr &&
           dd_part->parent()->options().exists(data_file_name_key)) ||
          dd_part->table().se_private_data().exists(
              dd_table_key_strings[DD_TABLE_DATA_DIRECTORY]));
}

/** Adjust data directory for exchange parition. Special handling of
dict_table_t::data_dir_path is necessary if DATA DIRECTORY is specified. For
exaple if DATA DIRECTORY Is '/tmp', the data directory for nomral table is
'/tmp/t1', while for partition is '/tmp'. So rename, the postfix table name 't1'
should either be truncated or appended.
@param[in] thd the session
@param[in] table_p partiton table
@param[in] table_s  swap table*/
void exchange_partition_adjust_datadir(THD *thd, dict_table_t *table_p,
                                       dict_table_t *table_s) {
  ut_ad(table_s->n_ref_count == 1);
  ut_ad(table_p->n_ref_count == 1);
  if (table_s->data_dir_path != nullptr) {
    std::string str(table_s->data_dir_path);
    /* new_name contains database/name but we require name */
    const char *name = strchr(table_s->name.m_name, '/') + 1;
    str.append(name);

    uint old_size = mem_heap_get_size(table_s->heap);

    table_s->data_dir_path = mem_heap_strdup(table_s->heap, str.c_str());

    uint new_size = mem_heap_get_size(table_s->heap);
    mutex_enter(&dict_sys->mutex);
    dict_sys->size += new_size - old_size;
    mutex_exit(&dict_sys->mutex);
  }

  if (table_p->data_dir_path != nullptr) {
    std::string str(table_p->data_dir_path);
    size_t found = str.find_last_of("/\\");

    ut_ad(found != std::string::npos);
    found++;

    table_p->data_dir_path[found] = '\0';
  }
}

/** Exchange partition.
Low-level primitive which implementation is provided here.
@param[in]	part_table_path		data file path of the partitioned table
@param[in]	swap_table_path		data file path of the to be
swapped table
@param[in]	part_id			The id of the partition to be exchanged
@param[in]	part_table		partitioned table to be exchanged
@param[in]	swap_table		table to be exchanged
@return error number
@retval 0	on success */
int ha_innopart::exchange_partition_low(const char *part_table_path,
                                        const char *swap_table_path,
                                        uint part_id, dd::Table *part_table,
                                        dd::Table *swap_table) {
  DBUG_ENTER("ha_innopart::exchange_partition_low");

  ut_ad(part_table != nullptr);
  ut_ad(swap_table != nullptr);
  ut_ad(m_part_share != nullptr);
  ut_ad(dd_table_is_partitioned(*part_table));
  ut_ad(!dd_table_is_partitioned(*swap_table));
  ut_ad(innobase_strcasecmp(part_table->name().c_str(),
                            table_share->table_name.str) == 0);
  ut_ad(part_id < m_tot_parts);

  if (high_level_read_only) {
    my_error(ER_READ_ONLY_MODE, MYF(0));
    DBUG_RETURN(HA_ERR_TABLE_READONLY);
  }

  if (dd_table_has_instant_cols(*part_table) ||
      dd_table_has_instant_cols(*swap_table)) {
    my_error(ER_PARTITION_EXCHANGE_DIFFERENT_OPTION, MYF(0),
             "INSTANT COLUMN(s)");
    DBUG_RETURN(true);
  }

  /* Find the specified dd::Partition object */
  uint id = 0;
  dd::Partition *dd_part = nullptr;
  for (auto part : *part_table->leaf_partitions()) {
    ut_d(dict_table_t *table = m_part_share->get_table_part(id));
    ut_ad(table->n_ref_count == 1);
    ut_ad(!table->is_temporary());

    if (++id > part_id) {
      dd_part = part;
      break;
    }
  }
  ut_ad(dd_part != nullptr);

  if (dd_part->options().exists(index_file_name_key) ||
      swap_table->options().exists(index_file_name_key)) {
    ut_ad(0);
    my_error(ER_PARTITION_EXCHANGE_DIFFERENT_OPTION, MYF(0), "INDEX DIRECTORY");
    DBUG_RETURN(true);
  }

  /* Get the innodb table objects of part_table and swap_table */
  const table_id_t table_id = swap_table->se_private_id();
  dict_table_t *part = m_part_share->get_table_part(part_id);
  dict_table_t *swap;
  const ulint fold = ut_fold_ull(table_id);

  mutex_enter(&dict_sys->mutex);
  HASH_SEARCH(id_hash, dict_sys->table_id_hash, fold, dict_table_t *, swap,
              ut_ad(swap->cached), swap->id == table_id);
  mutex_exit(&dict_sys->mutex);
  ut_ad(swap != nullptr);
  ut_ad(swap->n_ref_count == 1);

  /* Declare earlier before 'goto' */
  auto swap_i = swap_table->indexes()->begin();
  ut_d(auto part_table_i = part_table->indexes()->begin());
  dd::Object_id p_se_id = dd_part->se_private_id();

  /* Try to rename files. Tablespace checking ensures that
  both partition and table are of implicit tablespace. The plan is:
  1. Rename the swap table to the intermediate file
  2. Rename the partition to the swap table file
  3. Rename the intermediate file of swap table to the partition file */
  THD *thd = m_prebuilt->trx->mysql_thd;
  char *swap_name = strdup(swap->name.m_name);
  char *part_name = strdup(part->name.m_name);

  /* Define the temporary table name, by appending TMP_POSTFIX */
  char temp_name[FN_REFLEN];
  snprintf(temp_name, sizeof temp_name, "%s%s", swap_name, TMP_POSTFIX);

  int error = 0;
  error = innobase_basic_ddl::rename_impl<dd::Table>(thd, swap_name, temp_name,
                                                     swap_table, swap_table);
  if (error != 0) {
    goto func_exit;
  }
  error = innobase_basic_ddl::rename_impl<dd::Partition>(
      thd, part_name, swap_name, dd_part, dd_part);
  if (error != 0) {
    goto func_exit;
  }
  error = innobase_basic_ddl::rename_impl<dd::Table>(thd, temp_name, part_name,
                                                     swap_table, swap_table);
  if (error != 0) {
    goto func_exit;
  }

  if (dd_part_has_datadir(dd_part) ||
      swap_table->options().exists(data_file_name_key)) {
    /* after above swaping swap is now partition table and part is now normal
     * table */
    exchange_partition_adjust_datadir(thd, swap, part);
  }

  /* Swap the se_private_data and options between indexes.
  The se_private_data should be swapped between every index of
  dd_part and swap_table; however, options should be swapped(checked)
  between part_table and swap_table */
  for (auto part_index : *dd_part->indexes()) {
    ut_ad(swap_i != swap_table->indexes()->end());
    auto swap_index = *swap_i;
    ++swap_i;

    dd::Object_id p_tablespace_id = part_index->tablespace_id();
    part_index->set_tablespace_id(swap_index->tablespace_id());
    swap_index->set_tablespace_id(p_tablespace_id);

    ut_ad(part_index->se_private_data().empty() ==
          swap_index->se_private_data().empty());
    ut_ad(part_index->se_private_data().size() ==
          swap_index->se_private_data().size());

    if (!part_index->se_private_data().empty()) {
      std::unique_ptr<dd::Properties> p_se_data(
          dd::Properties::parse_properties(""));
      p_se_data->insert_values(part_index->se_private_data());
      part_index->se_private_data().clear();
      part_index->set_se_private_data(swap_index->se_private_data());
      swap_index->se_private_data().clear();
      swap_index->set_se_private_data(*p_se_data);
    }

    ut_ad(part_table_i != part_table->indexes()->end());
    ut_d(auto part_table_index = *part_table_i);
    ut_d(++part_table_i);
    ut_ad(part_table_index->options().raw_string() ==
          swap_index->options().raw_string());
  }
  ut_ad(part_table_i == part_table->indexes()->end());
  ut_ad(swap_i == swap_table->indexes()->end());

  /* Swap the se_private_data and options of the two tables.
  Only the max autoinc should be set to both tables */
  if (m_part_share->get_table_share()->found_next_number_field) {
    uint64 part_autoinc = part->autoinc;
    uint64 swap_autoinc = swap->autoinc;
    uint64 max_autoinc = std::max(part_autoinc, swap_autoinc);

    dd_set_autoinc(swap_table->se_private_data(), max_autoinc);
    dd_set_autoinc(part_table->se_private_data(),
                   std::max(swap_autoinc, m_part_share->next_auto_inc_val));

    dict_table_autoinc_lock(part);
    dict_table_autoinc_initialize(part, max_autoinc);
    dict_table_autoinc_unlock(part);

    if (m_part_share->next_auto_inc_val < swap_autoinc) {
      lock_auto_increment();
      m_part_share->next_auto_inc_val = swap_autoinc;
      unlock_auto_increment();
    }
  }

  /* Swap the se_private_id between partition and table */

  dd_part->set_se_private_id(swap_table->se_private_id());
  swap_table->set_se_private_id(p_se_id);

  for (auto dd_column : *swap_table->columns()) {
    dd_column->se_private_data().set(dd_index_key_strings[DD_TABLE_ID],
                                     p_se_id);
  }

  dd_part_adjust_table_id(part_table);

func_exit:
  free(swap_name);
  free(part_name);

  DBUG_RETURN(error);
}

/**
@param thd the session
@param start_value the lower bound
@param max_value the upper bound (inclusive) */

ib_sequence_t::ib_sequence_t(THD *thd, ulonglong start_value,
                             ulonglong max_value)
    : m_max_value(max_value),
      m_increment(0),
      m_offset(0),
      m_next_value(start_value),
      m_eof(false) {
  if (thd != 0 && m_max_value > 0) {
    thd_get_autoinc(thd, &m_offset, &m_increment);

    if (m_increment > 1 || m_offset > 1) {
      /* If there is an offset or increment specified
      then we need to work out the exact next value. */

      m_next_value = innobase_next_autoinc(start_value, 1, m_increment,
                                           m_offset, m_max_value);

    } else if (start_value == 0) {
      /* The next value can never be 0. */
      m_next_value = 1;
    }
  } else {
    m_eof = true;
  }
}

/**
Postfix increment
@return the next value to insert */

ulonglong ib_sequence_t::operator++(int)UNIV_NOTHROW {
  ulonglong current = m_next_value;

  ut_ad(!m_eof);
  ut_ad(m_max_value > 0);

  m_next_value =
      innobase_next_autoinc(current, 1, m_increment, m_offset, m_max_value);

  if (m_next_value == m_max_value && current == m_next_value) {
    m_eof = true;
  }

  return (current);
}<|MERGE_RESOLUTION|>--- conflicted
+++ resolved
@@ -4197,13 +4197,9 @@
 static MY_ATTRIBUTE((warn_unused_result)) bool prepare_inplace_alter_table_dict(
     Alter_inplace_info *ha_alter_info, const TABLE *altered_table,
     const TABLE *old_table, const Table *old_dd_tab, Table *new_dd_tab,
-<<<<<<< HEAD
-    const char *table_name, ulint flags, ulint flags2, ulint fts_doc_id_col,
-    bool add_fts_doc_id, bool add_fts_doc_id_idx, row_prebuilt_t *prebuilt) {
-=======
     const char *table_name, uint32_t flags, uint32_t flags2,
-    ulint fts_doc_id_col, bool add_fts_doc_id, bool add_fts_doc_id_idx) {
->>>>>>> 124c7ab1
+    ulint fts_doc_id_col, bool add_fts_doc_id, bool add_fts_doc_id_idx,
+    row_prebuilt_t *prebuilt) {
   bool dict_locked = false;
   ulint *add_key_nums;     /* MySQL key numbers */
   index_def_t *index_defs; /* index definitions */
@@ -4567,7 +4563,6 @@
       compression = NULL;
     }
 
-<<<<<<< HEAD
     const char *encrypt;
     encrypt = ha_alter_info->create_info->encrypt_type.str;
     /* If encryption option is specified, then it must be
@@ -4666,9 +4661,6 @@
     } else if (Encryption::is_master_key_encryption(encrypt)) {
       /* Set the encryption flag. */
 
-=======
-    if (!Encryption::is_none(ha_alter_info->create_info->encrypt_type.str)) {
->>>>>>> 124c7ab1
       /* Check if keyring is ready. */
       if (!Encryption::check_keyring()) {
         dict_mem_table_free(ctx->new_table);
@@ -5419,14 +5411,6 @@
     }
   }
 
-<<<<<<< HEAD
-  /* If target tablespace is shared tablespace, remove encrypt option from
-  table definition as table is moved to shared tablespace. */
-  if (is_shared_tablespace(ha_alter_info->create_info->tablespace) &&
-      old_dd_tab->options().exists("encrypt_type")) {
-    new_dd_tab->options().remove("encrypt_type");
-  }
-
   if (indexed_table->is_readable()) {
   } else {
     if (indexed_table->is_corrupt) {
@@ -5453,8 +5437,6 @@
     DBUG_RETURN(true);
   }
 
-=======
->>>>>>> 124c7ab1
   /* Check if any index name is reserved. */
   if (innobase_index_name_is_reserved(m_user_thd,
                                       ha_alter_info->key_info_buffer,
