/*****************************************************************************

Copyright (c) 1995, 2015, Oracle and/or its affiliates. All Rights Reserved.
Copyright (c) 2008, Google Inc.

Portions of this file contain modifications contributed and copyrighted by
Google, Inc. Those modifications are gratefully acknowledged and are described
briefly in the InnoDB documentation. The contributions by Google are
incorporated with their permission, and subject to the conditions contained in
the file COPYING.Google.

This program is free software; you can redistribute it and/or modify it under
the terms of the GNU General Public License as published by the Free Software
Foundation; version 2 of the License.

This program is distributed in the hope that it will be useful, but WITHOUT
ANY WARRANTY; without even the implied warranty of MERCHANTABILITY or FITNESS
FOR A PARTICULAR PURPOSE. See the GNU General Public License for more details.

You should have received a copy of the GNU General Public License along with
this program; if not, write to the Free Software Foundation, Inc.,
51 Franklin Street, Suite 500, Boston, MA 02110-1335 USA

*****************************************************************************/

/**************************************************//**
@file sync/sync0arr.cc
The wait array used in synchronization primitives

Created 9/5/1995 Heikki Tuuri
*******************************************************/

#include "ha_prototypes.h"

#include "sync0arr.h"
#ifdef UNIV_NONINL
#include "sync0arr.ic"
#endif

#include "sync0sync.h"
#include "lock0lock.h"
#include "sync0rw.h"
#include "sync0debug.h"
#include "os0event.h"
#include "os0file.h"
#include "srv0srv.h"

/*
			WAIT ARRAY
			==========

The wait array consists of cells each of which has an an event object created
for it. The threads waiting for a mutex, for example, can reserve a cell
in the array and suspend themselves to wait for the event to become signaled.
When using the wait array, remember to make sure that some thread holding
the synchronization object will eventually know that there is a waiter in
the array and signal the object, to prevent infinite wait.  Why we chose
to implement a wait array? First, to make mutexes fast, we had to code
our own implementation of them, which only in usually uncommon cases
resorts to using slow operating system primitives. Then we had the choice of
assigning a unique OS event for each mutex, which would be simpler, or
using a global wait array. In some operating systems, the global wait
array solution is more efficient and flexible, because we can do with
a very small number of OS events, say 200. In NT 3.51, allocating events
seems to be a quadratic algorithm, because 10 000 events are created fast,
but 100 000 events takes a couple of minutes to create.

As of 5.0.30 the above mentioned design is changed. Since now OS can handle
millions of wait events efficiently, we no longer have this concept of each
cell of wait array having one event.  Instead, now the event that a thread
wants to wait on is embedded in the wait object (mutex or rw_lock). We still
keep the global wait array for the sake of diagnostics and also to avoid
infinite wait The error_monitor thread scans the global wait array to signal
any waiting threads who have missed the signal. */

typedef SyncArrayMutex::MutexType WaitMutex;
typedef BlockSyncArrayMutex::MutexType BlockWaitMutex;

/** The latch types that use the sync array. */
union sync_object_t {

	/** RW lock instance */
	rw_lock_t*	lock;

	/** Mutex instance */
	WaitMutex*	mutex;

	/** Block mutex instance */
	BlockWaitMutex*	bpmutex;
};

/** A cell where an individual thread may wait suspended until a resource
is released. The suspending is implemented using an operating system
event semaphore. */

struct sync_cell_t {
	sync_object_t	latch;		/*!< pointer to the object the
					thread is waiting for; if NULL
					the cell is free for use */
	ulint		request_type;	/*!< lock type requested on the
					object */
	const char*	file;		/*!< in debug version file where
					requested */
	ulint		line;		/*!< in debug version line where
					requested */
	os_thread_id_t	thread_id;	/*!< thread id of this waiting
					thread */
	bool		waiting;	/*!< TRUE if the thread has already
					called sync_array_event_wait
					on this cell */
	int64_t		signal_count;	/*!< We capture the signal_count
					of the latch when we
					reset the event. This value is
					then passed on to os_event_wait
					and we wait only if the event
					has not been signalled in the
					period between the reset and
					wait call. */
	time_t		reservation_time;/*!< time when the thread reserved
					the wait cell */
};

/* NOTE: It is allowed for a thread to wait for an event allocated for
the array without owning the protecting mutex (depending on the case:
OS or database mutex), but all changes (set or reset) to the state of
the event must be made while owning the mutex. */

/** Synchronization array */
struct sync_array_t {

	/** Constructor
	Creates a synchronization wait array. It is protected by a mutex
	which is automatically reserved when the functions operating on it
	are called.
	@param[in]	num_cells	Number of cells to create */
	sync_array_t(ulint num_cells)
		UNIV_NOTHROW;

	/** Destructor */
	~sync_array_t()
		UNIV_NOTHROW;

	ulint		n_reserved;	/*!< number of currently reserved
					cells in the wait array */
	ulint		n_cells;	/*!< number of cells in the
					wait array */
	sync_cell_t*	array;		/*!< pointer to wait array */
	SysMutex	mutex;		/*!< System mutex protecting the
					data structure.  As this data
					structure is used in constructing
					the database mutex, to prevent
					infinite recursion in implementation,
					we fall back to an OS mutex. */
	ulint		res_count;	/*!< count of cell reservations
					since creation of the array */
	ulint           next_free_slot; /*!< the next free cell in the array */
	ulint           first_free_slot;/*!< the last slot that was freed */
};

/** User configured sync array size */
ulong	srv_sync_array_size = 1;

/** Locally stored copy of srv_sync_array_size */
ulint	sync_array_size;

/** The global array of wait cells for implementation of the database's own
mutexes and read-write locks */
sync_array_t**	sync_wait_array;

/** count of how many times an object has been signalled */
static ulint			sg_count;

#define sync_array_exit(a)	mutex_exit(&(a)->mutex)
#define sync_array_enter(a)	mutex_enter(&(a)->mutex)

#ifdef UNIV_DEBUG
/******************************************************************//**
This function is called only in the debug version. Detects a deadlock
of one or more threads because of waits of semaphores.
@return TRUE if deadlock detected */
static
bool
sync_array_detect_deadlock(
/*=======================*/
	sync_array_t*	arr,	/*!< in: wait array; NOTE! the caller must
				own the mutex to array */
	sync_cell_t*	start,	/*!< in: cell where recursive search started */
	sync_cell_t*	cell,	/*!< in: cell to search */
	ulint		depth);	/*!< in: recursion depth */
#endif /* UNIV_DEBUG */

/** Constructor
Creates a synchronization wait array. It is protected by a mutex
which is automatically reserved when the functions operating on it
are called.
@param[in]	num_cells		Number of cells to create */
sync_array_t::sync_array_t(ulint num_cells)
	UNIV_NOTHROW
	:
	n_reserved(),
	n_cells(),
	array(),
	mutex(),
	res_count(),
	next_free_slot(),
	first_free_slot()
{
	ut_a(num_cells > 0);

	array = UT_NEW_ARRAY_NOKEY(sync_cell_t, num_cells);

	ulint	sz = sizeof(sync_cell_t) * num_cells;

	memset(array, 0x0, sz);

	n_cells = num_cells;

	first_free_slot = ULINT_UNDEFINED;

	/* Then create the mutex to protect the wait array */
	mutex_create(LATCH_ID_SYNC_ARRAY_MUTEX, &mutex);
}

/** Destructor */
sync_array_t::~sync_array_t()
	UNIV_NOTHROW
{
	ut_a(n_reserved == 0);

	sync_array_validate(this);

	/* Release the mutex protecting the wait array */

	mutex_free(&mutex);

	UT_DELETE_ARRAY(array);
}

/*****************************************************************//**
Gets the nth cell in array.
@return cell */
static
sync_cell_t*
sync_array_get_nth_cell(
/*====================*/
	sync_array_t*	arr,	/*!< in: sync array */
	ulint		n)	/*!< in: index */
{
	ut_a(n < arr->n_cells);

	return(arr->array + n);
}

/******************************************************************//**
Frees the resources in a wait array. */
static
void
sync_array_free(
/*============*/
	sync_array_t*	arr)	/*!< in, own: sync wait array */
{
	UT_DELETE(arr);
}

/********************************************************************//**
Validates the integrity of the wait array. Checks
that the number of reserved cells equals the count variable. */
void
sync_array_validate(
/*================*/
	sync_array_t*	arr)	/*!< in: sync wait array */
{
	ulint		i;
	ulint		count		= 0;

	sync_array_enter(arr);

	for (i = 0; i < arr->n_cells; i++) {
		sync_cell_t*	cell;

		cell = sync_array_get_nth_cell(arr, i);

		if (cell->latch.mutex != NULL) {
			count++;
		}
	}

	ut_a(count == arr->n_reserved);

	sync_array_exit(arr);
}

/*******************************************************************//**
Returns the event that the thread owning the cell waits for. */
static
os_event_t
sync_cell_get_event(
/*================*/
	sync_cell_t*	cell) /*!< in: non-empty sync array cell */
{
	ulint	type = cell->request_type;

	if (type == SYNC_MUTEX) {
<<<<<<< HEAD

		return(cell->latch.mutex->event());

	} else if (type == SYNC_BUF_BLOCK) {

		return(cell->latch.bpmutex->event());

	} else if (type == RW_LOCK_X_WAIT) {

		return(cell->latch.lock->wait_ex_event);

	} else { /* RW_LOCK_S and RW_LOCK_X wait on the same event */

		return(cell->latch.lock->event);
=======
		return(&((ib_mutex_t*) cell->wait_object)->event);
	} else if (type == SYNC_PRIO_MUTEX) {
		return(&((ib_prio_mutex_t*) cell->wait_object)
		       ->high_priority_event);
	} else if (type == RW_LOCK_WAIT_EX) {
		return(&((rw_lock_t*) cell->wait_object)->wait_ex_event);
	} else if (type == PRIO_RW_LOCK_SHARED) {
		return(&((prio_rw_lock_t *) cell->wait_object)
		       ->high_priority_s_event);
	} else if (type == PRIO_RW_LOCK_EX) {
		return(&((prio_rw_lock_t *) cell->wait_object)
		       ->high_priority_x_event);
	} else { /* RW_LOCK_SHARED and RW_LOCK_EX wait on the same event */
		ut_ad(type == RW_LOCK_SHARED || type == RW_LOCK_EX);
		return(&((rw_lock_t*) cell->wait_object)->event);
>>>>>>> cf23e9cd
	}
}

/******************************************************************//**
Reserves a wait array cell for waiting for an object.
The event of the cell is reset to nonsignalled state.
@return sync cell to wait on */
sync_cell_t*
sync_array_reserve_cell(
/*====================*/
	sync_array_t*	arr,	/*!< in: wait array */
	void*		object, /*!< in: pointer to the object to wait for */
	ulint		type,	/*!< in: lock request type */
	const char*	file,	/*!< in: file where requested */
	ulint		line)	/*!< in: line where requested */
{
	sync_cell_t*	cell;

	sync_array_enter(arr);

	if (arr->first_free_slot != ULINT_UNDEFINED) {
		/* Try and find a slot in the free list */
		ut_ad(arr->first_free_slot < arr->next_free_slot);
		cell = sync_array_get_nth_cell(arr, arr->first_free_slot);
		arr->first_free_slot = cell->line;
	} else if (arr->next_free_slot < arr->n_cells) {
		/* Try and find a slot after the currently allocated slots */
		cell = sync_array_get_nth_cell(arr, arr->next_free_slot);
		++arr->next_free_slot;
	} else {
		sync_array_exit(arr);

		// We should return NULL and if there is more than
		// one sync array, try another sync array instance.
		return(NULL);
	}

	++arr->res_count;

	ut_ad(arr->n_reserved < arr->n_cells);
	ut_ad(arr->next_free_slot <= arr->n_cells);

	++arr->n_reserved;

	/* Reserve the cell. */
	ut_ad(cell->latch.mutex == NULL);

	cell->request_type = type;

	if (cell->request_type == SYNC_MUTEX) {
		cell->latch.mutex = reinterpret_cast<WaitMutex*>(object);
	} else if (cell->request_type == SYNC_BUF_BLOCK) {
		cell->latch.bpmutex = reinterpret_cast<BlockWaitMutex*>(object);
	} else {
		cell->latch.lock = reinterpret_cast<rw_lock_t*>(object);
	}

	cell->waiting = false;

	cell->file = file;
	cell->line = line;

	sync_array_exit(arr);

	cell->thread_id = os_thread_get_curr_id();

	cell->reservation_time = ut_time();

	/* Make sure the event is reset and also store the value of
	signal_count at which the event was reset. */
	os_event_t	event = sync_cell_get_event(cell);
	cell->signal_count = os_event_reset(event);

	return(cell);
}

/******************************************************************//**
Frees the cell. NOTE! sync_array_wait_event frees the cell
automatically! */
void
sync_array_free_cell(
/*=================*/
	sync_array_t*	arr,	/*!< in: wait array */
	sync_cell_t*&	cell)	/*!< in/out: the cell in the array */
{
	sync_array_enter(arr);

	ut_a(cell->latch.mutex != NULL);

	cell->waiting = false;
	cell->signal_count = 0;
	cell->latch.mutex = NULL;

	/* Setup the list of free slots in the array */
	cell->line = arr->first_free_slot;

	arr->first_free_slot = cell - arr->array;

	ut_a(arr->n_reserved > 0);
	arr->n_reserved--;

	if (arr->next_free_slot > arr->n_cells / 2 && arr->n_reserved == 0) {
#ifdef UNIV_DEBUG
		for (ulint i = 0; i < arr->next_free_slot; ++i) {
			cell = sync_array_get_nth_cell(arr, i);

			ut_ad(!cell->waiting);
			ut_ad(cell->latch.mutex == 0);
			ut_ad(cell->signal_count == 0);
		}
#endif /* UNIV_DEBUG */
		arr->next_free_slot = 0;
		arr->first_free_slot = ULINT_UNDEFINED;
	}
	sync_array_exit(arr);

	cell = 0;
}

/******************************************************************//**
This function should be called when a thread starts to wait on
a wait array cell. In the debug version this function checks
if the wait for a semaphore will result in a deadlock, in which
case prints info and asserts. */
void
sync_array_wait_event(
/*==================*/
	sync_array_t*	arr,	/*!< in: wait array */
	sync_cell_t*&	cell)	/*!< in: index of the reserved cell */
{
	sync_array_enter(arr);

	ut_ad(!cell->waiting);
	ut_ad(cell->latch.mutex);
	ut_ad(os_thread_get_curr_id() == cell->thread_id);

	cell->waiting = true;

#ifdef UNIV_DEBUG

	/* We use simple enter to the mutex below, because if
	we cannot acquire it at once, mutex_enter would call
	recursively sync_array routines, leading to trouble.
	rw_lock_debug_mutex freezes the debug lists. */

	rw_lock_debug_mutex_enter();

	if (sync_array_detect_deadlock(arr, cell, cell, 0)) {

		ib::fatal() << "########################################"
                        " Deadlock Detected!";
	}

	rw_lock_debug_mutex_exit();
#endif /* UNIV_DEBUG */
	sync_array_exit(arr);

	os_event_wait_low(sync_cell_get_event(cell), cell->signal_count);

	sync_array_free_cell(arr, cell);

	cell = 0;
}

/******************************************************************//**
Reports info of a wait array cell. */
static
void
sync_array_cell_print(
/*==================*/
	FILE*		file,	/*!< in: file where to print */
	sync_cell_t*	cell)	/*!< in: sync cell */
{
	rw_lock_t*	rwlock;
	ulint		type;
	ulint		writer;

	type = cell->request_type;

	fprintf(file,
		"--Thread %lu has waited at %s line %lu"
		" for %.2f seconds the semaphore:\n",
		(ulong) os_thread_pf(cell->thread_id),
		innobase_basename(cell->file), (ulong) cell->line,
		difftime(time(NULL), cell->reservation_time));

	if (type == SYNC_MUTEX) {
		WaitMutex*	mutex = cell->latch.mutex;
		const WaitMutex::MutexPolicy&	policy = mutex->policy();
#ifdef UNIV_DEBUG
		const char*	name = policy.get_enter_filename();
		if (name == NULL) {
			/* The mutex might have been released. */
			name = "NULL";
		}
#endif /* UNIV_DEBUG */

		fprintf(file,
			"Mutex at %p, %s, lock var %lu\n"
#ifdef UNIV_DEBUG
			"Last time reserved in file %s line %lu"
#endif /* UNIV_DEBUG */
			"\n",
			(void*) mutex,
			policy.to_string().c_str(),
			(ulong) mutex->state()
#ifdef UNIV_DEBUG
			,name,
			(ulong) policy.get_enter_line()
#endif /* UNIV_DEBUG */
		       );
	} else if (type == SYNC_BUF_BLOCK) {
		BlockWaitMutex*	mutex = cell->latch.bpmutex;

		const BlockWaitMutex::MutexPolicy&	policy =
			mutex->policy();
#ifdef UNIV_DEBUG
		const char*	name = policy.get_enter_filename();
		if (name == NULL) {
			/* The mutex might have been released. */
			name = "NULL";
		}
#endif /* UNIV_DEBUG */

		fprintf(file,
			"Mutex at %p, %s, lock var %lu\n"
#ifdef UNIV_DEBUG
			"Last time reserved in file %s line %lu"
#endif /* UNIV_DEBUG */
			"\n",
			(void*) mutex,
			policy.to_string().c_str(),
			(ulong) mutex->state()
#ifdef UNIV_DEBUG
			,name,
			(ulong) policy.get_enter_line()
#endif /* UNIV_DEBUG */
		       );
	} else if (type == RW_LOCK_X
		   || type == RW_LOCK_X_WAIT
		   || type == RW_LOCK_SX
		   || type == RW_LOCK_S) {

		fputs(type == RW_LOCK_X ? "X-lock on"
		      : type == RW_LOCK_X_WAIT ? "X-lock (wait_ex) on"
		      : type == RW_LOCK_SX ? "SX-lock on"
		      : "S-lock on", file);

		rwlock = cell->latch.lock;

		fprintf(file,
			" RW-latch at %p created in file %s line %lu\n",
			(void*) rwlock, innobase_basename(rwlock->cfile_name),
			(ulong) rwlock->cline);

		writer = rw_lock_get_writer(rwlock);

		if (writer != RW_LOCK_NOT_LOCKED) {

			fprintf(file,
				"a writer (thread id %lu) has"
				" reserved it in mode %s",
				(ulong) os_thread_pf(rwlock->writer_thread),
				writer == RW_LOCK_X ? " exclusive\n"
				: writer == RW_LOCK_SX ? " SX\n"
				: " wait exclusive\n");
		}

		fprintf(file,
			"number of readers %lu, waiters flag %lu,"
			" lock_word: %lx\n"
			"Last time read locked in file %s line %lu\n"
			"Last time write locked in file %s line %lu\n",
			(ulong) rw_lock_get_reader_count(rwlock),
			(ulong) rwlock->waiters,
			rwlock->lock_word,
			innobase_basename(rwlock->last_s_file_name),
			(ulong) rwlock->last_s_line,
			rwlock->last_x_file_name,
			(ulong) rwlock->last_x_line);
	} else {
		ut_error;
	}

	if (!cell->waiting) {
		fputs("wait has ended\n", file);
	}
}

#ifdef UNIV_DEBUG
/******************************************************************//**
Looks for a cell with the given thread id.
@return pointer to cell or NULL if not found */
static
sync_cell_t*
sync_array_find_thread(
/*===================*/
	sync_array_t*	arr,	/*!< in: wait array */
	os_thread_id_t	thread)	/*!< in: thread id */
{
	ulint		i;

	for (i = 0; i < arr->n_cells; i++) {
		sync_cell_t*	cell;

		cell = sync_array_get_nth_cell(arr, i);

		if (cell->latch.mutex != NULL
		    && os_thread_eq(cell->thread_id, thread)) {

			return(cell);	/* Found */
		}
	}

	return(NULL);	/* Not found */
}

/******************************************************************//**
Recursion step for deadlock detection.
@return TRUE if deadlock detected */
static
ibool
sync_array_deadlock_step(
/*=====================*/
	sync_array_t*	arr,	/*!< in: wait array; NOTE! the caller must
				own the mutex to array */
	sync_cell_t*	start,	/*!< in: cell where recursive search
				started */
	os_thread_id_t	thread,	/*!< in: thread to look at */
	ulint		pass,	/*!< in: pass value */
	ulint		depth)	/*!< in: recursion depth */
{
	sync_cell_t*	new_cell;

	if (pass != 0) {
		/* If pass != 0, then we do not know which threads are
		responsible of releasing the lock, and no deadlock can
		be detected. */

		return(FALSE);
	}

	new_cell = sync_array_find_thread(arr, thread);

	if (new_cell == start) {
		/* Deadlock */
		fputs("########################################\n"
		      "DEADLOCK of threads detected!\n", stderr);

		return(TRUE);

	} else if (new_cell) {
		return(sync_array_detect_deadlock(
			arr, start, new_cell, depth + 1));
	}
	return(FALSE);
}

/**
Report an error to stderr.
@param lock		rw-lock instance
@param debug		rw-lock debug information
@param cell		thread context */
void
sync_array_report_error(
	rw_lock_t*		lock,
	rw_lock_debug_t*	debug,
	sync_cell_t* 		cell)
{
	fprintf(stderr, "rw-lock %p ", (void*) lock);
	sync_array_cell_print(stderr, cell);
	rw_lock_debug_print(stderr, debug);
}

/******************************************************************//**
This function is called only in the debug version. Detects a deadlock
of one or more threads because of waits of semaphores.
@return TRUE if deadlock detected */
static
bool
sync_array_detect_deadlock(
/*=======================*/
	sync_array_t*	arr,	/*!< in: wait array; NOTE! the caller must
				own the mutex to array */
	sync_cell_t*	start,	/*!< in: cell where recursive search started */
	sync_cell_t*	cell,	/*!< in: cell to search */
	ulint		depth)	/*!< in: recursion depth */
{
	rw_lock_t*	lock;
	os_thread_id_t	thread;
	ibool		ret;
	rw_lock_debug_t*debug;

	ut_a(arr);
	ut_a(start);
	ut_a(cell);
	ut_ad(cell->latch.mutex != 0);
	ut_ad(os_thread_get_curr_id() == start->thread_id);
	ut_ad(depth < 100);

	depth++;

	if (!cell->waiting) {
		/* No deadlock here */
		return(false);
	}

	switch (cell->request_type) {
	case SYNC_MUTEX: {

		WaitMutex*	mutex = cell->latch.mutex;
		const WaitMutex::MutexPolicy&	policy = mutex->policy();

		if (mutex->state() != MUTEX_STATE_UNLOCKED) {
			thread = policy.get_thread_id();

			/* Note that mutex->thread_id above may be
			also OS_THREAD_ID_UNDEFINED, because the
			thread which held the mutex maybe has not
			yet updated the value, or it has already
			released the mutex: in this case no deadlock
			can occur, as the wait array cannot contain
			a thread with ID_UNDEFINED value. */
			ret = sync_array_deadlock_step(
				arr, start, thread, 0, depth);

			if (ret) {
				const char*	name;

				name = policy.get_enter_filename();

				if (name == NULL) {
					/* The mutex might have been
					released. */
					name = "NULL";
				}

				ib::info()
					<< "Mutex " << mutex << " owned by"
					" thread " << os_thread_pf(thread)
					<< " file " << name << " line "
					<< policy.get_enter_line();

				sync_array_cell_print(stderr, cell);

				return(true);
			}
		}

		/* No deadlock */
		return(false);
		}

	case SYNC_BUF_BLOCK: {

		BlockWaitMutex*	mutex = cell->latch.bpmutex;

		const BlockWaitMutex::MutexPolicy&	policy =
			mutex->policy();

		if (mutex->state() != MUTEX_STATE_UNLOCKED) {
			thread = policy.get_thread_id();

			/* Note that mutex->thread_id above may be
			also OS_THREAD_ID_UNDEFINED, because the
			thread which held the mutex maybe has not
			yet updated the value, or it has already
			released the mutex: in this case no deadlock
			can occur, as the wait array cannot contain
			a thread with ID_UNDEFINED value. */
			ret = sync_array_deadlock_step(
				arr, start, thread, 0, depth);

			if (ret) {
				const char*	name;

				name = policy.get_enter_filename();

				if (name == NULL) {
					/* The mutex might have been
					released. */
					name = "NULL";
				}

				ib::info()
					<< "Mutex " << mutex << " owned by"
					" thread " << os_thread_pf(thread)
					<< " file " << name << " line "
					<< policy.get_enter_line();

				sync_array_cell_print(stderr, cell);

				return(true);
			}
		}

		/* No deadlock */
		return(false);
		}
	case RW_LOCK_X:
	case RW_LOCK_X_WAIT:

		lock = cell->latch.lock;

		for (debug = UT_LIST_GET_FIRST(lock->debug_list);
		     debug != NULL;
		     debug = UT_LIST_GET_NEXT(list, debug)) {

			thread = debug->thread_id;

			switch (debug->lock_type) {
			case RW_LOCK_X:
			case RW_LOCK_SX:
			case RW_LOCK_X_WAIT:
				if (os_thread_eq(thread, cell->thread_id)) {
					break;
				}
				/* fall through */
			case RW_LOCK_S:

				/* The (wait) x-lock request can block
				infinitely only if someone (can be also cell
				thread) is holding s-lock, or someone
				(cannot be cell thread) (wait) x-lock or
				sx-lock, and he is blocked by start thread */

				ret = sync_array_deadlock_step(
					arr, start, thread, debug->pass,
					depth);

				if (ret) {
					sync_array_report_error(
						lock, debug, cell);
					rw_lock_debug_print(stderr, debug);
					return(TRUE);
				}
			}
		}

		return(false);

	case RW_LOCK_SX:

		lock = cell->latch.lock;

		for (debug = UT_LIST_GET_FIRST(lock->debug_list);
		     debug != 0;
		     debug = UT_LIST_GET_NEXT(list, debug)) {

			thread = debug->thread_id;

			switch (debug->lock_type) {
			case RW_LOCK_X:
			case RW_LOCK_SX:
			case RW_LOCK_X_WAIT:

				if (os_thread_eq(thread, cell->thread_id)) {
					break;
				}

				/* The sx-lock request can block infinitely
				only if someone (can be also cell thread) is
				holding (wait) x-lock or sx-lock, and he is
				blocked by start thread */

				ret = sync_array_deadlock_step(
					arr, start, thread, debug->pass,
					depth);

				if (ret) {
					sync_array_report_error(
						lock, debug, cell);
					return(TRUE);
				}
			}
		}

		return(false);

	case RW_LOCK_S:

		lock = cell->latch.lock;

		for (debug = UT_LIST_GET_FIRST(lock->debug_list);
		     debug != 0;
		     debug = UT_LIST_GET_NEXT(list, debug)) {

			thread = debug->thread_id;

			if (debug->lock_type == RW_LOCK_X
			    || debug->lock_type == RW_LOCK_X_WAIT) {

				/* The s-lock request can block infinitely
				only if someone (can also be cell thread) is
				holding (wait) x-lock, and he is blocked by
				start thread */

				ret = sync_array_deadlock_step(
					arr, start, thread, debug->pass,
					depth);

				if (ret) {
					sync_array_report_error(
						lock, debug, cell);
					return(TRUE);
				}
			}
		}

		return(false);

	default:
		ut_error;
	}

	return(true);
}
#endif /* UNIV_DEBUG */

/**********************************************************************//**
Increments the signalled count. */
void
sync_array_object_signalled()
/*=========================*/
{
	++sg_count;
}

/**********************************************************************//**
Prints warnings of long semaphore waits to stderr.
@return TRUE if fatal semaphore wait threshold was exceeded */
static
bool
sync_array_print_long_waits_low(
/*============================*/
	sync_array_t*	arr,	/*!< in: sync array instance */
	os_thread_id_t*	waiter,	/*!< out: longest waiting thread */
	const void**	sema,	/*!< out: longest-waited-for semaphore */
	ibool*		noticed)/*!< out: TRUE if long wait noticed */
{
	ulint		fatal_timeout = srv_fatal_semaphore_wait_threshold;
	ibool		fatal = FALSE;
	double		longest_diff = 0;

	/* For huge tables, skip the check during CHECK TABLE etc... */
	if (fatal_timeout > SRV_SEMAPHORE_WAIT_EXTENSION) {
		return(false);
	}

#ifdef UNIV_DEBUG_VALGRIND
	/* Increase the timeouts if running under valgrind because it executes
	extremely slowly. UNIV_DEBUG_VALGRIND does not necessary mean that
	we are running under valgrind but we have no better way to tell.
	See Bug#58432 innodb.innodb_bug56143 fails under valgrind
	for an example */
# define SYNC_ARRAY_TIMEOUT	2400
	fatal_timeout *= 10;
#else
# define SYNC_ARRAY_TIMEOUT	240
#endif

	for (ulint i = 0; i < arr->n_cells; i++) {

		sync_cell_t*	cell;
		void*		latch;

		cell = sync_array_get_nth_cell(arr, i);

		latch = cell->latch.mutex;

		if (latch == NULL || !cell->waiting) {

			continue;
		}

		double	diff = difftime(time(NULL), cell->reservation_time);

		if (diff > SYNC_ARRAY_TIMEOUT) {
			ib::warn() << "A long semaphore wait:";
			sync_array_cell_print(stderr, cell);
			*noticed = TRUE;
		}

		if (diff > fatal_timeout) {
			fatal = TRUE;
		}

		if (diff > longest_diff) {
			longest_diff = diff;
			*sema = latch;
			*waiter = cell->thread_id;
		}
	}

#undef SYNC_ARRAY_TIMEOUT

	return(fatal);
}

/**********************************************************************//**
Prints warnings of long semaphore waits to stderr.
@return TRUE if fatal semaphore wait threshold was exceeded */
ibool
sync_array_print_long_waits(
/*========================*/
	os_thread_id_t*	waiter,	/*!< out: longest waiting thread */
	const void**	sema)	/*!< out: longest-waited-for semaphore */
{
	ulint		i;
	ibool		fatal = FALSE;
	ibool		noticed = FALSE;

	for (i = 0; i < sync_array_size; ++i) {

		sync_array_t*	arr = sync_wait_array[i];

		sync_array_enter(arr);

		if (sync_array_print_long_waits_low(
				arr, waiter, sema, &noticed)) {

			fatal = TRUE;
		}

		sync_array_exit(arr);
	}

	if (noticed) {
		ibool	old_val;

		fprintf(stderr,
			"InnoDB: ###### Starts InnoDB Monitor"
			" for 30 secs to print diagnostic info:\n");

		old_val = srv_print_innodb_monitor;

		/* If some crucial semaphore is reserved, then also the InnoDB
		Monitor can hang, and we do not get diagnostics. Since in
		many cases an InnoDB hang is caused by a pwrite() or a pread()
		call hanging inside the operating system, let us print right
		now the values of pending calls of these. */

		fprintf(stderr,
			"InnoDB: Pending preads %lu, pwrites %lu\n",
			(ulong) os_n_pending_reads,
			(ulong) os_n_pending_writes);

		srv_print_innodb_monitor = TRUE;

		lock_set_timeout_event();

		os_thread_sleep(30000000);

		srv_print_innodb_monitor = static_cast<my_bool>(old_val);
		fprintf(stderr,
			"InnoDB: ###### Diagnostic info printed"
			" to the standard error stream\n");
	}

	return(fatal);
}

/**********************************************************************//**
Prints info of the wait array. */
static
void
sync_array_print_info_low(
/*======================*/
	FILE*		file,	/*!< in: file where to print */
	sync_array_t*	arr)	/*!< in: wait array */
{
	ulint		i;
	ulint		count = 0;

	fprintf(file,
		"OS WAIT ARRAY INFO: reservation count " ULINTPF "\n",
		arr->res_count);

	for (i = 0; count < arr->n_reserved; ++i) {
		sync_cell_t*	cell;

		cell = sync_array_get_nth_cell(arr, i);

		if (cell->latch.mutex != 0) {
			count++;
			sync_array_cell_print(file, cell);
		}
	}
}

/**********************************************************************//**
Prints info of the wait array. */
static
void
sync_array_print_info(
/*==================*/
	FILE*		file,	/*!< in: file where to print */
	sync_array_t*	arr)	/*!< in: wait array */
{
	sync_array_enter(arr);

	sync_array_print_info_low(file, arr);

	sync_array_exit(arr);
}

/**********************************************************************//**
Create the primary system wait array(s), they are protected by an OS mutex */
void
sync_array_init(
/*============*/
	ulint		n_threads)		/*!< in: Number of slots to
						create in all arrays */
{
	ut_a(sync_wait_array == NULL);
	ut_a(srv_sync_array_size > 0);
	ut_a(n_threads > 0);

	sync_array_size = srv_sync_array_size;

	sync_wait_array = UT_NEW_ARRAY_NOKEY(sync_array_t*, sync_array_size);

	ulint	n_slots = 1 + (n_threads - 1) / sync_array_size;

	for (ulint i = 0; i < sync_array_size; ++i) {

		sync_wait_array[i] = UT_NEW_NOKEY(sync_array_t(n_slots));
	}
}

/**********************************************************************//**
Close sync array wait sub-system. */
void
sync_array_close(void)
/*==================*/
{
	for (ulint i = 0; i < sync_array_size; ++i) {
		sync_array_free(sync_wait_array[i]);
	}

	UT_DELETE_ARRAY(sync_wait_array);
	sync_wait_array = NULL;
}

/**********************************************************************//**
Print info about the sync array(s). */
void
sync_array_print(
/*=============*/
	FILE*		file)		/*!< in/out: Print to this stream */
{
	for (ulint i = 0; i < sync_array_size; ++i) {
		sync_array_print_info(file, sync_wait_array[i]);
	}

	fprintf(file,
		"OS WAIT ARRAY INFO: signal count " ULINTPF "\n", sg_count);

}<|MERGE_RESOLUTION|>--- conflicted
+++ resolved
@@ -301,7 +301,6 @@
 	ulint	type = cell->request_type;
 
 	if (type == SYNC_MUTEX) {
-<<<<<<< HEAD
 
 		return(cell->latch.mutex->event());
 
@@ -311,28 +310,11 @@
 
 	} else if (type == RW_LOCK_X_WAIT) {
 
-		return(cell->latch.lock->wait_ex_event);
+		return(&cell->latch.lock->wait_ex_event);
 
 	} else { /* RW_LOCK_S and RW_LOCK_X wait on the same event */
 
-		return(cell->latch.lock->event);
-=======
-		return(&((ib_mutex_t*) cell->wait_object)->event);
-	} else if (type == SYNC_PRIO_MUTEX) {
-		return(&((ib_prio_mutex_t*) cell->wait_object)
-		       ->high_priority_event);
-	} else if (type == RW_LOCK_WAIT_EX) {
-		return(&((rw_lock_t*) cell->wait_object)->wait_ex_event);
-	} else if (type == PRIO_RW_LOCK_SHARED) {
-		return(&((prio_rw_lock_t *) cell->wait_object)
-		       ->high_priority_s_event);
-	} else if (type == PRIO_RW_LOCK_EX) {
-		return(&((prio_rw_lock_t *) cell->wait_object)
-		       ->high_priority_x_event);
-	} else { /* RW_LOCK_SHARED and RW_LOCK_EX wait on the same event */
-		ut_ad(type == RW_LOCK_SHARED || type == RW_LOCK_EX);
-		return(&((rw_lock_t*) cell->wait_object)->event);
->>>>>>> cf23e9cd
+		return(&cell->latch.lock->event);
 	}
 }
 
