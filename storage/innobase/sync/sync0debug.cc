--- conflicted
+++ resolved
@@ -706,11 +706,7 @@
     case SYNC_STATS_AUTO_RECALC:
     case SYNC_POOL:
     case SYNC_POOL_MANAGER:
-<<<<<<< HEAD
-=======
     case SYNC_TEMP_POOL_MANAGER:
-    case SYNC_RECV_WRITER:
->>>>>>> e4924f36
     case SYNC_PARSER:
     case SYNC_DICT:
 
@@ -1378,13 +1374,6 @@
 
   LATCH_ADD_MUTEX(SYNC_ARRAY_MUTEX, SYNC_NO_ORDER_CHECK, sync_array_mutex_key);
 
-<<<<<<< HEAD
-#ifdef _WIN32
-  LATCH_ADD_MUTEX(THREAD_MUTEX, SYNC_NO_ORDER_CHECK, thread_mutex_key);
-#endif
-
-=======
->>>>>>> e4924f36
   LATCH_ADD_MUTEX(ZIP_PAD_MUTEX, SYNC_NO_ORDER_CHECK, zip_pad_mutex_key);
 
   LATCH_ADD_MUTEX(OS_AIO_READ_MUTEX, SYNC_NO_ORDER_CHECK, PFS_NOT_INSTRUMENTED);
