/*****************************************************************************

Copyright (c) 1996, 2018, Oracle and/or its affiliates. All Rights Reserved.

This program is free software; you can redistribute it and/or modify it under
the terms of the GNU General Public License, version 2.0, as published by the
Free Software Foundation.

This program is also distributed with certain software (including but not
limited to OpenSSL) that is licensed under separate terms, as designated in a
particular file or component or in included license documentation. The authors
of MySQL hereby grant you an additional permission to link the program and
your derivative works with the separately licensed software that they have
included with MySQL.

This program is distributed in the hope that it will be useful, but WITHOUT
ANY WARRANTY; without even the implied warranty of MERCHANTABILITY or FITNESS
FOR A PARTICULAR PURPOSE. See the GNU General Public License, version 2.0,
for more details.

You should have received a copy of the GNU General Public License along with
this program; if not, write to the Free Software Foundation, Inc.,
51 Franklin St, Fifth Floor, Boston, MA 02110-1301  USA

*****************************************************************************/

/** @file lock/lock0wait.cc
 The transaction lock system

 Created 25/5/2010 Sunny Bains
 *******************************************************/

#define LOCK_MODULE_IMPLEMENTATION

#include <mysql/service_thd_wait.h>
#include <sys/types.h>
#include <time.h>
#include <sstream>

#include "ha_prototypes.h"
#include "lock0iter.h"
#include "lock0lock.h"
#include "lock0priv.h"
#include "os0thread-create.h"
#include "que0que.h"
#include "row0mysql.h"
#include "srv0mon.h"
#include "srv0start.h"

<<<<<<< HEAD
struct blocking_trx_info {
  uint64_t trx_id;
  uint32_t thread_id;
  int64_t query_id;
};

static constexpr size_t MAX_BLOCKING_TRX_IN_REPORT = 10;
=======
#include "my_dbug.h"
>>>>>>> e4924f36

/** Print the contents of the lock_sys_t::waiting_threads array. */
static void lock_wait_table_print(void) {
  ut_ad(lock_wait_mutex_own());

  const srv_slot_t *slot = lock_sys->waiting_threads;

  for (ulint i = 0; i < srv_max_n_threads; i++, ++slot) {
    fprintf(stderr,
            "Slot %lu: thread type %lu,"
            " in use %lu, susp %lu, timeout %lu, time %lu\n",
            (ulong)i, (ulong)slot->type, (ulong)slot->in_use,
            (ulong)slot->suspended, slot->wait_timeout,
            (ulong)difftime(ut_time(), slot->suspend_time));
  }
}

/** Release a slot in the lock_sys_t::waiting_threads. Adjust the array last
 pointer if there are empty slots towards the end of the table. */
static void lock_wait_table_release_slot(
    srv_slot_t *slot) /*!< in: slot to release */
{
#ifdef UNIV_DEBUG
  srv_slot_t *upper = lock_sys->waiting_threads + srv_max_n_threads;
#endif /* UNIV_DEBUG */

  lock_wait_mutex_enter();

  ut_ad(slot->in_use);
  ut_ad(slot->thr != NULL);
  ut_ad(slot->thr->slot != NULL);
  ut_ad(slot->thr->slot == slot);

  /* Must be within the array boundaries. */
  ut_ad(slot >= lock_sys->waiting_threads);
  ut_ad(slot < upper);

  /* Note: When we reserve the slot we use the trx_t::mutex to update
  the slot values to change the state to reserved. Here we are using the
  lock mutex to change the state of the slot to free. This is by design,
  because when we query the slot state we always hold both the lock and
  trx_t::mutex. To reduce contention on the lock mutex when reserving the
  slot we avoid acquiring the lock mutex. */

  lock_mutex_enter();

  slot->thr->slot = NULL;
  slot->thr = NULL;
  slot->in_use = FALSE;

  --lock_sys->n_waiting;

  lock_mutex_exit();

  /* Scan backwards and adjust the last free slot pointer. */
  for (slot = lock_sys->last_slot;
       slot > lock_sys->waiting_threads && !slot->in_use; --slot) {
    /* No op */
  }

  /* Either the array is empty or the last scanned slot is in use. */
  ut_ad(slot->in_use || slot == lock_sys->waiting_threads);

  lock_sys->last_slot = slot + 1;

  /* The last slot is either outside of the array boundary or it's
  on an empty slot. */
  ut_ad(lock_sys->last_slot == upper || !lock_sys->last_slot->in_use);

  ut_ad(lock_sys->last_slot >= lock_sys->waiting_threads);
  ut_ad(lock_sys->last_slot <= upper);

  lock_wait_mutex_exit();
}

/** Reserves a slot in the thread table for the current user OS thread.
 @return reserved slot */
static srv_slot_t *lock_wait_table_reserve_slot(
    que_thr_t *thr,     /*!< in: query thread associated
                        with the user OS thread */
    ulong wait_timeout) /*!< in: lock wait timeout value */
{
  srv_slot_t *slot;

  ut_ad(lock_wait_mutex_own());
  ut_ad(trx_mutex_own(thr_get_trx(thr)));

  slot = lock_sys->waiting_threads;

  for (ulint i = srv_max_n_threads; i--; ++slot) {
    if (!slot->in_use) {
      slot->in_use = TRUE;
      slot->thr = thr;
      slot->thr->slot = slot;

      if (slot->event == NULL) {
        slot->event = os_event_create(0);
        ut_a(slot->event);
      }

      os_event_reset(slot->event);
      slot->suspended = TRUE;
      slot->suspend_time = ut_time();
      slot->wait_timeout = wait_timeout;

      if (slot == lock_sys->last_slot) {
        ++lock_sys->last_slot;
      }

      ut_ad(lock_sys->last_slot <=
            lock_sys->waiting_threads + srv_max_n_threads);

      return (slot);
    }
  }

  ib::error(ER_IB_MSG_646)
      << "There appear to be " << srv_max_n_threads
      << " user"
         " threads currently waiting inside InnoDB, which is the upper"
         " limit. Cannot continue operation. Before aborting, we print"
         " a list of waiting threads.";
  lock_wait_table_print();

  ut_error;
}

/** Print lock wait timeout info to stderr. It's supposed this function
is executed in trx's THD thread as it calls some non-thread-safe
functions to get some info from THD.
@param[in]	trx	requested trx
@param[in]	blocking	blocking info array
@param[in]	blocking_count	blocking info array size */
static void print_lock_wait_timeout(const trx_t &trx,
                                    blocking_trx_info *blocking,
                                    size_t blocking_count) {
  std::ostringstream outs;
  size_t unused;

  outs << "Lock wait timeout info:\n";
  outs << "Requested thread id: " << thd_get_thread_id(trx.mysql_thd) << "\n";
  outs << "Requested trx id: " << trx_get_id_for_print(&trx) << "\n";
  outs << "Requested query: "
       << innobase_get_stmt_unsafe(trx.mysql_thd, &unused) << "\n";

  outs << "Total blocking transactions count: " << blocking_count << "\n";

  for (size_t i = 0; i < blocking_count; ++i) {
    outs << "Blocking transaction number: " << (i + 1) << "\n";
    outs << "Blocking thread id: " << blocking[i].thread_id << "\n";
    outs << "Blocking query id: " << blocking[i].query_id << "\n";
    outs << "Blocking trx id: " << blocking[i].trx_id << "\n";
  }
  ib::info() << outs.str();
}

/** Puts a user OS thread to wait for a lock to be released. If an error
 occurs during the wait trx->error_state associated with thr is
 != DB_SUCCESS when we return. DB_LOCK_WAIT_TIMEOUT and DB_DEADLOCK
 are possible errors. DB_DEADLOCK is returned if selective deadlock
 resolution chose this transaction as a victim. */
void lock_wait_suspend_thread(
    que_thr_t *thr) /*!< in: query thread associated with the
                    user OS thread */
{
  srv_slot_t *slot;
  double wait_time;
  trx_t *trx;
  ibool was_declared_inside_innodb;
  int64_t start_time = 0;
  int64_t finish_time;
  ulint sec;
  ulint ms;
  ulong lock_wait_timeout;
  blocking_trx_info blocking[MAX_BLOCKING_TRX_IN_REPORT];
  size_t blocking_count = 0;

  trx = thr_get_trx(thr);

  if (trx->mysql_thd != 0) {
    DEBUG_SYNC_C("lock_wait_suspend_thread_enter");
  }

  /* InnoDB system transactions (such as the purge, and
  incomplete transactions that are being rolled back after crash
  recovery) will use the global value of
  innodb_lock_wait_timeout, because trx->mysql_thd == NULL. */
  lock_wait_timeout = trx_lock_wait_timeout_get(trx);

  lock_wait_mutex_enter();

  trx_mutex_enter(trx);

  trx->error_state = DB_SUCCESS;

  if (thr->state == QUE_THR_RUNNING) {
    ut_ad(thr->is_active);

    /* The lock has already been released or this transaction
    was chosen as a deadlock victim: no need to suspend */

    if (trx->lock.was_chosen_as_deadlock_victim) {
      trx->error_state = DB_DEADLOCK;
      trx->lock.was_chosen_as_deadlock_victim = false;

      ut_d(trx->lock.in_rollback = true);
    }

    lock_wait_mutex_exit();
    trx_mutex_exit(trx);
    return;
  }

  ut_ad(!thr->is_active);

  slot = lock_wait_table_reserve_slot(thr, lock_wait_timeout);

  if (thr->lock_state == QUE_THR_LOCK_ROW) {
    srv_stats.n_lock_wait_count.inc();
    srv_stats.n_lock_wait_current_count.inc();

    if (ut_usectime(&sec, &ms) == -1) {
      start_time = -1;
    } else {
      start_time = static_cast<int64_t>(sec) * 1000000 + ms;
    }
  }

  lock_wait_mutex_exit();
  trx_mutex_exit(trx);

  ulint lock_type = ULINT_UNDEFINED;

  lock_mutex_enter();

  if (const lock_t *wait_lock = trx->lock.wait_lock) {
    lock_type = lock_get_type_low(wait_lock);
    if (srv_print_lock_wait_timeout_info) {
      lock_queue_iterator_t iter;
      const lock_t *curr_lock;
      lock_queue_iterator_reset(&iter, wait_lock, ULINT_UNDEFINED);
      for (curr_lock = lock_queue_iterator_get_prev(&iter); curr_lock != NULL;
           curr_lock = lock_queue_iterator_get_prev(&iter)) {
        if (lock_has_to_wait(trx->lock.wait_lock, curr_lock)) {
          blocking[blocking_count].trx_id = lock_get_trx_id(curr_lock);
          blocking[blocking_count].thread_id =
              curr_lock->trx->mysql_thd
                  ? thd_get_thread_id(curr_lock->trx->mysql_thd)
                  : 0;
          blocking[blocking_count].query_id =
              curr_lock->trx->mysql_thd
                  ? thd_get_query_id(curr_lock->trx->mysql_thd)
                  : 0;
          /* Only limited number of blocking transaction infos is implemented*/
          if ((++blocking_count) >= MAX_BLOCKING_TRX_IN_REPORT) break;
        }
      }
    }
  }

  ++lock_sys->n_waiting;

  lock_mutex_exit();

  ulint had_dict_lock = trx->dict_operation_lock_mode;

  switch (had_dict_lock) {
    case 0:
      break;
    case RW_S_LATCH:
      /* Release foreign key check latch */
      row_mysql_unfreeze_data_dictionary(trx);

      DEBUG_SYNC_C("lock_wait_release_s_latch_before_sleep");
      break;
    case RW_X_LATCH:
      /* We may wait for rec lock in dd holding
      dict_operation_lock for creating FTS AUX table */
      ut_ad(!mutex_own(&dict_sys->mutex));
      rw_lock_x_unlock(dict_operation_lock);
      break;
  }

  /* Suspend this thread and wait for the event. */

  was_declared_inside_innodb = trx->declared_to_be_inside_innodb;

  if (was_declared_inside_innodb) {
    /* We must declare this OS thread to exit InnoDB, since a
    possible other thread holding a lock which this thread waits
    for must be allowed to enter, sooner or later */

    srv_conc_force_exit_innodb(trx);
  }

  /* Unknown is also treated like a record lock */
  if (lock_type == ULINT_UNDEFINED || lock_type == LOCK_REC) {
    thd_wait_begin(trx->mysql_thd, THD_WAIT_ROW_LOCK);
  } else {
    ut_ad(lock_type == LOCK_TABLE);
    thd_wait_begin(trx->mysql_thd, THD_WAIT_TABLE_LOCK);
  }

  DEBUG_SYNC_C("lock_wait_will_wait");

  os_event_wait(slot->event);

  DEBUG_SYNC_C("lock_wait_has_finished_waiting");

  thd_wait_end(trx->mysql_thd);

  /* After resuming, reacquire the data dictionary latch if
  necessary. */

  if (was_declared_inside_innodb) {
    /* Return back inside InnoDB */

    srv_conc_force_enter_innodb(trx);
  }

  if (had_dict_lock == RW_S_LATCH) {
    row_mysql_freeze_data_dictionary(trx);
  } else if (had_dict_lock == RW_X_LATCH) {
    rw_lock_x_lock(dict_operation_lock);
  }

  wait_time = ut_difftime(ut_time(), slot->suspend_time);

  /* Release the slot for others to use */

  lock_wait_table_release_slot(slot);

  if (thr->lock_state == QUE_THR_LOCK_ROW) {
    ulint diff_time;

    if (ut_usectime(&sec, &ms) == -1) {
      finish_time = -1;
    } else {
      finish_time = static_cast<int64_t>(sec) * 1000000 + ms;
    }

    diff_time =
        (finish_time > start_time) ? (ulint)(finish_time - start_time) : 0;

    srv_stats.n_lock_wait_current_count.dec();
    srv_stats.n_lock_wait_time.add(diff_time);

    /* Only update the variable if we successfully
    retrieved the start and finish times. See Bug#36819. */
    if (diff_time > lock_sys->n_lock_max_wait_time && start_time != -1 &&
        finish_time != -1) {
      lock_sys->n_lock_max_wait_time = diff_time;
    }

    /* Record the lock wait time for this thread */
    thd_set_lock_wait_time(trx->mysql_thd, diff_time);

    DBUG_EXECUTE_IF("lock_instrument_slow_query_log", os_thread_sleep(1000););
  }

  /* The transaction is chosen as deadlock victim during sleep. */
  if (trx->error_state == DB_DEADLOCK) {
    ut_d(trx->lock.in_rollback = true);
    return;
  }

  if (lock_wait_timeout < 100000000 && wait_time > (double)lock_wait_timeout &&
      !trx_is_high_priority(trx)) {
    trx->error_state = DB_LOCK_WAIT_TIMEOUT;
    if (srv_print_lock_wait_timeout_info)
      print_lock_wait_timeout(*trx, blocking, blocking_count);

    MONITOR_INC(MONITOR_TIMEOUT);
  }

  if (trx_is_interrupted(trx)) {
    trx->error_state = DB_INTERRUPTED;
  }
}

/** Releases a user OS thread waiting for a lock to be released, if the
 thread is already suspended. */
void lock_wait_release_thread_if_suspended(
    que_thr_t *thr) /*!< in: query thread associated with the
                    user OS thread	 */
{
  ut_ad(lock_mutex_own());
  ut_ad(trx_mutex_own(thr_get_trx(thr)));

  /* We own both the lock mutex and the trx_t::mutex but not the
  lock wait mutex. This is OK because other threads will see the state
  of this slot as being in use and no other thread can change the state
  of the slot to free unless that thread also owns the lock mutex. */

  if (thr->slot != NULL && thr->slot->in_use && thr->slot->thr == thr) {
    trx_t *trx = thr_get_trx(thr);

    if (trx->lock.was_chosen_as_deadlock_victim) {
      trx->error_state = DB_DEADLOCK;
      trx->lock.was_chosen_as_deadlock_victim = false;

      ut_d(trx->lock.in_rollback = true);
    }

    os_event_set(thr->slot->event);
  }
}

/** Check if the thread lock wait has timed out. Release its locks if the
 wait has actually timed out. */
static void lock_wait_check_and_cancel(
    const srv_slot_t *slot) /*!< in: slot reserved by a user
                            thread when the wait started */
{
  trx_t *trx;
  double wait_time;
  ib_time_t suspend_time = slot->suspend_time;

  ut_ad(lock_wait_mutex_own());

  ut_ad(slot->in_use);

  ut_ad(slot->suspended);

  wait_time = ut_difftime(ut_time(), suspend_time);

  trx = thr_get_trx(slot->thr);

  if (trx_is_interrupted(trx) ||
      (slot->wait_timeout < 100000000 &&
       (wait_time > (double)slot->wait_timeout || wait_time < 0))) {
    /* Timeout exceeded or a wrap-around in system
    time counter: cancel the lock request queued
    by the transaction and release possible
    other transactions waiting behind; it is
    possible that the lock has already been
    granted: in that case do nothing */

    lock_mutex_enter();

    trx_mutex_enter(trx);

    trx->owns_mutex = true;

    if (trx->lock.wait_lock != NULL && !trx_is_high_priority(trx)) {
      ut_a(trx->lock.que_state == TRX_QUE_LOCK_WAIT);

      lock_cancel_waiting_and_release(trx->lock.wait_lock, false);
    }

    trx->owns_mutex = false;

    lock_mutex_exit();

    trx_mutex_exit(trx);
  }
}

/** A thread which wakes up threads whose lock wait may have lasted too long. */
void lock_wait_timeout_thread() {
  int64_t sig_count = 0;
  os_event_t event = lock_sys->timeout_event;

  ut_ad(!srv_read_only_mode);

  do {
    srv_slot_t *slot;

    /* When someone is waiting for a lock, we wake up every second
    and check if a timeout has passed for a lock wait */

    os_event_wait_time_low(event, 1000000, sig_count);
    sig_count = os_event_reset(event);

    if (srv_shutdown_state >= SRV_SHUTDOWN_CLEANUP) {
      break;
    }

    lock_wait_mutex_enter();

    /* Check all slots for user threads that are waiting
    on locks, and if they have exceeded the time limit. */

    for (slot = lock_sys->waiting_threads; slot < lock_sys->last_slot; ++slot) {
      /* We are doing a read without the lock mutex
      and/or the trx mutex. This is OK because a slot
      can't be freed or reserved without the lock wait
      mutex. */

      if (slot->in_use) {
        lock_wait_check_and_cancel(slot);
      }
    }

    sig_count = os_event_reset(event);

    lock_wait_mutex_exit();

  } while (srv_shutdown_state < SRV_SHUTDOWN_CLEANUP);

  std::atomic_thread_fence(std::memory_order_seq_cst);
  srv_threads.m_timeout_thread_active = false;
}<|MERGE_RESOLUTION|>--- conflicted
+++ resolved
@@ -47,17 +47,15 @@
 #include "srv0mon.h"
 #include "srv0start.h"
 
-<<<<<<< HEAD
+#include "my_dbug.h"
+
 struct blocking_trx_info {
   uint64_t trx_id;
   uint32_t thread_id;
   int64_t query_id;
 };
 
-static constexpr size_t MAX_BLOCKING_TRX_IN_REPORT = 10;
-=======
-#include "my_dbug.h"
->>>>>>> e4924f36
+static const constexpr size_t MAX_BLOCKING_TRX_IN_REPORT = 10;
 
 /** Print the contents of the lock_sys_t::waiting_threads array. */
 static void lock_wait_table_print(void) {
