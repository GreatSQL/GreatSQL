/*****************************************************************************

Copyright (c) 1996, 2018, Oracle and/or its affiliates. All Rights Reserved.

This program is free software; you can redistribute it and/or modify it under
the terms of the GNU General Public License, version 2.0, as published by the
Free Software Foundation.

This program is also distributed with certain software (including but not
limited to OpenSSL) that is licensed under separate terms, as designated in a
particular file or component or in included license documentation. The authors
of MySQL hereby grant you an additional permission to link the program and
your derivative works with the separately licensed software that they have
included with MySQL.

This program is distributed in the hope that it will be useful, but WITHOUT
ANY WARRANTY; without even the implied warranty of MERCHANTABILITY or FITNESS
FOR A PARTICULAR PURPOSE. See the GNU General Public License, version 2.0,
for more details.

You should have received a copy of the GNU General Public License along with
this program; if not, write to the Free Software Foundation, Inc.,
51 Franklin St, Fifth Floor, Boston, MA 02110-1301  USA

*****************************************************************************/

/** @file lock/lock0lock.cc
 The transaction lock system

 Created 5/7/1996 Heikki Tuuri
 *******************************************************/

#define LOCK_MODULE_IMPLEMENTATION

#include <mysql/service_thd_engine_lock.h>
#include <sys/types.h>

#include <algorithm>
#include <set>
#include <unordered_map>
#include <unordered_set>
#include <vector>

#include "btr0btr.h"
#include "current_thd.h"
#include "dict0boot.h"
#include "dict0mem.h"
#include "ha_prototypes.h"
#include "lock0lock.h"
#include "lock0priv.h"
#include "pars0pars.h"
#include "row0mysql.h"
#include "row0sel.h"
#include "srv0mon.h"
#include "trx0purge.h"
#include "trx0sys.h"
#include "usr0sess.h"
#include "ut0new.h"
#include "ut0vec.h"

#include "my_dbug.h"
#include "my_psi_config.h"
#include "mysql/plugin.h"
#include "mysql/psi/psi_thread.h"

/* Flag to enable/disable deadlock detector. */
bool innobase_deadlock_detect = true;

/** Total number of cached record locks */
static const ulint REC_LOCK_CACHE = 8;

/** Maximum record lock size in bytes */
static const ulint REC_LOCK_SIZE = sizeof(ib_lock_t) + 256;

/** Total number of cached table locks */
static const ulint TABLE_LOCK_CACHE = 8;

/** Size in bytes, of the table lock instance */
static const ulint TABLE_LOCK_SIZE = sizeof(ib_lock_t);

/** Switch to CATS if the number of threads waiting is above this threshold. */
static const int LOCK_CATS_THRESHOLD = 32;

using Locks = std::vector<std::pair<lock_t *, size_t>,
                          mem_heap_allocator<std::pair<lock_t *, size_t>>>;

/** Used by lock_get_mode_str to build a lock mode description */
static const std::map<uint, const char *> lock_constant_names{
    {LOCK_GAP, "GAP"},
    {LOCK_REC_NOT_GAP, "REC_NOT_GAP"},
    {LOCK_INSERT_INTENTION, "INSERT_INTENTION"},
    {LOCK_PREDICATE, "PREDICATE"},
    {LOCK_PRDT_PAGE, "PRDT_PAGE"},
};
/** Used by lock_get_mode_str to cache results. Strings pointed by these
pointers might be in use by performance schema and thus can not be freed
until the very end */
static std::unordered_map<uint, const char *> lock_cached_lock_mode_names;

/** Deadlock checker. */
class DeadlockChecker {
 public:
  /** Checks if a joining lock request results in a deadlock. If
  a deadlock is found this function will resolve the deadlock
  by choosing a victim transaction and rolling it back. It
  will attempt to resolve all deadlocks. The returned transaction
  id will be the joining transaction id or 0 if some other
  transaction was chosen as a victim and rolled back or no
  deadlock found.

  @param lock lock the transaction is requesting
  @param trx transaction requesting the lock

  @return id of transaction chosen as victim or 0 */
  static const trx_t *check_and_resolve(const lock_t *lock, trx_t *trx);

 private:
  /** Do a shallow copy. Default destructor OK.
  @param trx the start transaction (start node)
  @param wait_lock lock that a transaction wants
  @param mark_start visited node counter */
  DeadlockChecker(const trx_t *trx, const lock_t *wait_lock,
                  uint64_t mark_start)
      : m_cost(),
        m_start(trx),
        m_too_deep(),
        m_wait_lock(wait_lock),
        m_mark_start(mark_start),
        m_n_elems() {}

  /** Check if the search is too deep. */
  bool is_too_deep() const {
    return (m_n_elems > LOCK_MAX_DEPTH_IN_DEADLOCK_CHECK ||
            m_cost > LOCK_MAX_N_STEPS_IN_DEADLOCK_CHECK);
  }

  /** Save current state.
  @param lock lock to push on the stack.
  @param heap_no the heap number to push on the stack.
  @return false if stack is full. */
  bool push(const lock_t *lock, ulint heap_no) {
    ut_ad((lock_get_type_low(lock) & LOCK_REC) ||
          (lock_get_type_low(lock) & LOCK_TABLE));

    ut_ad(((lock_get_type_low(lock) & LOCK_TABLE) != 0) ==
          (heap_no == ULINT_UNDEFINED));

    /* Ensure that the stack is bounded. */
    if (m_n_elems >= UT_ARR_SIZE(s_states)) {
      return (false);
    }

    state_t &state = s_states[m_n_elems++];

    state.m_lock = lock;
    state.m_wait_lock = m_wait_lock;
    state.m_heap_no = heap_no;

    return (true);
  }

  /** Restore state.
  @param[out] lock current lock
  @param[out] heap_no current heap_no */
  void pop(const lock_t *&lock, ulint &heap_no) {
    ut_a(m_n_elems > 0);

    const state_t &state = s_states[--m_n_elems];

    lock = state.m_lock;
    heap_no = state.m_heap_no;
    m_wait_lock = state.m_wait_lock;
  }

  /** Check whether the node has been visited.
  @param lock lock to check
  @return true if the node has been visited */
  bool is_visited(const lock_t *lock) const {
    return (lock->trx->lock.deadlock_mark > m_mark_start);
  }

  /** Get the next lock in the queue that is owned by a transaction
  whose sub-tree has not already been searched.
  @param lock Lock in queue
  @param heap_no heap_no if lock is a record lock else ULINT_UNDEFINED
  @return next lock or NULL if at end of queue */
  const lock_t *get_next_lock(const lock_t *lock, ulint heap_no) const;

  /** Get the first lock to search. The search starts from the current
  wait_lock. What we are really interested in is an edge from the
  current wait_lock's owning transaction to another transaction that has
  a lock ahead in the queue. We skip locks where the owning transaction's
  sub-tree has already been searched.

  For record locks, we first position the iterator on first lock on
  the page and then reposition on the actual heap_no. This is required
  due to the way the record lock has is implemented.

  @param[out] heap_no if rec lock, else ULINT_UNDEFINED.

  @return first lock or NULL */
  const lock_t *get_first_lock(ulint *heap_no) const;

  /** Notify that a deadlock has been detected and print the conflicting
  transaction info.
  @param lock lock causing deadlock */
  void notify(const lock_t *lock) const;

  /** Select the victim transaction that should be rolledback.
  @return victim transaction */
  const trx_t *select_victim() const;

  /** Rollback transaction selected as the victim. */
  void trx_rollback();

  /** Looks iteratively for a deadlock. Note: the joining transaction
  may have been granted its lock by the deadlock checks.

  @return 0 if no deadlock else the victim transaction.*/
  const trx_t *search();

#ifdef UNIV_DEBUG
  /** Determines if a situation in which the lock takes part in a deadlock
  cycle is expected (as in: handled correctly) or not (say because it is on a DD
  table, for which there is no reason to expect a deadlock and we don't handle
  deadlocks correctly). The purpose of the function is to use it in an assertion
  failing as soon as the deadlock is identified, to give developer a chance to
  investigate the root cause of the situation (without such assertion, the code
  might continue to run and either fail at later stage when the data useful for
  debugging is no longer on stack, or not fail at all, which is risky).
  @param[in] lock lock found in a deadlock cycle
  @return true if we expect that this lock can take part in a deadlock cycle */
  static bool is_allowed_to_be_on_cycle(const lock_t *lock);
#endif /* UNIV_DEBUG */

  /** Print transaction data to the deadlock file and possibly to stderr.
  @param trx transaction
  @param max_query_len max query length to print */
  static void print(const trx_t *trx, ulint max_query_len);

  /** rewind(3) the file used for storing the latest detected deadlock
  and print a heading message to stderr if printing of all deadlocks to
  stderr is enabled. */
  static void start_print();

  /** Print lock data to the deadlock file and possibly to stderr.
  @param lock record or table type lock */
  static void print(const lock_t *lock);

  /** Print a message to the deadlock file and possibly to stderr.
  @param msg message to print */
  static void print(const char *msg);

  /** Print info about transaction that was rolled back.
  @param trx transaction rolled back
  @param lock lock trx wants */
  static void rollback_print(const trx_t *trx, const lock_t *lock);

 private:
  /** DFS state information, used during deadlock checking. */
  struct state_t {
    const lock_t *m_lock;      /*!< Current lock */
    const lock_t *m_wait_lock; /*!< Waiting for lock */
    ulint m_heap_no;           /*!< heap number if rec lock */
  };

  /** Used in deadlock tracking. Protected by lock_sys->mutex. */
  static uint64_t s_lock_mark_counter;

  /** Calculation steps thus far. It is the count of the nodes visited. */
  ulint m_cost;

  /** Joining transaction that is requesting a lock in an
  incompatible mode */
  const trx_t *m_start;

  /** true if search was too deep and was aborted */
  bool m_too_deep;

  /** Lock that trx wants */
  const lock_t *m_wait_lock;

  /**  Value of lock_mark_count at the start of the deadlock check. */
  uint64_t m_mark_start;

  /** Number of states pushed onto the stack */
  size_t m_n_elems;

  /** This is to avoid malloc/free calls. */
  static state_t s_states[MAX_STACK_SIZE];
};

/** Counter to mark visited nodes during deadlock search. */
uint64_t DeadlockChecker::s_lock_mark_counter = 0;

/** The stack used for deadlock searches. */
DeadlockChecker::state_t DeadlockChecker::s_states[MAX_STACK_SIZE];

#ifdef UNIV_DEBUG
/** Validates the lock system.
 @return true if ok */
static bool lock_validate();

/** Validates the record lock queues on a page.
 @return true if ok */
static bool lock_rec_validate_page(
    const buf_block_t *block) /*!< in: buffer block */
    MY_ATTRIBUTE((warn_unused_result));
#endif /* UNIV_DEBUG */

/* The lock system */
lock_sys_t *lock_sys = NULL;

/** We store info on the latest deadlock error to this buffer. InnoDB
Monitor will then fetch it and print */
static bool lock_deadlock_found = false;

/** Only created if !srv_read_only_mode */
static FILE *lock_latest_err_file;

/** Reports that a transaction id is insensible, i.e., in the future. */
void lock_report_trx_id_insanity(
    trx_id_t trx_id,           /*!< in: trx id */
    const rec_t *rec,          /*!< in: user record */
    const dict_index_t *index, /*!< in: index */
    const ulint *offsets,      /*!< in: rec_get_offsets(rec, index) */
    trx_id_t max_trx_id)       /*!< in: trx_sys_get_max_trx_id() */
{
  ib::error(ER_IB_MSG_634) << "Transaction id " << trx_id
                           << " associated with record"
                           << rec_offsets_print(rec, offsets) << " in index "
                           << index->name << " of table " << index->table->name
                           << " is greater than the global counter "
                           << max_trx_id << "! The table is corrupted.";
}

/** Checks that a transaction id is sensible, i.e., not in the future.
 @return true if ok */
#ifdef UNIV_DEBUG

#else
static MY_ATTRIBUTE((warn_unused_result))
#endif
bool lock_check_trx_id_sanity(
    trx_id_t trx_id,           /*!< in: trx id */
    const rec_t *rec,          /*!< in: user record */
    const dict_index_t *index, /*!< in: index */
    const ulint *offsets)      /*!< in: rec_get_offsets(rec, index) */
{
  ut_ad(rec_offs_validate(rec, index, offsets));

  trx_id_t max_trx_id = trx_sys_get_max_trx_id();
  bool is_ok = trx_id < max_trx_id;

  if (!is_ok) {
    lock_report_trx_id_insanity(trx_id, rec, index, offsets, max_trx_id);
  }

  return (is_ok);
}

/** Checks that a record is seen in a consistent read.
 @return true if sees, or false if an earlier version of the record
 should be retrieved */
bool lock_clust_rec_cons_read_sees(
    const rec_t *rec,     /*!< in: user record which should be read or
                          passed over by a read cursor */
    dict_index_t *index,  /*!< in: clustered index */
    const ulint *offsets, /*!< in: rec_get_offsets(rec, index) */
    ReadView *view)       /*!< in: consistent read view */
{
  ut_ad(index->is_clustered());
  ut_ad(page_rec_is_user_rec(rec));
  ut_ad(rec_offs_validate(rec, index, offsets));

  /* Temp-tables are not shared across connections and multiple
  transactions from different connections cannot simultaneously
  operate on same temp-table and so read of temp-table is
  always consistent read. */
  if (srv_read_only_mode || index->table->is_temporary()) {
    ut_ad(view == 0 || index->table->is_temporary());
    return (true);
  }

  /* NOTE that we call this function while holding the search
  system latch. */

  trx_id_t trx_id = row_get_rec_trx_id(rec, index, offsets);

  return (view->changes_visible(trx_id, index->table->name));
}

/** Checks that a non-clustered index record is seen in a consistent read.

 NOTE that a non-clustered index page contains so little information on
 its modifications that also in the case false, the present version of
 rec may be the right, but we must check this from the clustered index
 record.

 @return true if certainly sees, or false if an earlier version of the
 clustered index record might be needed */
bool lock_sec_rec_cons_read_sees(
    const rec_t *rec,          /*!< in: user record which
                               should be read or passed over
                               by a read cursor */
    const dict_index_t *index, /*!< in: index */
    const ReadView *view)      /*!< in: consistent read view */
{
  ut_ad(page_rec_is_user_rec(rec));

  /* NOTE that we might call this function while holding the search
  system latch. */

  if (recv_recovery_is_on()) {
    return (false);

  } else if (index->table->is_temporary()) {
    /* Temp-tables are not shared across connections and multiple
    transactions from different connections cannot simultaneously
    operate on same temp-table and so read of temp-table is
    always consistent read. */

    return (true);
  }

  trx_id_t max_trx_id = page_get_max_trx_id(page_align(rec));

  ut_ad(max_trx_id > 0);

  return (view->sees(max_trx_id));
}

/** Creates the lock system at database start. */
void lock_sys_create(
    ulint n_cells) /*!< in: number of slots in lock hash table */
{
  ulint lock_sys_sz;

  lock_sys_sz = sizeof(*lock_sys) + srv_max_n_threads * sizeof(srv_slot_t);

  lock_sys = static_cast<lock_sys_t *>(ut_zalloc_nokey(lock_sys_sz));

  void *ptr = &lock_sys[1];

  lock_sys->waiting_threads = static_cast<srv_slot_t *>(ptr);

  lock_sys->last_slot = lock_sys->waiting_threads;

  mutex_create(LATCH_ID_LOCK_SYS, &lock_sys->mutex);

  mutex_create(LATCH_ID_LOCK_SYS_WAIT, &lock_sys->wait_mutex);

  lock_sys->timeout_event = os_event_create(0);

  lock_sys->rec_hash = hash_create(n_cells);
  lock_sys->prdt_hash = hash_create(n_cells);
  lock_sys->prdt_page_hash = hash_create(n_cells);

  if (!srv_read_only_mode) {
    lock_latest_err_file = os_file_create_tmpfile(NULL);
    ut_a(lock_latest_err_file);
  }
}

/** Calculates the fold value of a lock: used in migrating the hash table.
@param[in]	lock	record lock object
@return	folded value */
static ulint lock_rec_lock_fold(const lock_t *lock) {
  return (lock_rec_fold(lock->rec_lock.space, lock->rec_lock.page_no));
}

/** Resize the lock hash tables.
@param[in]	n_cells	number of slots in lock hash table */
void lock_sys_resize(ulint n_cells) {
  hash_table_t *old_hash;

  lock_mutex_enter();

  old_hash = lock_sys->rec_hash;
  lock_sys->rec_hash = hash_create(n_cells);
  HASH_MIGRATE(old_hash, lock_sys->rec_hash, lock_t, hash, lock_rec_lock_fold);
  hash_table_free(old_hash);

  old_hash = lock_sys->prdt_hash;
  lock_sys->prdt_hash = hash_create(n_cells);
  HASH_MIGRATE(old_hash, lock_sys->prdt_hash, lock_t, hash, lock_rec_lock_fold);
  hash_table_free(old_hash);

  old_hash = lock_sys->prdt_page_hash;
  lock_sys->prdt_page_hash = hash_create(n_cells);
  HASH_MIGRATE(old_hash, lock_sys->prdt_page_hash, lock_t, hash,
               lock_rec_lock_fold);
  hash_table_free(old_hash);

  /* need to update block->lock_hash_val */
  for (ulint i = 0; i < srv_buf_pool_instances; ++i) {
    buf_pool_t *buf_pool = buf_pool_from_array(i);

    mutex_enter(&buf_pool->LRU_list_mutex);
    buf_page_t *bpage;
    bpage = UT_LIST_GET_FIRST(buf_pool->LRU);

    while (bpage != NULL) {
      if (buf_page_get_state(bpage) == BUF_BLOCK_FILE_PAGE) {
        buf_block_t *block;
        block = reinterpret_cast<buf_block_t *>(bpage);

        block->lock_hash_val =
            lock_rec_hash(bpage->id.space(), bpage->id.page_no());
      }
      bpage = UT_LIST_GET_NEXT(LRU, bpage);
    }
    mutex_exit(&buf_pool->LRU_list_mutex);
  }

  lock_mutex_exit();
}

/** Closes the lock system at database shutdown. */
void lock_sys_close(void) {
  if (lock_latest_err_file != NULL) {
    fclose(lock_latest_err_file);
    lock_latest_err_file = NULL;
  }

  hash_table_free(lock_sys->rec_hash);
  hash_table_free(lock_sys->prdt_hash);
  hash_table_free(lock_sys->prdt_page_hash);

  os_event_destroy(lock_sys->timeout_event);

  mutex_destroy(&lock_sys->mutex);
  mutex_destroy(&lock_sys->wait_mutex);

  srv_slot_t *slot = lock_sys->waiting_threads;

  for (ulint i = 0; i < srv_max_n_threads; i++, ++slot) {
    if (slot->event != NULL) {
      os_event_destroy(slot->event);
    }
  }
  for (auto &cached_lock_mode_name : lock_cached_lock_mode_names) {
    ut_free(const_cast<char *>(cached_lock_mode_name.second));
  }
  lock_cached_lock_mode_names.clear();
  ut_free(lock_sys);

  lock_sys = NULL;
}

/** Gets the size of a lock struct.
 @return size in bytes */
ulint lock_get_size(void) { return ((ulint)sizeof(lock_t)); }

/** Sets the wait flag of a lock and the back pointer in trx to lock. */
UNIV_INLINE
void lock_set_lock_and_trx_wait(lock_t *lock, /*!< in: lock */
                                trx_t *trx)   /*!< in/out: trx */
{
  ut_ad(lock->trx == trx);
  ut_ad(trx->lock.wait_lock == NULL);
  ut_ad(lock_mutex_own());
  ut_ad(trx_mutex_own(trx));

  trx->lock.wait_lock = lock;
  lock->type_mode |= LOCK_WAIT;
}

/** Gets the gap flag of a record lock.
 @return LOCK_GAP or 0 */
UNIV_INLINE
ulint lock_rec_get_gap(const lock_t *lock) /*!< in: record lock */
{
  ut_ad(lock_get_type_low(lock) == LOCK_REC);

  return (lock->type_mode & LOCK_GAP);
}

/** Gets the LOCK_REC_NOT_GAP flag of a record lock.
 @return LOCK_REC_NOT_GAP or 0 */
UNIV_INLINE
ulint lock_rec_get_rec_not_gap(const lock_t *lock) /*!< in: record lock */
{
  ut_ad(lock_get_type_low(lock) == LOCK_REC);

  return (lock->type_mode & LOCK_REC_NOT_GAP);
}

/** Gets the waiting insert flag of a record lock.
 @return LOCK_INSERT_INTENTION or 0 */
UNIV_INLINE
ulint lock_rec_get_insert_intention(const lock_t *lock) /*!< in: record lock */
{
  ut_ad(lock_get_type_low(lock) == LOCK_REC);

  return (lock->type_mode & LOCK_INSERT_INTENTION);
}

/** Checks if a lock request for a new lock has to wait for request lock2.
 @return true if new lock has to wait for lock2 to be removed */
UNIV_INLINE
bool lock_rec_has_to_wait(
    const trx_t *trx,    /*!< in: trx of new lock */
    ulint type_mode,     /*!< in: precise mode of the new lock
                       to set: LOCK_S or LOCK_X, possibly
                       ORed to LOCK_GAP or LOCK_REC_NOT_GAP,
                       LOCK_INSERT_INTENTION */
    const lock_t *lock2, /*!< in: another record lock; NOTE that
                         it is assumed that this has a lock bit
                         set on the same record as in the new
                         lock we are setting */
    bool lock_is_on_supremum)
/*!< in: true if we are setting the
lock on the 'supremum' record of an
index page: we know then that the lock
request is really for a 'gap' type lock */
{
  ut_ad(trx && lock2);
  ut_ad(lock_get_type_low(lock2) == LOCK_REC);

  if (trx != lock2->trx &&
      !lock_mode_compatible(static_cast<lock_mode>(LOCK_MODE_MASK & type_mode),
                            lock_get_mode(lock2))) {
    /* We have somewhat complex rules when gap type record locks
    cause waits */

    if ((lock_is_on_supremum || (type_mode & LOCK_GAP)) &&
        !(type_mode & LOCK_INSERT_INTENTION)) {
      /* Gap type locks without LOCK_INSERT_INTENTION flag
      do not need to wait for anything. This is because
      different users can have conflicting lock types
      on gaps. */

      return (false);
    }

    if (!(type_mode & LOCK_INSERT_INTENTION) && lock_rec_get_gap(lock2)) {
      /* Record lock (LOCK_ORDINARY or LOCK_REC_NOT_GAP
      does not need to wait for a gap type lock */

      return (false);
    }

    if ((type_mode & LOCK_GAP) && lock_rec_get_rec_not_gap(lock2)) {
      /* Lock on gap does not need to wait for
      a LOCK_REC_NOT_GAP type lock */

      return (false);
    }

    if (lock_rec_get_insert_intention(lock2)) {
      /* No lock request needs to wait for an insert
      intention lock to be removed. This is ok since our
      rules allow conflicting locks on gaps. This eliminates
      a spurious deadlock caused by a next-key lock waiting
      for an insert intention lock; when the insert
      intention lock was granted, the insert deadlocked on
      the waiting next-key lock.

      Also, insert intention locks do not disturb each
      other. */

      return (false);
    }

    return (true);
  }

  return (false);
}

/** Checks if a lock request lock1 has to wait for request lock2.
 @return true if lock1 has to wait for lock2 to be removed */
bool lock_has_to_wait(
    const lock_t *lock1, /*!< in: waiting lock */
    const lock_t *lock2) /*!< in: another lock; NOTE that it is
                         assumed that this has a lock bit set
                         on the same record as in lock1 if the
                         locks are record locks */
{
  if (lock1->trx != lock2->trx &&
      !lock_mode_compatible(lock_get_mode(lock1), lock_get_mode(lock2))) {
    if (lock_get_type_low(lock1) == LOCK_REC) {
      ut_ad(lock_get_type_low(lock2) == LOCK_REC);

      /* If this lock request is for a supremum record
      then the second bit on the lock bitmap is set */

      if (lock1->type_mode & (LOCK_PREDICATE | LOCK_PRDT_PAGE)) {
        return (lock_prdt_has_to_wait(lock1->trx, lock1->type_mode,
                                      lock_get_prdt_from_lock(lock1), lock2));
      } else {
        return (lock_rec_has_to_wait(
            lock1->trx, lock1->type_mode, lock2,
            lock_rec_get_nth_bit(lock1, PAGE_HEAP_NO_SUPREMUM)));
      }
    }

    return (true);
  }

  return (false);
}

/*============== RECORD LOCK BASIC FUNCTIONS ============================*/

/** Looks for a set bit in a record lock bitmap. Returns ULINT_UNDEFINED,
 if none found.
 @return bit index == heap number of the record, or ULINT_UNDEFINED if
 none found */
ulint lock_rec_find_set_bit(
    const lock_t *lock) /*!< in: record lock with at least one bit set */
{
  for (ulint i = 0; i < lock_rec_get_n_bits(lock); ++i) {
    if (lock_rec_get_nth_bit(lock, i)) {
      return (i);
    }
  }

  return (ULINT_UNDEFINED);
}

/** Looks for the next set bit in the record lock bitmap.
@param[in] lock		record lock with at least one bit set
@param[in] heap_no	current set bit
@return The next bit index  == heap number following heap_no, or ULINT_UNDEFINED
if none found */
ulint lock_rec_find_next_set_bit(const lock_t *lock, ulint heap_no) {
  ut_ad(heap_no != ULINT_UNDEFINED);

  for (ulint i = heap_no + 1; i < lock_rec_get_n_bits(lock); ++i) {
    if (lock_rec_get_nth_bit(lock, i)) {
      return (i);
    }
  }

  return (ULINT_UNDEFINED);
}

/** Reset the nth bit of a record lock.
@param[in,out] lock record lock
@param[in] i index of the bit that will be reset
@return previous value of the bit */
UNIV_INLINE
byte lock_rec_reset_nth_bit(lock_t *lock, ulint i) {
  ut_ad(lock_get_type_low(lock) == LOCK_REC);
  ut_ad(i < lock->rec_lock.n_bits);

  byte *b = reinterpret_cast<byte *>(&lock[1]) + (i >> 3);
  byte mask = 1 << (i & 7);
  byte bit = *b & mask;
  *b &= ~mask;

  if (bit != 0) {
    ut_ad(lock->trx->lock.n_rec_locks > 0);
    --lock->trx->lock.n_rec_locks;
  }

  return (bit);
}

/** Reset the nth bit of a record lock.
@param[in,out]	lock record lock
@param[in] i	index of the bit that will be reset
@param[in] type	whether the lock is in wait mode */
void lock_rec_trx_wait(lock_t *lock, ulint i, ulint type) {
  lock_rec_reset_nth_bit(lock, i);

  if (type & LOCK_WAIT) {
    lock_reset_lock_and_trx_wait(lock);
  }
}

/** Determines if there are explicit record locks on a page.
 @return an explicit record lock on the page, or NULL if there are none */
lock_t *lock_rec_expl_exist_on_page(space_id_t space,  /*!< in: space id */
                                    page_no_t page_no) /*!< in: page number */
{
  lock_t *lock;

  lock_mutex_enter();
  /* Only used in ibuf pages, so rec_hash is good enough */
  lock = lock_rec_get_first_on_page_addr(lock_sys->rec_hash, space, page_no);
  lock_mutex_exit();

  return (lock);
}

/** Resets the record lock bitmap to zero. NOTE: does not touch the wait_lock
 pointer in the transaction! This function is used in lock object creation
 and resetting. */
static void lock_rec_bitmap_reset(lock_t *lock) /*!< in: record lock */
{
  ulint n_bytes;

  ut_ad(lock_get_type_low(lock) == LOCK_REC);

  /* Reset to zero the bitmap which resides immediately after the lock
  struct */

  n_bytes = lock_rec_get_n_bits(lock) / 8;

  ut_ad((lock_rec_get_n_bits(lock) % 8) == 0);

  memset(&lock[1], 0, n_bytes);
}

/** Copies a record lock to heap.
 @return copy of lock */
static lock_t *lock_rec_copy(const lock_t *lock, /*!< in: record lock */
                             mem_heap_t *heap)   /*!< in: memory heap */
{
  ulint size;

  ut_ad(lock_get_type_low(lock) == LOCK_REC);

  size = sizeof(lock_t) + lock_rec_get_n_bits(lock) / 8;

  return (static_cast<lock_t *>(mem_heap_dup(heap, lock, size)));
}

/** Gets the previous record lock set on a record.
 @return previous lock on the same record, NULL if none exists */
const lock_t *lock_rec_get_prev(
    const lock_t *in_lock, /*!< in: record lock */
    ulint heap_no)         /*!< in: heap number of the record */
{
  lock_t *lock;
  space_id_t space;
  page_no_t page_no;
  lock_t *found_lock = NULL;
  hash_table_t *hash;

  ut_ad(lock_mutex_own());
  ut_ad(lock_get_type_low(in_lock) == LOCK_REC);

  space = in_lock->rec_lock.space;
  page_no = in_lock->rec_lock.page_no;

  hash = lock_hash_get(in_lock->type_mode);

  for (lock = lock_rec_get_first_on_page_addr(hash, space, page_no);
       /* No op */; lock = lock_rec_get_next_on_page(lock)) {
    ut_ad(lock);

    if (lock == in_lock) {
      return (found_lock);
    }

    if (lock_rec_get_nth_bit(lock, heap_no)) {
      found_lock = lock;
    }
  }
}

/*============= FUNCTIONS FOR ANALYZING RECORD LOCK QUEUE ================*/

/** Checks if a transaction has a GRANTED explicit lock on rec stronger or equal
 to precise_mode.
 @return lock or NULL */
UNIV_INLINE
const lock_t *lock_rec_has_expl(
    ulint precise_mode,       /*!< in: LOCK_S or LOCK_X
                         possibly ORed to LOCK_GAP or
                         LOCK_REC_NOT_GAP, for a
                         supremum record we regard this
                         always a gap type request */
    const buf_block_t *block, /*!< in: buffer block containing
                              the record */
    ulint heap_no,            /*!< in: heap number of the record */
    const trx_t *trx)         /*!< in: transaction */
{
  const lock_t *lock;

  ut_ad(lock_mutex_own());
  ut_ad((precise_mode & LOCK_MODE_MASK) == LOCK_S ||
        (precise_mode & LOCK_MODE_MASK) == LOCK_X);
  ut_ad(
      !(precise_mode & ~(ulint)(LOCK_MODE_MASK | LOCK_GAP | LOCK_REC_NOT_GAP)));
  ut_ad(!(precise_mode & LOCK_INSERT_INTENTION));
  ut_ad(!(precise_mode & LOCK_PREDICATE));
  ut_ad(!(precise_mode & LOCK_PRDT_PAGE));

  for (lock = lock_rec_get_first(lock_sys->rec_hash, block, heap_no);
       lock != NULL; lock = lock_rec_get_next_const(heap_no, lock)) {
    if (lock->trx == trx && !lock_rec_get_insert_intention(lock) &&
        lock_mode_stronger_or_eq(
            lock_get_mode(lock),
            static_cast<lock_mode>(precise_mode & LOCK_MODE_MASK)) &&
        !lock_get_wait(lock) &&
        (!lock_rec_get_rec_not_gap(lock) || (precise_mode & LOCK_REC_NOT_GAP) ||
         heap_no == PAGE_HEAP_NO_SUPREMUM) &&
        (!lock_rec_get_gap(lock) || (precise_mode & LOCK_GAP) ||
         heap_no == PAGE_HEAP_NO_SUPREMUM)) {
      return (lock);
    }
  }

  return (NULL);
}

#ifdef UNIV_DEBUG
/** Checks if some other transaction has a lock request in the queue.
 @return lock or NULL */
MY_NODISCARD static const lock_t *lock_rec_other_has_expl_req(
    lock_mode mode,           /*!< in: LOCK_S or LOCK_X */
    const buf_block_t *block, /*!< in: buffer block containing
                              the record */
    bool wait,                /*!< in: whether also waiting locks
                              are taken into account */
    ulint heap_no,            /*!< in: heap number of the record */
    const trx_t *trx)         /*!< in: transaction, or NULL if
                              requests by all transactions
                              are taken into account */
{
  ut_ad(lock_mutex_own());
  ut_ad(mode == LOCK_X || mode == LOCK_S);

  /* Only GAP lock can be on SUPREMUM, and we are not looking
  for GAP lock */

  RecID rec_id{block, heap_no};

  if (rec_id.is_supremum()) {
    return (nullptr);
  }

  auto lock = Lock_iter::for_each(rec_id, [=](const lock_t *lock) {

    /* Ignore transactions that are being rolled back. */
    if (lock->trx != trx && !lock->is_gap() && (wait || !lock->is_waiting()) &&
        lock_mode_stronger_or_eq(lock->mode(), mode)) {
      return (false);
    }

    return (true);
  });

  return (lock);
}
#endif /* UNIV_DEBUG */

/** Checks if some other transaction has a conflicting explicit lock request
 in the queue, so that we have to wait.
 @return lock or NULL */
static const lock_t *lock_rec_other_has_conflicting(
    ulint mode,               /*!< in: LOCK_S or LOCK_X,
                              possibly ORed to LOCK_GAP or
                              LOC_REC_NOT_GAP,
                              LOCK_INSERT_INTENTION */
    const buf_block_t *block, /*!< in: buffer block containing
                              the record */
    ulint heap_no,            /*!< in: heap number of the record */
    const trx_t *trx)         /*!< in: our transaction */
{
  ut_ad(lock_mutex_own());
  ut_ad(!(mode & ~(ulint)(LOCK_MODE_MASK | LOCK_GAP | LOCK_REC_NOT_GAP |
                          LOCK_INSERT_INTENTION)));
  ut_ad(!(mode & LOCK_PREDICATE));
  ut_ad(!(mode & LOCK_PRDT_PAGE));

  RecID rec_id{block, heap_no};
  const bool is_supremum = rec_id.is_supremum();

  auto lock = Lock_iter::for_each(rec_id, [=](const lock_t *lock) {
    if (lock_rec_has_to_wait(trx, mode, lock, is_supremum)) {
      return (false);
    }

    return (true);
  });

  return (lock);
}

/** Checks if some transaction has an implicit x-lock on a record in a secondary
 index.
 @return transaction id of the transaction which has the x-lock, or 0;
 NOTE that this function can return false positives but never false
 negatives. The caller must confirm all positive results by calling
 trx_is_active(). */
static trx_t *lock_sec_rec_some_has_impl(
    const rec_t *rec,     /*!< in: user record */
    dict_index_t *index,  /*!< in: secondary index */
    const ulint *offsets) /*!< in: rec_get_offsets(rec, index) */
{
  trx_t *trx;
  trx_id_t max_trx_id;
  const page_t *page = page_align(rec);

  ut_ad(!lock_mutex_own());
  ut_ad(!trx_sys_mutex_own());
  ut_ad(!index->is_clustered());
  ut_ad(page_rec_is_user_rec(rec));
  ut_ad(rec_offs_validate(rec, index, offsets));

  max_trx_id = page_get_max_trx_id(page);

  /* Some transaction may have an implicit x-lock on the record only
  if the max trx id for the page >= min trx id for the trx list, or
  database recovery is running. We do not write the changes of a page
  max trx id to the log, and therefore during recovery, this value
  for a page may be incorrect. */

  if (max_trx_id < trx_rw_min_trx_id() && !recv_recovery_is_on()) {
    trx = 0;

  } else if (!lock_check_trx_id_sanity(max_trx_id, rec, index, offsets)) {
    /* The page is corrupt: try to avoid a crash by returning 0 */
    trx = 0;

    /* In this case it is possible that some transaction has an implicit
    x-lock. We have to look in the clustered index. */

  } else {
    trx = row_vers_impl_x_locked(rec, index, offsets);
  }

  return (trx);
}

#ifdef UNIV_DEBUG
/** Checks if some transaction, other than given trx_id, has an explicit
 lock on the given rec, in the given precise_mode.
 @return	the transaction, whose id is not equal to trx_id, that has an
 explicit lock on the given rec, in the given precise_mode or NULL.*/
static trx_t *lock_rec_other_trx_holds_expl(
    ulint precise_mode,       /*!< in: LOCK_S or LOCK_X
                              possibly ORed to LOCK_GAP or
                              LOCK_REC_NOT_GAP. */
    trx_t *trx,               /*!< in: trx holding implicit
                              lock on rec */
    const rec_t *rec,         /*!< in: user record */
    const buf_block_t *block) /*!< in: buffer block
                              containing the record */
{
  trx_t *holds = NULL;

  lock_mutex_enter();

  if (trx_t *impl_trx = trx_rw_is_active(trx->id, NULL, false)) {
    ulint heap_no = page_rec_get_heap_no(rec);
    mutex_enter(&trx_sys->mutex);

    for (trx_t *t = UT_LIST_GET_FIRST(trx_sys->rw_trx_list); t != NULL;
         t = UT_LIST_GET_NEXT(trx_list, t)) {
      const lock_t *expl_lock =
          lock_rec_has_expl(precise_mode, block, heap_no, t);

      if (expl_lock && expl_lock->trx != impl_trx) {
        /* An explicit lock is held by trx other than
        the trx holding the implicit lock. */
        holds = expl_lock->trx;
        break;
      }
    }

    mutex_exit(&trx_sys->mutex);
  }

  lock_mutex_exit();

  return (holds);
}
#endif /* UNIV_DEBUG */

/** Return approximate number or record locks (bits set in the bitmap) for
 this transaction. Since delete-marked records may be removed, the
 record count will not be precise.
 The caller must be holding lock_sys->mutex. */
ulint lock_number_of_rows_locked(
    const trx_lock_t *trx_lock) /*!< in: transaction locks */
{
  ut_ad(lock_mutex_own());

  return (trx_lock->n_rec_locks);
}

/** Return the number of table locks for a transaction.
 The caller must be holding lock_sys->mutex. */
ulint lock_number_of_tables_locked(
    const trx_lock_t *trx_lock) /*!< in: transaction locks */
{
  const lock_t *lock;
  ulint n_tables = 0;

  ut_ad(lock_mutex_own());

  for (lock = UT_LIST_GET_FIRST(trx_lock->trx_locks); lock != NULL;
       lock = UT_LIST_GET_NEXT(trx_locks, lock)) {
    if (lock_get_type_low(lock) == LOCK_TABLE) {
      n_tables++;
    }
  }

  return (n_tables);
}

/*============== RECORD LOCK CREATION AND QUEUE MANAGEMENT =============*/

/**
Check of the lock is on m_rec_id.
@param[in] lock			Lock to compare with
@return true if the record lock is on m_rec_id*/
bool RecLock::is_on_row(const lock_t *lock) const {
  ut_ad(lock_get_type_low(lock) == LOCK_REC);

  const lock_rec_t &other = lock->rec_lock;

  return (other.space == m_rec_id.m_space_id &&
          other.page_no == m_rec_id.m_page_no &&
          lock_rec_get_nth_bit(lock, m_rec_id.m_heap_no));
}

/**
Do some checks and prepare for creating a new record lock */
void RecLock::prepare() const {
  ut_ad(lock_mutex_own());
  ut_ad(m_trx == thr_get_trx(m_thr));

  /* Test if there already is some other reason to suspend thread:
  we do not enqueue a lock request if the query thread should be
  stopped anyway */

  if (que_thr_stop(m_thr)) {
    ut_error;
  }

  switch (trx_get_dict_operation(m_trx)) {
    case TRX_DICT_OP_NONE:
      break;
    case TRX_DICT_OP_TABLE:
    case TRX_DICT_OP_INDEX:
      ib::error(ER_IB_MSG_635)
          << "A record lock wait happens in a dictionary"
             " operation. index "
          << m_index->name << " of table " << m_index->table->name << ". "
          << BUG_REPORT_MSG;
      ut_ad(0);
  }

  ut_ad(m_index->table->n_ref_count > 0 || !m_index->table->can_be_evicted);
}

/**
Create the lock instance
@param[in, out] trx	The transaction requesting the lock
@param[in, out] index	Index on which record lock is required
@param[in] mode		The lock mode desired
@param[in] rec_id	The record id
@param[in] size		Size of the lock + bitmap requested
@return a record lock instance */
lock_t *RecLock::lock_alloc(trx_t *trx, dict_index_t *index, ulint mode,
                            const RecID &rec_id, ulint size) {
  ut_ad(lock_mutex_own());

  lock_t *lock;

  if (trx->lock.rec_cached >= trx->lock.rec_pool.size() ||
      sizeof(*lock) + size > REC_LOCK_SIZE) {
    ulint n_bytes = size + sizeof(*lock);
    mem_heap_t *heap = trx->lock.lock_heap;

    lock = reinterpret_cast<lock_t *>(mem_heap_alloc(heap, n_bytes));
  } else {
    lock = trx->lock.rec_pool[trx->lock.rec_cached];
    ++trx->lock.rec_cached;
  }

  lock->trx = trx;

  lock->index = index;

  /* Note the creation timestamp */
  ut_d(lock->m_seq = ++lock_sys->m_seq);

  /* Setup the lock attributes */

  lock->type_mode = LOCK_REC | (mode & ~LOCK_TYPE_MASK);

  lock_rec_t &rec_lock = lock->rec_lock;

  /* Predicate lock always on INFIMUM (0) */

  if (is_predicate_lock(mode)) {
    rec_lock.n_bits = 8;

    memset(&lock[1], 0x0, 1);

  } else {
    ut_ad(8 * size < UINT32_MAX);
    rec_lock.n_bits = static_cast<uint32_t>(8 * size);

    memset(&lock[1], 0x0, size);
  }

  rec_lock.space = rec_id.m_space_id;

  rec_lock.page_no = rec_id.m_page_no;

  /* Set the bit corresponding to rec */

  lock_rec_set_nth_bit(lock, rec_id.m_heap_no);

  MONITOR_INC(MONITOR_NUM_RECLOCK);

  MONITOR_INC(MONITOR_RECLOCK_CREATED);

  return (lock);
}

/** Predicate to check if we should use FCFS or CATS for a particular lock of
particular transaction under current server load.

Currently we support CATS algorithm only for LOCK_REC locks which are not
LOCK_PRDT_PAGE nor LOCK_PREDICATE. In particular, methods such as
lock_update_trx_age, lock_update_age, lock_grant_cats all assume that the locks
they operate on are in lock_sys->rec_hash, so it would require some refactoring
to make them work for LOCK_TABLE, LOCK_PRDT_PAGE or LOCK_PREDICATE, and the
benefit is probably not worth the cost here.

Also, the theory described in the paper about CATS assumes a very simple locking
model in which objects can either be S-locked or X-locked, which simplifies
greatly the issue of deciding which lock request is blocked by which. In
reality, our LOCK_REC locks have a very rich structure including gap locks,
locks simultaneously on records and gaps, etc. which means that the "wait for"
relation is neither symmetric (for example insert intention locks have to wait
for gap locks, but not the other way around), nor transitive (for example a
record-only lock, has to wait for a gap+record lock, which has to wait for a
gap-only lock, but the record-only lock does not have to wait for the gap-lock).
Our current implementation of CATS simply uses a conservative simplification,
that if two lock requests are for the same <space_id, page_id, heap_no> and one
of them is granted and the other is waiting, then we can (for the purpose of
computing "weight" a.k.a. "age") pretend that the latter is waiting for the
former. This seems a bit rough, but works well enough in practice. This
approach, could perhaps be ported for LOCK_TABLE locks without loosing to much
precision, as well. However, for LOCK_PRDT_PAGE and LOCK_PREDICATE, which are
always set for the same INFIMUM heap_no, similar simplification could lead to a
conclusion that each waiting predicate lock is blocked by each granted predicate
lock, which might be too cumbersome. It is also not clear how to make it more
fine-grained, as predicate locks have quite rich structure themselves (in
essence it is about relations of geometrical shapes, mostly rectangles), and
testing each pair for conflict is on the one hand a bit complex, and on the
other hand does not lead to a clear cut separation into independent queues, but
rather a complicated graph of relations. Note, that I strategically avoided if I
mean LOCK_PRDT_PAGE or LOCK_PREDICATE. This is because the two interact with
each other which makes it all even more complicated to refactor/implement, as
the current CATS implementation for LOCK_REC simply iterates over a single
bucket of a single hash map, but for predicate locks we might need to scan both
lock_sys->prdt_page_hash and lock_sys->prdt_hash.

@param[in]	lock		Lock to check
@return true if FCFS algorithm should be used */
static bool lock_use_fcfs(const lock_t *lock) {
  ut_ad(lock_mutex_own());

  return (thd_is_replication_slave_thread(lock->trx->mysql_thd) ||
          lock_sys->n_waiting < LOCK_CATS_THRESHOLD ||
          !lock->is_record_lock() || lock->is_predicate());
}

/** Insert lock record to the head of the queue.
@param[in,out]	lock_hash	Hash table containing the locks
@param[in,out]	lock		Record lock instance to insert
@param[in]	rec_fold	Hash fold */
static void lock_rec_insert_cats(hash_table_t *lock_hash, lock_t *lock,
                                 ulint rec_fold) {
  ut_ad(lock_mutex_own());

  /* Move the target lock to the head of the list. */
  auto cell = hash_get_nth_cell(lock_hash, hash_calc_hash(rec_fold, lock_hash));

  ut_ad(lock != cell->node);

  auto next = reinterpret_cast<lock_t *>(cell->node);

  cell->node = lock;
  lock->hash = next;
}

/** Recursively update the trx_t::age for all transactions in the
lock waits for graph.
@param[in,out]	trx		Transaction to update
@param[in]	age		delta to add or subtract */
static void lock_update_trx_age(trx_t *trx, int32_t age) {
  ut_ad(lock_mutex_own());

  if (age == 0 || trx->age_updated == lock_sys->mark_age_updated) {
    return;
  }

  ut_ad(trx->age_updated < lock_sys->mark_age_updated);

  trx->age += age;

  /* In an incorrect implementation the `trx->age` could grow exponentially due
  to double-counting trx's own weight when a cycle is formed in the
  wait-for graph. A correct implementation should keep the `trx->age` value
  close to its theoretical meaning of "number of other trxs waiting for me"
  which is no more than N in the test scenario. The threshold in the assertion
  below (`trx->age<100`) was chosen as a number which satisfies N < 100 < 2^N,
  where N is the number of transactions involved in this test case (N=10).
  There is also another test case which creates N=100 transactions each of which
  in a correct implementation should not affect the trx->age, yet in an
  incorrect implementation each caused a constant increment (~4) - to detect
  that the assertion threshold needs to be between 0 and 100*constant. */
  DBUG_EXECUTE_IF("lock_update_trx_age_check_age_limit", ut_a(trx->age < 100););

  if (trx->age < 0) {
    trx->age = 0;
  }

  trx->age_updated = lock_sys->mark_age_updated;

  if (trx->state != TRX_STATE_ACTIVE || trx->lock.wait_lock == nullptr) {
    return;
  }

  const auto wait_lock = trx->lock.wait_lock;

  /* could be table level lock like autoinc or predicate lock */
  if (lock_use_fcfs(wait_lock)) {
    return;
  }

  auto heap_no = lock_rec_find_set_bit(wait_lock);
  auto space = wait_lock->rec_lock.space;
  auto page_no = wait_lock->rec_lock.page_no;

  RecID rec_id(space, page_no, heap_no);

  ut_ad(!wait_lock->is_predicate());

  Lock_iter::for_each(rec_id, [&](const lock_t *lock) {
    if (!lock->is_waiting() && trx != lock->trx && !lock_use_fcfs(lock) &&
        lock->trx->age_updated < lock_sys->mark_age_updated) {
      lock_update_trx_age(lock->trx, age);
    }

    return (true);
  });
}

/** Update the age of the transactions in the queue, when a new
record lock is created.
@param[in,out]	new_lock	The lock that was just created
@param[in]	heap_no		The heap number of the lock in the page */
static void lock_update_age(lock_t *new_lock, ulint heap_no) {
  ut_ad(lock_mutex_own());

  if (lock_use_fcfs(new_lock) || new_lock->trx->state != TRX_STATE_ACTIVE) {
    return;
  }

  using Trxs = std::unordered_set<trx_t *>;

  Trxs trxs;
  int32_t age = 0;
  auto space = new_lock->rec_lock.space;
  auto page_no = new_lock->rec_lock.page_no;

  ut_ad(!new_lock->is_predicate());

  RecID rec_id{space, page_no, heap_no};
  const auto wait = lock_get_wait(new_lock);

  Lock_iter::for_each(rec_id, [&](const lock_t *lock) {
    const auto trx = lock->trx;

    if (new_lock->trx != trx) {
      if (wait) {
        if (!lock->is_waiting() && !lock_use_fcfs(lock) &&
            trx->state == TRX_STATE_ACTIVE) {
          trxs.insert(trx);
        }

      } else if (lock->is_waiting()) {
        age += trx->age + 1;
      }
    }

    return (true);
  });

  ++lock_sys->mark_age_updated;

  if (wait) {
    for (auto trx : trxs) {
      lock_update_trx_age(trx, new_lock->trx->age + 1);
    }

  } else if (age > 0) {
    ut_a(new_lock->trx->state == TRX_STATE_ACTIVE);
    ut_ad(!lock_use_fcfs(new_lock));

    lock_update_trx_age(new_lock->trx, age);
  }
}

/** Add the lock to the record lock hash and the transaction's lock list
@param[in,out] lock	Newly created record lock to add to the rec hash
@param[in] add_to_hash	If the lock should be added to the hash table */
void RecLock::lock_add(lock_t *lock, bool add_to_hash) {
  ut_ad(lock_mutex_own());
  ut_ad(trx_mutex_own(lock->trx));

  bool wait = m_mode & LOCK_WAIT;

  if (add_to_hash) {
    ulint key = m_rec_id.fold();
    hash_table_t *lock_hash = lock_hash_get(m_mode);

    ++lock->index->table->n_rec_locks;

    if (!lock_use_fcfs(lock) && !wait) {
      lock_rec_insert_cats(lock_hash, lock, key);

    } else {
      HASH_INSERT(lock_t, hash, lock_hash, key, lock);
    }
  }

#ifdef HAVE_PSI_THREAD_INTERFACE
#ifdef HAVE_PSI_DATA_LOCK_INTERFACE
  /* The performance schema THREAD_ID and EVENT_ID are used only
  when DATA_LOCKS are exposed.  */
  PSI_THREAD_CALL(get_thread_event_id)
  (&lock->m_psi_internal_thread_id, &lock->m_psi_event_id);
#endif /* HAVE_PSI_DATA_LOCK_INTERFACE */
#endif /* HAVE_PSI_THREAD_INTERFACE */

  UT_LIST_ADD_LAST(lock->trx->lock.trx_locks, lock);

  if (wait) {
    lock_set_lock_and_trx_wait(lock, lock->trx);
  } else {
    lock_update_age(lock, lock_rec_find_set_bit(lock));
  }
}

/** Create a new lock.
@param[in,out] trx		Transaction requesting the lock
@param[in] add_to_hash		add the lock to hash table
@param[in] prdt			Predicate lock (optional)
@return a new lock instance */
lock_t *RecLock::create(trx_t *trx, bool add_to_hash, const lock_prdt_t *prdt) {
  ut_ad(lock_mutex_own());
  ut_ad(trx->owns_mutex == trx_mutex_own(trx));

  /* Create the explicit lock instance and initialise it. */

  lock_t *lock = lock_alloc(trx, m_index, m_mode, m_rec_id, m_size);

#ifdef UNIV_DEBUG
  /* GAP lock shouldn't be taken on DD tables with some exceptions */
  if (m_index->table->is_dd_table &&
      strstr(m_index->table->name.m_name,
             "mysql/st_spatial_reference_systems") == nullptr &&
      strstr(m_index->table->name.m_name, "mysql/innodb_table_stats") ==
          nullptr &&
      strstr(m_index->table->name.m_name, "mysql/innodb_index_stats") ==
          nullptr &&
      strstr(m_index->table->name.m_name, "mysql/table_stats") == nullptr &&
      strstr(m_index->table->name.m_name, "mysql/index_stats") == nullptr) {
    ut_ad(lock_rec_get_rec_not_gap(lock));
  }
#endif /* UNIV_DEBUG */

  if (prdt != NULL && (m_mode & LOCK_PREDICATE)) {
    lock_prdt_set_prdt(lock, prdt);
  }

  /* Ensure that another transaction doesn't access the trx
  lock state and lock data structures while we are adding the
  lock and changing the transaction state to LOCK_WAIT */

  if (!trx->owns_mutex) {
    DEBUG_SYNC_C("rec_lock_create_trx_mutex_enter");
    trx_mutex_enter(trx);
  }

  lock_add(lock, add_to_hash);

  if (!trx->owns_mutex) {
    trx_mutex_exit(trx);
  }

  return (lock);
}

/**
Check the outcome of the deadlock check
@param[in,out] victim_trx	Transaction selected for rollback
@param[in,out] lock		Lock being requested
@return DB_LOCK_WAIT, DB_DEADLOCK or DB_SUCCESS_LOCKED_REC */
dberr_t RecLock::check_deadlock_result(const trx_t *victim_trx, lock_t *lock) {
  ut_ad(lock_mutex_own());
  ut_ad(m_trx == lock->trx);
  ut_ad(trx_mutex_own(m_trx));

  if (victim_trx != NULL) {
    ut_ad(victim_trx == m_trx);

    lock_reset_lock_and_trx_wait(lock);

    lock_rec_reset_nth_bit(lock, m_rec_id.m_heap_no);

    return (DB_DEADLOCK);

  } else if (m_trx->lock.wait_lock == NULL) {
    /* If there was a deadlock but we chose another
    transaction as a victim, it is possible that we
    already have the lock now granted! */

    return (DB_SUCCESS_LOCKED_REC);
  }

  return (DB_LOCK_WAIT);
}

/** Check and resolve any deadlocks
@param[in, out] lock		The lock being acquired
@return DB_LOCK_WAIT, DB_DEADLOCK, or
        DB_SUCCESS_LOCKED_REC; DB_SUCCESS_LOCKED_REC means that
        there was a deadlock, but another transaction was chosen
        as a victim, and we got the lock immediately: no need to
        wait then */
dberr_t RecLock::deadlock_check(lock_t *lock) {
  ut_ad(lock_mutex_own());
  ut_ad(lock->trx == m_trx);
  ut_ad(trx_mutex_own(m_trx));

  const trx_t *victim_trx = DeadlockChecker::check_and_resolve(lock, m_trx);

  /* Check the outcome of the deadlock test. It is possible that
  the transaction that blocked our lock was rolled back and we
  were granted our lock. */

  dberr_t err = check_deadlock_result(victim_trx, lock);

  if (err == DB_LOCK_WAIT) {
    set_wait_state(lock);

    MONITOR_INC(MONITOR_LOCKREC_WAIT);
  }

  return (err);
}

/**
Collect the transactions that will need to be rolled back asynchronously
@param[in, out] trx	Transaction to be rolled back */
void RecLock::mark_trx_for_rollback(trx_t *trx) {
  trx->abort = true;

  ut_ad(!trx->read_only);
  ut_ad(trx_mutex_own(m_trx));
  ut_ad(!(trx->in_innodb & TRX_FORCE_ROLLBACK));
  ut_ad(!(trx->in_innodb & TRX_FORCE_ROLLBACK_ASYNC));
  ut_ad(!(trx->in_innodb & TRX_FORCE_ROLLBACK_DISABLE));

  /* Note that we will attempt an async rollback. The _ASYNC
  flag will be cleared if the transaction is rolled back
  synchronously before we get a chance to do it. */

  trx->in_innodb |= TRX_FORCE_ROLLBACK | TRX_FORCE_ROLLBACK_ASYNC;

  bool cas;
  os_thread_id_t thread_id = os_thread_get_curr_id();

  cas = os_compare_and_swap_thread_id(&trx->killed_by, 0, thread_id);

  ut_a(cas);

  m_trx->hit_list.push_back(hit_list_t::value_type(trx));

#ifdef UNIV_DEBUG
  THD *thd = trx->mysql_thd;

  if (thd != NULL) {
    char buffer[1024];
    ib::info(ER_IB_MSG_636)
        << "Blocking transaction: ID: " << trx->id << " - "
        << " Blocked transaction ID: " << m_trx->id << " - "
        << thd_security_context(thd, buffer, sizeof(buffer), 512);
  }
#endif /* UNIV_DEBUG */
}

/**
Setup the requesting transaction state for lock grant
@param[in,out] lock		Lock for which to change state */
void RecLock::set_wait_state(lock_t *lock) {
  ut_ad(lock_mutex_own());
  ut_ad(m_trx == lock->trx);
  ut_ad(trx_mutex_own(m_trx));
  ut_ad(lock_get_wait(lock));

  m_trx->lock.wait_started = ut_time();

  m_trx->lock.que_state = TRX_QUE_LOCK_WAIT;

  m_trx->lock.was_chosen_as_deadlock_victim = false;

  m_trx->stats.start_lock_wait();

  bool stopped = que_thr_stop(m_thr);
  ut_a(stopped);
}

/**
Enqueue a lock wait for normal transaction. If it is a high priority transaction
then jump the record lock wait queue and if the transaction at the head of the
queue is itself waiting roll it back, also do a deadlock check and resolve.
@param[in, out] wait_for	The lock that the joining transaction is
                                waiting for
@param[in] prdt			Predicate [optional]
@return DB_SUCCESS, DB_LOCK_WAIT, DB_DEADLOCK, or
        DB_SUCCESS_LOCKED_REC; DB_SUCCESS_LOCKED_REC means that
        there was a deadlock, but another transaction was chosen
        as a victim, and we got the lock immediately: no need to
        wait then */
dberr_t RecLock::add_to_waitq(const lock_t *wait_for, const lock_prdt_t *prdt) {
  ut_ad(lock_mutex_own());
  ut_ad(m_trx == thr_get_trx(m_thr));
  ut_ad(m_trx->owns_mutex == trx_mutex_own(m_trx));

  DEBUG_SYNC_C("rec_lock_add_to_waitq");

  m_mode |= LOCK_WAIT;

  /* Do the preliminary checks, and set query thread state */

  prepare();

  bool high_priority = trx_is_high_priority(m_trx);

  /* Don't queue the lock to hash table, if high priority transaction. */
  lock_t *lock = create(m_trx, !high_priority, prdt);

  /* Attempt to jump over the low priority waiting locks. */
  if (high_priority && jump_queue(lock, wait_for)) {
    /* Lock is granted */
    return (DB_SUCCESS);
  }

  ut_ad(lock_get_wait(lock));

  dberr_t err = deadlock_check(lock);
  ut_ad(err == DB_LOCK_WAIT || err == DB_SUCCESS_LOCKED_REC ||
        err == DB_DEADLOCK);
  /* DB_LOCK_WAIT - there was no deadlock, and we need to wait for the lock
     DB_SUCCESS_LOCKED_REC - the deadlock was resolved in our favor and the
                            lock is granted
     DB_DEADLOCK - our trx was chosen as a victim and the lock was "removed" by
                 setting heap_no-th bit to 0, and clearing LOCK_WAIT
     In the following, please read ut_ad( !p || q ) as an implication p => q */
  ut_ad(
      !(err == DB_LOCK_WAIT) ||
      (lock_get_wait(lock) && lock_rec_get_nth_bit(lock, m_rec_id.m_heap_no)));
  ut_ad(
      !(err == DB_SUCCESS_LOCKED_REC) ||
      (!lock_get_wait(lock) && lock_rec_get_nth_bit(lock, m_rec_id.m_heap_no)));
  ut_ad(!(err == DB_DEADLOCK) ||
        (!lock_get_wait(lock) &&
         !lock_rec_get_nth_bit(lock, m_rec_id.m_heap_no)));

  ut_ad(trx_mutex_own(m_trx));

  if (err != DB_DEADLOCK) {
    lock_update_age(lock, m_rec_id.m_heap_no);
  }
  /* m_trx->mysql_thd is NULL if it's an internal trx. So current_thd
   is used */

  if (err == DB_LOCK_WAIT) {
    thd_report_row_lock_wait(current_thd, wait_for->trx->mysql_thd);
  }

  return (err);
}

/** Adds a record lock request in the record queue. The request is normally
 added as the last in the queue, but if there are no waiting lock requests
 on the record, and the request to be added is not a waiting request, we
 can reuse a suitable record lock object already existing on the same page,
 just setting the appropriate bit in its bitmap. This is a low-level function
 which does NOT check for deadlocks or lock compatibility!
 @return lock where the bit was set */
static void lock_rec_add_to_queue(
    ulint type_mode,          /*!< in: lock mode, wait, gap
                            etc. flags; type is ignored
                            and replaced by LOCK_REC */
    const buf_block_t *block, /*!< in: buffer block containing
                              the record */
    ulint heap_no,            /*!< in: heap number of the record */
    dict_index_t *index,      /*!< in: index of record */
    trx_t *trx)               /*!< in/out: transaction */
{
#ifdef UNIV_DEBUG
  ut_ad(lock_mutex_own());
  ut_ad(trx->owns_mutex == trx_mutex_own(trx));
  ut_ad(index->is_clustered() ||
        dict_index_get_online_status(index) != ONLINE_INDEX_CREATION);
  switch (type_mode & LOCK_MODE_MASK) {
    case LOCK_X:
    case LOCK_S:
      break;
    default:
      ut_error;
  }

  if (!(type_mode & (LOCK_WAIT | LOCK_GAP))) {
    lock_mode mode = (type_mode & LOCK_MODE_MASK) == LOCK_S ? LOCK_X : LOCK_S;
    const lock_t *other_lock =
        lock_rec_other_has_expl_req(mode, block, false, heap_no, trx);
    ut_a(!other_lock);
  }
#endif /* UNIV_DEBUG */

  type_mode |= LOCK_REC;

  /* If rec is the supremum record, then we can reset the gap bit, as
  all locks on the supremum are automatically of the gap type, and we
  try to avoid unnecessary memory consumption of a new record lock
  struct for a gap type lock */

  if (heap_no == PAGE_HEAP_NO_SUPREMUM) {
    ut_ad(!(type_mode & LOCK_REC_NOT_GAP));

    /* There should never be LOCK_REC_NOT_GAP on a supremum
    record, but let us play safe */

    type_mode &= ~(LOCK_GAP | LOCK_REC_NOT_GAP);
  }

  if (!(type_mode & LOCK_WAIT)) {
    lock_t *lock;
    lock_t *first_lock;
    hash_table_t *hash = lock_hash_get(type_mode);

    /* Look for a waiting lock request on the same record or on a gap */

    for (first_lock = lock = lock_rec_get_first_on_page(hash, block);
         lock != NULL; lock = lock_rec_get_next_on_page(lock)) {
      if (lock_get_wait(lock) && lock_rec_get_nth_bit(lock, heap_no)) {
        break;
      }
    }

    if (lock == NULL) {
      /* Look for a similar record lock on the same page:
      if one is found and there are no waiting lock requests,
      we can just set the bit */

      lock = lock_rec_find_similar_on_page(type_mode, heap_no, first_lock, trx);

      if (lock != NULL) {
        lock_rec_set_nth_bit(lock, heap_no);
        lock_update_age(lock, heap_no);

        return;
      }
    }
  }

  RecLock rec_lock(index, block, heap_no, type_mode);

  rec_lock.create(trx, true);
}

/** This is a fast routine for locking a record in the most common cases:
 there are no explicit locks on the page, or there is just one lock, owned
 by this transaction, and of the right type_mode. This is a low-level function
 which does NOT look at implicit locks! Checks lock compatibility within
 explicit locks. This function sets a normal next-key lock, or in the case of
 a page supremum record, a gap type lock.
 @return whether the locking succeeded LOCK_REC_SUCCESS,
 LOCK_REC_SUCCESS_CREATED, LOCK_REC_FAIL */
UNIV_INLINE
lock_rec_req_status lock_rec_lock_fast(
    bool impl,                /*!< in: if true, no lock is set
                              if no wait is necessary: we
                              assume that the caller will
                              set an implicit lock */
    ulint mode,               /*!< in: lock mode: LOCK_X or
                              LOCK_S possibly ORed to either
                              LOCK_GAP or LOCK_REC_NOT_GAP */
    const buf_block_t *block, /*!< in: buffer block containing
                              the record */
    ulint heap_no,            /*!< in: heap number of record */
    dict_index_t *index,      /*!< in: index of record */
    que_thr_t *thr)           /*!< in: query thread */
{
  ut_ad(lock_mutex_own());
  ut_ad(!srv_read_only_mode);
  ut_ad((LOCK_MODE_MASK & mode) != LOCK_S ||
        lock_table_has(thr_get_trx(thr), index->table, LOCK_IS));
  ut_ad((LOCK_MODE_MASK & mode) != LOCK_X ||
        lock_table_has(thr_get_trx(thr), index->table, LOCK_IX) ||
        srv_read_only_mode);
  ut_ad((LOCK_MODE_MASK & mode) == LOCK_S || (LOCK_MODE_MASK & mode) == LOCK_X);
  ut_ad(mode - (LOCK_MODE_MASK & mode) == LOCK_GAP ||
        mode - (LOCK_MODE_MASK & mode) == 0 ||
        mode - (LOCK_MODE_MASK & mode) == LOCK_REC_NOT_GAP);
  ut_ad(index->is_clustered() || !dict_index_is_online_ddl(index));
  ut_ad(!(mode & LOCK_PREDICATE));
  ut_ad(!(mode & LOCK_PRDT_PAGE));
  DBUG_EXECUTE_IF("innodb_report_deadlock", return (LOCK_REC_FAIL););

  lock_t *lock = lock_rec_get_first_on_page(lock_sys->rec_hash, block);

  trx_t *trx = thr_get_trx(thr);

  lock_rec_req_status status = LOCK_REC_SUCCESS;

  if (lock == NULL) {
    if (!impl) {
      RecLock rec_lock(index, block, heap_no, mode);

      rec_lock.create(trx, true);
    }

    status = LOCK_REC_SUCCESS_CREATED;
  } else {
    trx_mutex_enter(trx);

    if (lock_rec_get_next_on_page(lock) != nullptr || lock->trx != trx ||
        lock->type_mode != (mode | LOCK_REC) ||
        lock_rec_get_n_bits(lock) <= heap_no) {
      status = LOCK_REC_FAIL;
    } else if (!impl) {
      /* If the nth bit of the record lock is already set
      then we do not set a new lock bit, otherwise we do
      set */
      if (!lock_rec_get_nth_bit(lock, heap_no)) {
        lock_rec_set_nth_bit(lock, heap_no);
        status = LOCK_REC_SUCCESS_CREATED;
        lock_update_age(lock, heap_no);
      }
    }

    trx_mutex_exit(trx);
  }
  ut_ad(status == LOCK_REC_SUCCESS || status == LOCK_REC_SUCCESS_CREATED ||
        status == LOCK_REC_FAIL);
  return (status);
}

/** This is the general, and slower, routine for locking a record. This is a
low-level function which does NOT look at implicit locks! Checks lock
compatibility within explicit locks. This function sets a normal next-key
lock, or in the case of a page supremum record, a gap type lock.
@param[in]	impl		if true, no lock is set	if no wait is
                                necessary: we assume that the caller will
                                set an implicit lock
@param[in]	sel_mode	select mode: SELECT_ORDINARY,
                                SELECT_SKIP_LOCKED, or SELECT_NO_WAIT
@param[in]	mode		lock mode: LOCK_X or LOCK_S possibly ORed to
                                either LOCK_GAP or LOCK_REC_NOT_GAP
@param[in]	block		buffer block containing	the record
@param[in]	heap_no		heap number of record
@param[in]	index		index of record
@param[in,out]	thr		query thread
@return DB_SUCCESS, DB_SUCCESS_LOCKED_REC, DB_LOCK_WAIT, DB_DEADLOCK,
DB_SKIP_LOCKED, or DB_LOCK_NOWAIT */
static dberr_t lock_rec_lock_slow(ibool impl, select_mode sel_mode, ulint mode,
                                  const buf_block_t *block, ulint heap_no,
                                  dict_index_t *index, que_thr_t *thr) {
  ut_ad(lock_mutex_own());
  ut_ad(!srv_read_only_mode);
  ut_ad((LOCK_MODE_MASK & mode) != LOCK_S ||
        lock_table_has(thr_get_trx(thr), index->table, LOCK_IS));
  ut_ad((LOCK_MODE_MASK & mode) != LOCK_X ||
        lock_table_has(thr_get_trx(thr), index->table, LOCK_IX));
  ut_ad((LOCK_MODE_MASK & mode) == LOCK_S || (LOCK_MODE_MASK & mode) == LOCK_X);
  ut_ad(mode - (LOCK_MODE_MASK & mode) == LOCK_GAP ||
        mode - (LOCK_MODE_MASK & mode) == 0 ||
        mode - (LOCK_MODE_MASK & mode) == LOCK_REC_NOT_GAP);
  ut_ad(index->is_clustered() || !dict_index_is_online_ddl(index));

  DBUG_EXECUTE_IF("innodb_report_deadlock", return (DB_DEADLOCK););

  dberr_t err = DB_SUCCESS;
  trx_t *trx = thr_get_trx(thr);

  ut_ad(sel_mode == SELECT_ORDINARY ||
        (sel_mode != SELECT_ORDINARY && !trx_is_high_priority(trx)));
  ut_ad(sel_mode == SELECT_ORDINARY ||
        (sel_mode != SELECT_ORDINARY && !(mode & LOCK_INSERT_INTENTION)));

  trx_mutex_enter(trx);

  trx->owns_mutex = true;

  if (lock_rec_has_expl(mode, block, heap_no, trx)) {
    /* The trx already has a strong enough lock on rec: do
    nothing */

    err = DB_SUCCESS;

  } else {
    const lock_t *wait_for =
        lock_rec_other_has_conflicting(mode, block, heap_no, trx);

    if (wait_for != NULL) {
      switch (sel_mode) {
        case SELECT_SKIP_LOCKED:
          err = DB_SKIP_LOCKED;
          break;
        case SELECT_NOWAIT:
          err = DB_LOCK_NOWAIT;
          break;
        case SELECT_ORDINARY:
          /* If another transaction has a non-gap
          conflicting request in the queue, as this
          transaction does not have a lock strong
          enough already granted on the record, we
          may have to wait. */

          RecLock rec_lock(thr, index, block, heap_no, mode);

          err = rec_lock.add_to_waitq(wait_for);

          break;
      }

    } else if (!impl) {
      /* Set the requested lock on the record, note that
      we already own the transaction mutex. */

      lock_rec_add_to_queue(LOCK_REC | mode, block, heap_no, index, trx);

      err = DB_SUCCESS_LOCKED_REC;
    } else {
      err = DB_SUCCESS;
    }
  }

  trx->owns_mutex = false;

  trx_mutex_exit(trx);

  ut_ad(err == DB_SUCCESS || err == DB_SUCCESS_LOCKED_REC ||
        err == DB_LOCK_WAIT || err == DB_DEADLOCK || err == DB_SKIP_LOCKED ||
        err == DB_LOCK_NOWAIT);
  return (err);
}

/** Tries to lock the specified record in the mode requested. If not immediately
possible, enqueues a waiting lock request. This is a low-level function
which does NOT look at implicit locks! Checks lock compatibility within
explicit locks. This function sets a normal next-key lock, or in the case
of a page supremum record, a gap type lock.
@param[in]	impl		if true, no lock is set	if no wait is
                                necessary: we assume that the caller will
                                set an implicit lock
@param[in]	sel_mode	select mode: SELECT_ORDINARY,
                                SELECT_SKIP_LOCKED, or SELECT_NO_WAIT
@param[in]	mode		lock mode: LOCK_X or LOCK_S possibly ORed to
                                either LOCK_GAP or LOCK_REC_NOT_GAP
@param[in]	block		buffer block containing	the record
@param[in]	heap_no		heap number of record
@param[in]	index		index of record
@param[in,out]	thr		query thread
@return DB_SUCCESS, DB_SUCCESS_LOCKED_REC, DB_LOCK_WAIT, DB_DEADLOCK,
DB_SKIP_LOCKED, or DB_LOCK_NOWAIT */
static dberr_t lock_rec_lock(bool impl, select_mode sel_mode, ulint mode,
                             const buf_block_t *block, ulint heap_no,
                             dict_index_t *index, que_thr_t *thr) {
  ut_ad(lock_mutex_own());
  ut_ad(!srv_read_only_mode);
  ut_ad((LOCK_MODE_MASK & mode) != LOCK_S ||
        lock_table_has(thr_get_trx(thr), index->table, LOCK_IS));
  ut_ad((LOCK_MODE_MASK & mode) != LOCK_X ||
        lock_table_has(thr_get_trx(thr), index->table, LOCK_IX));
  ut_ad((LOCK_MODE_MASK & mode) == LOCK_S || (LOCK_MODE_MASK & mode) == LOCK_X);
  ut_ad(mode - (LOCK_MODE_MASK & mode) == LOCK_GAP ||
        mode - (LOCK_MODE_MASK & mode) == LOCK_REC_NOT_GAP ||
        mode - (LOCK_MODE_MASK & mode) == 0);
  ut_ad(index->is_clustered() || !dict_index_is_online_ddl(index));

  /* We try a simplified and faster subroutine for the most
  common cases */
  switch (lock_rec_lock_fast(impl, mode, block, heap_no, index, thr)) {
    case LOCK_REC_SUCCESS:
      return (DB_SUCCESS);
    case LOCK_REC_SUCCESS_CREATED:
      return (DB_SUCCESS_LOCKED_REC);
    case LOCK_REC_FAIL:
      return (
          lock_rec_lock_slow(impl, sel_mode, mode, block, heap_no, index, thr));
    default:
      ut_error;
  }
}

/** Checks if a waiting record lock request still has to wait in a queue.
 @return lock that is causing the wait */
static const lock_t *lock_rec_has_to_wait_in_queue(
    const lock_t *wait_lock) /*!< in: waiting record lock */
{
  const lock_t *lock;
  space_id_t space;
  page_no_t page_no;
  ulint heap_no;
  ulint bit_mask;
  ulint bit_offset;
  hash_table_t *hash;

  ut_ad(lock_mutex_own());
  ut_ad(lock_get_wait(wait_lock));
  ut_ad(lock_get_type_low(wait_lock) == LOCK_REC);

  space = wait_lock->rec_lock.space;
  page_no = wait_lock->rec_lock.page_no;
  heap_no = lock_rec_find_set_bit(wait_lock);

  bit_offset = heap_no / 8;
  bit_mask = static_cast<ulint>(1) << (heap_no % 8);

  hash = lock_hash_get(wait_lock->type_mode);

  for (lock = lock_rec_get_first_on_page_addr(hash, space, page_no);
       lock != wait_lock; lock = lock_rec_get_next_on_page_const(lock)) {
    const byte *p = (const byte *)&lock[1];

    if (heap_no < lock_rec_get_n_bits(lock) && (p[bit_offset] & bit_mask) &&
        lock_has_to_wait(wait_lock, lock)) {
      return (lock);
    }
  }

  return (NULL);
}

/** Grants a lock to a waiting lock request and releases the waiting
 transaction. The caller must hold lock_sys->mutex but not lock->trx->mutex. */
static void lock_grant(lock_t *lock) /*!< in/out: waiting lock request */
{
  ut_ad(lock_mutex_own());

  if (!lock->trx->owns_mutex) {
    trx_mutex_enter(lock->trx);
  }

  if (lock_get_mode(lock) == LOCK_AUTO_INC) {
    dict_table_t *table = lock->tab_lock.table;

    if (table->autoinc_trx == lock->trx) {
      ib::error(ER_IB_MSG_637) << "Transaction already had an"
                               << " AUTO-INC lock!";
    } else {
      table->autoinc_trx = lock->trx;

      ib_vector_push(lock->trx->autoinc_locks, &lock);
    }
  }

  DBUG_PRINT("ib_lock", ("wait for trx " TRX_ID_FMT " ends",
                         trx_get_id_for_print(lock->trx)));

  lock_reset_wait_and_release_thread_if_suspended(lock);

  if (!lock->trx->owns_mutex) {
    trx_mutex_exit(lock->trx);
  }
}

/**
Jump the queue for the record over all low priority transactions and
add the lock. If all current granted locks are compatible, grant the
lock. Otherwise, mark all granted transaction for asynchronous
rollback and add to hit list.
@param[in, out]	lock		Lock being requested
@param[in]	conflict_lock	First conflicting lock from the head
@return true if the lock is granted */
bool RecLock::jump_queue(lock_t *lock, const lock_t *conflict_lock) {
  ut_ad(m_trx == lock->trx);
  ut_ad(trx_mutex_own(m_trx));
  ut_ad(conflict_lock->trx != m_trx);
  ut_ad(trx_is_high_priority(m_trx));
  ut_ad(m_rec_id.m_heap_no != UINT32_UNDEFINED);

  bool high_priority = false;

  /* Find out the position to add the lock. If there are other high
  priority transactions in waiting state then we should add it after
  the last high priority transaction. Otherwise, we can add it after
  the last granted lock jumping over the wait queue. */
  bool grant_lock = lock_add_priority(lock, conflict_lock, &high_priority);

  if (grant_lock) {
    ut_ad(conflict_lock->trx->lock.que_state == TRX_QUE_LOCK_WAIT);
    ut_ad(conflict_lock->trx->lock.wait_lock == conflict_lock);

#ifdef UNIV_DEBUG
    ib::info(ER_IB_MSG_638)
        << "Granting High Priority Transaction (ID): " << lock->trx->id
        << " the lock jumping over"
        << " waiting Transaction (ID): " << conflict_lock->trx->id;
#endif /* UNIV_DEBUG */

    lock_reset_lock_and_trx_wait(lock);
    return (true);
  }

  /* If another high priority transaction is found waiting
  victim transactions are already marked for rollback. */
  if (high_priority) {
    return (false);
  }

  /* The lock is placed after the last granted lock in the queue.
  Check and add low priority transactions to hit list for ASYNC
  rollback. */

  make_trx_hit_list(lock, conflict_lock);

  return (false);
}

/** Find position in lock queue and add the high priority transaction
lock. Intention and GAP only locks can be granted even if there are
waiting locks in front of the queue. To add the High priority
transaction in a safe position we keep the following rule.

1. If the lock can be granted, add it before the first waiting lock
in the queue so that all currently waiting locks need to do conflict
check before getting granted.

2. If the lock has to wait, add it after the last granted lock or the
last waiting high priority transaction in the queue whichever is later.
This ensures that the transaction is granted only after doing conflict
check with all granted transactions.
@param[in]	lock		Lock being requested
@param[in]	conflict_lock	First conflicting lock from the head
@param[out]	high_priority	high priority transaction ahead in queue
@return true if the lock can be granted */
bool RecLock::lock_add_priority(lock_t *lock, const lock_t *conflict_lock,
                                bool *high_priority) {
  ut_ad(high_priority);

  *high_priority = false;

  /* If the first conflicting lock is waiting for the current row,
  then all other granted locks are compatible and the lock can be
  directly granted if no other high priority transactions are
  waiting. We need to recheck with all granted transaction as there
  could be granted GAP or Intention locks down the queue. */
  bool grant_lock = (conflict_lock->is_waiting());
  lock_t *lock_head = NULL;
  lock_t *grant_position = NULL;
  lock_t *add_position = NULL;

  /* Different lock (such as predicate lock) are on different hash */
  hash_table_t *lock_hash = lock_hash_get(m_mode);

  HASH_SEARCH(hash, lock_hash, m_rec_id.fold(), lock_t *, lock_head,
              ut_ad(lock_head->is_record_lock()), true);

  ut_ad(lock_head);

  for (lock_t *next = lock_head; next != NULL; next = next->hash) {
    /* check only for locks on the current row */
    if (!is_on_row(next)) {
      continue;
    }

    if (next->is_waiting()) {
      /* grant lock position is the granted lock just before
      the first wait lock in the queue. */
      if (grant_position == NULL) {
        grant_position = add_position;
      }

      if (trx_is_high_priority(next->trx)) {
        *high_priority = true;
        grant_lock = false;
        add_position = next;
      }
    } else {
      add_position = next;
      /* Cannot grant lock if there is any conflicting
      granted lock. */
      if (grant_lock && lock_has_to_wait(lock, next)) {
        grant_lock = false;
      }
    }
  }

  /* If the lock is to be granted it is safe to add before the first
  waiting lock in the queue. */
  if (grant_lock) {
    ut_ad(!lock_has_to_wait(lock, grant_position));
    add_position = grant_position;
  }

  ut_ad(add_position != NULL);

  /* Add the lock to lock hash table. */
  lock->hash = add_position->hash;
  add_position->hash = lock;
  ++lock->index->table->n_rec_locks;

  return (grant_lock);
}

/** Iterate over the granted locks and prepare the hit list for ASYNC Rollback.
If the transaction is waiting for some other lock then wake up with deadlock
error.
Currently we don't mark following transactions for ASYNC Rollback.
1. Read only transactions
2. Background transactions
3. Other High priority transactions
@param[in]	lock		Lock being requested
@param[in]	conflict_lock	First conflicting lock from the head */
void RecLock::make_trx_hit_list(lock_t *lock, const lock_t *conflict_lock) {
  const lock_t *next;

  for (next = conflict_lock; next != NULL; next = next->hash) {
    /* All locks ahead in the queue are checked. */
    if (next == lock) {
      ut_ad(next->is_waiting());
      break;
    }

    trx_t *trx = next->trx;
    /* Check only for conflicting, granted locks on the current
    row. Currently, we don't rollback read only transactions,
    transactions owned by background threads. */
    if (trx == lock->trx || !is_on_row(next) || next->is_waiting() ||
        trx->read_only || trx->mysql_thd == NULL ||
        !lock_has_to_wait(lock, next)) {
      continue;
    }

    trx_mutex_enter(trx);

    trx->owns_mutex = true;

    /* Skip high priority transactions, if already marked for
    abort by some other transaction or if ASYNC rollback is
    disabled. A transaction must complete kill/abort of a
    victim transaction once marked and added to hit list. */
    if (trx_is_high_priority(trx) ||
        (trx->in_innodb & TRX_FORCE_ROLLBACK_DISABLE) != 0 || trx->abort) {
      trx->owns_mutex = false;

      trx_mutex_exit(trx);

      continue;
    }

    /* If the transaction is waiting on some other resource then
    wake it up with DEAD_LOCK error so that it can rollback. */
    if (trx->lock.que_state == TRX_QUE_LOCK_WAIT) {
      /* Assert that it is not waiting for current record. */
      ut_ad(trx->lock.wait_lock != next);
#ifdef UNIV_DEBUG
      ib::info(ER_IB_MSG_639)
          << "High Priority Transaction (ID): " << lock->trx->id
          << " waking up blocking"
          << " transaction (ID): " << trx->id;
#endif /* UNIV_DEBUG */
      trx->lock.was_chosen_as_deadlock_victim = true;

      lock_cancel_waiting_and_release(trx->lock.wait_lock, true);

      trx->owns_mutex = false;

      trx_mutex_exit(trx);
      continue;
    }

    /* Mark for ASYNC Rollback and add to hit list. */
    mark_trx_for_rollback(trx);

    trx->owns_mutex = false;

    trx_mutex_exit(trx);
  }

  ut_ad(next == lock);
}

/** Cancels a waiting record lock request and releases the waiting transaction
 that requested it. NOTE: does NOT check if waiting lock requests behind this
 one can now be granted! */
static void lock_rec_cancel(
    lock_t *lock) /*!< in: waiting record lock request */
{
  ut_ad(lock_mutex_own());
  ut_ad(lock_get_type_low(lock) == LOCK_REC);

  /* Reset the bit (there can be only one set bit) in the lock bitmap */
  lock_rec_reset_nth_bit(lock, lock_rec_find_set_bit(lock));

  trx_mutex_enter(lock->trx);

  lock_reset_wait_and_release_thread_if_suspended(lock);

  trx_mutex_exit(lock->trx);
}

/** Checks if a waiting record lock request still has to wait for granted locks.
@param[in]	wait_lock		Waiting record lock
@param[in]	granted			Granted record locks
@param[in]	new_granted_index	Start of new granted locks
@return	true if the lock has to wait for another lock in granted_locks */
template <typename Container>
static bool lock_rec_has_to_wait_cats(
    const typename Container::value_type &wait_lock, const Container &granted,
    size_t new_granted_index)

{
  ut_ad(lock_mutex_own());
  ut_ad(wait_lock.first->is_record_lock());

  if (wait_lock.first->trx->error_state == DB_DEADLOCK ||
      wait_lock.first->trx->lock.was_chosen_as_deadlock_victim) {
    return (true);
  }

  ut_ad(new_granted_index <= granted.size());

  for (size_t i = 0; i < new_granted_index; ++i) {
    const auto granted_lock = granted[i].first;

    ut_ad(i <= granted[i].second - 1 &&
          (i == 0 || granted[i - 1].second - granted[i].second));

    ut_ad(wait_lock.second != granted[i].second);

    if (wait_lock.second < granted[i].second) {
      break;

    } else if (lock_has_to_wait(wait_lock.first, granted_lock)) {
      return (true);
    }
  }

  for (size_t i = new_granted_index; i < granted.size(); ++i) {
    const auto granted_lock = granted[i].first;

    ut_ad(granted[i].second == 0);
    ut_ad(granted_lock->trx->error_state != DB_DEADLOCK);
    ut_ad(!granted_lock->trx->lock.was_chosen_as_deadlock_victim);

    if (lock_has_to_wait(wait_lock.first, granted_lock)) {
      return (true);
    }
  }

  return (false);
}

/** Lock priority comparator. */
struct CATS_Lock_priority {
  /** Check if LHS has higher priority than RHS.
  @param[in]	lhs	Lock to compare priority
  @param[in]	rhs	Lock to compare priority
  1. If neither of them is a wait lock, the LHS one has higher priority.
  2. If only one of them is a wait lock, it has lower priority.
  3. If both are high priority transactions, the one with a lower seq
     number has higher priority.
  4. High priority transaction has higher priority.
  5. Otherwise, the one with an older transaction has higher priority.
  The first two cases can not happen because we only sort waiting locks.
  @returns true if lhs has higher priority, false otherwise. */
  bool operator()(const Locks::value_type &lhs,
                  const Locks::value_type &rhs) const {
    ut_ad(lhs.first->is_record_lock());
    ut_ad(rhs.first->is_record_lock());
    ut_ad(lhs.first->is_waiting());
    ut_ad(rhs.first->is_waiting());

    if (trx_is_high_priority(lhs.first->trx) &&
        trx_is_high_priority(rhs.first->trx)) {
      return (lhs.second < rhs.second);

    } else if (trx_is_high_priority(lhs.first->trx)) {
      return (true);

    } else if (trx_is_high_priority(rhs.first->trx)) {
      return (false);
    }

    return (lhs.first->trx->age > rhs.first->trx->age);
  }
};

/** Grant a lock to waiting transactions.
@param[in,out]		hash		Record lock hash table
@param[in]		in_lock		Lock to check
@param[in]		heap_no		Heap number within the page on which
                                        the lock was held */
static void lock_grant_cats(hash_table_t *hash, lock_t *in_lock,
                            ulint heap_no) {
  ut_ad(lock_mutex_own());
  ut_ad(in_lock->is_record_lock());

  /* Preallocate for 4 lists with 32 locks. */
  std::unique_ptr<mem_heap_t, decltype(&mem_heap_free)> heap(
      mem_heap_create(sizeof(Locks::value_type) * 32 * 4), mem_heap_free);

  RecID rec_id{in_lock, heap_no};
  Locks waiting{Locks::allocator_type{heap.get()}};
  Locks granted{Locks::allocator_type{heap.get()}};

  ulint seq = 0;
  const auto in_trx = in_lock->trx;

  ut_ad(!in_lock->is_predicate());

  Lock_iter::for_each(rec_id, [&](lock_t *lock) {
    /* Split the locks in the queue into waiting and
    granted queues, additionally set the ordinal value
    of the waiting locks in the original/current wait queue. */

    ++seq;

    if (!lock->is_waiting()) {
      granted.push_back(std::make_pair(lock, seq));

    } else {
      waiting.push_back(std::make_pair(lock, seq));
    }

    return (true);
  });

  if (waiting.empty() && granted.empty()) {
    /* Nothing to grant. */
    return;
  }

  /* Reorder the record lock wait queue on the CATS priority. */
  std::sort(waiting.begin(), waiting.end(), CATS_Lock_priority());

  int32_t sub_age = 0;
  int32_t add_age = 0;

  Locks new_granted{Locks::allocator_type{heap.get()}};
  Locks granted_all{granted, Locks::allocator_type{heap.get()}};

  /* New granted locks will be added from this index. */
  auto new_granted_index = granted.size();

#ifdef UNIV_DEBUG
  /* We rely on the sequence (ordinal) number during lock
  grant in lock_rec_has_to_wait(). */

  for (size_t i = 0; i < granted_all.size(); ++i) {
    auto curr = granted_all[i].second;
    auto prev = (i == 0) ? 0 : granted_all[i - 1].second;

    ut_ad(i <= granted_all[i].second - 1 && (i == 0 || prev < curr));
  }
#endif /* UNIV_DEBUG */

  granted_all.reserve(granted_all.capacity() + waiting.size());

  for (const auto &wait_lock : waiting) {
    /* Check if the transactions in the waiting queue have
    to wait for locks granted above. If they don't have to
    wait then grant them the locks and add them to the granted
    queue. */

    auto lock = wait_lock.first;
    const auto trx = lock->trx;
    const auto age = trx->age + 1;

    if (!lock_rec_has_to_wait_cats(wait_lock, granted_all, new_granted_index)) {
      lock_grant(lock);

      HASH_DELETE(lock_t, hash, hash, rec_id.fold(), lock);

      lock_rec_insert_cats(hash, lock, rec_id.fold());

      new_granted.push_back(wait_lock);
      granted_all.push_back(std::make_pair(lock, 0));

      sub_age -= age;

    } else {
      ut_ad(trx != in_trx);

      add_age += age;
    }
  }

  ut_ad(!granted_all.empty());

  ++lock_sys->mark_age_updated;

  if (in_lock->is_waiting()) {
    sub_age -= in_trx->age + 1;
  }

  for (const auto &elem : granted) {
    auto lock = elem.first;
    const auto trx = lock->trx;
    int32_t age_compensate = 0;

    for (const auto new_granted_lock : new_granted) {
      if (lock->trx == new_granted_lock.first->trx) {
        age_compensate += trx->age + 1;
      }
    }

    if (lock->trx != in_trx) {
      lock_update_trx_age(trx, sub_age + age_compensate);
    }
  }

  for (const auto &elem : new_granted) {
    auto lock = elem.first;
    const auto trx = lock->trx;
    int32_t age_compensate = 0;

    for (const auto wait_lock : waiting) {
      if (wait_lock.first->is_waiting() && lock->trx == wait_lock.first->trx) {
        age_compensate -= trx->age + 1;
      }
    }

    if (lock->trx != in_trx) {
      lock_update_trx_age(trx, add_age + age_compensate);
    }
  }
}

/** Grant lock to waiting requests that no longer conflicts
@param[in,out]	in_lock		record lock object: grant all non-conflicting
                                locks waiting behind this lock object
@param[in]	use_fcfs	true -> use first come first served strategy */
static void lock_rec_grant(lock_t *in_lock, bool use_fcfs) {
  auto space = in_lock->space_id();
  auto page_no = in_lock->page_no();
  auto lock_hash = in_lock->hash_table();

  if (use_fcfs || lock_use_fcfs(in_lock)) {
    /* Check if waiting locks in the queue can now be granted:
    grant locks if there are no conflicting locks ahead. Stop at
    the first X lock that is waiting or has been granted. */

    for (auto lock = lock_rec_get_first_on_page_addr(lock_hash, space, page_no);
         lock != nullptr; lock = lock_rec_get_next_on_page(lock)) {
      if (lock->is_waiting() && !lock_rec_has_to_wait_in_queue(lock)) {
        /* Grant the lock */
        ut_ad(lock->trx != in_lock->trx);
        lock_grant(lock);
      }
    }

  } else {
    for (ulint heap_no = 0; heap_no < lock_rec_get_n_bits(in_lock); ++heap_no) {
      if (lock_rec_get_nth_bit(in_lock, heap_no)) {
        lock_grant_cats(lock_hash, in_lock, heap_no);
      }
    }
  }
}

/** Removes a record lock request, waiting or granted, from the queue and
grants locks to other transactions in the queue if they now are entitled
to a lock. NOTE: all record locks contained in in_lock are removed.
@param[in,out]	in_lock		record lock object: all record locks which
                                are contained in this lock object are removed;
                                transactions waiting behind will get their
                                lock requests granted, if they are now
                                qualified to it
@param[in]	use_fcfs	true -> use first come first served strategy */
static void lock_rec_dequeue_from_page(lock_t *in_lock, bool use_fcfs) {
  lock_rec_discard(in_lock);
  lock_rec_grant(in_lock, use_fcfs);
}

/** Removes a record lock request, waiting or granted, from the queue.
@param[in]	in_lock		record lock object: all record locks
                                which are contained in this lock object
                                are removed */
void lock_rec_discard(lock_t *in_lock) {
  space_id_t space;
  page_no_t page_no;
  trx_lock_t *trx_lock;

  ut_ad(lock_mutex_own());
  ut_ad(lock_get_type_low(in_lock) == LOCK_REC);

  trx_lock = &in_lock->trx->lock;

  space = in_lock->rec_lock.space;
  page_no = in_lock->rec_lock.page_no;

  ut_ad(in_lock->index->table->n_rec_locks > 0);
  in_lock->index->table->n_rec_locks--;

  HASH_DELETE(lock_t, hash, lock_hash_get(in_lock->type_mode),
              lock_rec_fold(space, page_no), in_lock);

  UT_LIST_REMOVE(trx_lock->trx_locks, in_lock);

  MONITOR_INC(MONITOR_RECLOCK_REMOVED);
  MONITOR_DEC(MONITOR_NUM_RECLOCK);
}

/** Removes record lock objects set on an index page which is discarded. This
 function does not move locks, or check for waiting locks, therefore the
 lock bitmaps must already be reset when this function is called. */
static void lock_rec_free_all_from_discard_page_low(space_id_t space,
                                                    page_no_t page_no,
                                                    hash_table_t *lock_hash) {
  lock_t *lock;
  lock_t *next_lock;

  lock = lock_rec_get_first_on_page_addr(lock_hash, space, page_no);

  while (lock != NULL) {
    ut_ad(lock_rec_find_set_bit(lock) == ULINT_UNDEFINED);
    ut_ad(!lock_get_wait(lock));

    next_lock = lock_rec_get_next_on_page(lock);

    lock_rec_discard(lock);

    lock = next_lock;
  }
}

/** Removes record lock objects set on an index page which is discarded. This
 function does not move locks, or check for waiting locks, therefore the
 lock bitmaps must already be reset when this function is called. */
void lock_rec_free_all_from_discard_page(
    const buf_block_t *block) /*!< in: page to be discarded */
{
  space_id_t space;
  page_no_t page_no;

  ut_ad(lock_mutex_own());

  space = block->page.id.space();
  page_no = block->page.id.page_no();

  lock_rec_free_all_from_discard_page_low(space, page_no, lock_sys->rec_hash);
  lock_rec_free_all_from_discard_page_low(space, page_no, lock_sys->prdt_hash);
  lock_rec_free_all_from_discard_page_low(space, page_no,
                                          lock_sys->prdt_page_hash);
}

/*============= RECORD LOCK MOVING AND INHERITING ===================*/

/** Resets the lock bits for a single record. Releases transactions waiting for
 lock requests here. */
static void lock_rec_reset_and_release_wait_low(
    hash_table_t *hash,       /*!< in: hash table */
    const buf_block_t *block, /*!< in: buffer block containing
                              the record */
    ulint heap_no)            /*!< in: heap number of record */
{
  lock_t *lock;

  ut_ad(lock_mutex_own());

  for (lock = lock_rec_get_first(hash, block, heap_no); lock != NULL;
       lock = lock_rec_get_next(heap_no, lock)) {
    if (lock_get_wait(lock)) {
      lock_rec_cancel(lock);
    } else {
      lock_rec_reset_nth_bit(lock, heap_no);
    }
  }
}

/** Resets the lock bits for a single record. Releases transactions waiting for
 lock requests here. */
static void lock_rec_reset_and_release_wait(
    const buf_block_t *block, /*!< in: buffer block containing
                              the record */
    ulint heap_no)            /*!< in: heap number of record */
{
  lock_rec_reset_and_release_wait_low(lock_sys->rec_hash, block, heap_no);

  lock_rec_reset_and_release_wait_low(lock_sys->prdt_hash, block,
                                      PAGE_HEAP_NO_INFIMUM);
  lock_rec_reset_and_release_wait_low(lock_sys->prdt_page_hash, block,
                                      PAGE_HEAP_NO_INFIMUM);
}

/** Makes a record to inherit the locks (except LOCK_INSERT_INTENTION type)
 of another record as gap type locks, but does not reset the lock bits of
 the other record. Also waiting lock requests on rec are inherited as
 GRANTED gap locks. */
static void lock_rec_inherit_to_gap(
    const buf_block_t *heir_block, /*!< in: block containing the
                                   record which inherits */
    const buf_block_t *block,      /*!< in: block containing the
                                   record from which inherited;
                                   does NOT reset the locks on
                                   this record */
    ulint heir_heap_no,            /*!< in: heap_no of the
                                   inheriting record */
    ulint heap_no)                 /*!< in: heap_no of the
                                   donating record */
{
  lock_t *lock;

  ut_ad(lock_mutex_own());

  /* If session is using READ COMMITTED or READ UNCOMMITTED isolation
  level, we do not want locks set by an UPDATE or a DELETE to be
  inherited as gap type locks.  But we DO want S-locks/X-locks(taken for
  replace) set by a consistency constraint to be inherited also then. */

  /* We also dont inherit these locks as gap type locks for DD tables
  because the serialization is guaranteed by MDL on DD tables. */

  for (lock = lock_rec_get_first(lock_sys->rec_hash, block, heap_no);
       lock != NULL; lock = lock_rec_get_next(heap_no, lock)) {
    /* Skip inheriting lock if set */
    if (lock->trx->skip_lock_inheritance) {
      continue;
    }

    if (!lock_rec_get_insert_intention(lock) &&
        !lock->index->table->skip_gap_locks() &&
        !(lock->trx->skip_gap_locks() &&
          lock_get_mode(lock) == (lock->trx->duplicates ? LOCK_S : LOCK_X))) {
      lock_rec_add_to_queue(LOCK_REC | LOCK_GAP | lock_get_mode(lock),
                            heir_block, heir_heap_no, lock->index, lock->trx);
    }
  }
}

/** Makes a record to inherit the gap locks (except LOCK_INSERT_INTENTION type)
 of another record as gap type locks, but does not reset the lock bits of the
 other record. Also waiting lock requests are inherited as GRANTED gap locks. */
static void lock_rec_inherit_to_gap_if_gap_lock(
    const buf_block_t *block, /*!< in: buffer block */
    ulint heir_heap_no,       /*!< in: heap_no of
                              record which inherits */
    ulint heap_no)            /*!< in: heap_no of record
                              from which inherited;
                              does NOT reset the locks
                              on this record */
{
  lock_t *lock;

  lock_mutex_enter();

  for (lock = lock_rec_get_first(lock_sys->rec_hash, block, heap_no);
       lock != NULL; lock = lock_rec_get_next(heap_no, lock)) {
    /* Skip inheriting lock if set */
    if (lock->trx->skip_lock_inheritance) {
      continue;
    }

    if (!lock_rec_get_insert_intention(lock) &&
        (heap_no == PAGE_HEAP_NO_SUPREMUM || !lock_rec_get_rec_not_gap(lock))) {
      lock_rec_add_to_queue(LOCK_REC | LOCK_GAP | lock_get_mode(lock), block,
                            heir_heap_no, lock->index, lock->trx);
    }
  }

  lock_mutex_exit();
}

/** Moves the locks of a record to another record and resets the lock bits of
 the donating record. */
static void lock_rec_move_low(
    hash_table_t *lock_hash,     /*!< in: hash table to use */
    const buf_block_t *receiver, /*!< in: buffer block containing
                                 the receiving record */
    const buf_block_t *donator,  /*!< in: buffer block containing
                                 the donating record */
    ulint receiver_heap_no,      /*!< in: heap_no of the record
                                which gets the locks; there
                                must be no lock requests
                                on it! */
    ulint donator_heap_no)       /*!< in: heap_no of the record
                                 which gives the locks */
{
  lock_t *lock;

  ut_ad(lock_mutex_own());

  /* If the lock is predicate lock, it resides on INFIMUM record */
  ut_ad(lock_rec_get_first(lock_hash, receiver, receiver_heap_no) == NULL ||
        lock_hash == lock_sys->prdt_hash ||
        lock_hash == lock_sys->prdt_page_hash);

  for (lock = lock_rec_get_first(lock_hash, donator, donator_heap_no);
       lock != NULL; lock = lock_rec_get_next(donator_heap_no, lock)) {
    const ulint type_mode = lock->type_mode;

    lock_rec_reset_nth_bit(lock, donator_heap_no);

    if (type_mode & LOCK_WAIT) {
      lock_reset_lock_and_trx_wait(lock);
    }

    /* Note that we FIRST reset the bit, and then set the lock:
    the function works also if donator == receiver */

    lock_rec_add_to_queue(type_mode, receiver, receiver_heap_no, lock->index,
                          lock->trx);
  }

  ut_ad(lock_rec_get_first(lock_sys->rec_hash, donator, donator_heap_no) ==
        NULL);
}

/** Move all the granted locks to the front of the given lock list.
All the waiting locks will be at the end of the list.
@param[in,out]	lock_list	the given lock list.  */
static void lock_move_granted_locks_to_front(UT_LIST_BASE_NODE_T(lock_t) &
                                             lock_list) {
  lock_t *lock;

  bool seen_waiting_lock = false;

  for (lock = UT_LIST_GET_FIRST(lock_list); lock != nullptr;
       lock = UT_LIST_GET_NEXT(trx_locks, lock)) {
    if (!seen_waiting_lock) {
      if (lock->is_waiting()) {
        seen_waiting_lock = true;
      }
      continue;
    }

    ut_ad(seen_waiting_lock);

    if (!lock->is_waiting()) {
      lock_t *prev = UT_LIST_GET_PREV(trx_locks, lock);
      ut_a(prev);
      UT_LIST_MOVE_TO_FRONT(lock_list, lock);
      lock = prev;
    }
  }
}

/** Moves the locks of a record to another record and resets the lock bits of
 the donating record. */
UNIV_INLINE
void lock_rec_move(const buf_block_t *receiver, /*!< in: buffer block containing
                                                the receiving record */
                   const buf_block_t *donator,  /*!< in: buffer block containing
                                                the donating record */
                   ulint receiver_heap_no,      /*!< in: heap_no of the record
                                       which gets the locks; there
                                               must be no lock requests
                                               on it! */
                   ulint donator_heap_no)       /*!< in: heap_no of the record
                                                which gives the locks */
{
  lock_rec_move_low(lock_sys->rec_hash, receiver, donator, receiver_heap_no,
                    donator_heap_no);
}

/** Updates the lock table when we have reorganized a page. NOTE: we copy
 also the locks set on the infimum of the page; the infimum may carry
 locks if an update of a record is occurring on the page, and its locks
 were temporarily stored on the infimum. */
void lock_move_reorganize_page(
    const buf_block_t *block,  /*!< in: old index page, now
                               reorganized */
    const buf_block_t *oblock) /*!< in: copy of the old, not
                               reorganized page */
{
  lock_t *lock;
  UT_LIST_BASE_NODE_T(lock_t) old_locks;
  mem_heap_t *heap = NULL;
  ulint comp;

  lock_mutex_enter();

  /* FIXME: This needs to deal with predicate lock too */
  lock = lock_rec_get_first_on_page(lock_sys->rec_hash, block);

  if (lock == NULL) {
    lock_mutex_exit();

    return;
  }

  heap = mem_heap_create(256);

  /* Copy first all the locks on the page to heap and reset the
  bitmaps in the original locks; chain the copies of the locks
  using the trx_locks field in them. */

  UT_LIST_INIT(old_locks, &lock_t::trx_locks);

  do {
    /* Make a copy of the lock */
    lock_t *old_lock = lock_rec_copy(lock, heap);

    UT_LIST_ADD_LAST(old_locks, old_lock);

    /* Reset bitmap of lock */
    lock_rec_bitmap_reset(lock);

    if (lock_get_wait(lock)) {
      lock_reset_lock_and_trx_wait(lock);
    }

    lock = lock_rec_get_next_on_page(lock);
  } while (lock != NULL);

  comp = page_is_comp(block->frame);
  ut_ad(comp == page_is_comp(oblock->frame));

  lock_move_granted_locks_to_front(old_locks);

  DBUG_EXECUTE_IF("do_lock_reverse_page_reorganize",
                  UT_LIST_REVERSE(old_locks););

  for (lock = UT_LIST_GET_FIRST(old_locks); lock != nullptr;
       lock = UT_LIST_GET_NEXT(trx_locks, lock)) {
    /* NOTE: we copy also the locks set on the infimum and
    supremum of the page; the infimum may carry locks if an
    update of a record is occurring on the page, and its locks
    were temporarily stored on the infimum */
    const rec_t *rec1 = page_get_infimum_rec(buf_block_get_frame(block));
    const rec_t *rec2 = page_get_infimum_rec(buf_block_get_frame(oblock));

    /* Set locks according to old locks */
    for (;;) {
      ulint old_heap_no;
      ulint new_heap_no;

      if (comp) {
        old_heap_no = rec_get_heap_no_new(rec2);
        new_heap_no = rec_get_heap_no_new(rec1);

        rec1 = page_rec_get_next_low(rec1, true);
        rec2 = page_rec_get_next_low(rec2, true);
      } else {
        old_heap_no = rec_get_heap_no_old(rec2);
        new_heap_no = rec_get_heap_no_old(rec1);
        ut_ad(!memcmp(rec1, rec2, rec_get_data_size_old(rec2)));

        rec1 = page_rec_get_next_low(rec1, false);
        rec2 = page_rec_get_next_low(rec2, false);
      }

      /* Clear the bit in old_lock. */
      if (old_heap_no < lock->rec_lock.n_bits &&
          lock_rec_reset_nth_bit(lock, old_heap_no)) {
        /* NOTE that the old lock bitmap could be too
        small for the new heap number! */

        lock_rec_add_to_queue(lock->type_mode, block, new_heap_no, lock->index,
                              lock->trx);
      }

      if (new_heap_no == PAGE_HEAP_NO_SUPREMUM) {
        ut_ad(old_heap_no == PAGE_HEAP_NO_SUPREMUM);
        break;
      }
    }

#ifdef UNIV_DEBUG
    {
      ulint i = lock_rec_find_set_bit(lock);

      /* Check that all locks were moved. */
      if (i != ULINT_UNDEFINED) {
        ib::fatal(ER_IB_MSG_640) << "lock_move_reorganize_page(): " << i
                                 << " not moved in " << (void *)lock;
      }
    }
#endif /* UNIV_DEBUG */
  }

  lock_mutex_exit();

  mem_heap_free(heap);

#ifdef UNIV_DEBUG_LOCK_VALIDATE
  ut_ad(lock_rec_validate_page(block));
#endif /* UNIV_DEBUG_LOCK_VALIDATE */
}

/** Moves the explicit locks on user records to another page if a record
 list end is moved to another page. */
void lock_move_rec_list_end(
    const buf_block_t *new_block, /*!< in: index page to move to */
    const buf_block_t *block,     /*!< in: index page */
    const rec_t *rec)             /*!< in: record on page: this
                                  is the first record moved */
{
  lock_t *lock;
  const ulint comp = page_rec_is_comp(rec);

  ut_ad(buf_block_get_frame(block) == page_align(rec));
  ut_ad(comp == page_is_comp(buf_block_get_frame(new_block)));

  lock_mutex_enter();

  /* Note: when we move locks from record to record, waiting locks
  and possible granted gap type locks behind them are enqueued in
  the original order, because new elements are inserted to a hash
  table to the end of the hash chain, and lock_rec_add_to_queue
  does not reuse locks if there are waiters in the queue. */

  for (lock = lock_rec_get_first_on_page(lock_sys->rec_hash, block); lock;
       lock = lock_rec_get_next_on_page(lock)) {
    const rec_t *rec1 = rec;
    const rec_t *rec2;
    const ulint type_mode = lock->type_mode;

    if (comp) {
      if (page_offset(rec1) == PAGE_NEW_INFIMUM) {
        rec1 = page_rec_get_next_low(rec1, true);
      }

      rec2 = page_rec_get_next_low(
          buf_block_get_frame(new_block) + PAGE_NEW_INFIMUM, true);
    } else {
      if (page_offset(rec1) == PAGE_OLD_INFIMUM) {
        rec1 = page_rec_get_next_low(rec1, false);
      }

      rec2 = page_rec_get_next_low(
          buf_block_get_frame(new_block) + PAGE_OLD_INFIMUM, false);
    }

    /* Copy lock requests on user records to new page and
    reset the lock bits on the old */

    for (;;) {
      ulint rec1_heap_no;
      ulint rec2_heap_no;

      if (comp) {
        rec1_heap_no = rec_get_heap_no_new(rec1);

        if (rec1_heap_no == PAGE_HEAP_NO_SUPREMUM) {
          break;
        }

        rec2_heap_no = rec_get_heap_no_new(rec2);
        rec1 = page_rec_get_next_low(rec1, true);
        rec2 = page_rec_get_next_low(rec2, true);
      } else {
        rec1_heap_no = rec_get_heap_no_old(rec1);

        if (rec1_heap_no == PAGE_HEAP_NO_SUPREMUM) {
          break;
        }

        rec2_heap_no = rec_get_heap_no_old(rec2);

        ut_ad(!memcmp(rec1, rec2, rec_get_data_size_old(rec2)));

        rec1 = page_rec_get_next_low(rec1, false);
        rec2 = page_rec_get_next_low(rec2, false);
      }

      if (rec1_heap_no < lock->rec_lock.n_bits &&
          lock_rec_reset_nth_bit(lock, rec1_heap_no)) {
        if (type_mode & LOCK_WAIT) {
          lock_reset_lock_and_trx_wait(lock);
        }

        lock_rec_add_to_queue(type_mode, new_block, rec2_heap_no, lock->index,
                              lock->trx);
      }
    }
  }

  lock_mutex_exit();

#ifdef UNIV_DEBUG_LOCK_VALIDATE
  ut_ad(lock_rec_validate_page(block));
  ut_ad(lock_rec_validate_page(new_block));
#endif /* UNIV_DEBUG_LOCK_VALIDATE */
}

/** Moves the explicit locks on user records to another page if a record
 list start is moved to another page. */
void lock_move_rec_list_start(
    const buf_block_t *new_block, /*!< in: index page to
                                  move to */
    const buf_block_t *block,     /*!< in: index page */
    const rec_t *rec,             /*!< in: record on page:
                                  this is the first
                                  record NOT copied */
    const rec_t *old_end)         /*!< in: old
                                  previous-to-last
                                  record on new_page
                                  before the records
                                  were copied */
{
  lock_t *lock;
  const ulint comp = page_rec_is_comp(rec);

  ut_ad(block->frame == page_align(rec));
  ut_ad(new_block->frame == page_align(old_end));
  ut_ad(comp == page_rec_is_comp(old_end));

  lock_mutex_enter();

  for (lock = lock_rec_get_first_on_page(lock_sys->rec_hash, block); lock;
       lock = lock_rec_get_next_on_page(lock)) {
    const rec_t *rec1;
    const rec_t *rec2;
    const ulint type_mode = lock->type_mode;

    if (comp) {
      rec1 = page_rec_get_next_low(
          buf_block_get_frame(block) + PAGE_NEW_INFIMUM, true);
      rec2 = page_rec_get_next_low(old_end, true);
    } else {
      rec1 = page_rec_get_next_low(
          buf_block_get_frame(block) + PAGE_OLD_INFIMUM, false);
      rec2 = page_rec_get_next_low(old_end, false);
    }

    /* Copy lock requests on user records to new page and
    reset the lock bits on the old */

    while (rec1 != rec) {
      ulint rec1_heap_no;
      ulint rec2_heap_no;

      if (comp) {
        rec1_heap_no = rec_get_heap_no_new(rec1);
        rec2_heap_no = rec_get_heap_no_new(rec2);

        rec1 = page_rec_get_next_low(rec1, true);
        rec2 = page_rec_get_next_low(rec2, true);
      } else {
        rec1_heap_no = rec_get_heap_no_old(rec1);
        rec2_heap_no = rec_get_heap_no_old(rec2);

        ut_ad(!memcmp(rec1, rec2, rec_get_data_size_old(rec2)));

        rec1 = page_rec_get_next_low(rec1, false);
        rec2 = page_rec_get_next_low(rec2, false);
      }

      if (rec1_heap_no < lock->rec_lock.n_bits &&
          lock_rec_reset_nth_bit(lock, rec1_heap_no)) {
        if (type_mode & LOCK_WAIT) {
          lock_reset_lock_and_trx_wait(lock);
        }

        lock_rec_add_to_queue(type_mode, new_block, rec2_heap_no, lock->index,
                              lock->trx);
      }
    }

#ifdef UNIV_DEBUG
    if (page_rec_is_supremum(rec)) {
      ulint i;

      for (i = PAGE_HEAP_NO_USER_LOW; i < lock_rec_get_n_bits(lock); i++) {
        if (lock_rec_get_nth_bit(lock, i)) {
          ib::fatal(ER_IB_MSG_641) << "lock_move_rec_list_start():" << i
                                   << " not moved in " << (void *)lock;
        }
      }
    }
#endif /* UNIV_DEBUG */
  }

  lock_mutex_exit();

#ifdef UNIV_DEBUG_LOCK_VALIDATE
  ut_ad(lock_rec_validate_page(block));
#endif /* UNIV_DEBUG_LOCK_VALIDATE */
}

/** Moves the explicit locks on user records to another page if a record
 list start is moved to another page. */
void lock_rtr_move_rec_list(const buf_block_t *new_block, /*!< in: index page to
                                                          move to */
                            const buf_block_t *block,     /*!< in: index page */
                            rtr_rec_move_t *rec_move, /*!< in: recording records
                                                      moved */
                            ulint num_move) /*!< in: num of rec to move */
{
  lock_t *lock;
  ulint comp;

  if (!num_move) {
    return;
  }

  comp = page_rec_is_comp(rec_move[0].old_rec);

  ut_ad(block->frame == page_align(rec_move[0].old_rec));
  ut_ad(new_block->frame == page_align(rec_move[0].new_rec));
  ut_ad(comp == page_rec_is_comp(rec_move[0].new_rec));

  lock_mutex_enter();

  for (lock = lock_rec_get_first_on_page(lock_sys->rec_hash, block); lock;
       lock = lock_rec_get_next_on_page(lock)) {
    ulint moved = 0;
    const rec_t *rec1;
    const rec_t *rec2;
    const ulint type_mode = lock->type_mode;

    /* Copy lock requests on user records to new page and
    reset the lock bits on the old */

    while (moved < num_move) {
      ulint rec1_heap_no;
      ulint rec2_heap_no;

      rec1 = rec_move[moved].old_rec;
      rec2 = rec_move[moved].new_rec;

      if (comp) {
        rec1_heap_no = rec_get_heap_no_new(rec1);
        rec2_heap_no = rec_get_heap_no_new(rec2);

      } else {
        rec1_heap_no = rec_get_heap_no_old(rec1);
        rec2_heap_no = rec_get_heap_no_old(rec2);

        ut_ad(!memcmp(rec1, rec2, rec_get_data_size_old(rec2)));
      }

      if (rec1_heap_no < lock->rec_lock.n_bits &&
          lock_rec_reset_nth_bit(lock, rec1_heap_no)) {
        if (type_mode & LOCK_WAIT) {
          lock_reset_lock_and_trx_wait(lock);
        }

        lock_rec_add_to_queue(type_mode, new_block, rec2_heap_no, lock->index,
                              lock->trx);

        rec_move[moved].moved = true;
      }

      moved++;
    }
  }

  lock_mutex_exit();

#ifdef UNIV_DEBUG_LOCK_VALIDATE
  ut_ad(lock_rec_validate_page(block));
#endif
}
/** Updates the lock table when a page is split to the right. */
void lock_update_split_right(
    const buf_block_t *right_block, /*!< in: right page */
    const buf_block_t *left_block)  /*!< in: left page */
{
  ulint heap_no = lock_get_min_heap_no(right_block);

  lock_mutex_enter();

  /* Move the locks on the supremum of the left page to the supremum
  of the right page */

  lock_rec_move(right_block, left_block, PAGE_HEAP_NO_SUPREMUM,
                PAGE_HEAP_NO_SUPREMUM);

  /* Inherit the locks to the supremum of left page from the successor
  of the infimum on right page */

  lock_rec_inherit_to_gap(left_block, right_block, PAGE_HEAP_NO_SUPREMUM,
                          heap_no);

  lock_mutex_exit();
}

/** Updates the lock table when a page is merged to the right. */
void lock_update_merge_right(
    const buf_block_t *right_block, /*!< in: right page to
                                    which merged */
    const rec_t *orig_succ,         /*!< in: original
                                    successor of infimum
                                    on the right page
                                    before merge */
    const buf_block_t *left_block)  /*!< in: merged index
                                    page which will be
                                    discarded */
{
  lock_mutex_enter();

  /* Inherit the locks from the supremum of the left page to the
  original successor of infimum on the right page, to which the left
  page was merged */

  lock_rec_inherit_to_gap(right_block, left_block,
                          page_rec_get_heap_no(orig_succ),
                          PAGE_HEAP_NO_SUPREMUM);

  /* Reset the locks on the supremum of the left page, releasing
  waiting transactions */

  lock_rec_reset_and_release_wait_low(lock_sys->rec_hash, left_block,
                                      PAGE_HEAP_NO_SUPREMUM);

#ifdef UNIV_DEBUG
  /* there should exist no page lock on the left page,
  otherwise, it will be blocked from merge */
  space_id_t space = left_block->page.id.space();
  page_no_t page_no = left_block->page.id.page_no();
  ut_ad(lock_rec_get_first_on_page_addr(lock_sys->prdt_page_hash, space,
                                        page_no) == NULL);
#endif /* UNIV_DEBUG */

  lock_rec_free_all_from_discard_page(left_block);

  lock_mutex_exit();
}

/** Updates the lock table when the root page is copied to another in
 btr_root_raise_and_insert. Note that we leave lock structs on the
 root page, even though they do not make sense on other than leaf
 pages: the reason is that in a pessimistic update the infimum record
 of the root page will act as a dummy carrier of the locks of the record
 to be updated. */
void lock_update_root_raise(
    const buf_block_t *block, /*!< in: index page to which copied */
    const buf_block_t *root)  /*!< in: root page */
{
  lock_mutex_enter();

  /* Move the locks on the supremum of the root to the supremum
  of block */

  lock_rec_move(block, root, PAGE_HEAP_NO_SUPREMUM, PAGE_HEAP_NO_SUPREMUM);
  lock_mutex_exit();
}

/** Updates the lock table when a page is copied to another and the original
 page is removed from the chain of leaf pages, except if page is the root! */
void lock_update_copy_and_discard(
    const buf_block_t *new_block, /*!< in: index page to
                                  which copied */
    const buf_block_t *block)     /*!< in: index page;
                                  NOT the root! */
{
  lock_mutex_enter();

  /* Move the locks on the supremum of the old page to the supremum
  of new_page */

  lock_rec_move(new_block, block, PAGE_HEAP_NO_SUPREMUM, PAGE_HEAP_NO_SUPREMUM);
  lock_rec_free_all_from_discard_page(block);

  lock_mutex_exit();
}

/** Updates the lock table when a page is split to the left. */
void lock_update_split_left(
    const buf_block_t *right_block, /*!< in: right page */
    const buf_block_t *left_block)  /*!< in: left page */
{
  ulint heap_no = lock_get_min_heap_no(right_block);

  lock_mutex_enter();

  /* Inherit the locks to the supremum of the left page from the
  successor of the infimum on the right page */

  lock_rec_inherit_to_gap(left_block, right_block, PAGE_HEAP_NO_SUPREMUM,
                          heap_no);

  lock_mutex_exit();
}

/** Updates the lock table when a page is merged to the left. */
void lock_update_merge_left(
    const buf_block_t *left_block,  /*!< in: left page to
                                    which merged */
    const rec_t *orig_pred,         /*!< in: original predecessor
                                    of supremum on the left page
                                    before merge */
    const buf_block_t *right_block) /*!< in: merged index page
                                    which will be discarded */
{
  const rec_t *left_next_rec;

  ut_ad(left_block->frame == page_align(orig_pred));

  lock_mutex_enter();

  left_next_rec = page_rec_get_next_const(orig_pred);

  if (!page_rec_is_supremum(left_next_rec)) {
    /* Inherit the locks on the supremum of the left page to the
    first record which was moved from the right page */

    lock_rec_inherit_to_gap(left_block, left_block,
                            page_rec_get_heap_no(left_next_rec),
                            PAGE_HEAP_NO_SUPREMUM);

    /* Reset the locks on the supremum of the left page,
    releasing waiting transactions */

    lock_rec_reset_and_release_wait_low(lock_sys->rec_hash, left_block,
                                        PAGE_HEAP_NO_SUPREMUM);
  }

  /* Move the locks from the supremum of right page to the supremum
  of the left page */

  lock_rec_move(left_block, right_block, PAGE_HEAP_NO_SUPREMUM,
                PAGE_HEAP_NO_SUPREMUM);

#ifdef UNIV_DEBUG
  /* there should exist no page lock on the right page,
  otherwise, it will be blocked from merge */
  space_id_t space = right_block->page.id.space();
  page_no_t page_no = right_block->page.id.page_no();
  lock_t *lock_test =
      lock_rec_get_first_on_page_addr(lock_sys->prdt_page_hash, space, page_no);
  ut_ad(!lock_test);
#endif /* UNIV_DEBUG */

  lock_rec_free_all_from_discard_page(right_block);

  lock_mutex_exit();
}

/** Resets the original locks on heir and replaces them with gap type locks
 inherited from rec. */
void lock_rec_reset_and_inherit_gap_locks(
    const buf_block_t *heir_block, /*!< in: block containing the
                                   record which inherits */
    const buf_block_t *block,      /*!< in: block containing the
                                   record from which inherited;
                                   does NOT reset the locks on
                                   this record */
    ulint heir_heap_no,            /*!< in: heap_no of the
                                   inheriting record */
    ulint heap_no)                 /*!< in: heap_no of the
                                   donating record */
{
  lock_mutex_enter();

  lock_rec_reset_and_release_wait(heir_block, heir_heap_no);

  lock_rec_inherit_to_gap(heir_block, block, heir_heap_no, heap_no);

  lock_mutex_exit();
}

/** Updates the lock table when a page is discarded. */
void lock_update_discard(
    const buf_block_t *heir_block, /*!< in: index page
                                   which will inherit the locks */
    ulint heir_heap_no,            /*!< in: heap_no of the record
                                   which will inherit the locks */
    const buf_block_t *block)      /*!< in: index page
                                   which will be discarded */
{
  const rec_t *rec;
  ulint heap_no;
  const page_t *page = block->frame;

  lock_mutex_enter();

  if (!lock_rec_get_first_on_page(lock_sys->rec_hash, block) &&
      (!lock_rec_get_first_on_page(lock_sys->prdt_page_hash, block)) &&
      (!lock_rec_get_first_on_page(lock_sys->prdt_hash, block))) {
    /* No locks exist on page, nothing to do */
    lock_mutex_exit();

    return;
  }

  /* Inherit all the locks on the page to the record and reset all
  the locks on the page */

  if (page_is_comp(page)) {
    rec = page + PAGE_NEW_INFIMUM;

    do {
      heap_no = rec_get_heap_no_new(rec);

      lock_rec_inherit_to_gap(heir_block, block, heir_heap_no, heap_no);

      lock_rec_reset_and_release_wait(block, heap_no);

      rec = page + rec_get_next_offs(rec, true);
    } while (heap_no != PAGE_HEAP_NO_SUPREMUM);
  } else {
    rec = page + PAGE_OLD_INFIMUM;

    do {
      heap_no = rec_get_heap_no_old(rec);

      lock_rec_inherit_to_gap(heir_block, block, heir_heap_no, heap_no);

      lock_rec_reset_and_release_wait(block, heap_no);

      rec = page + rec_get_next_offs(rec, false);
    } while (heap_no != PAGE_HEAP_NO_SUPREMUM);
  }

  lock_rec_free_all_from_discard_page(block);

  lock_mutex_exit();
}

/** Updates the lock table when a new user record is inserted. */
void lock_update_insert(
    const buf_block_t *block, /*!< in: buffer block containing rec */
    const rec_t *rec)         /*!< in: the inserted record */
{
  ulint receiver_heap_no;
  ulint donator_heap_no;

  ut_ad(block->frame == page_align(rec));

  /* Inherit the gap-locking locks for rec, in gap mode, from the next
  record */

  if (page_rec_is_comp(rec)) {
    receiver_heap_no = rec_get_heap_no_new(rec);
    donator_heap_no = rec_get_heap_no_new(page_rec_get_next_low(rec, true));
  } else {
    receiver_heap_no = rec_get_heap_no_old(rec);
    donator_heap_no = rec_get_heap_no_old(page_rec_get_next_low(rec, false));
  }

  lock_rec_inherit_to_gap_if_gap_lock(block, receiver_heap_no, donator_heap_no);
}

/** Updates the lock table when a record is removed. */
void lock_update_delete(
    const buf_block_t *block, /*!< in: buffer block containing rec */
    const rec_t *rec)         /*!< in: the record to be removed */
{
  const page_t *page = block->frame;
  ulint heap_no;
  ulint next_heap_no;

  ut_ad(page == page_align(rec));

  if (page_is_comp(page)) {
    heap_no = rec_get_heap_no_new(rec);
    next_heap_no = rec_get_heap_no_new(page + rec_get_next_offs(rec, true));
  } else {
    heap_no = rec_get_heap_no_old(rec);
    next_heap_no = rec_get_heap_no_old(page + rec_get_next_offs(rec, false));
  }

  lock_mutex_enter();

  /* Let the next record inherit the locks from rec, in gap mode */

  lock_rec_inherit_to_gap(block, block, next_heap_no, heap_no);

  /* Reset the lock bits on rec and release waiting transactions */

  lock_rec_reset_and_release_wait(block, heap_no);

  lock_mutex_exit();
}

/** Stores on the page infimum record the explicit locks of another record.
 This function is used to store the lock state of a record when it is
 updated and the size of the record changes in the update. The record
 is moved in such an update, perhaps to another page. The infimum record
 acts as a dummy carrier record, taking care of lock releases while the
 actual record is being moved. */
void lock_rec_store_on_page_infimum(
    const buf_block_t *block, /*!< in: buffer block containing rec */
    const rec_t *rec)         /*!< in: record whose lock state
                              is stored on the infimum
                              record of the same page; lock
                              bits are reset on the
                              record */
{
  ulint heap_no = page_rec_get_heap_no(rec);

  ut_ad(block->frame == page_align(rec));

  lock_mutex_enter();

  lock_rec_move(block, block, PAGE_HEAP_NO_INFIMUM, heap_no);

  lock_mutex_exit();
}

/** Restores the state of explicit lock requests on a single record, where the
 state was stored on the infimum of the page. */
void lock_rec_restore_from_page_infimum(
    const buf_block_t *block,   /*!< in: buffer block containing rec */
    const rec_t *rec,           /*!< in: record whose lock state
                                is restored */
    const buf_block_t *donator) /*!< in: page (rec is not
                                necessarily on this page)
                                whose infimum stored the lock
                                state; lock bits are reset on
                                the infimum */
{
  ulint heap_no = page_rec_get_heap_no(rec);

  lock_mutex_enter();

  lock_rec_move(block, donator, heap_no, PAGE_HEAP_NO_INFIMUM);

  lock_mutex_exit();
}

/*========================= TABLE LOCKS ==============================*/

/** Functor for accessing the embedded node within a table lock. */
struct TableLockGetNode {
  ut_list_node<lock_t> &operator()(lock_t &elem) {
    return (elem.tab_lock.locks);
  }
};

/** Creates a table lock object and adds it as the last in the lock queue
 of the table. Does NOT check for deadlocks or lock compatibility.
 @return own: new lock object */
UNIV_INLINE
lock_t *lock_table_create(dict_table_t *table, /*!< in/out: database table
                                               in dictionary cache */
                          ulint type_mode, /*!< in: lock mode possibly ORed with
                                         LOCK_WAIT */
                          trx_t *trx)      /*!< in: trx */
{
  lock_t *lock;

  ut_ad(table && trx);
  ut_ad(lock_mutex_own());
  ut_ad(trx_mutex_own(trx));

  check_trx_state(trx);
  ++table->count_by_mode[type_mode & LOCK_MODE_MASK];
  /* For AUTOINC locking we reuse the lock instance only if
  there is no wait involved else we allocate the waiting lock
  from the transaction lock heap. */
  if (type_mode == LOCK_AUTO_INC) {
    lock = table->autoinc_lock;

    table->autoinc_trx = trx;

    ib_vector_push(trx->autoinc_locks, &lock);

  } else if (trx->lock.table_cached < trx->lock.table_pool.size()) {
    lock = trx->lock.table_pool[trx->lock.table_cached++];
  } else {
    lock = static_cast<lock_t *>(
        mem_heap_alloc(trx->lock.lock_heap, sizeof(*lock)));
  }

  lock->type_mode = uint32_t(type_mode | LOCK_TABLE);
  lock->trx = trx;

  lock->tab_lock.table = table;

  ut_ad(table->n_ref_count > 0 || !table->can_be_evicted);

#ifdef HAVE_PSI_THREAD_INTERFACE
#ifdef HAVE_PSI_DATA_LOCK_INTERFACE
  /* The performance schema THREAD_ID and EVENT_ID
  are used only when DATA_LOCKS are exposed.  */
  PSI_THREAD_CALL(get_thread_event_id)
  (&lock->m_psi_internal_thread_id, &lock->m_psi_event_id);
#endif /* HAVE_PSI_DATA_LOCK_INTERFACE */
#endif /* HAVE_PSI_THREAD_INTERFACE */

  UT_LIST_ADD_LAST(trx->lock.trx_locks, lock);

  ut_list_append(table->locks, lock, TableLockGetNode());

  if (type_mode & LOCK_WAIT) {
    lock_set_lock_and_trx_wait(lock, trx);
  }

  lock->trx->lock.table_locks.push_back(lock);

  MONITOR_INC(MONITOR_TABLELOCK_CREATED);
  MONITOR_INC(MONITOR_NUM_TABLELOCK);

  return (lock);
}

/** Pops autoinc lock requests from the transaction's autoinc_locks. We
 handle the case where there are gaps in the array and they need to
 be popped off the stack. */
UNIV_INLINE
void lock_table_pop_autoinc_locks(
    trx_t *trx) /*!< in/out: transaction that owns the AUTOINC locks */
{
  ut_ad(lock_mutex_own());
  ut_ad(!ib_vector_is_empty(trx->autoinc_locks));

  /* Skip any gaps, gaps are NULL lock entries in the
  trx->autoinc_locks vector. */

  do {
    ib_vector_pop(trx->autoinc_locks);

    if (ib_vector_is_empty(trx->autoinc_locks)) {
      return;
    }

  } while (*(lock_t **)ib_vector_get_last(trx->autoinc_locks) == NULL);
}

/** Removes an autoinc lock request from the transaction's autoinc_locks. */
UNIV_INLINE
void lock_table_remove_autoinc_lock(
    lock_t *lock, /*!< in: table lock */
    trx_t *trx)   /*!< in/out: transaction that owns the lock */
{
  lock_t *autoinc_lock;
  lint i = ib_vector_size(trx->autoinc_locks) - 1;

  ut_ad(lock_mutex_own());
  ut_ad(lock_get_mode(lock) == LOCK_AUTO_INC);
  ut_ad(lock_get_type_low(lock) & LOCK_TABLE);
  ut_ad(!ib_vector_is_empty(trx->autoinc_locks));

  /* With stored functions and procedures the user may drop
  a table within the same "statement". This special case has
  to be handled by deleting only those AUTOINC locks that were
  held by the table being dropped. */

  autoinc_lock = *static_cast<lock_t **>(ib_vector_get(trx->autoinc_locks, i));

  /* This is the default fast case. */

  if (autoinc_lock == lock) {
    lock_table_pop_autoinc_locks(trx);
  } else {
    /* The last element should never be NULL */
    ut_a(autoinc_lock != NULL);

    /* Handle freeing the locks from within the stack. */

    while (--i >= 0) {
      autoinc_lock =
          *static_cast<lock_t **>(ib_vector_get(trx->autoinc_locks, i));

      if (autoinc_lock == lock) {
        void *null_var = NULL;
        ib_vector_set(trx->autoinc_locks, i, &null_var);
        return;
      }
    }

    /* Must find the autoinc lock. */
    ut_error;
  }
}

/** Removes a table lock request from the queue and the trx list of locks;
 this is a low-level function which does NOT check if waiting requests
 can now be granted. */
UNIV_INLINE
void lock_table_remove_low(lock_t *lock) /*!< in/out: table lock */
{
  trx_t *trx;
  dict_table_t *table;

  ut_ad(lock_mutex_own());

  trx = lock->trx;
  table = lock->tab_lock.table;
  const auto lock_mode = lock_get_mode(lock);
  /* Remove the table from the transaction's AUTOINC vector, if
  the lock that is being released is an AUTOINC lock. */
  if (lock_mode == LOCK_AUTO_INC) {
    /* The table's AUTOINC lock can get transferred to
    another transaction before we get here. */
    if (table->autoinc_trx == trx) {
      table->autoinc_trx = NULL;
    }

    /* The locks must be freed in the reverse order from
    the one in which they were acquired. This is to avoid
    traversing the AUTOINC lock vector unnecessarily.

    We only store locks that were granted in the
    trx->autoinc_locks vector (see lock_table_create()
    and lock_grant()). Therefore it can be empty and we
    need to check for that. */

    if (!lock_get_wait(lock) && !ib_vector_is_empty(trx->autoinc_locks)) {
      lock_table_remove_autoinc_lock(lock, trx);
    }
  }
  ut_a(0 < table->count_by_mode[lock_mode]);
  --table->count_by_mode[lock_mode];

  UT_LIST_REMOVE(trx->lock.trx_locks, lock);
  ut_list_remove(table->locks, lock, TableLockGetNode());

  MONITOR_INC(MONITOR_TABLELOCK_REMOVED);
  MONITOR_DEC(MONITOR_NUM_TABLELOCK);
}

/** Enqueues a waiting request for a table lock which cannot be granted
 immediately. Checks for deadlocks.
 @return DB_LOCK_WAIT, DB_DEADLOCK, or
 DB_SUCCESS; DB_SUCCESS means that there was a deadlock, but another
 transaction was chosen as a victim, and we got the lock immediately:
 no need to wait then */
static dberr_t lock_table_enqueue_waiting(
    ulint mode,          /*!< in: lock mode this transaction is
                         requesting */
    dict_table_t *table, /*!< in/out: table */
    que_thr_t *thr)      /*!< in: query thread */
{
  trx_t *trx;
  lock_t *lock;

  ut_ad(lock_mutex_own());
  ut_ad(!srv_read_only_mode);

  trx = thr_get_trx(thr);
  ut_ad(trx_mutex_own(trx));

  /* Test if there already is some other reason to suspend thread:
  we do not enqueue a lock request if the query thread should be
  stopped anyway */

  if (que_thr_stop(thr)) {
    ut_error;
  }

  switch (trx_get_dict_operation(trx)) {
    case TRX_DICT_OP_NONE:
      break;
    case TRX_DICT_OP_TABLE:
    case TRX_DICT_OP_INDEX:
      ib::error(ER_IB_MSG_642) << "A table lock wait happens in a dictionary"
                                  " operation. Table "
                               << table->name << ". " << BUG_REPORT_MSG;
      ut_ad(0);
  }

  /* Enqueue the lock request that will wait to be granted */
  lock = lock_table_create(table, mode | LOCK_WAIT, trx);

  const trx_t *victim_trx = DeadlockChecker::check_and_resolve(lock, trx);

  if (victim_trx != 0) {
    ut_ad(victim_trx == trx);

    /* The order here is important, we don't want to
    lose the state of the lock before calling remove. */
    lock_table_remove_low(lock);
    lock_reset_lock_and_trx_wait(lock);

    return (DB_DEADLOCK);

  } else if (trx->lock.wait_lock == NULL) {
    /* Deadlock resolution chose another transaction as a victim,
    and we accidentally got our lock granted! */

    return (DB_SUCCESS);
  }

  trx->lock.que_state = TRX_QUE_LOCK_WAIT;

  trx->lock.wait_started = ut_time();
  trx->lock.was_chosen_as_deadlock_victim = false;

  trx->stats.start_lock_wait();

  auto stopped = que_thr_stop(thr);
  ut_a(stopped);

  MONITOR_INC(MONITOR_TABLELOCK_WAIT);

  return (DB_LOCK_WAIT);
}

/** Checks if other transactions have an incompatible mode lock request in
 the lock queue.
 @return lock or NULL */
UNIV_INLINE
const lock_t *lock_table_other_has_incompatible(
    const trx_t *trx,          /*!< in: transaction, or NULL if all
                               transactions should be included */
    ulint wait,                /*!< in: LOCK_WAIT if also
                               waiting locks are taken into
                               account, or 0 if not */
    const dict_table_t *table, /*!< in: table */
    lock_mode mode)            /*!< in: lock mode */
{
  const lock_t *lock;

  ut_ad(lock_mutex_own());

  // According to lock_compatibility_matrix, an intention lock can wait only
  // for LOCK_S or LOCK_X. If there are no LOCK_S nor LOCK_X locks in the queue,
  // then we can avoid iterating through the list and return immediately.
  // This might help in OLTP scenarios, with no DDL queries,
  // as then there are almost no LOCK_S nor LOCK_X, but many DML queries still
  // need to get an intention lock to perform their action - while this never
  // causes them to wait for a "data lock", it might cause them to wait for
  // lock_sys->mutex if the operation takes Omega(n).

  if ((mode == LOCK_IS || mode == LOCK_IX) &&
      table->count_by_mode[LOCK_S] == 0 && table->count_by_mode[LOCK_X] == 0) {
    return NULL;
  }

  for (lock = UT_LIST_GET_LAST(table->locks); lock != NULL;
       lock = UT_LIST_GET_PREV(tab_lock.locks, lock)) {
    if (lock->trx != trx && !lock_mode_compatible(lock_get_mode(lock), mode) &&
        (wait || !lock_get_wait(lock))) {
      return (lock);
    }
  }

  return (NULL);
}

/** Locks the specified database table in the mode given. If the lock cannot
 be granted immediately, the query thread is put to wait.
 @return DB_SUCCESS, DB_LOCK_WAIT, or DB_DEADLOCK */
dberr_t lock_table(ulint flags, /*!< in: if BTR_NO_LOCKING_FLAG bit is set,
                                does nothing */
                   dict_table_t *table, /*!< in/out: database table
                                        in dictionary cache */
                   lock_mode mode,      /*!< in: lock mode */
                   que_thr_t *thr)      /*!< in: query thread */
{
  trx_t *trx;
  dberr_t err;
  const lock_t *wait_for;

  ut_ad(table && thr);

  /* Given limited visibility of temp-table we can avoid
  locking overhead */
  if ((flags & BTR_NO_LOCKING_FLAG) || srv_read_only_mode ||
      table->is_temporary()) {
    return (DB_SUCCESS);
  }

  ut_a(flags == 0);

  trx = thr_get_trx(thr);

  /* Look for equal or stronger locks the same trx already
  has on the table. No need to acquire the lock mutex here
  because only this transacton can add/access table locks
  to/from trx_t::table_locks. */

  if (lock_table_has(trx, table, mode)) {
    return (DB_SUCCESS);
  }

  /* Read only transactions can write to temp tables, we don't want
  to promote them to RW transactions. Their updates cannot be visible
  to other transactions. Therefore we can keep them out
  of the read views. */

  if ((mode == LOCK_IX || mode == LOCK_X) && !trx->read_only &&
      trx->rsegs.m_redo.rseg == 0) {
    trx_set_rw_mode(trx);
  }

  lock_mutex_enter();

  /* We have to check if the new lock is compatible with any locks
  other transactions have in the table lock queue. */

  wait_for = lock_table_other_has_incompatible(trx, LOCK_WAIT, table, mode);

  trx_mutex_enter(trx);

  /* Another trx has a request on the table in an incompatible
  mode: this trx may have to wait */

  if (wait_for != NULL) {
    err = lock_table_enqueue_waiting(mode | flags, table, thr);
  } else {
    lock_table_create(table, mode | flags, trx);

    ut_a(!flags || mode == LOCK_S || mode == LOCK_X);

    err = DB_SUCCESS;
  }

  lock_mutex_exit();

  trx_mutex_exit(trx);
  ut_ad(err == DB_SUCCESS || err == DB_LOCK_WAIT || err == DB_DEADLOCK);
  return (err);
}

/** Creates a table IX lock object for a resurrected transaction. */
void lock_table_ix_resurrect(dict_table_t *table, /*!< in/out: table */
                             trx_t *trx)          /*!< in/out: transaction */
{
  ut_ad(trx->is_recovered);

  if (lock_table_has(trx, table, LOCK_IX)) {
    return;
  }

  lock_mutex_enter();

  /* We have to check if the new lock is compatible with any locks
  other transactions have in the table lock queue. */

  ut_ad(!lock_table_other_has_incompatible(trx, LOCK_WAIT, table, LOCK_IX));

  trx_mutex_enter(trx);
  lock_table_create(table, LOCK_IX, trx);
  lock_mutex_exit();
  trx_mutex_exit(trx);
}

/** Checks if a waiting table lock request still has to wait in a queue.
 @return true if still has to wait */
static bool lock_table_has_to_wait_in_queue(
    const lock_t *wait_lock) /*!< in: waiting table lock */
{
  const dict_table_t *table;
  const lock_t *lock;

  ut_ad(lock_mutex_own());
  ut_ad(lock_get_wait(wait_lock));

  table = wait_lock->tab_lock.table;

  const auto mode = lock_get_mode(wait_lock);

  // According to lock_compatibility_matrix, an intention lock can wait only
  // for LOCK_S or LOCK_X. If there are no LOCK_S nor LOCK_X locks in the queue,
  // then we can avoid iterating through the list and return immediately.
  // This might help in OLTP scenarios, with no DDL queries,
  // as then there are almost no LOCK_S nor LOCK_X, but many DML queries still
  // need to get an intention lock to perform their action. When an occasional
  // DDL finishes and releases the LOCK_S or LOCK_X, it has to scan the queue
  // and grant any locks which were blocked by it. This can take Omega(n^2) if
  // each of intention locks has to verify that all the other locks.

  if ((mode == LOCK_IS || mode == LOCK_IX) &&
      table->count_by_mode[LOCK_S] == 0 && table->count_by_mode[LOCK_X] == 0) {
    return false;
  }

  for (lock = UT_LIST_GET_FIRST(table->locks); lock != wait_lock;
       lock = UT_LIST_GET_NEXT(tab_lock.locks, lock)) {
    if (lock_has_to_wait(wait_lock, lock)) {
      return (true);
    }
  }

  return (false);
}

/** Removes a table lock request, waiting or granted, from the queue and grants
 locks to other transactions in the queue, if they now are entitled to a
 lock. */
static void lock_table_dequeue(
    lock_t *in_lock) /*!< in/out: table lock object; transactions waiting
                     behind will get their lock requests granted, if
                     they are now qualified to it */
{
  ut_ad(lock_mutex_own());
  ut_a(lock_get_type_low(in_lock) == LOCK_TABLE);

  const auto mode = lock_get_mode(in_lock);
  const auto table = in_lock->tab_lock.table;

  lock_t *lock = UT_LIST_GET_NEXT(tab_lock.locks, in_lock);

  lock_table_remove_low(in_lock);

  // According to lock_compatibility_matrix, an intention lock can block only
  // LOCK_S or LOCK_X from being granted, and thus, releasing of an intention
  // lock can help in granting only LOCK_S or LOCK_X. If there are no LOCK_S nor
  // LOCK_X locks in the queue, then we can avoid iterating through the list and
  // return immediately. This might help in OLTP scenarios, with no DDL queries,
  // as then there are almost no LOCK_S nor LOCK_X, but many DML queries still
  // need to get an intention lock to perform their action - while this never
  // causes them to wait for a "data lock", it might cause them to wait for
  // lock_sys->mutex if the operation takes Omega(n) or even Omega(n^2)
  if ((mode == LOCK_IS || mode == LOCK_IX) &&
      table->count_by_mode[LOCK_S] == 0 && table->count_by_mode[LOCK_X] == 0) {
    return;
  }

  /* Check if waiting locks in the queue can now be granted: grant
  locks if there are no conflicting locks ahead. */

  for (/* No op */; lock != NULL;
       lock = UT_LIST_GET_NEXT(tab_lock.locks, lock)) {
    if (lock_get_wait(lock) && !lock_table_has_to_wait_in_queue(lock)) {
      /* Grant the lock */
      ut_ad(in_lock->trx != lock->trx);
      lock_grant(lock);
    }
  }
}

/** Sets a lock on a table based on the given mode.
@param[in]	table	table to lock
@param[in,out]	trx	transaction
@param[in]	mode	LOCK_X or LOCK_S
@return error code or DB_SUCCESS. */
dberr_t lock_table_for_trx(dict_table_t *table, trx_t *trx,
                           enum lock_mode mode) {
  mem_heap_t *heap;
  que_thr_t *thr;
  dberr_t err;
  sel_node_t *node;
  heap = mem_heap_create(512);

  node = sel_node_create(heap);
  thr = pars_complete_graph_for_exec(node, trx, heap, NULL);
  thr->graph->state = QUE_FORK_ACTIVE;

  /* We use the select query graph as the dummy graph needed
  in the lock module call */

  thr = static_cast<que_thr_t *>(que_fork_get_first_thr(
      static_cast<que_fork_t *>(que_node_get_parent(thr))));

  que_thr_move_to_run_state_for_mysql(thr, trx);

run_again:
  thr->run_node = thr;
  thr->prev_node = thr->common.parent;

  err = lock_table(0, table, mode, thr);

  trx->error_state = err;

  if (err == DB_SUCCESS) {
    que_thr_stop_for_mysql_no_error(thr, trx);
  } else {
    que_thr_stop_for_mysql(thr);

    auto was_lock_wait = row_mysql_handle_errors(&err, trx, thr, NULL);

    if (was_lock_wait) {
      goto run_again;
    }
  }

  que_graph_free(thr->graph);
  trx->op_info = "";

  return (err);
}

/*=========================== LOCK RELEASE ==============================*/

/** Grant a lock to waiting transactions.
@param[in]	first_lock	Lock to traverse from
@param[in]	lock		Lock that was unlocked
@param[in]	heap_no		Heap no within the page for the lock. */
static void lock_rec_unlock_grant(lock_t *first_lock, lock_t *lock,
                                  ulint heap_no) {
  ut_ad(lock_mutex_own());
  ut_ad(!lock_get_wait(lock));
  ut_ad(lock_get_type_low(lock) == LOCK_REC);
  ut_ad(!lock->is_predicate());
  ut_ad(lock_rec_get_nth_bit(lock, heap_no));
  lock_rec_reset_nth_bit(lock, heap_no);

  if (lock_use_fcfs(lock)) {
#ifdef UNIV_DEBUG
    const trx_t *trx = lock->trx;
#endif /*UNIV_DEBUG*/
    /* Check if we can now grant waiting lock requests */

    for (lock = first_lock; lock != nullptr;
         lock = lock_rec_get_next(heap_no, lock)) {
      if (lock_get_wait(lock) && !lock_rec_has_to_wait_in_queue(lock)) {
        /* Grant the lock */
        ut_ad(trx != lock->trx);
        lock_grant(lock);
      }
    }
  } else {
    lock_grant_cats(lock_sys->rec_hash, lock, heap_no);
  }
}

/** Removes a granted record lock of a transaction from the queue and grants
 locks to other transactions waiting in the queue if they now are entitled
 to a lock.
 This function is meant to be used only by row_unlock_for_mysql, and it assumes
 that the lock we are looking for has LOCK_REC_NOT_GAP flag.
 */
void lock_rec_unlock(
    trx_t *trx,               /*!< in/out: transaction that has
                              set a record lock */
    const buf_block_t *block, /*!< in: buffer block containing rec */
    const rec_t *rec,         /*!< in: record */
    lock_mode lock_mode)      /*!< in: LOCK_S or LOCK_X */
{
  ut_ad(!trx->lock.wait_lock);
  ut_ad(block->frame == page_align(rec));
  ut_ad(trx_state_eq(trx, TRX_STATE_ACTIVE));
  ut_ad(lock_mode == LOCK_S || lock_mode == LOCK_X);

  ulint heap_no = page_rec_get_heap_no(rec);

  lock_mutex_enter();
  trx_mutex_enter(trx);

  lock_t *first_lock;

  first_lock = lock_rec_get_first(lock_sys->rec_hash, block, heap_no);

  /* Find the last lock with the same lock_mode and transaction
  on the record. */

  for (auto lock = first_lock; lock != nullptr;
       lock = lock_rec_get_next(heap_no, lock)) {
    if (lock->trx == trx && lock_get_mode(lock) == lock_mode &&
        lock_rec_get_rec_not_gap(lock)) {
#ifdef UNIV_DEBUG
      /* Since we actually found the first, not the last lock, lets check
         that it is also the last one */
      for (auto lock2 = lock_rec_get_next(heap_no, lock); lock2 != nullptr;
           lock2 = lock_rec_get_next(heap_no, lock2)) {
        ut_ad(!(lock2->trx == trx && lock_get_mode(lock2) == lock_mode &&
                lock_rec_get_rec_not_gap(lock2)));
      }
#endif
      lock_rec_unlock_grant(first_lock, lock, heap_no);

      lock_mutex_exit();
      trx_mutex_exit(trx);

      return;
    }
  }

  lock_mutex_exit();
  trx_mutex_exit(trx);

  {
    size_t stmt_len;

    auto stmt = innobase_get_stmt_unsafe(trx->mysql_thd, &stmt_len);

    ib::error err(ER_IB_MSG_1228);

    err << "Unlock row could not find a " << lock_mode
        << " mode lock on the record. Current statement: ";

    err.write(stmt, stmt_len);
  }
}

/** Remove GAP lock from a next key record lock
@param[in,out]	lock	lock object */
static void lock_remove_gap_lock(lock_t *lock) {
  /* Remove lock on supremum */
  lock_rec_reset_nth_bit(lock, PAGE_HEAP_NO_SUPREMUM);

  /* Remove GAP lock for other records */
  lock->remove_gap_lock();
}

/** Release read locks of a transacion. It is called during XA
prepare to release locks early.
@param[in,out]	trx		transaction
@param[in]	only_gap	release only GAP locks */
void lock_trx_release_read_locks(trx_t *trx, bool only_gap) {
  lock_t *lock;
  lock_t *next_lock;
  ulint count = 0;

  /* Avoid taking lock_sys if trx didn't acquire any lock */
  if (UT_LIST_GET_LEN(trx->lock.trx_locks) == 0) {
    return;
  }

  lock_mutex_enter();

  lock = UT_LIST_GET_FIRST(trx->lock.trx_locks);

  while (lock != NULL) {
    next_lock = UT_LIST_GET_NEXT(trx_locks, lock);

    /* Check only for record lock */
    if (!lock->is_record_lock() || lock->is_insert_intention() ||
        lock->is_predicate()) {
      lock = next_lock;
      continue;
    }

    /* Release any GAP only lock. */
    if (lock->is_gap()) {
      lock_rec_dequeue_from_page(lock, false);
      lock = next_lock;
      continue;
    }

    /* Don't release any non-GAP lock if not asked. */
    if (lock->is_record_not_gap() && only_gap) {
      lock = next_lock;
      continue;
    }

    /* Release Shared Next Key Lock(SH + GAP) if asked for */
    if (lock->mode() == LOCK_S && !only_gap) {
      lock_rec_dequeue_from_page(lock, false);
      lock = next_lock;
      continue;
    }

    /* Release GAP lock from Next Key lock */
    lock_remove_gap_lock(lock);

    /* Grant locks. Current CATS implementation does not grant locks for records
    for which the bit is already cleared in the bitmap, and lock_remove_gap_lock
    might have reset the PAGE_HEAP_NO_SUPREMUM-th bit. So, to ensure that trxs
    waiting for lock on supremum are properly woken up we need to use FCFS. */
    lock_rec_grant(lock, true);

    lock = next_lock;

    ++count;

    if (count == LOCK_RELEASE_INTERVAL) {
      /* Release the mutex for a while, so that we
      do not monopolize it */

      lock_mutex_exit();

      lock_mutex_enter();

      count = 0;
    }
  }

  lock_mutex_exit();
}

/** Releases transaction locks, and releases possible other transactions waiting
 because of these locks.
@param[in,out]  trx   transaction */
static void lock_release(trx_t *trx) {
  lock_t *lock;
  ulint count = 0;

  ut_ad(!lock_mutex_own());
  ut_ad(!trx_mutex_own(trx));
  ut_ad(!trx->is_dd_trx);

  /* Don't take lock_sys mutex if trx didn't acquire any lock.
  We want to check if trx->lock.trx_lock is empty without holding trx->mutex
  nor lock_sys->mutex.
  In order to access trx->lock.trx_locks safely we should hold at least
  trx->mutex. But:
  The transaction is already in TRX_STATE_COMMITTED_IN_MEMORY state and is no
  longer referenced, so we are not afraid of implicit-to-explicit conversions,
  nor a cancellation of a wait_lock (we are running, not waiting). Still, there
  might be some B-tree merge or split operations running in parallel which cause
  locks to be moved from one page to another, which at the low level means that
  a new lock is created (and added to trx->lock.trx_locks) and the old one is
  removed (also from trx->lock.trx_locks) in that specific order.
  Actually, there is no situation in our code, where some other thread can
  change the number of explicit locks from 0 to non-zero, or vice-versa.
  Even the implicit-to-explicit conversion presumes that our trx holds at least
  an explicit IX table lock (since it was allowed to modify the table).
  Thus, if the only thing we want to do is comparing with zero, then there is
  no real risk here. */
  if (UT_LIST_GET_LEN(trx->lock.trx_locks) == 0) {
    return;
  }

  lock_mutex_enter();

  for (lock = UT_LIST_GET_LAST(trx->lock.trx_locks); lock != NULL;
       lock = UT_LIST_GET_LAST(trx->lock.trx_locks)) {
    if (lock_get_type_low(lock) == LOCK_REC) {
      lock_rec_dequeue_from_page(lock, false);
    } else {
      lock_table_dequeue(lock);
    }

    if (count == LOCK_RELEASE_INTERVAL) {
      /* Release the mutex for a while, so that we
      do not monopolize it */

      lock_mutex_exit();

      lock_mutex_enter();

      count = 0;
    }

    ++count;
  }

  lock_mutex_exit();
}

/* True if a lock mode is S or X */
#define IS_LOCK_S_OR_X(lock) \
  (lock_get_mode(lock) == LOCK_S || lock_get_mode(lock) == LOCK_X)

/** Removes table locks of the transaction on a table to be dropped. */
static void lock_trx_table_locks_remove(
    const lock_t *lock_to_remove) /*!< in: lock to remove */
{
  trx_t *trx = lock_to_remove->trx;

  ut_ad(lock_mutex_own());

  /* It is safe to read this because we are holding the lock mutex */
  if (!trx->owns_mutex) {
    trx_mutex_enter(trx);
  } else {
    ut_ad(trx_mutex_own(trx));
  }

  typedef lock_pool_t::reverse_iterator iterator;

  iterator end = trx->lock.table_locks.rend();

  for (iterator it = trx->lock.table_locks.rbegin(); it != end; ++it) {
    const lock_t *lock = *it;

    if (lock == NULL) {
      continue;
    }

    ut_a(trx == lock->trx);
    ut_a(lock_get_type_low(lock) & LOCK_TABLE);
    ut_a(lock->tab_lock.table != NULL);

    if (lock == lock_to_remove) {
      *it = NULL;

      if (!trx->owns_mutex) {
        trx_mutex_exit(trx);
      }

      return;
    }
  }

  if (!trx->owns_mutex) {
    trx_mutex_exit(trx);
  }

  /* Lock must exist in the vector. */
  ut_error;
}

/** Removes locks of a transaction on a table to be dropped.
 If remove_also_table_sx_locks is true then table-level S and X locks are
 also removed in addition to other table-level and record-level locks.
 No lock that is going to be removed is allowed to be a wait lock. */
static void lock_remove_all_on_table_for_trx(
    dict_table_t *table,              /*!< in: table to be dropped */
    trx_t *trx,                       /*!< in: a transaction */
    ibool remove_also_table_sx_locks) /*!< in: also removes
                                   table S and X locks */
{
  lock_t *lock;
  lock_t *prev_lock;

  ut_ad(lock_mutex_own());

  for (lock = UT_LIST_GET_LAST(trx->lock.trx_locks); lock != NULL;
       lock = prev_lock) {
    prev_lock = UT_LIST_GET_PREV(trx_locks, lock);

    if (lock_get_type_low(lock) == LOCK_REC && lock->index->table == table) {
      ut_a(!lock_get_wait(lock));

      lock_rec_discard(lock);
    } else if (lock_get_type_low(lock) & LOCK_TABLE &&
               lock->tab_lock.table == table &&
               (remove_also_table_sx_locks || !IS_LOCK_S_OR_X(lock))) {
      ut_a(!lock_get_wait(lock));

      lock_trx_table_locks_remove(lock);
      lock_table_remove_low(lock);
    }
  }
}

/** Remove any explicit record locks held by recovering transactions on
 the table.
 @return number of recovered transactions examined */
static ulint lock_remove_recovered_trx_record_locks(
    dict_table_t *table) /*!< in: check if there are any locks
                         held on records in this table or on the
                         table itself */
{
  ut_a(table != NULL);
  ut_ad(lock_mutex_own());

  ulint n_recovered_trx = 0;

  mutex_enter(&trx_sys->mutex);

  for (trx_t *trx = UT_LIST_GET_FIRST(trx_sys->rw_trx_list); trx != NULL;
       trx = UT_LIST_GET_NEXT(trx_list, trx)) {
    assert_trx_in_rw_list(trx);

    if (!trx->is_recovered) {
      continue;
    }

    /* Because we are holding the lock_sys->mutex,
    implicit locks cannot be converted to explicit ones
    while we are scanning the explicit locks. */

    lock_t *next_lock;

    for (lock_t *lock = UT_LIST_GET_FIRST(trx->lock.trx_locks); lock != NULL;
         lock = next_lock) {
      ut_a(lock->trx == trx);

      /* Recovered transactions can't wait on a lock. */

      ut_a(!lock_get_wait(lock));

      next_lock = UT_LIST_GET_NEXT(trx_locks, lock);

      switch (lock_get_type_low(lock)) {
        default:
          ut_error;
        case LOCK_TABLE:
          if (lock->tab_lock.table == table) {
            lock_trx_table_locks_remove(lock);
            lock_table_remove_low(lock);
          }
          break;
        case LOCK_REC:
          if (lock->index->table == table) {
            lock_rec_discard(lock);
          }
      }
    }

    ++n_recovered_trx;
  }

  mutex_exit(&trx_sys->mutex);

  return (n_recovered_trx);
}

/** Removes locks on a table to be dropped.
 If remove_also_table_sx_locks is true then table-level S and X locks are
 also removed in addition to other table-level and record-level locks.
 No lock, that is going to be removed, is allowed to be a wait lock. */
void lock_remove_all_on_table(
    dict_table_t *table,              /*!< in: table to be dropped
                                      or discarded */
    ibool remove_also_table_sx_locks) /*!< in: also removes
                                   table S and X locks */
{
  lock_t *lock;

  lock_mutex_enter();

  for (lock = UT_LIST_GET_FIRST(table->locks); lock != NULL;
       /* No op */) {
    lock_t *prev_lock;

    prev_lock = UT_LIST_GET_PREV(tab_lock.locks, lock);

    /* If we should remove all locks (remove_also_table_sx_locks
    is true), or if the lock is not table-level S or X lock,
    then check we are not going to remove a wait lock. */
    if (remove_also_table_sx_locks ||
        !(lock_get_type(lock) == LOCK_TABLE && IS_LOCK_S_OR_X(lock))) {
      ut_a(!lock_get_wait(lock));
    }

    lock_remove_all_on_table_for_trx(table, lock->trx,
                                     remove_also_table_sx_locks);

    if (prev_lock == NULL) {
      if (lock == UT_LIST_GET_FIRST(table->locks)) {
        /* lock was not removed, pick its successor */
        lock = UT_LIST_GET_NEXT(tab_lock.locks, lock);
      } else {
        /* lock was removed, pick the first one */
        lock = UT_LIST_GET_FIRST(table->locks);
      }
    } else if (UT_LIST_GET_NEXT(tab_lock.locks, prev_lock) != lock) {
      /* If lock was removed by
      lock_remove_all_on_table_for_trx() then pick the
      successor of prev_lock ... */
      lock = UT_LIST_GET_NEXT(tab_lock.locks, prev_lock);
    } else {
      /* ... otherwise pick the successor of lock. */
      lock = UT_LIST_GET_NEXT(tab_lock.locks, lock);
    }
  }

  /* Note: Recovered transactions don't have table level IX or IS locks
  but can have implicit record locks that have been converted to explicit
  record locks. Such record locks cannot be freed by traversing the
  transaction lock list in dict_table_t (as above). */

  if (!lock_sys->rollback_complete &&
      lock_remove_recovered_trx_record_locks(table) == 0) {
    lock_sys->rollback_complete = true;
  }

  lock_mutex_exit();
}

/*===================== VALIDATION AND DEBUGGING ====================*/

/** Prints info of a table lock. */
static void lock_table_print(FILE *file,         /*!< in: file where to print */
                             const lock_t *lock) /*!< in: table type lock */
{
  ut_ad(lock_mutex_own());
  ut_a(lock_get_type_low(lock) == LOCK_TABLE);

  fputs("TABLE LOCK table ", file);
  ut_print_name(file, lock->trx, lock->tab_lock.table->name.m_name);
  fprintf(file, " trx id " TRX_ID_FMT, trx_get_id_for_print(lock->trx));

  if (lock_get_mode(lock) == LOCK_S) {
    fputs(" lock mode S", file);
  } else if (lock_get_mode(lock) == LOCK_X) {
    ut_ad(lock->trx->id != 0);
    fputs(" lock mode X", file);
  } else if (lock_get_mode(lock) == LOCK_IS) {
    fputs(" lock mode IS", file);
  } else if (lock_get_mode(lock) == LOCK_IX) {
    ut_ad(lock->trx->id != 0);
    fputs(" lock mode IX", file);
  } else if (lock_get_mode(lock) == LOCK_AUTO_INC) {
    fputs(" lock mode AUTO-INC", file);
  } else {
    fprintf(file, " unknown lock mode %lu", (ulong)lock_get_mode(lock));
  }

  if (lock_get_wait(lock)) {
    fputs(" waiting", file);
  }

  putc('\n', file);
}

/** Prints info of a record lock. */
static void lock_rec_print(FILE *file,         /*!< in: file where to print */
                           const lock_t *lock) /*!< in: record type lock */
{
  space_id_t space;
  page_no_t page_no;
  mtr_t mtr;
  mem_heap_t *heap = NULL;
  ulint offsets_[REC_OFFS_NORMAL_SIZE];
  ulint *offsets = offsets_;
  rec_offs_init(offsets_);

  ut_ad(lock_mutex_own());
  ut_a(lock_get_type_low(lock) == LOCK_REC);

  space = lock->rec_lock.space;
  page_no = lock->rec_lock.page_no;

  fprintf(file,
          "RECORD LOCKS space id %lu page no %lu n bits %lu "
          "index %s of table ",
          (ulong)space, (ulong)page_no, (ulong)lock_rec_get_n_bits(lock),
          lock->index->name());
  ut_print_name(file, lock->trx, lock->index->table_name);
  fprintf(file, " trx id " TRX_ID_FMT, trx_get_id_for_print(lock->trx));

  if (lock_get_mode(lock) == LOCK_S) {
    fputs(" lock mode S", file);
  } else if (lock_get_mode(lock) == LOCK_X) {
    fputs(" lock_mode X", file);
  } else {
    ut_error;
  }

  if (lock_rec_get_gap(lock)) {
    fputs(" locks gap before rec", file);
  }

  if (lock_rec_get_rec_not_gap(lock)) {
    fputs(" locks rec but not gap", file);
  }

  if (lock_rec_get_insert_intention(lock)) {
    fputs(" insert intention", file);
  }

  if (lock_get_wait(lock)) {
    fputs(" waiting", file);
  }

  mtr_start(&mtr);

  putc('\n', file);

  const buf_block_t *block;

  block = buf_page_try_get(page_id_t(space, page_no), &mtr);

  for (ulint i = 0; i < lock_rec_get_n_bits(lock); ++i) {
    if (!lock_rec_get_nth_bit(lock, i)) {
      continue;
    }

    fprintf(file, "Record lock, heap no %lu", (ulong)i);

    if (block) {
      const rec_t *rec;

      rec = page_find_rec_with_heap_no(buf_block_get_frame(block), i);

      offsets =
          rec_get_offsets(rec, lock->index, offsets, ULINT_UNDEFINED, &heap);

      putc(' ', file);
      rec_print_new(file, rec, offsets);
    }

    putc('\n', file);
  }

  mtr_commit(&mtr);

  if (heap) {
    mem_heap_free(heap);
  }
}

#ifdef UNIV_DEBUG
/* Print the number of lock structs from lock_print_info_summary() only
in non-production builds for performance reasons, see
http://bugs.mysql.com/36942 */
#define PRINT_NUM_OF_LOCK_STRUCTS
#endif /* UNIV_DEBUG */

#ifdef PRINT_NUM_OF_LOCK_STRUCTS
/** Calculates the number of record lock structs in the record lock hash table.
 @return number of record locks */
static ulint lock_get_n_rec_locks(void) {
  ulint n_locks = 0;
  ulint i;

  ut_ad(lock_mutex_own());

  for (i = 0; i < hash_get_n_cells(lock_sys->rec_hash); i++) {
    const lock_t *lock;

    for (lock =
             static_cast<const lock_t *>(HASH_GET_FIRST(lock_sys->rec_hash, i));
         lock != 0;
         lock = static_cast<const lock_t *>(HASH_GET_NEXT(hash, lock))) {
      n_locks++;
    }
  }

  return (n_locks);
}
#endif /* PRINT_NUM_OF_LOCK_STRUCTS */

/** Prints info of locks for all transactions.
 @return false if not able to obtain lock mutex
 and exits without printing info */
bool lock_print_info_summary(
    FILE *file,   /*!< in: file where to print */
    ibool nowait) /*!< in: whether to wait for the lock mutex */
{
  /* if nowait is false, wait on the lock mutex,
  otherwise return immediately if fail to obtain the
  mutex. */
  if (!nowait) {
    lock_mutex_enter();
  } else if (lock_mutex_enter_nowait()) {
    fputs(
        "FAIL TO OBTAIN LOCK MUTEX,"
        " SKIP LOCK INFO PRINTING\n",
        file);
    return (false);
  }

  if (lock_deadlock_found) {
    fputs(
        "------------------------\n"
        "LATEST DETECTED DEADLOCK\n"
        "------------------------\n",
        file);

    if (!srv_read_only_mode) {
      ut_copy_file(file, lock_latest_err_file);
    }
  }

  fputs(
      "------------\n"
      "TRANSACTIONS\n"
      "------------\n",
      file);

  fprintf(file, "Trx id counter " TRX_ID_FMT "\n", trx_sys_get_max_trx_id());

  fprintf(file,
          "Purge done for trx's n:o < " TRX_ID_FMT " undo n:o < " TRX_ID_FMT
          " state: ",
          purge_sys->iter.trx_no, purge_sys->iter.undo_no);

  /* Note: We are reading the state without the latch. One because it
  will violate the latching order and two because we are merely querying
  the state of the variable for display. */

  switch (purge_sys->state) {
    case PURGE_STATE_INIT:
      /* Should never be in this state while the system is running. */
      fprintf(file, "initializing");
      break;

    case PURGE_STATE_EXIT:
      fprintf(file, "exited");
      break;

    case PURGE_STATE_DISABLED:
      fprintf(file, "disabled");
      break;

    case PURGE_STATE_RUN:
      fprintf(file, "running");
      /* Check if it is waiting for more data to arrive. */
      if (!purge_sys->running) {
        fprintf(file, " but idle");
      }
      break;

    case PURGE_STATE_STOP:
      fprintf(file, "stopped");
      break;
  }

  fprintf(file, "\n");

  fprintf(file, "History list length %lu\n", (ulong)trx_sys->rseg_history_len);

#ifdef PRINT_NUM_OF_LOCK_STRUCTS
  fprintf(file, "Total number of lock structs in row lock hash table %lu\n",
          (ulong)lock_get_n_rec_locks());
#endif /* PRINT_NUM_OF_LOCK_STRUCTS */
  return (true);
}

/** Functor to print not-started transaction from the mysql_trx_list. */

struct PrintNotStarted {
  PrintNotStarted(FILE *file) : m_file(file) {}

  void operator()(trx_t *trx) {
    ut_ad(trx->in_mysql_trx_list);
    ut_ad(mutex_own(&trx_sys->mutex));

    /* See state transitions and locking rules in trx0trx.h */

    trx_mutex_enter(trx);
    if (trx_state_eq(trx, TRX_STATE_NOT_STARTED)) {
      fputs("---", m_file);
      trx_print_latched(m_file, trx, 600);
    }
    trx_mutex_exit(trx);
  }

  FILE *m_file;
};

/** Iterate over a transaction's locks. Keeping track of the
iterator using an ordinal value. */

class TrxLockIterator {
 public:
  TrxLockIterator() { rewind(); }

  /** Get the m_index(th) lock of a transaction.
  @return current lock or 0 */
  const lock_t *current(const trx_t *trx) const {
    lock_t *lock;
    ulint i = 0;

    for (lock = UT_LIST_GET_FIRST(trx->lock.trx_locks);
         lock != NULL && i < m_index;
         lock = UT_LIST_GET_NEXT(trx_locks, lock), ++i) {
      /* No op */
    }

    return (lock);
  }

  /** Set the ordinal value to 0 */
  void rewind() { m_index = 0; }

  /** Increment the ordinal value.
  @return the current index value */
  ulint next() { return (++m_index); }

 private:
  /** Current iterator position */
  ulint m_index;
};

/** This iterates over both the RW and RO trx_sys lists. We need to keep
track where the iterator was up to and we do that using an ordinal value. */

class TrxListIterator {
 public:
  TrxListIterator() : m_index() {
    /* We iterate over the RW trx list first. */

    m_trx_list = &trx_sys->rw_trx_list;
  }

  /** Get the current transaction whose ordinality is m_index.
  @return current transaction or 0 */

  const trx_t *current() { return (reposition()); }

  /** Advance the transaction current ordinal value and reset the
  transaction lock ordinal value */

  void next() {
    ++m_index;
    m_lock_iter.rewind();
  }

  TrxLockIterator &lock_iter() { return (m_lock_iter); }

 private:
  /** Reposition the "cursor" on the current transaction. If it
  is the first time then the "cursor" will be positioned on the
  first transaction.

  @return transaction instance or 0 */
  const trx_t *reposition() const {
    ulint i;
    trx_t *trx;

    /* Make the transaction at the ordinal value of m_index
    the current transaction. ie. reposition/restore */

    for (i = 0, trx = UT_LIST_GET_FIRST(*m_trx_list);
         trx != NULL && (i < m_index);
         trx = UT_LIST_GET_NEXT(trx_list, trx), ++i) {
      check_trx_state(trx);
    }

    return (trx);
  }

  /** Ordinal value of the transaction in the current transaction list */
  ulint m_index;

  /** Current transaction list */
  trx_ut_list_t *m_trx_list;

  /** For iterating over a transaction's locks */
  TrxLockIterator m_lock_iter;
};

/** Prints transaction lock wait and MVCC state.
@param[in,out]	file	file where to print
@param[in]	trx	transaction */
void lock_trx_print_wait_and_mvcc_state(FILE *file, const trx_t *trx) {
  fprintf(file, "---");

  trx_print_latched(file, trx, 600);

  const ReadView *read_view = trx_get_read_view(trx);

  if (read_view != NULL) {
    read_view->print_limits(file);
  }

  if (trx->lock.que_state == TRX_QUE_LOCK_WAIT) {
    fprintf(file,
            "------- TRX HAS BEEN WAITING %lu SEC"
            " FOR THIS LOCK TO BE GRANTED:\n",
            (ulong)difftime(ut_time(), trx->lock.wait_started));

    if (lock_get_type_low(trx->lock.wait_lock) == LOCK_REC) {
      lock_rec_print(file, trx->lock.wait_lock);
    } else {
      lock_table_print(file, trx->lock.wait_lock);
    }

    fprintf(file, "------------------\n");
  }
}

/** Prints info of locks for a transaction. This function will release the
 lock mutex and the trx_sys_t::mutex if the page was read from disk.
 @return true if page was read from the tablespace */
static bool lock_rec_fetch_page(const lock_t *lock) /*!< in: record lock */
{
  ut_ad(lock_get_type_low(lock) == LOCK_REC);

  space_id_t space_id = lock->rec_lock.space;
  fil_space_t *space;
  bool found;
  const page_size_t &page_size = fil_space_get_page_size(space_id, &found);
  page_no_t page_no = lock->rec_lock.page_no;

  /* Check if the .ibd file exists. */
  if (found) {
    mtr_t mtr;

    lock_mutex_exit();

    mutex_exit(&trx_sys->mutex);

    DEBUG_SYNC_C("innodb_monitor_before_lock_page_read");

    /* Check if the space is exists or not. only
    when the space is valid, try to get the page. */
    space = fil_space_acquire(space_id);
    if (space) {
      mtr_start(&mtr);
      buf_page_get_gen(page_id_t(space_id, page_no), page_size, RW_NO_LATCH,
                       NULL, Page_fetch::POSSIBLY_FREED, __FILE__, __LINE__,
                       &mtr);
      mtr_commit(&mtr);
      fil_space_release(space);
    }

    lock_mutex_enter();

    mutex_enter(&trx_sys->mutex);

    return (true);
  }

  return (false);
}

/** Prints info of locks for a transaction.
 @return true if all printed, false if latches were released. */
static bool lock_trx_print_locks(
    FILE *file,            /*!< in/out: File to write */
    const trx_t *trx,      /*!< in: current transaction */
    TrxLockIterator &iter, /*!< in: transaction lock iterator */
    bool load_block)       /*!< in: if true then read block
                           from disk */
{
  const lock_t *lock;

  /* Iterate over the transaction's locks. */
  while ((lock = iter.current(trx)) != 0) {
    if (lock_get_type_low(lock) == LOCK_REC) {
      if (load_block) {
        /* Note: lock_rec_fetch_page() will
        release both the lock mutex and the
        trx_sys_t::mutex if it does a read
        from disk. */

        if (lock_rec_fetch_page(lock)) {
          /* We need to resync the
          current transaction. */
          return (false);
        }

        /* It is a single table tablespace
        and the .ibd file is missing
        (DISCARD TABLESPACE probably stole the
        locks): just print the lock without
        attempting to load the page in the
        buffer pool. */

        fprintf(file,
                "RECORD LOCKS on non-existing"
                " space %u\n",
                lock->rec_lock.space);
      }

      /* Print all the record locks on the page from
      the record lock bitmap */

      lock_rec_print(file, lock);

      load_block = true;

    } else {
      ut_ad(lock_get_type_low(lock) & LOCK_TABLE);

      lock_table_print(file, lock);
    }

    if (iter.next() >= srv_show_locks_held) {
      fprintf(file,
              "TOO MANY LOCKS PRINTED FOR THIS TRX:"
              " SUPPRESSING FURTHER PRINTS\n");

      break;
    }
  }

  return (true);
}

/** Prints info of locks for each transaction. This function assumes that the
 caller holds the lock mutex and more importantly it will release the lock
 mutex on behalf of the caller. (This should be fixed in the future). */
void lock_print_info_all_transactions(
    FILE *file) /*!< in/out: file where to print */
{
  ut_ad(lock_mutex_own());

  fprintf(file, "LIST OF TRANSACTIONS FOR EACH SESSION:\n");

  mutex_enter(&trx_sys->mutex);

  /* First print info on non-active transactions */

  /* NOTE: information of auto-commit non-locking read-only
  transactions will be omitted here. The information will be
  available from INFORMATION_SCHEMA.INNODB_TRX. */

  PrintNotStarted print_not_started(file);
  ut_list_map(trx_sys->mysql_trx_list, print_not_started);

  const trx_t *trx;
  TrxListIterator trx_iter;
  const trx_t *prev_trx = 0;

  /* Control whether a block should be fetched from the buffer pool. */
  bool load_block = true;
  bool monitor = srv_print_innodb_lock_monitor && (srv_show_locks_held != 0);

  while ((trx = trx_iter.current()) != 0) {
    check_trx_state(trx);

    if (trx != prev_trx) {
      lock_trx_print_wait_and_mvcc_state(file, trx);
      prev_trx = trx;

      /* The transaction that read in the page is no
      longer the one that read the page in. We need to
      force a page read. */
      load_block = true;
    }

    /* If we need to print the locked record contents then we
    need to fetch the containing block from the buffer pool. */
    if (monitor) {
      /* Print the locks owned by the current transaction. */
      TrxLockIterator &lock_iter = trx_iter.lock_iter();

      if (!lock_trx_print_locks(file, trx, lock_iter, load_block)) {
        /* Resync trx_iter, the trx_sys->mutex and
        the lock mutex were released. A page was
        successfully read in.  We need to print its
        contents on the next call to
        lock_trx_print_locks(). On the next call to
        lock_trx_print_locks() we should simply print
        the contents of the page just read in.*/
        load_block = false;

        continue;
      }
    }

    load_block = true;

    /* All record lock details were printed without fetching
    a page from disk, or we didn't need to print the detail. */
    trx_iter.next();
  }

  lock_mutex_exit();
  mutex_exit(&trx_sys->mutex);

  ut_ad(lock_validate());
}

#ifdef UNIV_DEBUG
/** Find the the lock in the trx_t::trx_lock_t::table_locks vector.
 @return true if found */
static bool lock_trx_table_locks_find(
    trx_t *trx,              /*!< in: trx to validate */
    const lock_t *find_lock) /*!< in: lock to find */
{
  bool found = false;

  trx_mutex_enter(trx);

  typedef lock_pool_t::const_reverse_iterator iterator;

  iterator end = trx->lock.table_locks.rend();

  for (iterator it = trx->lock.table_locks.rbegin(); it != end; ++it) {
    const lock_t *lock = *it;

    if (lock == NULL) {
      continue;

    } else if (lock == find_lock) {
      /* Can't be duplicates. */
      ut_a(!found);
      found = true;
    }

    ut_a(trx == lock->trx);
    ut_a(lock_get_type_low(lock) & LOCK_TABLE);
    ut_a(lock->tab_lock.table != NULL);
  }

  trx_mutex_exit(trx);

  return (found);
}

/** Validates the lock queue on a table.
 @return true if ok */
static bool lock_table_queue_validate(
    const dict_table_t *table) /*!< in: table */
{
  const lock_t *lock;

  ut_ad(lock_mutex_own());
  ut_ad(trx_sys_mutex_own());

  for (lock = UT_LIST_GET_FIRST(table->locks); lock != NULL;
       lock = UT_LIST_GET_NEXT(tab_lock.locks, lock)) {
    /* lock->trx->state cannot change from or to NOT_STARTED
    while we are holding the trx_sys->mutex. It may change
    from ACTIVE to PREPARED, but it may not change to
    COMMITTED, because we are holding the lock_sys->mutex. */
    ut_ad(trx_assert_started(lock->trx));

    if (!lock_get_wait(lock)) {
      ut_a(!lock_table_other_has_incompatible(lock->trx, 0, table,
                                              lock_get_mode(lock)));
    } else {
      ut_a(lock_table_has_to_wait_in_queue(lock));
    }

    ut_a(lock_trx_table_locks_find(lock->trx, lock));
  }

  return (true);
}

/** Validates the lock queue on a single record.
 @return true if ok */
static bool lock_rec_queue_validate(
    ibool locked_lock_trx_sys,
    /*!< in: if the caller holds
    both the lock mutex and
    trx_sys_t->lock. */
    const buf_block_t *block,  /*!< in: buffer block containing rec */
    const rec_t *rec,          /*!< in: record to look at */
    const dict_index_t *index, /*!< in: index, or NULL if not known */
    const ulint *offsets)      /*!< in: rec_get_offsets(rec, index) */
{
  ut_a(rec);
  ut_a(block->frame == page_align(rec));
  ut_ad(rec_offs_validate(rec, index, offsets));
  ut_ad(!page_rec_is_comp(rec) == !rec_offs_comp(offsets));
  ut_ad(lock_mutex_own() == locked_lock_trx_sys);
  ut_ad(!index || index->is_clustered() || !dict_index_is_online_ddl(index));

  ulint heap_no = page_rec_get_heap_no(rec);
  RecID rec_id{block, heap_no};

  if (!locked_lock_trx_sys) {
    lock_mutex_enter();
    mutex_enter(&trx_sys->mutex);
  }

  if (!page_rec_is_user_rec(rec)) {
    Lock_iter::for_each(rec_id, [&](lock_t *lock) {
      ut_ad(!trx_is_ac_nl_ro(lock->trx));

      if (lock->is_waiting()) {
        ut_a(lock_rec_has_to_wait_in_queue(lock));
      }

      if (index != nullptr) {
        ut_a(lock->index == index);
      }

      return (true);
    });

    if (!locked_lock_trx_sys) {
      lock_mutex_exit();
      mutex_exit(&trx_sys->mutex);
    }

    return (true);
  }

  if (index == NULL) {
    /* Nothing we can do */

  } else if (index->is_clustered()) {
    trx_id_t trx_id;

    /* Unlike the non-debug code, this invariant can only succeed
    if the check and assertion are covered by the lock mutex. */

    trx_id = lock_clust_rec_some_has_impl(rec, index, offsets);

    const trx_t *impl_trx = trx_rw_is_active_low(trx_id, NULL);
    if (impl_trx != nullptr) {
      ut_ad(lock_mutex_own());
      ut_ad(trx_sys_mutex_own());
      /* impl_trx cannot become TRX_STATE_COMMITTED_IN_MEMORY nor removed from
      rw_trx_set until we release trx_sys->mutex, which means that currently all
      other threads in the system consider this impl_trx active and thus should
      respect implicit locks held by impl_trx*/

      const lock_t *other_lock =
          lock_rec_other_has_expl_req(LOCK_S, block, true, heap_no, impl_trx);

      /* The impl_trx is holding an implicit lock on the
      given record 'rec'. So there cannot be another
      explicit granted lock.  Also, there can be another
      explicit waiting lock only if the impl_trx has an
      explicit granted lock. */

      if (other_lock != NULL) {
        ut_a(lock_get_wait(other_lock));
        ut_a(lock_rec_has_expl(LOCK_X | LOCK_REC_NOT_GAP, block, heap_no,
                               impl_trx));
      }
    }
  }

  Lock_iter::for_each(rec_id, [&](lock_t *lock) {
    ut_ad(!trx_is_ac_nl_ro(lock->trx));

    if (index != nullptr) {
      ut_a(lock->index == index);
    }

    if (!lock->is_gap() && !lock->is_waiting()) {
      lock_mode mode;

      if (lock_get_mode(lock) == LOCK_S) {
        mode = LOCK_X;
      } else {
        mode = LOCK_S;
      }

      const lock_t *other_lock =
          lock_rec_other_has_expl_req(mode, block, false, heap_no, lock->trx);

      ut_a(!other_lock);

    } else if (lock->is_waiting() && !lock->is_gap()) {
      ut_a(lock_rec_has_to_wait_in_queue(lock));
    }

    return (true);
  });

  if (!locked_lock_trx_sys) {
    lock_mutex_exit();

    mutex_exit(&trx_sys->mutex);
  }

  return (true);
}

/** Validates the record lock queues on a page.
 @return true if ok */
static bool lock_rec_validate_page(
    const buf_block_t *block) /*!< in: buffer block */
{
  const lock_t *lock;
  const rec_t *rec;
  ulint nth_lock = 0;
  ulint nth_bit = 0;
  ulint i;
  mem_heap_t *heap = NULL;
  ulint offsets_[REC_OFFS_NORMAL_SIZE];
  ulint *offsets = offsets_;
  rec_offs_init(offsets_);

  ut_ad(!lock_mutex_own());

  lock_mutex_enter();
  mutex_enter(&trx_sys->mutex);
loop:
  lock = lock_rec_get_first_on_page_addr(
      lock_sys->rec_hash, block->page.id.space(), block->page.id.page_no());

  if (!lock) {
    goto function_exit;
  }

  ut_ad(!block->page.file_page_was_freed);

  for (i = 0; i < nth_lock; i++) {
    lock = lock_rec_get_next_on_page_const(lock);

    if (!lock) {
      goto function_exit;
    }
  }

  ut_ad(!trx_is_ac_nl_ro(lock->trx));

#ifdef UNIV_DEBUG
  /* Only validate the record queues when this thread is not
  holding a space->latch.  Deadlocks are possible due to
  latching order violation when UNIV_DEBUG is defined while
  UNIV_DEBUG is not. */
  if (!sync_check_find(SYNC_FSP))
#endif /* UNIV_DEBUG */
    for (i = nth_bit; i < lock_rec_get_n_bits(lock); i++) {
      if (i == 1 || lock_rec_get_nth_bit(lock, i)) {
        rec = page_find_rec_with_heap_no(block->frame, i);
        ut_a(rec);
        offsets =
            rec_get_offsets(rec, lock->index, offsets, ULINT_UNDEFINED, &heap);

        /* If this thread is holding the file space
        latch (fil_space_t::latch), the following
        check WILL break the latching order and may
        cause a deadlock of threads. */

        lock_rec_queue_validate(true, block, rec, lock->index, offsets);

        nth_bit = i + 1;

        goto loop;
      }
    }

  nth_bit = 0;
  nth_lock++;

  goto loop;

function_exit:
  lock_mutex_exit();
  mutex_exit(&trx_sys->mutex);

  if (heap != NULL) {
    mem_heap_free(heap);
  }
  return (true);
}

/** Validates the table locks.
 @return true if ok */
static bool lock_validate_table_locks(
    const trx_ut_list_t *trx_list) /*!< in: trx list */
{
  const trx_t *trx;

  ut_ad(lock_mutex_own());
  ut_ad(trx_sys_mutex_own());

  ut_ad(trx_list == &trx_sys->rw_trx_list);

  for (trx = UT_LIST_GET_FIRST(*trx_list); trx != NULL;
       trx = UT_LIST_GET_NEXT(trx_list, trx)) {
    const lock_t *lock;

    check_trx_state(trx);

    for (lock = UT_LIST_GET_FIRST(trx->lock.trx_locks); lock != NULL;
         lock = UT_LIST_GET_NEXT(trx_locks, lock)) {
      if (lock_get_type_low(lock) & LOCK_TABLE) {
        lock_table_queue_validate(lock->tab_lock.table);
      }
    }
  }

  return (true);
}

/** Validate record locks up to a limit.
 @return lock at limit or NULL if no more locks in the hash bucket */
static MY_ATTRIBUTE((warn_unused_result)) const lock_t *lock_rec_validate(
    ulint start,     /*!< in: lock_sys->rec_hash
                     bucket */
    uint64_t *limit) /*!< in/out: upper limit of
                     (space, page_no) */
{
  ut_ad(lock_mutex_own());
  ut_ad(trx_sys_mutex_own());

  for (const lock_t *lock = static_cast<const lock_t *>(
           HASH_GET_FIRST(lock_sys->rec_hash, start));
       lock != NULL;
       lock = static_cast<const lock_t *>(HASH_GET_NEXT(hash, lock))) {
    uint64_t current;

    ut_ad(!trx_is_ac_nl_ro(lock->trx));
    ut_ad(lock_get_type(lock) == LOCK_REC);

    current = ut_ull_create(lock->rec_lock.space, lock->rec_lock.page_no);

    if (current > *limit) {
      *limit = current + 1;
      return (lock);
    }
  }

  return (0);
}

/** Validate a record lock's block */
static void lock_rec_block_validate(space_id_t space_id, page_no_t page_no) {
  /* The lock and the block that it is referring to may be freed at
  this point. We pass Page_fetch::POSSIBLY_FREED to skip a debug check.
  If the lock exists in lock_rec_validate_page() we assert
  !block->page.file_page_was_freed. */

  buf_block_t *block;
  mtr_t mtr;

  /* Make sure that the tablespace is not deleted while we are
  trying to access the page. */
  if (fil_space_t *space = fil_space_acquire(space_id)) {
    dberr_t err = DB_SUCCESS;
    mtr_start(&mtr);

    block = buf_page_get_gen(
        page_id_t(space_id, page_no), page_size_t(space->flags), RW_X_LATCH,
<<<<<<< HEAD
        NULL, BUF_GET_POSSIBLY_FREED, __FILE__, __LINE__, &mtr, false, &err);

    if (err != DB_SUCCESS) {
      ib::error() << "Lock rec block validate failed for tablespace "
                  << space->name << " space_id " << space_id << " page_no "
                  << page_no << " err " << err;
    }
=======
        NULL, Page_fetch::POSSIBLY_FREED, __FILE__, __LINE__, &mtr);
>>>>>>> 8e797a5d

    buf_block_dbg_add_level(block, SYNC_NO_ORDER_CHECK);

    ut_ad(lock_rec_validate_page(block));
    mtr_commit(&mtr);

    fil_space_release(space);
  }
}

/** Validates the lock system.
 @return true if ok */
static bool lock_validate() {
  typedef std::pair<space_id_t, page_no_t> page_addr_t;
  typedef std::set<page_addr_t, std::less<page_addr_t>,
                   ut_allocator<page_addr_t>>
      page_addr_set;

  page_addr_set pages;

  lock_mutex_enter();
  mutex_enter(&trx_sys->mutex);

  ut_a(lock_validate_table_locks(&trx_sys->rw_trx_list));

  /* Iterate over all the record locks and validate the locks. We
  don't want to hog the lock_sys_t::mutex and the trx_sys_t::mutex.
  Release both mutexes during the validation check. */

  for (ulint i = 0; i < hash_get_n_cells(lock_sys->rec_hash); i++) {
    const lock_t *lock;
    uint64_t limit = 0;

    while ((lock = lock_rec_validate(i, &limit)) != nullptr) {
      page_no_t page_no;
      space_id_t space = lock->rec_lock.space;

      page_no = lock->rec_lock.page_no;

      pages.insert(std::make_pair(space, page_no));
    }
  }

  mutex_exit(&trx_sys->mutex);
  lock_mutex_exit();

  for (page_addr_set::const_iterator it = pages.begin(); it != pages.end();
       ++it) {
    lock_rec_block_validate((*it).first, (*it).second);
  }

  return (true);
}
#endif /* UNIV_DEBUG */
/*============ RECORD LOCK CHECKS FOR ROW OPERATIONS ====================*/

/** Checks if locks of other transactions prevent an immediate insert of
 a record. If they do, first tests if the query thread should anyway
 be suspended for some reason; if not, then puts the transaction and
 the query thread to the lock wait state and inserts a waiting request
 for a gap x-lock to the lock queue.
 @return DB_SUCCESS, DB_LOCK_WAIT, or DB_DEADLOCK */
dberr_t lock_rec_insert_check_and_lock(
    ulint flags,         /*!< in: if BTR_NO_LOCKING_FLAG bit is
                         set, does nothing */
    const rec_t *rec,    /*!< in: record after which to insert */
    buf_block_t *block,  /*!< in/out: buffer block of rec */
    dict_index_t *index, /*!< in: index */
    que_thr_t *thr,      /*!< in: query thread */
    mtr_t *mtr,          /*!< in/out: mini-transaction */
    ibool *inherit)      /*!< out: set to true if the new
                         inserted record maybe should inherit
                         LOCK_GAP type locks from the successor
                         record */
{
  ut_ad(block->frame == page_align(rec));
  ut_ad(!dict_index_is_online_ddl(index) || index->is_clustered() ||
        (flags & BTR_CREATE_FLAG));
  ut_ad((flags & BTR_NO_LOCKING_FLAG) || thr);

  if (flags & BTR_NO_LOCKING_FLAG) {
    return (DB_SUCCESS);
  }

  ut_ad(!index->table->is_temporary());

  dberr_t err;
  lock_t *lock;
  ibool inherit_in = *inherit;
  trx_t *trx = thr_get_trx(thr);
  const rec_t *next_rec = page_rec_get_next_const(rec);
  ulint heap_no = page_rec_get_heap_no(next_rec);

  lock_mutex_enter();
  /* Because this code is invoked for a running transaction by
  the thread that is serving the transaction, it is not necessary
  to hold trx->mutex here. */

  /* When inserting a record into an index, the table must be at
  least IX-locked. When we are building an index, we would pass
  BTR_NO_LOCKING_FLAG and skip the locking altogether. */
  ut_ad(lock_table_has(trx, index->table, LOCK_IX));

  lock = lock_rec_get_first(lock_sys->rec_hash, block, heap_no);

  if (lock == NULL) {
    /* We optimize CPU time usage in the simplest case */

    lock_mutex_exit();

    if (inherit_in && !index->is_clustered()) {
      /* Update the page max trx id field */
      page_update_max_trx_id(block, buf_block_get_page_zip(block), trx->id,
                             mtr);
    }

    *inherit = false;

    return (DB_SUCCESS);
  }

  /* Spatial index does not use GAP lock protection. It uses
  "predicate lock" to protect the "range" */
  if (dict_index_is_spatial(index)) {
    return (DB_SUCCESS);
  }

  *inherit = true;

  /* If another transaction has an explicit lock request which locks
  the gap, waiting or granted, on the successor, the insert has to wait.

  An exception is the case where the lock by the another transaction
  is a gap type lock which it placed to wait for its turn to insert. We
  do not consider that kind of a lock conflicting with our insert. This
  eliminates an unnecessary deadlock which resulted when 2 transactions
  had to wait for their insert. Both had waiting gap type lock requests
  on the successor, which produced an unnecessary deadlock. */

  const ulint type_mode = LOCK_X | LOCK_GAP | LOCK_INSERT_INTENTION;

  const lock_t *wait_for =
      lock_rec_other_has_conflicting(type_mode, block, heap_no, trx);

  if (wait_for != NULL) {
    RecLock rec_lock(thr, index, block, heap_no, type_mode);

    trx_mutex_enter(trx);

    trx->owns_mutex = true;

    err = rec_lock.add_to_waitq(wait_for);

    trx->owns_mutex = false;

    trx_mutex_exit(trx);

  } else {
    err = DB_SUCCESS;
  }

  lock_mutex_exit();

  switch (err) {
    case DB_SUCCESS_LOCKED_REC:
      err = DB_SUCCESS;
      /* fall through */
    case DB_SUCCESS:
      if (!inherit_in || index->is_clustered()) {
        break;
      }

      /* Update the page max trx id field */
      page_update_max_trx_id(block, buf_block_get_page_zip(block), trx->id,
                             mtr);
    default:
      /* We only care about the two return values. */
      break;
  }

#ifdef UNIV_DEBUG
  {
    mem_heap_t *heap = NULL;
    ulint offsets_[REC_OFFS_NORMAL_SIZE];
    const ulint *offsets;
    rec_offs_init(offsets_);

    offsets =
        rec_get_offsets(next_rec, index, offsets_, ULINT_UNDEFINED, &heap);

    ut_ad(lock_rec_queue_validate(false, block, next_rec, index, offsets));

    if (heap != NULL) {
      mem_heap_free(heap);
    }
  }
  ut_ad(err == DB_SUCCESS || err == DB_LOCK_WAIT || err == DB_DEADLOCK);
#endif /* UNIV_DEBUG */

  return (err);
}

/** Creates an explicit record lock for a running transaction that currently
 only has an implicit lock on the record. The transaction instance must have a
 reference count > 0 so that it can't be committed and freed before this
 function has completed. */
static void lock_rec_convert_impl_to_expl_for_trx(
    const buf_block_t *block, /*!< in: buffer block of rec */
    const rec_t *rec,         /*!< in: user record on page */
    dict_index_t *index,      /*!< in: index of record */
    const ulint *offsets,     /*!< in: rec_get_offsets(rec, index) */
    trx_t *trx,               /*!< in/out: active transaction */
    ulint heap_no)            /*!< in: rec heap number to lock */
{
  ut_ad(trx_is_referenced(trx));

  DEBUG_SYNC_C("before_lock_rec_convert_impl_to_expl_for_trx");

  lock_mutex_enter();
  trx_mutex_enter(trx);
  trx->owns_mutex = true;

  ut_ad(!trx_state_eq(trx, TRX_STATE_NOT_STARTED));

  if (!trx_state_eq(trx, TRX_STATE_COMMITTED_IN_MEMORY) &&
      !lock_rec_has_expl(LOCK_X | LOCK_REC_NOT_GAP, block, heap_no, trx)) {
    ulint type_mode;

    type_mode = (LOCK_REC | LOCK_X | LOCK_REC_NOT_GAP);

    lock_rec_add_to_queue(type_mode, block, heap_no, index, trx);
  }

  trx->owns_mutex = false;
  trx_mutex_exit(trx);
  lock_mutex_exit();

  trx_release_reference(trx);

  DEBUG_SYNC_C("after_lock_rec_convert_impl_to_expl_for_trx");
}

/** If a transaction has an implicit x-lock on a record, but no explicit x-lock
set on the record, sets one for it.
@param[in]	block		buffer block of rec
@param[in]	rec		user record on page
@param[in]	index		index of record
@param[in]	offsets		rec_get_offsets(rec, index) */
static void lock_rec_convert_impl_to_expl(const buf_block_t *block,
                                          const rec_t *rec, dict_index_t *index,
                                          const ulint *offsets) {
  trx_t *trx;

  ut_ad(!lock_mutex_own());
  ut_ad(page_rec_is_user_rec(rec));
  ut_ad(rec_offs_validate(rec, index, offsets));
  ut_ad(!page_rec_is_comp(rec) == !rec_offs_comp(offsets));

  if (index->is_clustered()) {
    trx_id_t trx_id;

    trx_id = lock_clust_rec_some_has_impl(rec, index, offsets);

    trx = trx_rw_is_active(trx_id, NULL, true);
  } else {
    ut_ad(!dict_index_is_online_ddl(index));

    trx = lock_sec_rec_some_has_impl(rec, index, offsets);
    if (trx) {
      DEBUG_SYNC_C("lock_rec_convert_impl_to_expl_will_validate");
      ut_ad(!lock_rec_other_trx_holds_expl(LOCK_S | LOCK_REC_NOT_GAP, trx, rec,
                                           block));
    }
  }

  if (trx != 0) {
    ulint heap_no = page_rec_get_heap_no(rec);

    ut_ad(trx_is_referenced(trx));

    /* If the transaction is still active and has no
    explicit x-lock set on the record, set one for it.
    trx cannot be committed until the ref count is zero. */

    lock_rec_convert_impl_to_expl_for_trx(block, rec, index, offsets, trx,
                                          heap_no);
  }
}

/** Checks if locks of other transactions prevent an immediate modify (update,
 delete mark, or delete unmark) of a clustered index record. If they do,
 first tests if the query thread should anyway be suspended for some
 reason; if not, then puts the transaction and the query thread to the
 lock wait state and inserts a waiting request for a record x-lock to the
 lock queue.
 @return DB_SUCCESS, DB_LOCK_WAIT, or DB_DEADLOCK */
dberr_t lock_clust_rec_modify_check_and_lock(
    ulint flags,              /*!< in: if BTR_NO_LOCKING_FLAG
                              bit is set, does nothing */
    const buf_block_t *block, /*!< in: buffer block of rec */
    const rec_t *rec,         /*!< in: record which should be
                              modified */
    dict_index_t *index,      /*!< in: clustered index */
    const ulint *offsets,     /*!< in: rec_get_offsets(rec, index) */
    que_thr_t *thr)           /*!< in: query thread */
{
  dberr_t err;
  ulint heap_no;

  ut_ad(rec_offs_validate(rec, index, offsets));
  ut_ad(index->is_clustered());
  ut_ad(block->frame == page_align(rec));

  if (flags & BTR_NO_LOCKING_FLAG) {
    return (DB_SUCCESS);
  }
  ut_ad(!index->table->is_temporary());

  heap_no = rec_offs_comp(offsets) ? rec_get_heap_no_new(rec)
                                   : rec_get_heap_no_old(rec);

  /* If a transaction has no explicit x-lock set on the record, set one
  for it */

  lock_rec_convert_impl_to_expl(block, rec, index, offsets);

  lock_mutex_enter();

  ut_ad(lock_table_has(thr_get_trx(thr), index->table, LOCK_IX));

  err = lock_rec_lock(true, SELECT_ORDINARY, LOCK_X | LOCK_REC_NOT_GAP, block,
                      heap_no, index, thr);

  MONITOR_INC(MONITOR_NUM_RECLOCK_REQ);

  lock_mutex_exit();

  ut_ad(lock_rec_queue_validate(false, block, rec, index, offsets));

  if (err == DB_SUCCESS_LOCKED_REC) {
    err = DB_SUCCESS;
  }
  ut_ad(err == DB_SUCCESS || err == DB_LOCK_WAIT || err == DB_DEADLOCK);
  return (err);
}

/** Checks if locks of other transactions prevent an immediate modify (delete
 mark or delete unmark) of a secondary index record.
 @return DB_SUCCESS, DB_LOCK_WAIT, or DB_DEADLOCK */
dberr_t lock_sec_rec_modify_check_and_lock(
    ulint flags,         /*!< in: if BTR_NO_LOCKING_FLAG
                         bit is set, does nothing */
    buf_block_t *block,  /*!< in/out: buffer block of rec */
    const rec_t *rec,    /*!< in: record which should be
                         modified; NOTE: as this is a secondary
                         index, we always have to modify the
                         clustered index record first: see the
                         comment below */
    dict_index_t *index, /*!< in: secondary index */
    que_thr_t *thr,      /*!< in: query thread
                         (can be NULL if BTR_NO_LOCKING_FLAG) */
    mtr_t *mtr)          /*!< in/out: mini-transaction */
{
  dberr_t err;
  ulint heap_no;

  ut_ad(!index->is_clustered());
  ut_ad(!dict_index_is_online_ddl(index) || (flags & BTR_CREATE_FLAG));
  ut_ad(block->frame == page_align(rec));

  if (flags & BTR_NO_LOCKING_FLAG) {
    return (DB_SUCCESS);
  }
  ut_ad(!index->table->is_temporary());

  heap_no = page_rec_get_heap_no(rec);

  /* Another transaction cannot have an implicit lock on the record,
  because when we come here, we already have modified the clustered
  index record, and this would not have been possible if another active
  transaction had modified this secondary index record. */

  lock_mutex_enter();

  ut_ad(lock_table_has(thr_get_trx(thr), index->table, LOCK_IX));

  err = lock_rec_lock(true, SELECT_ORDINARY, LOCK_X | LOCK_REC_NOT_GAP, block,
                      heap_no, index, thr);

  MONITOR_INC(MONITOR_NUM_RECLOCK_REQ);

  lock_mutex_exit();

#ifdef UNIV_DEBUG
  {
    mem_heap_t *heap = NULL;
    ulint offsets_[REC_OFFS_NORMAL_SIZE];
    const ulint *offsets;
    rec_offs_init(offsets_);

    offsets = rec_get_offsets(rec, index, offsets_, ULINT_UNDEFINED, &heap);

    ut_ad(lock_rec_queue_validate(false, block, rec, index, offsets));

    if (heap != NULL) {
      mem_heap_free(heap);
    }
  }
#endif /* UNIV_DEBUG */

  if (err == DB_SUCCESS || err == DB_SUCCESS_LOCKED_REC) {
    /* Update the page max trx id field */
    /* It might not be necessary to do this if
    err == DB_SUCCESS (no new lock created),
    but it should not cost too much performance. */
    page_update_max_trx_id(block, buf_block_get_page_zip(block),
                           thr_get_trx(thr)->id, mtr);
    err = DB_SUCCESS;
  }
  ut_ad(err == DB_SUCCESS || err == DB_LOCK_WAIT || err == DB_DEADLOCK);
  return (err);
}

/** Like lock_clust_rec_read_check_and_lock(), but reads a
secondary index record.
@param[in]	flags		if BTR_NO_LOCKING_FLAG bit is set, does nothing
@param[in]	block		buffer block of rec
@param[in]	rec		user record or page supremum record which should
                                be read or passed over by a read cursor
@param[in]	index		secondary index
@param[in]	offsets		rec_get_offsets(rec, index)
@param[in]	sel_mode	select mode: SELECT_ORDINARY,
                                SELECT_SKIP_LOKCED, or SELECT_NO_WAIT
@param[in]	mode		mode of the lock which the read cursor should
                                set on records: LOCK_S or LOCK_X; the latter is
                                possible in SELECT FOR UPDATE
@param[in]	gap_mode	LOCK_ORDINARY, LOCK_GAP, or LOCK_REC_NOT_GAP
@param[in,out]	thr		query thread
@return DB_SUCCESS, DB_SUCCESS_LOCKED_REC, DB_LOCK_WAIT, DB_DEADLOCK,
DB_SKIP_LOCKED, or DB_LOCK_NOWAIT */
dberr_t lock_sec_rec_read_check_and_lock(ulint flags, const buf_block_t *block,
                                         const rec_t *rec, dict_index_t *index,
                                         const ulint *offsets,
                                         select_mode sel_mode, lock_mode mode,
                                         ulint gap_mode, que_thr_t *thr) {
  dberr_t err;
  ulint heap_no;

  ut_ad(!index->is_clustered());
  ut_ad(!dict_index_is_online_ddl(index));
  ut_ad(block->frame == page_align(rec));
  ut_ad(page_rec_is_user_rec(rec) || page_rec_is_supremum(rec));
  ut_ad(rec_offs_validate(rec, index, offsets));
  ut_ad(mode == LOCK_X || mode == LOCK_S);

  if ((flags & BTR_NO_LOCKING_FLAG) || srv_read_only_mode ||
      index->table->is_temporary()) {
    return (DB_SUCCESS);
  }

  heap_no = page_rec_get_heap_no(rec);

  /* Some transaction may have an implicit x-lock on the record only
  if the max trx id for the page >= min trx id for the trx list or a
  database recovery is running. */

  if ((page_get_max_trx_id(block->frame) >= trx_rw_min_trx_id() ||
       recv_recovery_is_on()) &&
      !page_rec_is_supremum(rec)) {
    lock_rec_convert_impl_to_expl(block, rec, index, offsets);
  }

  lock_mutex_enter();

  ut_ad(mode != LOCK_X ||
        lock_table_has(thr_get_trx(thr), index->table, LOCK_IX));
  ut_ad(mode != LOCK_S ||
        lock_table_has(thr_get_trx(thr), index->table, LOCK_IS));

  err = lock_rec_lock(false, sel_mode, mode | gap_mode, block, heap_no, index,
                      thr);

  MONITOR_INC(MONITOR_NUM_RECLOCK_REQ);

  lock_mutex_exit();

  ut_ad(lock_rec_queue_validate(false, block, rec, index, offsets));
  ut_ad(err == DB_SUCCESS || err == DB_SUCCESS_LOCKED_REC ||
        err == DB_LOCK_WAIT || err == DB_DEADLOCK || err == DB_SKIP_LOCKED ||
        err == DB_LOCK_NOWAIT);
  return (err);
}

/** Checks if locks of other transactions prevent an immediate read, or passing
over by a read cursor, of a clustered index record. If they do, first tests
if the query thread should anyway be suspended for some reason; if not, then
puts the transaction and the query thread to the lock wait state and inserts a
waiting request for a record lock to the lock queue. Sets the requested mode
lock on the record.
@param[in]	flags		if BTR_NO_LOCKING_FLAG bit is set, does nothing
@param[in]	block		buffer block of rec
@param[in]	rec		user record or page supremum record which should
                                be read or passed over by a read cursor
@param[in]	index		secondary index
@param[in]	offsets		rec_get_offsets(rec, index)
@param[in]	sel_mode	select mode: SELECT_ORDINARY,
                                SELECT_SKIP_LOKCED, or SELECT_NO_WAIT
@param[in]	mode		mode of the lock which the read cursor should
                                set on records: LOCK_S or LOCK_X; the latter is
                                possible in SELECT FOR UPDATE
@param[in]	gap_mode	LOCK_ORDINARY, LOCK_GAP, or LOCK_REC_NOT_GAP
@param[in,out]	thr		query thread
@return DB_SUCCESS, DB_SUCCESS_LOCKED_REC, DB_LOCK_WAIT, DB_DEADLOCK,
DB_SKIP_LOCKED, or DB_LOCK_NOWAIT */
dberr_t lock_clust_rec_read_check_and_lock(
    ulint flags, const buf_block_t *block, const rec_t *rec,
    dict_index_t *index, const ulint *offsets, select_mode sel_mode,
    lock_mode mode, ulint gap_mode, que_thr_t *thr) {
  dberr_t err;
  ulint heap_no;

  DEBUG_SYNC_C("before_lock_clust_rec_read_check_and_lock");
  ut_ad(index->is_clustered());
  ut_ad(block->frame == page_align(rec));
  ut_ad(page_rec_is_user_rec(rec) || page_rec_is_supremum(rec));
  ut_ad(gap_mode == LOCK_ORDINARY || gap_mode == LOCK_GAP ||
        gap_mode == LOCK_REC_NOT_GAP);
  ut_ad(rec_offs_validate(rec, index, offsets));

  if ((flags & BTR_NO_LOCKING_FLAG) || srv_read_only_mode ||
      index->table->is_temporary()) {
    return (DB_SUCCESS);
  }

  heap_no = page_rec_get_heap_no(rec);

  if (heap_no != PAGE_HEAP_NO_SUPREMUM) {
    lock_rec_convert_impl_to_expl(block, rec, index, offsets);
  }

  DEBUG_SYNC_C("after_lock_clust_rec_read_check_and_lock_impl_to_expl");
  lock_mutex_enter();

  ut_ad(mode != LOCK_X ||
        lock_table_has(thr_get_trx(thr), index->table, LOCK_IX));
  ut_ad(mode != LOCK_S ||
        lock_table_has(thr_get_trx(thr), index->table, LOCK_IS));

  err = lock_rec_lock(false, sel_mode, mode | gap_mode, block, heap_no, index,
                      thr);

  MONITOR_INC(MONITOR_NUM_RECLOCK_REQ);

  lock_mutex_exit();

  ut_ad(lock_rec_queue_validate(false, block, rec, index, offsets));

  DEBUG_SYNC_C("after_lock_clust_rec_read_check_and_lock");
  ut_ad(err == DB_SUCCESS || err == DB_SUCCESS_LOCKED_REC ||
        err == DB_LOCK_WAIT || err == DB_DEADLOCK || err == DB_SKIP_LOCKED ||
        err == DB_LOCK_NOWAIT);
  return (err);
}
/** Checks if locks of other transactions prevent an immediate read, or passing
 over by a read cursor, of a clustered index record. If they do, first tests
 if the query thread should anyway be suspended for some reason; if not, then
 puts the transaction and the query thread to the lock wait state and inserts a
 waiting request for a record lock to the lock queue. Sets the requested mode
 lock on the record. This is an alternative version of
 lock_clust_rec_read_check_and_lock() that does not require the parameter
 "offsets".
 @return DB_SUCCESS, DB_LOCK_WAIT, or DB_DEADLOCK */
dberr_t lock_clust_rec_read_check_and_lock_alt(
    ulint flags,              /*!< in: if BTR_NO_LOCKING_FLAG
                              bit is set, does nothing */
    const buf_block_t *block, /*!< in: buffer block of rec */
    const rec_t *rec,         /*!< in: user record or page
                              supremum record which should
                              be read or passed over by a
                              read cursor */
    dict_index_t *index,      /*!< in: clustered index */
    lock_mode mode,           /*!< in: mode of the lock which
                              the read cursor should set on
                              records: LOCK_S or LOCK_X; the
                              latter is possible in
                              SELECT FOR UPDATE */
    ulint gap_mode,           /*!< in: LOCK_ORDINARY, LOCK_GAP, or
                             LOCK_REC_NOT_GAP */
    que_thr_t *thr)           /*!< in: query thread */
{
  mem_heap_t *tmp_heap = NULL;
  ulint offsets_[REC_OFFS_NORMAL_SIZE];
  ulint *offsets = offsets_;
  dberr_t err;
  rec_offs_init(offsets_);

  offsets = rec_get_offsets(rec, index, offsets, ULINT_UNDEFINED, &tmp_heap);
  err = lock_clust_rec_read_check_and_lock(
      flags, block, rec, index, offsets, SELECT_ORDINARY, mode, gap_mode, thr);
  if (tmp_heap) {
    mem_heap_free(tmp_heap);
  }

  if (err == DB_SUCCESS_LOCKED_REC) {
    err = DB_SUCCESS;
  }
  ut_ad(err == DB_SUCCESS || err == DB_LOCK_WAIT || err == DB_DEADLOCK);
  return (err);
}

/** Release the last lock from the transaction's autoinc locks. */
UNIV_INLINE
void lock_release_autoinc_last_lock(
    ib_vector_t *autoinc_locks) /*!< in/out: vector of AUTOINC locks */
{
  ulint last;
  lock_t *lock;

  ut_ad(lock_mutex_own());
  ut_a(!ib_vector_is_empty(autoinc_locks));

  /* The lock to be release must be the last lock acquired. */
  last = ib_vector_size(autoinc_locks) - 1;
  lock = *static_cast<lock_t **>(ib_vector_get(autoinc_locks, last));

  /* Should have only AUTOINC locks in the vector. */
  ut_a(lock_get_mode(lock) == LOCK_AUTO_INC);
  ut_a(lock_get_type(lock) == LOCK_TABLE);

  ut_a(lock->tab_lock.table != NULL);

  /* This will remove the lock from the trx autoinc_locks too. */
  lock_table_dequeue(lock);

  /* Remove from the table vector too. */
  lock_trx_table_locks_remove(lock);
}

/** Check if a transaction holds any autoinc locks.
 @return true if the transaction holds any AUTOINC locks. */
static bool lock_trx_holds_autoinc_locks(
    const trx_t *trx) /*!< in: transaction */
{
  ut_a(trx->autoinc_locks != NULL);

  return (!ib_vector_is_empty(trx->autoinc_locks));
}

/** Release all the transaction's autoinc locks. */
static void lock_release_autoinc_locks(trx_t *trx) /*!< in/out: transaction */
{
  ut_ad(lock_mutex_own());
  /* If this is invoked for a running transaction by the thread
  that is serving the transaction, then it is not necessary to
  hold trx->mutex here. */

  ut_a(trx->autoinc_locks != NULL);

  /* We release the locks in the reverse order. This is to
  avoid searching the vector for the element to delete at
  the lower level. See (lock_table_remove_low()) for details. */
  while (!ib_vector_is_empty(trx->autoinc_locks)) {
    /* lock_table_remove_low() will also remove the lock from
    the transaction's autoinc_locks vector. */
    lock_release_autoinc_last_lock(trx->autoinc_locks);
  }

  /* Should release all locks. */
  ut_a(ib_vector_is_empty(trx->autoinc_locks));
}

/** Gets the type of a lock. Non-inline version for using outside of the
 lock module.
 @return LOCK_TABLE or LOCK_REC */
uint32_t lock_get_type(const lock_t *lock) /*!< in: lock */
{
  return (lock_get_type_low(lock));
}

uint64_t lock_get_trx_immutable_id(const lock_t *lock) {
  return (trx_immutable_id(lock->trx));
}

trx_id_t lock_get_trx_id(const lock_t *lock) {
  return (trx_get_id_for_print(lock->trx));
}

uint64_t lock_get_immutable_id(const lock_t *lock) {
  return (reinterpret_cast<uint64_t>(lock));
}

/** Get the performance schema event (thread_id, event_id)
that created the lock.
@param[in]	lock		Lock
@param[out]	thread_id	Thread ID that created the lock
@param[out]	event_id	Event ID that created the lock
*/
void lock_get_psi_event(const lock_t *lock, ulonglong *thread_id,
                        ulonglong *event_id) {
#if defined(HAVE_PSI_THREAD_INTERFACE) && defined(HAVE_PSI_DATA_LOCK_INTERFACE)
  *thread_id = lock->m_psi_internal_thread_id;
  *event_id = lock->m_psi_event_id;
#else
  *thread_id = 0;
  *event_id = 0;
#endif
}

/** Get the first lock of a trx lock list.
@param[in]	trx_lock	the trx lock
@return The first lock
*/
const lock_t *lock_get_first_trx_locks(const trx_lock_t *trx_lock) {
  const lock_t *result = UT_LIST_GET_FIRST(trx_lock->trx_locks);
  return (result);
}

/** Get the next lock of a trx lock list.
@param[in]	lock	the current lock
@return The next lock
*/
const lock_t *lock_get_next_trx_locks(const lock_t *lock) {
  const lock_t *result = UT_LIST_GET_NEXT(trx_locks, lock);
  return (result);
}

/** Gets the mode of a lock in a human readable string.
 The string should not be free()'d or modified.
 This functions is a bit complex for following reasons:
  - the way it is used in performance schema requires that the memory pointed
    by the return value is accessible for a long time
  - the caller never frees the memory
  - so, we need to maintain a pool of these strings or use string literals
  - there are many possible combinations of flags and thus it is impractical
    to maintain the list of all possible literals and if/else logic
  - moreover, sometimes performance_schema.data_locks is used precisely to
    investigate some unexpected situation, thus limiting output of this function
    only to expected combinations of flags might be misleading
 @return lock mode */
const char *lock_get_mode_str(const lock_t *lock) /*!< in: lock */
{
  /* We might need to modify lock_cached_lock_mode_names, so we need exclusive
  access. Thankfully lock_get_mode_str is used only while holding the
  lock_sys->mutex so we don't need dedicated mutex */
  ut_ad(lock_mutex_own());

  const auto type_mode = lock->type_mode;
  const auto mode = lock->mode();
  const auto type = lock->type();
  /* type_mode is type + mode + flags actually.
    We are interested in flags here.
    And we are not interested in LOCK_WAIT. */
  const auto flags = (type_mode & (~(uint)LOCK_WAIT)) - mode - type;

  /* Search for a cached string */
  const auto key = flags | mode;
  const auto found = lock_cached_lock_mode_names.find(key);
  if (found != lock_cached_lock_mode_names.end()) {
    return (found->second);
  }
  /* A new, unseen yet, mode of lock. We need to create new string. */
  std::stringstream name_stream;
  /* lock_mode_string can be used to describe mode, however the LOCK_ prefix in
  return mode name makes the string a bit too verbose for our purpose, as
  performance_schema.data_locks LOCK_MODE is a varchar(32), so we strip the
  prefix */
  const char *mode_string = lock_mode_string(mode);
  const char *LOCK_PREFIX = "LOCK_";
  if (!strncmp(mode_string, LOCK_PREFIX, strlen(LOCK_PREFIX))) {
    mode_string = mode_string + strlen(LOCK_PREFIX);
  }
  name_stream << mode_string;
  /* We concatenate constants in ascending order. */
  uint recognized_flags = 0;
  for (const auto &lock_constant : lock_constant_names) {
    const auto value = lock_constant.first;
    /* Constants have to be single bit only for this algorithm to work */
    ut_ad((value & (value - 1)) == 0);
    if (flags & value) {
      recognized_flags += value;
      name_stream << ',' << lock_constant.second;
    }
  }
  if (flags != recognized_flags) {
    return "UNKNOWN";
  }
  std::string name_string = name_stream.str();
  char *name_buffer = (char *)ut_malloc_nokey(name_string.length() + 1);
  strcpy(name_buffer, name_string.c_str());
  lock_cached_lock_mode_names[key] = name_buffer;
  return (name_buffer);
}

/** Gets the type of a lock in a human readable string.
 The string should not be free()'d or modified.
 @return lock type */
const char *lock_get_type_str(const lock_t *lock) /*!< in: lock */
{
  switch (lock_get_type_low(lock)) {
    case LOCK_REC:
      return ("RECORD");
    case LOCK_TABLE:
      return ("TABLE");
    default:
      return ("UNKNOWN");
  }
}

/** Gets the table on which the lock is.
 @return table */
UNIV_INLINE
dict_table_t *lock_get_table(const lock_t *lock) /*!< in: lock */
{
  switch (lock_get_type_low(lock)) {
    case LOCK_REC:
      ut_ad(lock->index->is_clustered() ||
            !dict_index_is_online_ddl(lock->index));
      return (lock->index->table);
    case LOCK_TABLE:
      return (lock->tab_lock.table);
    default:
      ut_error;
  }
}

/** Gets the id of the table on which the lock is.
 @return id of the table */
table_id_t lock_get_table_id(const lock_t *lock) /*!< in: lock */
{
  dict_table_t *table;

  table = lock_get_table(lock);

  return (table->id);
}

/** Determine which table a lock is associated with.
@param[in]	lock	the lock
@return name of the table */
const table_name_t &lock_get_table_name(const lock_t *lock) {
  return (lock_get_table(lock)->name);
}

/** For a record lock, gets the index on which the lock is.
 @return index */
const dict_index_t *lock_rec_get_index(const lock_t *lock) /*!< in: lock */
{
  ut_a(lock_get_type_low(lock) == LOCK_REC);
  ut_ad(lock->index->is_clustered() || !dict_index_is_online_ddl(lock->index));

  return (lock->index);
}

/** For a record lock, gets the name of the index on which the lock is.
 The string should not be free()'d or modified.
 @return name of the index */
const char *lock_rec_get_index_name(const lock_t *lock) /*!< in: lock */
{
  ut_a(lock_get_type_low(lock) == LOCK_REC);
  ut_ad(lock->index->is_clustered() || !dict_index_is_online_ddl(lock->index));

  return (lock->index->name);
}

/** For a record lock, gets the tablespace number on which the lock is.
 @return tablespace number */
space_id_t lock_rec_get_space_id(const lock_t *lock) /*!< in: lock */
{
  ut_a(lock_get_type_low(lock) == LOCK_REC);

  return (lock->rec_lock.space);
}

/** For a record lock, gets the page number on which the lock is.
 @return page number */
page_no_t lock_rec_get_page_no(const lock_t *lock) /*!< in: lock */
{
  ut_a(lock_get_type_low(lock) == LOCK_REC);

  return (lock->rec_lock.page_no);
}

/** Cancels a waiting lock request and releases possible other transactions
waiting behind it.
@param[in,out]	lock		Waiting lock request
@param[in]	use_fcfs	true -> use first come first served strategy */
void lock_cancel_waiting_and_release(lock_t *lock, bool use_fcfs) {
  ut_ad(lock_mutex_own());
  ut_ad(trx_mutex_own(lock->trx));

  if (lock_get_type_low(lock) == LOCK_REC) {
    lock_rec_dequeue_from_page(lock, use_fcfs);
  } else {
    ut_ad(lock_get_type_low(lock) & LOCK_TABLE);

    if (lock->trx->autoinc_locks != NULL) {
      /* Release the transaction's AUTOINC locks. */
      lock_release_autoinc_locks(lock->trx);
    }

    lock_table_dequeue(lock);
  }

  lock_reset_wait_and_release_thread_if_suspended(lock);
}

/** Unlocks AUTO_INC type locks that were possibly reserved by a trx. This
 function should be called at the the end of an SQL statement, by the
 connection thread that owns the transaction (trx->mysql_thd). */
void lock_unlock_table_autoinc(trx_t *trx) /*!< in/out: transaction */
{
  ut_ad(!lock_mutex_own());
  ut_ad(!trx_mutex_own(trx));
  ut_ad(!trx->lock.wait_lock);

  /* This can be invoked on NOT_STARTED, ACTIVE, PREPARED,
  but not COMMITTED transactions. */

  ut_ad(trx_state_eq(trx, TRX_STATE_NOT_STARTED) ||
        trx_state_eq(trx, TRX_STATE_FORCED_ROLLBACK) ||
        !trx_state_eq(trx, TRX_STATE_COMMITTED_IN_MEMORY));

  /* This function is invoked for a running transaction by the
  thread that is serving the transaction. Therefore it is not
  necessary to hold trx->mutex here. */

  if (lock_trx_holds_autoinc_locks(trx)) {
    lock_mutex_enter();

    lock_release_autoinc_locks(trx);

    lock_mutex_exit();
  }
}

/** Releases a transaction's locks, and releases possible other transactions
 waiting because of these locks. Change the state of the transaction to
 TRX_STATE_COMMITTED_IN_MEMORY. */
void lock_trx_release_locks(trx_t *trx) /*!< in/out: transaction */
{
  DEBUG_SYNC_C("before_lock_trx_release_locks");

  trx_mutex_enter(trx);

  check_trx_state(trx);
  ut_ad(trx_state_eq(trx, TRX_STATE_COMMITTED_IN_MEMORY));

  if (trx_is_referenced(trx)) {
    while (trx_is_referenced(trx)) {
      trx_mutex_exit(trx);

      DEBUG_SYNC_C("waiting_trx_is_not_referenced");

      /** Doing an implicit to explicit conversion
      should not be expensive. */
      ut_delay(ut_rnd_interval(0, srv_spin_wait_delay));

      trx_mutex_enter(trx);
    }
  }

  ut_ad(!trx_is_referenced(trx));

  /* If the background thread trx_rollback_or_clean_recovered()
  is still active then there is a chance that the rollback
  thread may see this trx as COMMITTED_IN_MEMORY and goes ahead
  to clean it up calling trx_cleanup_at_db_startup(). This can
  happen in the case we are committing a trx here that is left
  in PREPARED state during the crash. Note that commit of the
  rollback of a PREPARED trx happens in the recovery thread
  while the rollback of other transactions happen in the
  background thread. To avoid this race we unconditionally unset
  the is_recovered flag. */

  trx->is_recovered = false;

  trx_mutex_exit(trx);

  lock_release(trx);

  trx->lock.n_rec_locks = 0;

  /* We don't remove the locks one by one from the vector for
  efficiency reasons. We simply reset it because we would have
  released all the locks anyway. */

  trx->lock.table_locks.clear();

  ut_a(UT_LIST_GET_LEN(trx->lock.trx_locks) == 0);
  ut_a(ib_vector_is_empty(trx->autoinc_locks));
  ut_a(trx->lock.table_locks.empty());

  mem_heap_empty(trx->lock.lock_heap);
}

/** Check whether the transaction has already been rolled back because it
 was selected as a deadlock victim, or if it has to wait then cancel
 the wait lock.
 @return DB_DEADLOCK, DB_LOCK_WAIT or DB_SUCCESS */
dberr_t lock_trx_handle_wait(trx_t *trx) /*!< in/out: trx lock state */
{
  dberr_t err;

  lock_mutex_enter();

  trx_mutex_enter(trx);

  trx->owns_mutex = true;

  if (trx->lock.was_chosen_as_deadlock_victim) {
    err = DB_DEADLOCK;
  } else if (trx->lock.wait_lock != NULL) {
    lock_cancel_waiting_and_release(trx->lock.wait_lock, false);
    err = DB_LOCK_WAIT;
  } else {
    /* The lock was probably granted before we got here. */
    err = DB_SUCCESS;
  }

  trx->owns_mutex = false;

  lock_mutex_exit();
  DEBUG_SYNC_C("lock_trx_handle_wait_released_lock_mutex");

  trx_mutex_exit(trx);

  return (err);
}

#ifdef UNIV_DEBUG
/** Do an exhaustive check for any locks (table or rec) against the table.
 @return lock if found */
static const lock_t *lock_table_locks_lookup(
    const dict_table_t *table,     /*!< in: check if there are
                                   any locks held on records in
                                   this table or on the table
                                   itself */
    const trx_ut_list_t *trx_list) /*!< in: trx list to check */
{
  trx_t *trx;

  ut_a(table != NULL);
  ut_ad(lock_mutex_own());
  ut_ad(trx_sys_mutex_own());

  for (trx = UT_LIST_GET_FIRST(*trx_list); trx != NULL;
       trx = UT_LIST_GET_NEXT(trx_list, trx)) {
    const lock_t *lock;

    check_trx_state(trx);

    for (lock = UT_LIST_GET_FIRST(trx->lock.trx_locks); lock != NULL;
         lock = UT_LIST_GET_NEXT(trx_locks, lock)) {
      ut_a(lock->trx == trx);

      if (lock_get_type_low(lock) == LOCK_REC) {
        ut_ad(!dict_index_is_online_ddl(lock->index) ||
              lock->index->is_clustered());
        if (lock->index->table == table) {
          return (lock);
        }
      } else if (lock->tab_lock.table == table) {
        return (lock);
      }
    }
  }

  return (NULL);
}
#endif /* UNIV_DEBUG */

/** Check if there are any locks (table or rec) against table.
 @return true if table has either table or record locks. */
bool lock_table_has_locks(
    const dict_table_t *table) /*!< in: check if there are any locks
                               held on records in this table or on the
                               table itself */
{
  ibool has_locks;

  lock_mutex_enter();

  has_locks = UT_LIST_GET_LEN(table->locks) > 0 || table->n_rec_locks > 0;

#ifdef UNIV_DEBUG
  if (!has_locks) {
    mutex_enter(&trx_sys->mutex);

    ut_ad(!lock_table_locks_lookup(table, &trx_sys->rw_trx_list));

    mutex_exit(&trx_sys->mutex);
  }
#endif /* UNIV_DEBUG */

  lock_mutex_exit();

  return (has_locks);
}

/** Initialise the table lock list. */
void lock_table_lock_list_init(
    table_lock_list_t *lock_list) /*!< List to initialise */
{
  UT_LIST_INIT(*lock_list, &lock_table_t::locks);
}

/** Initialise the trx lock list. */
void lock_trx_lock_list_init(
    trx_lock_list_t *lock_list) /*!< List to initialise */
{
  UT_LIST_INIT(*lock_list, &lock_t::trx_locks);
}

/** Set the lock system timeout event. */
void lock_set_timeout_event() { os_event_set(lock_sys->timeout_event); }

#ifdef UNIV_DEBUG
/** Check if the transaction holds an exclusive lock on a record.
 @return whether the locks are held */
bool lock_trx_has_rec_x_lock(
    const trx_t *trx,          /*!< in: transaction to check */
    const dict_table_t *table, /*!< in: table to check */
    const buf_block_t *block,  /*!< in: buffer block of the record */
    ulint heap_no)             /*!< in: record heap number */
{
  ut_ad(heap_no > PAGE_HEAP_NO_SUPREMUM);

  lock_mutex_enter();
  ut_a(lock_table_has(trx, table, LOCK_IX) || table->is_temporary());
  ut_a(lock_rec_has_expl(LOCK_X | LOCK_REC_NOT_GAP, block, heap_no, trx) ||
       table->is_temporary());
  lock_mutex_exit();
  return (true);
}
#endif /* UNIV_DEBUG */

/** rewind(3) the file used for storing the latest detected deadlock and
print a heading message to stderr if printing of all deadlocks to stderr
is enabled. */
void DeadlockChecker::start_print() {
  ut_ad(lock_mutex_own());

  rewind(lock_latest_err_file);
  ut_print_timestamp(lock_latest_err_file);

  if (srv_print_all_deadlocks) {
    ib::info(ER_IB_MSG_643) << "Transactions deadlock detected, dumping"
                            << " detailed information.";
  }
}

/** Print a message to the deadlock file and possibly to stderr.
@param msg message to print */
void DeadlockChecker::print(const char *msg) {
  fputs(msg, lock_latest_err_file);

  if (srv_print_all_deadlocks) {
    ib::info(ER_IB_MSG_644) << msg;
  }
}

/** Print transaction data to the deadlock file and possibly to stderr.
@param trx transaction
@param max_query_len max query length to print */
void DeadlockChecker::print(const trx_t *trx, ulint max_query_len) {
  ut_ad(lock_mutex_own());

  ulint n_rec_locks = lock_number_of_rows_locked(&trx->lock);
  ulint n_trx_locks = UT_LIST_GET_LEN(trx->lock.trx_locks);
  ulint heap_size = mem_heap_get_size(trx->lock.lock_heap);

  mutex_enter(&trx_sys->mutex);

  trx_print_low(lock_latest_err_file, trx, max_query_len, n_rec_locks,
                n_trx_locks, heap_size);

  if (srv_print_all_deadlocks) {
    trx_print_low(stderr, trx, max_query_len, n_rec_locks, n_trx_locks,
                  heap_size);
  }

  mutex_exit(&trx_sys->mutex);
}

/** Print lock data to the deadlock file and possibly to stderr.
@param lock record or table type lock */
void DeadlockChecker::print(const lock_t *lock) {
  ut_ad(lock_mutex_own());

  if (lock_get_type_low(lock) == LOCK_REC) {
    lock_rec_print(lock_latest_err_file, lock);

    if (srv_print_all_deadlocks) {
      lock_rec_print(stderr, lock);
    }
  } else {
    lock_table_print(lock_latest_err_file, lock);

    if (srv_print_all_deadlocks) {
      lock_table_print(stderr, lock);
    }
  }
}

/** Get the next lock in the queue that is owned by a transaction whose
sub-tree has not already been searched.

@param lock Lock in queue
@param heap_no heap_no if lock is a record lock else ULINT_UNDEFINED

@return next lock or NULL if at end of queue */
const lock_t *DeadlockChecker::get_next_lock(const lock_t *lock,
                                             ulint heap_no) const {
  ut_ad(lock_mutex_own());

  do {
    if (lock_get_type_low(lock) == LOCK_REC) {
      ut_ad(heap_no != ULINT_UNDEFINED);
      lock = lock_rec_get_next_const(heap_no, lock);
    } else {
      ut_ad(heap_no == ULINT_UNDEFINED);
      ut_ad(lock_get_type_low(lock) == LOCK_TABLE);

      lock = UT_LIST_GET_NEXT(tab_lock.locks, lock);
    }

  } while (lock != NULL && is_visited(lock));

  ut_ad(lock == NULL ||
        lock_get_type_low(lock) == lock_get_type_low(m_wait_lock));

  return (lock);
}

/** Get the first lock to search. The search starts from the current
wait_lock. What we are really interested in is an edge from the
current wait_lock's owning transaction to another transaction that has
a lock ahead in the queue. We skip locks where the owning transaction's
sub-tree has already been searched.

For record locks, we first position the "iterator" on the first lock on
the page and then reposition on the actual heap_no. This is required
due to the way the record lock hash is implemented.

@param[out] heap_no if rec lock, else ULINT_UNDEFINED.
@return first lock or NULL */
const lock_t *DeadlockChecker::get_first_lock(ulint *heap_no) const {
  ut_ad(lock_mutex_own());

  const lock_t *lock = m_wait_lock;

  if (lock_get_type_low(lock) == LOCK_REC) {
    hash_table_t *lock_hash;
    ut_ad(!(lock->type_mode & LOCK_PRDT_PAGE));
    lock_hash = lock->type_mode & LOCK_PREDICATE ? lock_sys->prdt_hash
                                                 : lock_sys->rec_hash;

    /* We are only interested in records that match the heap_no. */
    *heap_no = lock_rec_find_set_bit(lock);

    ut_ad(*heap_no <= 0xffff);
    ut_ad(*heap_no != ULINT_UNDEFINED);

    /* Find the locks on the page. */
    lock = lock_rec_get_first_on_page_addr(lock_hash, lock->rec_lock.space,
                                           lock->rec_lock.page_no);

    /* Position on the first lock on the physical record.*/
    if (!lock_rec_get_nth_bit(lock, *heap_no)) {
      lock = lock_rec_get_next_const(*heap_no, lock);
    }

    ut_a(!lock_get_wait(lock));
  } else {
    /* Table locks don't care about the heap_no. */
    *heap_no = ULINT_UNDEFINED;
    ut_ad(lock_get_type_low(lock) == LOCK_TABLE);
    dict_table_t *table = lock->tab_lock.table;
    lock = UT_LIST_GET_FIRST(table->locks);
  }

  /* Must find at least two locks, otherwise there cannot be a
  waiting lock, secondly the first lock cannot be the wait_lock.
  The CATS algorithm moves granted locks to the front of the queue, which means
  that if a previous iteration of the loop in check_and_resolve has already
  granted our lock due to a deadlock being resolved in our favor, then our lock
  will be the first in the queue. In such case it might happen that our lock is
  the `m_wait_lock` and the first `lock` in the hash bucket, and granted at the
  same time. But still, it should hold that `lock` is not LOCK_WAIT, which we
  have already checked.
  */
  ut_a(lock != nullptr);
  ut_a(lock != m_wait_lock || !lock_use_fcfs(lock));

  /* Check that the lock type doesn't change. */
  ut_ad(lock_get_type_low(lock) == lock_get_type_low(m_wait_lock));

  return (lock);
}

/** Notify that a deadlock has been detected and print the conflicting
transaction info.
@param lock lock causing deadlock */
void DeadlockChecker::notify(const lock_t *lock) const {
  ut_ad(lock_mutex_own());

  start_print();

  print("\n*** (1) TRANSACTION:\n");

  print(m_wait_lock->trx, 3000);

  print("*** (1) WAITING FOR THIS LOCK TO BE GRANTED:\n");

  print(m_wait_lock);

  print("*** (2) TRANSACTION:\n");

  print(lock->trx, 3000);

  print("*** (2) HOLDS THE LOCK(S):\n");

  print(lock);

  /* It is possible that the joining transaction was granted its
  lock when we rolled back some other waiting transaction. */

  if (m_start->lock.wait_lock != 0) {
    print("*** (2) WAITING FOR THIS LOCK TO BE GRANTED:\n");

    print(m_start->lock.wait_lock);
  }

  DBUG_PRINT("ib_lock", ("deadlock detected"));
}

/** Select the victim transaction that should be rolledback.
@return victim transaction */
const trx_t *DeadlockChecker::select_victim() const {
  ut_ad(lock_mutex_own());
  ut_ad(m_start->lock.wait_lock != 0);
  ut_ad(m_wait_lock->trx != m_start);

  if (thd_trx_priority(m_start->mysql_thd) > 0 ||
      thd_trx_priority(m_wait_lock->trx->mysql_thd) > 0) {
    const trx_t *victim;

    victim = trx_arbitrate(m_start, m_wait_lock->trx);

    if (victim != NULL) {
      return (victim);
    }
  }

  if (trx_weight_ge(m_wait_lock->trx, m_start)) {
    /* The joining transaction is 'smaller',
    choose it as the victim and roll it back. */

    return (m_start);
  }

  return (m_wait_lock->trx);
}

#ifdef UNIV_DEBUG
bool DeadlockChecker::is_allowed_to_be_on_cycle(const lock_t *lock) {
  /* The original purpose of this validation is to check record locks from
  DD & SDI tables only, because we think a deadlock for these locks should be
  prevented by MDL and proper updating order, but later, some exemptions were
  introduced (for more context see comment to this function).
  In particular, we don't check table locks here, since there never was any
  guarantee saying a deadlock is impossible for table locks. */
  if (!lock->is_record_lock()) {
    return (true);
  }
  /* The only places where we don't expect deadlocks are in handling DD
  tables, and since WL#9538 also in code handling SDI tables.
  Therefore the second condition is that we only pay attention to DD and SDI
  tables. */
  const bool is_dd_or_sdi = (lock->index->table->is_dd_table ||
                             dict_table_is_sdi(lock->index->table->id));
  if (!is_dd_or_sdi) {
    return (true);
  }

  /* If we are still here, the lock is a record lock on some DD or SDI table.
  There are some such tables though, for which a deadlock is somewhat expected,
  for various reasons specific to these particular tables.
  So, we have a list of exceptions here:

  innodb_table_stats and innodb_index_stats
      These two tables are visible to the end user, so can take part in
      quite arbitrary queries and transactions, so deadlock is possible.
      Therefore we need to allow such deadlocks, as otherwise a user
      could crash a debug build of a server by issuing a specific sequence of
      queries. DB_DEADLOCK error in dict0stats is either handled (see for
      example dict_stats_rename_table), or ignored silently (for example in
      dict_stats_process_entry_from_recalc_pool), but I am not aware of any
      situation in which DB_DEADLOCK could cause a serious problem.
      Most such queries are performed via dict_stats_exec_sql() which logs an
      ERROR in case of a DB_DEADLOCK, and also returns error code to the caller,
      so both the end user and a developer should be aware of a problem in case
      they want to do something about it.

  table_stats and index_stats
      These two tables take part in queries which are issued by background
      threads, and the code which performs these queries can handle failures
      such as deadlocks, because they were expected at design phase. */

  const char *name = lock->index->table->name.m_name;
  return (!strcmp(name, "mysql/innodb_table_stats") ||
          !strcmp(name, "mysql/innodb_index_stats") ||
          !strcmp(name, "mysql/table_stats") ||
          !strcmp(name, "mysql/index_stats"));
}
#endif /* UNIV_DEBUG */

/** Looks iteratively for a deadlock. Note: the joining transaction may
have been granted its lock by the deadlock checks.
@return 0 if no deadlock else the victim transaction instance.*/
const trx_t *DeadlockChecker::search() {
  ut_ad(lock_mutex_own());
  ut_ad(!trx_mutex_own(m_start));

  ut_ad(m_start != NULL);
  ut_ad(m_wait_lock != NULL);
  check_trx_state(m_wait_lock->trx);
  ut_ad(m_mark_start <= s_lock_mark_counter);

  /* Look at the locks ahead of wait_lock in the lock queue. */
  ulint heap_no;
  const lock_t *lock = get_first_lock(&heap_no);

  for (;;) {
    /* We should never visit the same sub-tree more than once. */
    ut_ad(lock == NULL || !is_visited(lock));

    while (m_n_elems > 0 && lock == NULL) {
      /* Restore previous search state. */

      pop(lock, heap_no);

      lock = get_next_lock(lock, heap_no);
    }

    if (lock == NULL) {
      break;
    } else if (lock == m_wait_lock) {
      /* We can mark this subtree as searched */
      ut_ad(lock->trx->lock.deadlock_mark <= m_mark_start);

      lock->trx->lock.deadlock_mark = ++s_lock_mark_counter;

      /* We are not prepared for an overflow. This 64-bit
      counter should never wrap around. At 10^9 increments
      per second, it would take 10^3 years of uptime. */

      ut_ad(s_lock_mark_counter > 0);

      /* Backtrack */
      lock = NULL;

    } else if (!lock_has_to_wait(m_wait_lock, lock)) {
      /* No conflict, next lock */
      lock = get_next_lock(lock, heap_no);

    } else if (lock->trx == m_start) {
      /* Found a cycle. */

      notify(lock);

      /* We don't expect deadlocks with most DD tables and all SDI tables.
      If we find, we crash early to find the transactions causing deadlock */
      ut_ad(is_allowed_to_be_on_cycle(lock));
      ut_ad(is_allowed_to_be_on_cycle(m_wait_lock));

      return (select_victim());

    } else if (is_too_deep()) {
      /* Search too deep to continue. */
      m_too_deep = true;
      return (m_start);

    } else if (lock->trx_que_state() == TRX_QUE_LOCK_WAIT) {
      /* Another trx ahead has requested a lock in an
      incompatible mode, and is itself waiting for a lock. */

      ++m_cost;

      if (!push(lock, heap_no)) {
        m_too_deep = true;
        return (m_start);
      }

      m_wait_lock = lock->trx->lock.wait_lock;

      lock = get_first_lock(&heap_no);

      if (is_visited(lock)) {
        lock = get_next_lock(lock, heap_no);
      }

    } else {
      lock = get_next_lock(lock, heap_no);
    }
  }

  ut_a(lock == NULL && m_n_elems == 0);

  /* No deadlock found. */
  return (0);
}

/** Print info about transaction that was rolled back.
@param trx transaction rolled back
@param lock lock trx wants */
void DeadlockChecker::rollback_print(const trx_t *trx, const lock_t *lock) {
  ut_ad(lock_mutex_own());

  /* If the lock search exceeds the max step
  or the max depth, the current trx will be
  the victim. Print its information. */
  start_print();

  print(
      "TOO DEEP OR LONG SEARCH IN THE LOCK TABLE"
      " WAITS-FOR GRAPH, WE WILL ROLL BACK"
      " FOLLOWING TRANSACTION \n\n"
      "*** TRANSACTION:\n");

  print(trx, 3000);

  print("*** WAITING FOR THIS LOCK TO BE GRANTED:\n");

  print(lock);
}

/** Rollback transaction selected as the victim. */
void DeadlockChecker::trx_rollback() {
  ut_ad(lock_mutex_own());

  trx_t *trx = m_wait_lock->trx;

  print("*** WE ROLL BACK TRANSACTION (1)\n");

  trx_mutex_enter(trx);

  trx->owns_mutex = true;

  trx->lock.was_chosen_as_deadlock_victim = true;

  lock_cancel_waiting_and_release(trx->lock.wait_lock, false);

  trx->owns_mutex = false;

  trx_mutex_exit(trx);
}

/** Checks if a joining lock request results in a deadlock. If a deadlock is
found this function will resolve the deadlock by choosing a victim transaction
and rolling it back. It will attempt to resolve all deadlocks. The returned
transaction id will be the joining transaction instance or NULL if some other
transaction was chosen as a victim and rolled back or no deadlock found.

@param[in]	lock lock the transaction is requesting
@param[in,out]	trx transaction requesting the lock

@return transaction instanace chosen as victim or 0 */
const trx_t *DeadlockChecker::check_and_resolve(const lock_t *lock,
                                                trx_t *trx) {
  ut_ad(lock_mutex_own());
  ut_ad(trx_mutex_own(trx));
  check_trx_state(trx);
  ut_ad(!srv_read_only_mode);

  /* If transaction is marked for ASYNC rollback then we should
  not allow it to wait for another lock causing possible deadlock.
  We return current transaction as deadlock victim here. */
  if (trx->in_innodb & TRX_FORCE_ROLLBACK_ASYNC) {
    return (trx);
  } else if (!innobase_deadlock_detect) {
    return (NULL);
  }

  /*  Release the mutex to obey the latching order.
  In particular, printing out trx details requires trx_sys->mutex,
  which we can not acquire while holding any trx->mutex.
  This is safe, because DeadlockChecker::check_and_resolve()
  is invoked when a lock wait is enqueued for the currently
  running transaction. Because m_trx is a running transaction
  (it is not currently suspended because of a lock wait),
  its state can only be changed by this thread, which is
  currently associated with the transaction. */
  const bool was_trx_mutex_ownership_tracked = trx->owns_mutex;
  trx->owns_mutex = false;
  trx_mutex_exit(trx);

  const trx_t *victim_trx;

  /* Try and resolve as many deadlocks as possible. */
  do {
    DeadlockChecker checker(trx, lock, s_lock_mark_counter);

    victim_trx = checker.search();

    /* Search too deep, we rollback the joining transaction only
    if it is possible to rollback. Otherwise we rollback the
    transaction that is holding the lock that the joining
    transaction wants. */
    if (checker.is_too_deep()) {
      ut_ad(trx == checker.m_start);
      ut_ad(trx == victim_trx);

      rollback_print(victim_trx, lock);

      break;

    } else if (victim_trx != NULL && victim_trx != trx) {
      ut_ad(victim_trx == checker.m_wait_lock->trx);

      checker.trx_rollback();

      lock_deadlock_found = true;

      MONITOR_INC(MONITOR_DEADLOCK);
    }

  } while (victim_trx != NULL && victim_trx != trx);

  /* If the joining transaction was selected as the victim. */
  if (victim_trx != NULL) {
    print("*** WE ROLL BACK TRANSACTION (2)\n");

    lock_deadlock_found = true;

    MONITOR_INC(MONITOR_DEADLOCK);
  }

  trx_mutex_enter(trx);
  trx->owns_mutex = was_trx_mutex_ownership_tracked;

  return (victim_trx);
}

/**
Allocate cached locks for the transaction.
@param trx		allocate cached record locks for this transaction */
void lock_trx_alloc_locks(trx_t *trx) {
  ulint sz = REC_LOCK_SIZE * REC_LOCK_CACHE;
  byte *ptr = reinterpret_cast<byte *>(ut_malloc_nokey(sz));

  /* We allocate one big chunk and then distribute it among
  the rest of the elements. The allocated chunk pointer is always
  at index 0. */

  for (ulint i = 0; i < REC_LOCK_CACHE; ++i, ptr += REC_LOCK_SIZE) {
    trx->lock.rec_pool.push_back(reinterpret_cast<ib_lock_t *>(ptr));
  }

  sz = TABLE_LOCK_SIZE * TABLE_LOCK_CACHE;
  ptr = reinterpret_cast<byte *>(ut_malloc_nokey(sz));

  for (ulint i = 0; i < TABLE_LOCK_CACHE; ++i, ptr += TABLE_LOCK_SIZE) {
    trx->lock.table_pool.push_back(reinterpret_cast<ib_lock_t *>(ptr));
  }
}<|MERGE_RESOLUTION|>--- conflicted
+++ resolved
@@ -5532,19 +5532,16 @@
     dberr_t err = DB_SUCCESS;
     mtr_start(&mtr);
 
-    block = buf_page_get_gen(
-        page_id_t(space_id, page_no), page_size_t(space->flags), RW_X_LATCH,
-<<<<<<< HEAD
-        NULL, BUF_GET_POSSIBLY_FREED, __FILE__, __LINE__, &mtr, false, &err);
+    block = buf_page_get_gen(page_id_t(space_id, page_no),
+                             page_size_t(space->flags), RW_X_LATCH, nullptr,
+                             Page_fetch::POSSIBLY_FREED, __FILE__, __LINE__,
+                             &mtr, false, &err);
 
     if (err != DB_SUCCESS) {
       ib::error() << "Lock rec block validate failed for tablespace "
                   << space->name << " space_id " << space_id << " page_no "
                   << page_no << " err " << err;
     }
-=======
-        NULL, Page_fetch::POSSIBLY_FREED, __FILE__, __LINE__, &mtr);
->>>>>>> 8e797a5d
 
     buf_block_dbg_add_level(block, SYNC_NO_ORDER_CHECK);
 
