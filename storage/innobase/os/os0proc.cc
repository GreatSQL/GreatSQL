/*****************************************************************************

Copyright (c) 1995, 2018, Oracle and/or its affiliates. All Rights Reserved.

This program is free software; you can redistribute it and/or modify it under
the terms of the GNU General Public License, version 2.0, as published by the
Free Software Foundation.

This program is also distributed with certain software (including but not
limited to OpenSSL) that is licensed under separate terms, as designated in a
particular file or component or in included license documentation. The authors
of MySQL hereby grant you an additional permission to link the program and
your derivative works with the separately licensed software that they have
included with MySQL.

This program is distributed in the hope that it will be useful, but WITHOUT
ANY WARRANTY; without even the implied warranty of MERCHANTABILITY or FITNESS
FOR A PARTICULAR PURPOSE. See the GNU General Public License, version 2.0,
for more details.

You should have received a copy of the GNU General Public License along with
this program; if not, write to the Free Software Foundation, Inc.,
51 Franklin St, Fifth Floor, Boston, MA 02110-1301  USA

*****************************************************************************/

/** @file os/os0proc.cc
 The interface to the operating system
 process control primitives

 Created 9/30/1995 Heikki Tuuri
 *******************************************************/

#include "my_config.h"

#include <errno.h>
#include <stddef.h>
#include <sys/types.h>

#include "ha_prototypes.h"
#include "my_inttypes.h"
#include "os0proc.h"
#include "srv0srv.h"
#include "ut0byte.h"
#include "ut0mem.h"

/* Linux release version */
#if defined(UNIV_LINUX) && defined(_GNU_SOURCE)
#include <string.h>		/* strverscmp() */
#include <sys/utsname.h>	/* uname() */
#endif

/* FreeBSD for example has only MAP_ANON, Linux has MAP_ANONYMOUS and
MAP_ANON but MAP_ANON is marked as deprecated */
#if defined(MAP_ANONYMOUS)
#define OS_MAP_ANON MAP_ANONYMOUS
#elif defined(MAP_ANON)
#define OS_MAP_ANON MAP_ANON
#endif

/* Linux's MAP_POPULATE */
#if defined(MAP_POPULATE)
#define OS_MAP_POPULATE	MAP_POPULATE
#else
#define OS_MAP_POPULATE	0
#endif

/** The total amount of memory currently allocated from the operating
system with os_mem_alloc_large(). */
ulint os_total_large_mem_allocated = 0;

/** Whether to use large pages in the buffer pool */
bool os_use_large_pages;

/** Large page size. This may be a boot-time option on some platforms */
uint os_large_page_size;


/****************************************************************//**
Retrieve and compare operating system release.
@return	TRUE if the OS release is equal to, or later than release. */
bool
os_compare_release(
/*===============*/
	const char*	release		/*!< in: OS release */
	MY_ATTRIBUTE((unused)))
{
#if defined(UNIV_LINUX) && defined(_GNU_SOURCE)
	struct utsname name;
	return uname(&name) == 0 && strverscmp(name.release, release) >= 0;
#else
	return 0;
#endif
}

/** Converts the current process id to a number.
@return process id as a number */
ulint os_proc_get_number(void) {
#ifdef _WIN32
  return (static_cast<ulint>(GetCurrentProcessId()));
#else
  return (static_cast<ulint>(getpid()));
#endif
}

/** Allocates large pages memory.
@param[in,out]	n	Number of bytes to allocate
@return allocated memory */
<<<<<<< HEAD
void *os_mem_alloc_large(ulint *n) {
  void *ptr;
  ulint size;
=======
void*
os_mem_alloc_large(
	ulint*	n,
	bool	populate)
{
	void*	ptr;
	ulint	size;
>>>>>>> 333b4508
#if defined HAVE_LINUX_LARGE_PAGES && defined UNIV_LINUX
  int shmid;
  struct shmid_ds buf;

  if (!os_use_large_pages || !os_large_page_size) {
    goto skip;
  }

  /* Align block size to os_large_page_size */
  ut_ad(ut_is_2pow(os_large_page_size));
  size = ut_2pow_round(*n + (os_large_page_size - 1), os_large_page_size);

  shmid = shmget(IPC_PRIVATE, (size_t)size, SHM_HUGETLB | SHM_R | SHM_W);
  if (shmid < 0) {
    ib::warn(ER_IB_MSG_852)
        << "Failed to allocate " << size << " bytes. errno " << errno;
    ptr = NULL;
  } else {
    ptr = shmat(shmid, NULL, 0);
    if (ptr == (void *)-1) {
      ib::warn(ER_IB_MSG_853) << "Failed to attach shared memory segment,"
                                 " errno "
                              << errno;
      ptr = NULL;
    }

    /* Remove the shared memory segment so that it will be
    automatically freed after memory is detached or
    process exits */
    shmctl(shmid, IPC_RMID, &buf);
  }

  if (ptr) {
    *n = size;
    os_atomic_increment_ulint(&os_total_large_mem_allocated, size);

    UNIV_MEM_ALLOC(ptr, size);
    return (ptr);
  }

  ib::warn(ER_IB_MSG_854) << "Using conventional memory pool";
skip:
#endif /* HAVE_LINUX_LARGE_PAGES && UNIV_LINUX */

#ifdef _WIN32
  SYSTEM_INFO system_info;
  GetSystemInfo(&system_info);

  /* Align block size to system page size */
  ut_ad(ut_is_2pow(system_info.dwPageSize));
  /* system_info.dwPageSize is only 32-bit. Casting to ulint is required
  on 64-bit Windows. */
  size = *n = ut_2pow_round(*n + (system_info.dwPageSize - 1),
                            (ulint)system_info.dwPageSize);
  ptr = VirtualAlloc(NULL, size, MEM_COMMIT | MEM_RESERVE, PAGE_READWRITE);
  if (!ptr) {
    ib::info(ER_IB_MSG_855) << "VirtualAlloc(" << size
                            << " bytes) failed;"
                               " Windows error "
                            << GetLastError();
  } else {
    os_atomic_increment_ulint(&os_total_large_mem_allocated, size);
    UNIV_MEM_ALLOC(ptr, size);
  }
#else
<<<<<<< HEAD
  size = getpagesize();
  /* Align block size to system page size */
  ut_ad(ut_is_2pow(size));
  size = *n = ut_2pow_round(*n + (size - 1), size);
  ptr = mmap(NULL, size, PROT_READ | PROT_WRITE, MAP_PRIVATE | OS_MAP_ANON, -1,
             0);
  if (UNIV_UNLIKELY(ptr == (void *)-1)) {
    ib::error(ER_IB_MSG_856) << "mmap(" << size
                             << " bytes) failed;"
                                " errno "
                             << errno;
    ptr = NULL;
  } else {
    os_atomic_increment_ulint(&os_total_large_mem_allocated, size);
    UNIV_MEM_ALLOC(ptr, size);
  }
#endif
  return (ptr);
=======
	size = getpagesize();
	/* Align block size to system page size */
	ut_ad(ut_is_2pow(size));
	size = *n = ut_2pow_round(*n + (size - 1), size);
	ptr = mmap(NULL, size, PROT_READ | PROT_WRITE,
		   MAP_PRIVATE | OS_MAP_ANON |
		   (populate ? OS_MAP_POPULATE : 0), -1, 0);
	if (UNIV_UNLIKELY(ptr == (void*) -1)) {
		ib::error() << "mmap(" << size << " bytes) failed;"
			" errno " << errno;
		return NULL;
	} else {
		os_atomic_increment_ulint(
			&os_total_large_mem_allocated, size);
		UNIV_MEM_ALLOC(ptr, size);
	}
#endif

#if OS_MAP_ANON && OS_MAP_POPULATE
	/* MAP_POPULATE is only supported for private mappings
	since Linux 2.6.23. */
	populate = populate && !os_compare_release("2.6.23");

	if (populate) {
		ib::warn() << "mmap(MAP_POPULATE) is not supported for private mappings. "
			"Forcing preallocation by faulting in pages.";
	}
#endif

	/* Initialize the entire buffer to force the allocation
	of physical memory page frames. */
	if (populate) {
		memset(ptr, '\0', size);
	}

	return(ptr);
>>>>>>> 333b4508
}

/** Frees large pages memory.
@param[in]	ptr	pointer returned by os_mem_alloc_large()
@param[in]	size	size returned by os_mem_alloc_large() */
void os_mem_free_large(void *ptr, ulint size) {
  ut_a(os_total_large_mem_allocated >= size);

#if defined HAVE_LINUX_LARGE_PAGES && defined UNIV_LINUX
  if (os_use_large_pages && os_large_page_size && !shmdt(ptr)) {
    os_atomic_decrement_ulint(&os_total_large_mem_allocated, size);
    UNIV_MEM_FREE(ptr, size);
    return;
  }
#endif /* HAVE_LINUX_LARGE_PAGES && UNIV_LINUX */
#ifdef _WIN32
  /* When RELEASE memory, the size parameter must be 0.
  Do not use MEM_RELEASE with MEM_DECOMMIT. */
  if (!VirtualFree(ptr, 0, MEM_RELEASE)) {
    ib::error(ER_IB_MSG_857) << "VirtualFree(" << ptr << ", " << size
                             << ") failed; Windows error " << GetLastError();
  } else {
    os_atomic_decrement_ulint(&os_total_large_mem_allocated, size);
    UNIV_MEM_FREE(ptr, size);
  }
#elif !defined OS_MAP_ANON
  ut_free(ptr);
#else
#if defined(UNIV_SOLARIS)
  if (munmap(static_cast<caddr_t>(ptr), size)) {
#else
  if (munmap(ptr, size)) {
#endif /* UNIV_SOLARIS */
    ib::error(ER_IB_MSG_858) << "munmap(" << ptr << ", " << size
                             << ") failed;"
                                " errno "
                             << errno;
  } else {
    os_atomic_decrement_ulint(&os_total_large_mem_allocated, size);
    UNIV_MEM_FREE(ptr, size);
  }
#endif
}<|MERGE_RESOLUTION|>--- conflicted
+++ resolved
@@ -46,8 +46,8 @@
 
 /* Linux release version */
 #if defined(UNIV_LINUX) && defined(_GNU_SOURCE)
-#include <string.h>		/* strverscmp() */
-#include <sys/utsname.h>	/* uname() */
+#include <string.h>      /* strverscmp() */
+#include <sys/utsname.h> /* uname() */
 #endif
 
 /* FreeBSD for example has only MAP_ANON, Linux has MAP_ANONYMOUS and
@@ -60,9 +60,9 @@
 
 /* Linux's MAP_POPULATE */
 #if defined(MAP_POPULATE)
-#define OS_MAP_POPULATE	MAP_POPULATE
-#else
-#define OS_MAP_POPULATE	0
+#define OS_MAP_POPULATE MAP_POPULATE
+#else
+#define OS_MAP_POPULATE 0
 #endif
 
 /** The total amount of memory currently allocated from the operating
@@ -75,21 +75,15 @@
 /** Large page size. This may be a boot-time option on some platforms */
 uint os_large_page_size;
 
-
-/****************************************************************//**
-Retrieve and compare operating system release.
+/** Retrieve and compare operating system release.
 @return	TRUE if the OS release is equal to, or later than release. */
-bool
-os_compare_release(
-/*===============*/
-	const char*	release		/*!< in: OS release */
-	MY_ATTRIBUTE((unused)))
-{
+bool os_compare_release(const char *release /*!< in: OS release */
+                            MY_ATTRIBUTE((unused))) {
 #if defined(UNIV_LINUX) && defined(_GNU_SOURCE)
-	struct utsname name;
-	return uname(&name) == 0 && strverscmp(name.release, release) >= 0;
-#else
-	return 0;
+  struct utsname name;
+  return uname(&name) == 0 && strverscmp(name.release, release) >= 0;
+#else
+  return 0;
 #endif
 }
 
@@ -106,19 +100,9 @@
 /** Allocates large pages memory.
 @param[in,out]	n	Number of bytes to allocate
 @return allocated memory */
-<<<<<<< HEAD
-void *os_mem_alloc_large(ulint *n) {
+void *os_mem_alloc_large(ulint *n, bool populate) {
   void *ptr;
   ulint size;
-=======
-void*
-os_mem_alloc_large(
-	ulint*	n,
-	bool	populate)
-{
-	void*	ptr;
-	ulint	size;
->>>>>>> 333b4508
 #if defined HAVE_LINUX_LARGE_PAGES && defined UNIV_LINUX
   int shmid;
   struct shmid_ds buf;
@@ -184,63 +168,43 @@
     UNIV_MEM_ALLOC(ptr, size);
   }
 #else
-<<<<<<< HEAD
   size = getpagesize();
   /* Align block size to system page size */
   ut_ad(ut_is_2pow(size));
   size = *n = ut_2pow_round(*n + (size - 1), size);
-  ptr = mmap(NULL, size, PROT_READ | PROT_WRITE, MAP_PRIVATE | OS_MAP_ANON, -1,
-             0);
+  ptr =
+      mmap(NULL, size, PROT_READ | PROT_WRITE,
+           MAP_PRIVATE | OS_MAP_ANON | (populate ? OS_MAP_POPULATE : 0), -1, 0);
   if (UNIV_UNLIKELY(ptr == (void *)-1)) {
     ib::error(ER_IB_MSG_856) << "mmap(" << size
                              << " bytes) failed;"
                                 " errno "
                              << errno;
-    ptr = NULL;
+    return nullptr;
   } else {
     os_atomic_increment_ulint(&os_total_large_mem_allocated, size);
     UNIV_MEM_ALLOC(ptr, size);
   }
 #endif
+
+#if OS_MAP_ANON && OS_MAP_POPULATE
+  /* MAP_POPULATE is only supported for private mappings
+  since Linux 2.6.23. */
+  populate = populate && !os_compare_release("2.6.23");
+
+  if (populate) {
+    ib::warn() << "mmap(MAP_POPULATE) is not supported for private mappings. "
+                  "Forcing preallocation by faulting in pages.";
+  }
+#endif
+
+  /* Initialize the entire buffer to force the allocation
+  of physical memory page frames. */
+  if (populate) {
+    memset(ptr, '\0', size);
+  }
+
   return (ptr);
-=======
-	size = getpagesize();
-	/* Align block size to system page size */
-	ut_ad(ut_is_2pow(size));
-	size = *n = ut_2pow_round(*n + (size - 1), size);
-	ptr = mmap(NULL, size, PROT_READ | PROT_WRITE,
-		   MAP_PRIVATE | OS_MAP_ANON |
-		   (populate ? OS_MAP_POPULATE : 0), -1, 0);
-	if (UNIV_UNLIKELY(ptr == (void*) -1)) {
-		ib::error() << "mmap(" << size << " bytes) failed;"
-			" errno " << errno;
-		return NULL;
-	} else {
-		os_atomic_increment_ulint(
-			&os_total_large_mem_allocated, size);
-		UNIV_MEM_ALLOC(ptr, size);
-	}
-#endif
-
-#if OS_MAP_ANON && OS_MAP_POPULATE
-	/* MAP_POPULATE is only supported for private mappings
-	since Linux 2.6.23. */
-	populate = populate && !os_compare_release("2.6.23");
-
-	if (populate) {
-		ib::warn() << "mmap(MAP_POPULATE) is not supported for private mappings. "
-			"Forcing preallocation by faulting in pages.";
-	}
-#endif
-
-	/* Initialize the entire buffer to force the allocation
-	of physical memory page frames. */
-	if (populate) {
-		memset(ptr, '\0', size);
-	}
-
-	return(ptr);
->>>>>>> 333b4508
 }
 
 /** Frees large pages memory.
