/*****************************************************************************

Copyright (c) 1995, 2016, Oracle and/or its affiliates. All Rights Reserved.

This program is free software; you can redistribute it and/or modify it under
the terms of the GNU General Public License as published by the Free Software
Foundation; version 2 of the License.

This program is distributed in the hope that it will be useful, but WITHOUT
ANY WARRANTY; without even the implied warranty of MERCHANTABILITY or FITNESS
FOR A PARTICULAR PURPOSE. See the GNU General Public License for more details.

You should have received a copy of the GNU General Public License along with
this program; if not, write to the Free Software Foundation, Inc.,
51 Franklin Street, Suite 500, Boston, MA 02110-1335 USA

*****************************************************************************/

/**************************************************//**
@file fil/fil0fil.cc
The tablespace memory cache

Created 10/25/1995 Heikki Tuuri
*******************************************************/

#include "ha_prototypes.h"

#ifndef UNIV_HOTBACKUP
#include "btr0btr.h"
#include "buf0buf.h"
#include "dict0boot.h"
#include "dict0dict.h"
#include "fsp0file.h"
#include "fsp0fsp.h"
#include "fsp0space.h"
#include "fsp0sysspace.h"
#include "hash0hash.h"
#include "log0recv.h"
#include "mach0data.h"
#include "mem0mem.h"
#include "mtr0log.h"
#include "os0file.h"
#include "page0zip.h"
#include "row0mysql.h"
#include "row0trunc.h"
# include "buf0lru.h"
# include "ibuf0ibuf.h"
# include "os0event.h"
# include "sync0sync.h"
#endif /* !UNIV_HOTBACKUP */
#include "buf0flu.h"
#include "srv0start.h"
#include "trx0purge.h"
#include "ut0new.h"

/** Tries to close a file in the LRU list. The caller must hold the fil_sys
mutex.
@return true if success, false if should retry later; since i/o's
generally complete in < 100 ms, and as InnoDB writes at most 128 pages
from the buffer pool in a batch, and then immediately flushes the
files, there is a good chance that the next time we find a suitable
node from the LRU list.
@param[in] print_info	if true, prints information why it
                        cannot close a file */
static
bool
fil_try_to_close_file_in_LRU(bool print_info);

/*
		IMPLEMENTATION OF THE TABLESPACE MEMORY CACHE
		=============================================

The tablespace cache is responsible for providing fast read/write access to
tablespaces and logs of the database. File creation and deletion is done
in other modules which know more of the logic of the operation, however.

A tablespace consists of a chain of files. The size of the files does not
have to be divisible by the database block size, because we may just leave
the last incomplete block unused. When a new file is appended to the
tablespace, the maximum size of the file is also specified. At the moment,
we think that it is best to extend the file to its maximum size already at
the creation of the file, because then we can avoid dynamically extending
the file when more space is needed for the tablespace.

A block's position in the tablespace is specified with a 32-bit unsigned
integer. The files in the chain are thought to be catenated, and the block
corresponding to an address n is the nth block in the catenated file (where
the first block is named the 0th block, and the incomplete block fragments
at the end of files are not taken into account). A tablespace can be extended
by appending a new file at the end of the chain.

Our tablespace concept is similar to the one of Oracle.

To acquire more speed in disk transfers, a technique called disk striping is
sometimes used. This means that logical block addresses are divided in a
round-robin fashion across several disks. Windows NT supports disk striping,
so there we do not need to support it in the database. Disk striping is
implemented in hardware in RAID disks. We conclude that it is not necessary
to implement it in the database. Oracle 7 does not support disk striping,
either.

Another trick used at some database sites is replacing tablespace files by
raw disks, that is, the whole physical disk drive, or a partition of it, is
opened as a single file, and it is accessed through byte offsets calculated
from the start of the disk or the partition. This is recommended in some
books on database tuning to achieve more speed in i/o. Using raw disk
certainly prevents the OS from fragmenting disk space, but it is not clear
if it really adds speed. We measured on the Pentium 100 MHz + NT + NTFS file
system + EIDE Conner disk only a negligible difference in speed when reading
from a file, versus reading from a raw disk.

To have fast access to a tablespace or a log file, we put the data structures
to a hash table. Each tablespace and log file is given an unique 32-bit
identifier.

Some operating systems do not support many open files at the same time,
though NT seems to tolerate at least 900 open files. Therefore, we put the
open files in an LRU-list. If we need to open another file, we may close the
file at the end of the LRU-list. When an i/o-operation is pending on a file,
the file cannot be closed. We take the file nodes with pending i/o-operations
out of the LRU-list and keep a count of pending operations. When an operation
completes, we decrement the count and return the file node to the LRU-list if
the count drops to zero. */

/** This tablespace name is used internally during recovery to open a
general tablespace before the data dictionary are recovered and available. */
const char general_space_name[] = "innodb_general";

/** Reference to the server data directory. Usually it is the
current working directory ".", but in the MySQL Embedded Server Library
it is an absolute path. */
const char*	fil_path_to_mysql_datadir;
Folder		folder_mysql_datadir;

/** Common InnoDB file extentions */
const char* dot_ext[] = { "", ".ibd", ".isl", ".cfg", ".cfp" };

/** The number of fsyncs done to the log */
ulint	fil_n_log_flushes			= 0;

/** Number of pending redo log flushes */
ulint	fil_n_pending_log_flushes		= 0;
/** Number of pending tablespace flushes */
ulint	fil_n_pending_tablespace_flushes	= 0;

/** Number of files currently open */
ulint	fil_n_file_opened			= 0;

/** The null file address */
fil_addr_t	fil_addr_null = {FIL_NULL, 0};

/** The tablespace memory cache; also the totality of logs (the log
data space) is stored here; below we talk about tablespaces, but also
the ib_logfiles form a 'space' and it is handled here */
struct fil_system_t {
#ifndef UNIV_HOTBACKUP
	ib_mutex_t	mutex;		/*!< The mutex protecting the cache */
#endif /* !UNIV_HOTBACKUP */
	hash_table_t*	spaces;		/*!< The hash table of spaces in the
					system; they are hashed on the space
					id */
	hash_table_t*	name_hash;	/*!< hash table based on the space
					name */
	UT_LIST_BASE_NODE_T(fil_node_t) LRU;
					/*!< base node for the LRU list of the
					most recently used open files with no
					pending i/o's; if we start an i/o on
					the file, we first remove it from this
					list, and return it to the start of
					the list when the i/o ends;
					log files and the system tablespace are
					not put to this list: they are opened
					after the startup, and kept open until
					shutdown */
	UT_LIST_BASE_NODE_T(fil_space_t) unflushed_spaces;
					/*!< base node for the list of those
					tablespaces whose files contain
					unflushed writes; those spaces have
					at least one file node where
					modification_counter > flush_counter */
	ulint		n_open;		/*!< number of files currently open */
	ulint		max_n_open;	/*!< n_open is not allowed to exceed
					this */
	int64_t		modification_counter;/*!< when we write to a file we
					increment this by one */
	ulint		max_assigned_id;/*!< maximum space id in the existing
					tables, or assigned during the time
					mysqld has been up; at an InnoDB
					startup we scan the data dictionary
					and set here the maximum of the
					space id's of the tables there */
	UT_LIST_BASE_NODE_T(fil_space_t) space_list;
					/*!< list of all file spaces */
	UT_LIST_BASE_NODE_T(fil_space_t) named_spaces;
					/*!< list of all file spaces
					for which a MLOG_FILE_NAME
					record has been written since
					the latest redo log checkpoint.
					Protected only by log_sys->mutex. */
	bool		space_id_reuse_warned;
					/* !< true if fil_space_create()
					has issued a warning about
					potential space_id reuse */
};

/** The tablespace memory cache. This variable is NULL before the module is
initialized. */
static fil_system_t*	fil_system	= NULL;

#ifdef UNIV_HOTBACKUP
static ulint	srv_data_read;
static ulint	srv_data_written;
#endif /* UNIV_HOTBACKUP */

/** Determine if user has explicitly disabled fsync(). */
#ifndef _WIN32
# define fil_buffering_disabled(s)					\
	(((s)->purpose == FIL_TYPE_TABLESPACE				\
	    && srv_unix_file_flush_method == SRV_UNIX_O_DIRECT_NO_FSYNC)\
	  || ((s)->purpose == FIL_TYPE_LOG				\
	    && srv_unix_file_flush_method == SRV_UNIX_ALL_O_DIRECT))

#else /* _WIN32 */
# define fil_buffering_disabled(s)	(0)
#endif /* __WIN32 */

/** Determine if the space id is a user tablespace id or not.
@param[in]	space_id	Space ID to check
@return true if it is a user tablespace ID */
UNIV_INLINE
bool
fil_is_user_tablespace_id(
	ulint	space_id)
{
	return(space_id > srv_undo_tablespaces_open
	       && space_id != srv_tmp_space.space_id());
}

#ifdef UNIV_DEBUG
/** Try fil_validate() every this many times */
# define FIL_VALIDATE_SKIP	17

/******************************************************************//**
Checks the consistency of the tablespace cache some of the time.
@return true if ok or the check was skipped */
static
bool
fil_validate_skip(void)
/*===================*/
{
	/** The fil_validate() call skip counter. Use a signed type
	because of the race condition below. */
	static int fil_validate_count = FIL_VALIDATE_SKIP;

	/* There is a race condition below, but it does not matter,
	because this call is only for heuristic purposes. We want to
	reduce the call frequency of the costly fil_validate() check
	in debug builds. */
	if (--fil_validate_count > 0) {
		return(true);
	}

	fil_validate_count = FIL_VALIDATE_SKIP;
	return(fil_validate());
}
#endif /* UNIV_DEBUG */

/********************************************************************//**
Determines if a file node belongs to the least-recently-used list.
@return true if the file belongs to fil_system->LRU mutex. */
UNIV_INLINE
bool
fil_space_belongs_in_lru(
/*=====================*/
	const fil_space_t*	space)	/*!< in: file space */
{
	switch (space->purpose) {
	case FIL_TYPE_LOG:
		return(false);
	case FIL_TYPE_TABLESPACE:
	case FIL_TYPE_TEMPORARY:
	case FIL_TYPE_IMPORT:
		return(fil_is_user_tablespace_id(space->id));
	}

	ut_ad(0);
	return(false);
}

/********************************************************************//**
NOTE: you must call fil_mutex_enter_and_prepare_for_io() first!

Prepares a file node for i/o. Opens the file if it is closed. Updates the
pending i/o's field in the node and the system appropriately. Takes the node
off the LRU list if it is in the LRU list. The caller must hold the fil_sys
mutex.
@return false if the file can't be opened, otherwise true */
static
bool
fil_node_prepare_for_io(
/*====================*/
	fil_node_t*	node,	/*!< in: file node */
	fil_system_t*	system,	/*!< in: tablespace memory cache */
	fil_space_t*	space);	/*!< in: space */

/**
Updates the data structures when an i/o operation finishes. Updates the
pending i/o's field in the node appropriately.
@param[in,out] node		file node
@param[in,out] system		tablespace instance
@param[in] type			IO context */
static
void
fil_node_complete_io(
	fil_node_t*		node,
	fil_system_t*		system,
	const IORequest&	type);

/** Reads data from a space to a buffer. Remember that the possible incomplete
blocks at the end of file are ignored: they are not taken into account when
calculating the byte offset within a space.
@param[in]	page_id		page id
@param[in]	page_size	page size
@param[in]	byte_offset	remainder of offset in bytes; in aio this
must be divisible by the OS block size
@param[in]	len		how many bytes to read; this must not cross a
file boundary; in aio this must be a block size multiple
@param[in,out]	buf		buffer where to store data read; in aio this
must be appropriately aligned
@return DB_SUCCESS, or DB_TABLESPACE_DELETED if we are trying to do
i/o on a tablespace which does not exist */
UNIV_INLINE
dberr_t
fil_read(
	const page_id_t&	page_id,
	const page_size_t&	page_size,
	ulint			byte_offset,
	ulint			len,
	void*			buf)
{
	return(fil_io(IORequestRead, true, page_id, page_size,
		      byte_offset, len, buf, NULL));
}

/** Writes data to a space from a buffer. Remember that the possible incomplete
blocks at the end of file are ignored: they are not taken into account when
calculating the byte offset within a space.
@param[in]	page_id		page id
@param[in]	page_size	page size
@param[in]	byte_offset	remainder of offset in bytes; in aio this
must be divisible by the OS block size
@param[in]	len		how many bytes to write; this must not cross
a file boundary; in aio this must be a block size multiple
@param[in]	buf		buffer from which to write; in aio this must
be appropriately aligned
@return DB_SUCCESS, or DB_TABLESPACE_DELETED if we are trying to do
i/o on a tablespace which does not exist */
UNIV_INLINE
dberr_t
fil_write(
	const page_id_t&	page_id,
	const page_size_t&	page_size,
	ulint			byte_offset,
	ulint			len,
	void*			buf)
{
	ut_ad(!srv_read_only_mode);

	return(fil_io(IORequestWrite, true, page_id, page_size,
		      byte_offset, len, buf, NULL));
}

/*******************************************************************//**
Returns the table space by a given id, NULL if not found. */
UNIV_INLINE
fil_space_t*
fil_space_get_by_id(
/*================*/
	ulint	id)	/*!< in: space id */
{
	fil_space_t*	space;

	ut_ad(mutex_own(&fil_system->mutex));

	HASH_SEARCH(hash, fil_system->spaces, id,
		    fil_space_t*, space,
		    ut_ad(space->magic_n == FIL_SPACE_MAGIC_N),
		    space->id == id);

	return(space);
}

/*******************************************************************//**
Returns the table space by a given name, NULL if not found. */
UNIV_INLINE
fil_space_t*
fil_space_get_by_name(
/*==================*/
	const char*	name)	/*!< in: space name */
{
	fil_space_t*	space;
	ulint		fold;

	ut_ad(mutex_own(&fil_system->mutex));

	fold = ut_fold_string(name);

	HASH_SEARCH(name_hash, fil_system->name_hash, fold,
		    fil_space_t*, space,
		    ut_ad(space->magic_n == FIL_SPACE_MAGIC_N),
		    !strcmp(name, space->name));

	return(space);
}

/** Look up a tablespace.
The caller should hold an InnoDB table lock or a MDL that prevents
the tablespace from being dropped during the operation,
or the caller should be in single-threaded crash recovery mode
(no user connections that could drop tablespaces).
If this is not the case, fil_space_acquire() and fil_space_release()
should be used instead.
@param[in]	id	tablespace ID
@return tablespace, or NULL if not found */
fil_space_t*
fil_space_get(
	ulint	id)
{
	mutex_enter(&fil_system->mutex);
	fil_space_t*	space = fil_space_get_by_id(id);
	mutex_exit(&fil_system->mutex);
	ut_ad(space == NULL || space->purpose != FIL_TYPE_LOG);
	return(space);
}
#ifndef UNIV_HOTBACKUP
/** Returns the latch of a file space.
@param[in]	id	space id
@param[out]	flags	tablespace flags
@return latch protecting storage allocation */
rw_lock_t*
fil_space_get_latch(
	ulint	id,
	ulint*	flags)
{
	fil_space_t*	space;

	ut_ad(fil_system);

	mutex_enter(&fil_system->mutex);

	space = fil_space_get_by_id(id);

	ut_a(space);

	if (flags) {
		*flags = space->flags;
	}

	mutex_exit(&fil_system->mutex);

	return(&(space->latch));
}

#ifdef UNIV_DEBUG
/** Gets the type of a file space.
@param[in]	id	tablespace identifier
@return file type */
fil_type_t
fil_space_get_type(
	ulint	id)
{
	fil_space_t*	space;

	ut_ad(fil_system);

	mutex_enter(&fil_system->mutex);

	space = fil_space_get_by_id(id);

	ut_a(space);

	mutex_exit(&fil_system->mutex);

	return(space->purpose);
}
#endif /* UNIV_DEBUG */

/** Note that a tablespace has been imported.
It is initially marked as FIL_TYPE_IMPORT so that no logging is
done during the import process when the space ID is stamped to each page.
Now we change it to FIL_SPACE_TABLESPACE to start redo and undo logging.
NOTE: temporary tablespaces are never imported.
@param[in]	id	tablespace identifier */
void
fil_space_set_imported(
	ulint	id)
{
	ut_ad(fil_system != NULL);

	mutex_enter(&fil_system->mutex);

	fil_space_t*	space = fil_space_get_by_id(id);

	ut_ad(space->purpose == FIL_TYPE_IMPORT);
	space->purpose = FIL_TYPE_TABLESPACE;

	mutex_exit(&fil_system->mutex);
}
#endif /* !UNIV_HOTBACKUP */

/**********************************************************************//**
Checks if all the file nodes in a space are flushed. The caller must hold
the fil_system mutex.
@return true if all are flushed */
static
bool
fil_space_is_flushed(
/*=================*/
	fil_space_t*	space)	/*!< in: space */
{
	ut_ad(mutex_own(&fil_system->mutex));

	for (const fil_node_t* node = UT_LIST_GET_FIRST(space->chain);
	     node != NULL;
	     node = UT_LIST_GET_NEXT(chain, node)) {

		if (node->modification_counter > node->flush_counter) {

			ut_ad(!fil_buffering_disabled(space));
			return(false);
		}
	}

	return(true);
}

#if !defined(NO_FALLOCATE) && defined(UNIV_LINUX)

#include <sys/ioctl.h>
/** FusionIO atomic write control info */
#define DFS_IOCTL_ATOMIC_WRITE_SET	_IOW(0x95, 2, uint)

/**
Try and enable FusionIO atomic writes.
@param[in] file		OS file handle
@return true if successful */
bool
fil_fusionio_enable_atomic_write(os_file_t file)
{
	if (srv_unix_file_flush_method == SRV_UNIX_O_DIRECT) {

		uint	atomic = 1;

		ut_a(file != -1);

		if (ioctl(file, DFS_IOCTL_ATOMIC_WRITE_SET, &atomic) != -1) {

			return(true);
		}
	}

	return(false);
}
#endif /* !NO_FALLOCATE && UNIV_LINUX */

/** Append a file to the chain of files of a space.
@param[in]	name		file name of a file that is not open
@param[in]	size		file size in entire database blocks
@param[in,out]	space		tablespace from fil_space_create()
@param[in]	is_raw		whether this is a raw device or partition
@param[in]	punch_hole	true if supported for this node
@param[in]	atomic_write	true if the file has atomic write enabled
@param[in]	max_pages	maximum number of pages in file,
ULINT_MAX means the file size is unlimited.
@return pointer to the file name
@retval NULL if error */
static
fil_node_t*
fil_node_create_low(
	const char*	name,
	ulint		size,
	fil_space_t*	space,
	bool		is_raw,
	bool		punch_hole,
	bool		atomic_write,
	ulint		max_pages = ULINT_MAX)
{
	fil_node_t*	node;

	ut_ad(name != NULL);
	ut_ad(fil_system != NULL);

	if (space == NULL) {
		return(NULL);
	}

	node = reinterpret_cast<fil_node_t*>(ut_zalloc_nokey(sizeof(*node)));

	node->name = mem_strdup(name);

	ut_a(!is_raw || srv_start_raw_disk_in_use);

	node->sync_event = os_event_create("fsync_event");

	node->is_raw_disk = is_raw;

	node->size = size;

	node->magic_n = FIL_NODE_MAGIC_N;

	node->init_size = size;
	node->max_size = max_pages;

	mutex_enter(&fil_system->mutex);

	space->size += size;

	node->space = space;

	os_file_stat_t	stat_info;

#ifdef UNIV_DEBUG
	dberr_t err =
#endif /* UNIV_DEBUG */

	os_file_get_status(
		node->name, &stat_info, false,
		fsp_is_system_temporary(space->id) ? true : srv_read_only_mode);

	ut_ad(err == DB_SUCCESS);

	node->block_size = stat_info.block_size;

	/* In this debugging mode, we can overcome the limitation of some
	OSes like Windows that support Punch Hole but have a hole size
	effectively too large.  By setting the block size to be half the
	page size, we can bypass one of the checks that would normally
	turn Page Compression off.  This execution mode allows compression
	to be tested even when full punch hole support is not available. */
	DBUG_EXECUTE_IF("ignore_punch_hole",
		node->block_size = ut_min(stat_info.block_size,
					  static_cast<size_t>(UNIV_PAGE_SIZE / 2));
	);

	if (!IORequest::is_punch_hole_supported()
	    || !punch_hole
	    || node->block_size >= srv_page_size) {

		fil_no_punch_hole(node);
	} else {
		node->punch_hole = punch_hole;
	}

	node->atomic_write = atomic_write;

	UT_LIST_ADD_LAST(space->chain, node);
	mutex_exit(&fil_system->mutex);

	return(node);
}

/** Appends a new file to the chain of files of a space. File must be closed.
@param[in]	name		file name (file must be closed)
@param[in]	size		file size in database blocks, rounded downwards to
				an integer
@param[in,out]	space		space where to append
@param[in]	is_raw		true if a raw device or a raw disk partition
@param[in]	atomic_write	true if the file has atomic write enabled
@param[in]	max_pages	maximum number of pages in file,
ULINT_MAX means the file size is unlimited.
@return pointer to the file name
@retval NULL if error */
char*
fil_node_create(
	const char*	name,
	ulint		size,
	fil_space_t*	space,
	bool		is_raw,
	bool		atomic_write,
	ulint		max_pages)
{
	fil_node_t*	node;

	node = fil_node_create_low(
		name, size, space, is_raw, IORequest::is_punch_hole_supported(),
		atomic_write, max_pages);

	return(node == NULL ? NULL : node->name);
}

/** Open a file node of a tablespace.
The caller must own the fil_system mutex.
@param[in,out]	node	File node
@return false if the file can't be opened, otherwise true */
static
bool
fil_node_open_file(
	fil_node_t*	node)
{
	os_offset_t	size_bytes;
	bool		success;
	byte*		buf2;
	byte*		page;
	ulint		space_id;
	ulint		flags;
	ulint		min_size;
	bool		read_only_mode;
	fil_space_t*	space = node->space;

	ut_ad(mutex_own(&fil_system->mutex));
	ut_a(node->n_pending == 0);
	ut_a(!node->is_open);

	read_only_mode = !fsp_is_system_temporary(space->id)
		&& srv_read_only_mode;

	if (node->size == 0
	    || (space->purpose == FIL_TYPE_TABLESPACE
		&& node == UT_LIST_GET_FIRST(space->chain)
		&& !undo::Truncate::was_tablespace_truncated(space->id)
		&& srv_startup_is_before_trx_rollback_phase)) {
		/* We do not know the size of the file yet. First we
		open the file in the normal mode, no async I/O here,
		for simplicity. Then do some checks, and close the
		file again.  NOTE that we could not use the simple
		file read function os_file_read() in Windows to read
		from a file opened for async I/O! */

retry:
		node->handle = os_file_create_simple_no_error_handling(
			innodb_data_file_key, node->name, OS_FILE_OPEN,
			OS_FILE_READ_ONLY, read_only_mode, &success);

		if (!success) {
			/* The following call prints an error message */
			ulint err = os_file_get_last_error(true);
			if (err == EMFILE + 100) {
				if (fil_try_to_close_file_in_LRU(true))
					goto retry;
                       }

			ib::warn() << "Cannot open '" << node->name << "'."
				" Have you deleted .ibd files under a"
				" running mysqld server?";

			return(false);
		}

		size_bytes = os_file_get_size(node->handle);
		ut_a(size_bytes != (os_offset_t) -1);

#ifdef UNIV_HOTBACKUP
		if (space->id == 0) {
			node->size = (ulint) (size_bytes / UNIV_PAGE_SIZE);
			os_file_close(node->handle);
			goto add_size;
		}
#endif /* UNIV_HOTBACKUP */
		ut_a(space->purpose != FIL_TYPE_LOG);

		/* Read the first page of the tablespace */

		buf2 = static_cast<byte*>(ut_malloc_nokey(2 * UNIV_PAGE_SIZE));

		/* Align the memory for file i/o if we might have O_DIRECT
		set */
		page = static_cast<byte*>(ut_align(buf2, UNIV_PAGE_SIZE));
		ut_ad(page == page_align(page));

		IORequest	request(IORequest::READ);

		success = os_file_read(
			request,
			node->handle, page, 0, UNIV_PAGE_SIZE);

		space_id = fsp_header_get_space_id(page);
		flags = fsp_header_get_flags(page);

		/* Close the file now that we have read the space id from it */

		os_file_close(node->handle);

		const page_size_t	page_size(flags);

		min_size = FIL_IBD_FILE_INITIAL_SIZE * page_size.physical();

		if (size_bytes < min_size) {

			ib::error() << "The size of tablespace file "
				<< node->name << " is only " << size_bytes
				<< ", should be at least " << min_size << "!";

			ut_error;
		}

		if (space_id != space->id) {
			ib::fatal() << "Tablespace id is " << space->id
				<< " in the data dictionary but in file "
				<< node->name << " it is " << space_id << "!";
		}

		const page_size_t	space_page_size(space->flags);

		if (!page_size.equals_to(space_page_size)) {
			ib::fatal() << "Tablespace file " << node->name
				<< " has page size " << page_size
				<< " (flags=" << ib::hex(flags) << ") but the"
				" data dictionary expects page size "
				<< space_page_size << " (flags="
				<< ib::hex(space->flags) << ")!";
		}

<<<<<<< HEAD
		if (space->flags != flags) {
=======
		/* Validate the flags but do not compare the data directory
		flag, in case this tablespace was relocated. */
		const unsigned relevant_space_flags
			= space->flags & ~FSP_FLAGS_MASK_DATA_DIR;
		const unsigned relevant_flags
			= flags & ~FSP_FLAGS_MASK_DATA_DIR;
		if (UNIV_UNLIKELY(relevant_space_flags != relevant_flags)) {
			fprintf(stderr,
				"InnoDB: Error: table flags are 0x%x"
				" in the data dictionary\n"
				"InnoDB: but the flags in file %s are 0x%x!\n",
				relevant_space_flags, node->name,
				relevant_flags);
>>>>>>> ee75a7f9

			ib::fatal()
				<< "Table flags are "
				<< ib::hex(space->flags) << " in the data"
				" dictionary but the flags in file "
				<< node->name << " are " << ib::hex(flags)
				<< "!";
		}

		{
			ulint	size		= fsp_header_get_field(
				page, FSP_SIZE);
			ulint	free_limit	= fsp_header_get_field(
				page, FSP_FREE_LIMIT);
			ulint	free_len	= flst_get_len(
				FSP_HEADER_OFFSET + FSP_FREE + page);
			ut_ad(space->free_limit == 0
			      || space->free_limit == free_limit);
			ut_ad(space->free_len == 0
			      || space->free_len == free_len);
			space->size_in_header = size;
			space->free_limit = free_limit;
			space->free_len = free_len;
		}

		ut_free(buf2);

		/* For encrypted tablespace, we need to check the
		encrytion key and iv(initial vector) is readed. */
		if (FSP_FLAGS_GET_ENCRYPTION(flags)
		    && !recv_recovery_is_on()) {
			if (space->encryption_type != Encryption::AES) {
				ib::error()
					<< "Can't read encryption"
					<< " key from file "
					<< node->name << "!";
				return(false);
			}
		}

		if (node->size == 0) {
			ulint	extent_size;

			extent_size = page_size.physical() * FSP_EXTENT_SIZE;

			/* After apply-incremental, tablespaces are not extended
			to a whole megabyte. Do not cut off valid data. */
#ifndef UNIV_HOTBACKUP
			/* Truncate the size to a multiple of extent size. */
			if (size_bytes >= extent_size) {
				size_bytes = ut_2pow_round(size_bytes,
							   extent_size);
			}
#endif /* !UNIV_HOTBACKUP */
			node->size = (ulint)
				(size_bytes / page_size.physical());

#ifdef UNIV_HOTBACKUP
add_size:
#endif /* UNIV_HOTBACKUP */
			space->size += node->size;
		}
	}

	/* printf("Opening file %s\n", node->name); */

	/* Open the file for reading and writing, in Windows normally in the
	unbuffered async I/O mode, though global variables may make
	os_file_create() to fall back to the normal file I/O mode. */

	if (space->purpose == FIL_TYPE_LOG) {
		node->handle = os_file_create(
			innodb_log_file_key, node->name, OS_FILE_OPEN,
			OS_FILE_AIO, OS_LOG_FILE, read_only_mode, &success);
	} else if (node->is_raw_disk) {
		node->handle = os_file_create(
			innodb_data_file_key, node->name, OS_FILE_OPEN_RAW,
			OS_FILE_AIO, OS_DATA_FILE, read_only_mode, &success);
	} else {
		node->handle = os_file_create(
			innodb_data_file_key, node->name, OS_FILE_OPEN,
			OS_FILE_AIO, OS_DATA_FILE, read_only_mode, &success);
	}

	ut_a(success);

	node->is_open = true;

	fil_system->n_open++;
	fil_n_file_opened++;

	if (fil_space_belongs_in_lru(space)) {

		/* Put the node to the LRU list */
		UT_LIST_ADD_FIRST(fil_system->LRU, node);
	}

	return(true);
}

/** Close a file node.
@param[in,out]	node	File node */
static
void
fil_node_close_file(
	fil_node_t*	node)
{
	bool	ret;

	ut_ad(mutex_own(&(fil_system->mutex)));
	ut_a(node->is_open);
	ut_a(node->n_pending == 0);
	ut_a(node->n_pending_flushes == 0);
	ut_a(!node->being_extended);
#ifndef UNIV_HOTBACKUP
	ut_a(node->modification_counter == node->flush_counter
	     || node->space->purpose == FIL_TYPE_TEMPORARY
	     || srv_fast_shutdown == 2);
#endif /* !UNIV_HOTBACKUP */

	ret = os_file_close(node->handle);
	ut_a(ret);

	/* printf("Closing file %s\n", node->name); */

	node->is_open = false;
	ut_a(fil_system->n_open > 0);
	fil_system->n_open--;
	fil_n_file_opened--;

	if (fil_space_belongs_in_lru(node->space)) {

		ut_a(UT_LIST_GET_LEN(fil_system->LRU) > 0);

		/* The node is in the LRU list, remove it */
		UT_LIST_REMOVE(fil_system->LRU, node);
	}
}

/** Tries to close a file in the LRU list. The caller must hold the fil_sys
mutex.
@return true if success, false if should retry later; since i/o's
generally complete in < 100 ms, and as InnoDB writes at most 128 pages
from the buffer pool in a batch, and then immediately flushes the
files, there is a good chance that the next time we find a suitable
node from the LRU list.
@param[in] print_info	if true, prints information why it
			cannot close a file*/
static
bool
fil_try_to_close_file_in_LRU(

	bool	print_info)
{
	fil_node_t*	node;

	ut_ad(mutex_own(&fil_system->mutex));

	if (print_info) {
		ib::info() << "fil_sys open file LRU len "
			<< UT_LIST_GET_LEN(fil_system->LRU);
	}

	for (node = UT_LIST_GET_LAST(fil_system->LRU);
	     node != NULL;
	     node = UT_LIST_GET_PREV(LRU, node)) {

		if (node->modification_counter == node->flush_counter
		    && node->n_pending_flushes == 0
		    && !node->being_extended) {

			fil_node_close_file(node);

			return(true);
		}

		if (!print_info) {
			continue;
		}

		if (node->n_pending_flushes > 0) {

			ib::info() << "Cannot close file " << node->name
				<< ", because n_pending_flushes "
				<< node->n_pending_flushes;
		}

		if (node->modification_counter != node->flush_counter) {
			ib::warn() << "Cannot close file " << node->name
				<< ", because modification count "
				<< node->modification_counter <<
				" != flush count " << node->flush_counter;
		}

		if (node->being_extended) {
			ib::info() << "Cannot close file " << node->name
				<< ", because it is being extended";
		}
	}

	return(false);
}

/*******************************************************************//**
Reserves the fil_system mutex and tries to make sure we can open at least one
file while holding it. This should be called before calling
fil_node_prepare_for_io(), because that function may need to open a file. */
static
void
fil_mutex_enter_and_prepare_for_io(
/*===============================*/
	ulint	space_id)	/*!< in: space id */
{
	fil_space_t*	space;
	bool		success;
	bool		print_info	= false;
	ulint		count		= 0;
	ulint		count2		= 0;

	for (;;) {
		mutex_enter(&fil_system->mutex);

		if (space_id == 0 || space_id >= SRV_LOG_SPACE_FIRST_ID) {
			/* We keep log files and system tablespace files always
			open; this is important in preventing deadlocks in this
			module, as a page read completion often performs
			another read from the insert buffer. The insert buffer
			is in tablespace 0, and we cannot end up waiting in
			this function. */
			return;
		}

		space = fil_space_get_by_id(space_id);

		if (space != NULL && space->stop_ios) {
			/* We are going to do a rename file and want to stop
			new i/o's for a while. */

			if (count2 > 20000) {
				ib::warn() << "Tablespace " << space->name
					<< " has i/o ops stopped for a long"
					" time " << count2;
			}

			mutex_exit(&fil_system->mutex);

#ifndef UNIV_HOTBACKUP

			/* Wake the i/o-handler threads to make sure pending
			i/o's are performed */
			os_aio_simulated_wake_handler_threads();

			/* The sleep here is just to give IO helper threads a
			bit of time to do some work. It is not required that
			all IO related to the tablespace being renamed must
			be flushed here as we do fil_flush() in
			fil_rename_tablespace() as well. */
			os_thread_sleep(20000);

#endif /* UNIV_HOTBACKUP */

			/* Flush tablespaces so that we can close modified
			files in the LRU list */
			fil_flush_file_spaces(FIL_TYPE_TABLESPACE);

			os_thread_sleep(20000);

			count2++;

			continue;
		}

		if (fil_system->n_open < fil_system->max_n_open) {

			return;
		}

		/* If the file is already open, no need to do anything; if the
		space does not exist, we handle the situation in the function
		which called this function. */

		if (space == NULL || UT_LIST_GET_FIRST(space->chain)->is_open) {

			return;
		}

		if (count > 1) {
			print_info = true;
		}

		/* Too many files are open, try to close some */
		do {
			success = fil_try_to_close_file_in_LRU(print_info);

		} while (success
			 && fil_system->n_open >= fil_system->max_n_open);

		if (fil_system->n_open < fil_system->max_n_open) {
			/* Ok */
			return;
		}

		if (count >= 2) {
			ib::warn() << "Too many (" << fil_system->n_open
				<< ") files stay open while the maximum"
				" allowed value would be "
				<< fil_system->max_n_open << ". You may need"
				" to raise the value of innodb_open_files in"
				" my.cnf.";

			return;
		}

		mutex_exit(&fil_system->mutex);

#ifndef UNIV_HOTBACKUP
		/* Wake the i/o-handler threads to make sure pending i/o's are
		performed */
		os_aio_simulated_wake_handler_threads();

		os_thread_sleep(20000);
#endif /* !UNIV_HOTBACKUP */
		/* Flush tablespaces so that we can close modified files in
		the LRU list. */

		fil_flush_file_spaces(FIL_TYPE_TABLESPACE);

		count++;
	}
}

/** Prepare to free a file node object from a tablespace memory cache.
@param[in,out]	node	file node
@param[in]	space	tablespace */
static
void
fil_node_close_to_free(
	fil_node_t*	node,
	fil_space_t*	space)
{
	ut_ad(mutex_own(&fil_system->mutex));
	ut_a(node->magic_n == FIL_NODE_MAGIC_N);
	ut_a(node->n_pending == 0);
	ut_a(!node->being_extended);

	if (node->is_open) {
		/* We fool the assertion in fil_node_close_file() to think
		there are no unflushed modifications in the file */

		node->modification_counter = node->flush_counter;
		os_event_set(node->sync_event);

		if (fil_buffering_disabled(space)) {

			ut_ad(!space->is_in_unflushed_spaces);
			ut_ad(fil_space_is_flushed(space));

		} else if (space->is_in_unflushed_spaces
			   && fil_space_is_flushed(space)) {

			space->is_in_unflushed_spaces = false;

			UT_LIST_REMOVE(fil_system->unflushed_spaces, space);
		}

		fil_node_close_file(node);
	}
}

/** Detach a space object from the tablespace memory cache.
Closes the files in the chain but does not delete them.
There must not be any pending i/o's or flushes on the files.
@param[in,out]	space		tablespace */
static
void
fil_space_detach(
	fil_space_t*	space)
{
	ut_ad(mutex_own(&fil_system->mutex));

	HASH_DELETE(fil_space_t, hash, fil_system->spaces, space->id, space);

	fil_space_t*	fnamespace = fil_space_get_by_name(space->name);

	ut_a(space == fnamespace);

	HASH_DELETE(fil_space_t, name_hash, fil_system->name_hash,
		    ut_fold_string(space->name), space);

	if (space->is_in_unflushed_spaces) {

		ut_ad(!fil_buffering_disabled(space));
		space->is_in_unflushed_spaces = false;

		UT_LIST_REMOVE(fil_system->unflushed_spaces, space);
	}

	UT_LIST_REMOVE(fil_system->space_list, space);

	ut_a(space->magic_n == FIL_SPACE_MAGIC_N);
	ut_a(space->n_pending_flushes == 0);

	for (fil_node_t* fil_node = UT_LIST_GET_FIRST(space->chain);
	     fil_node != NULL;
	     fil_node = UT_LIST_GET_NEXT(chain, fil_node)) {

		fil_node_close_to_free(fil_node, space);
	}
}

/** Free a tablespace object on which fil_space_detach() was invoked.
There must not be any pending i/o's or flushes on the files.
@param[in,out]	space		tablespace */
static
void
fil_space_free_low(
	fil_space_t*	space)
{
	/* The tablespace must not be in fil_system->named_spaces. */
	ut_ad(srv_fast_shutdown == 2 || space->max_lsn == 0);

	for (fil_node_t* node = UT_LIST_GET_FIRST(space->chain);
	     node != NULL; ) {
		ut_d(space->size -= node->size);
		os_event_destroy(node->sync_event);
		ut_free(node->name);
		fil_node_t* old_node = node;
		node = UT_LIST_GET_NEXT(chain, node);
		ut_free(old_node);
	}

	ut_ad(space->size == 0);

	rw_lock_free(&space->latch);

	ut_free(space->name);
	ut_free(space);
}

/** Frees a space object from the tablespace memory cache.
Closes the files in the chain but does not delete them.
There must not be any pending i/o's or flushes on the files.
@param[in]	id		tablespace identifier
@param[in]	x_latched	whether the caller holds X-mode space->latch
@return true if success */
bool
fil_space_free(
	ulint		id,
	bool		x_latched)
{
	ut_ad(id != TRX_SYS_SPACE);

	mutex_enter(&fil_system->mutex);
	fil_space_t*	space = fil_space_get_by_id(id);

	if (space != NULL) {
		fil_space_detach(space);
	}

	mutex_exit(&fil_system->mutex);

	if (space != NULL) {
		if (x_latched) {
			rw_lock_x_unlock(&space->latch);
		}

		bool	need_mutex = !recv_recovery_on;

		if (need_mutex) {
			log_mutex_enter();
		}

		ut_ad(log_mutex_own());

		if (space->max_lsn != 0) {
			ut_d(space->max_lsn = 0);
			UT_LIST_REMOVE(fil_system->named_spaces, space);
		}

		if (need_mutex) {
			log_mutex_exit();
		}

		fil_space_free_low(space);
	}

	return(space != NULL);
}

/** Create a space memory object and put it to the fil_system hash table.
The tablespace name is independent from the tablespace file-name.
Error messages are issued to the server log.
@param[in]	name	Tablespace name
@param[in]	id	Tablespace identifier
@param[in]	flags	Tablespace flags
@param[in]	purpose	Tablespace purpose
@return pointer to created tablespace, to be filled in with fil_node_create()
@retval NULL on failure (such as when the same tablespace exists) */
fil_space_t*
fil_space_create(
	const char*	name,
	ulint		id,
	ulint		flags,
	fil_type_t	purpose)
{
	fil_space_t*	space;

	ut_ad(fil_system);
	ut_ad(fsp_flags_is_valid(flags));
	ut_ad(srv_page_size == UNIV_PAGE_SIZE_ORIG || flags != 0);

	DBUG_EXECUTE_IF("fil_space_create_failure", return(NULL););

	mutex_enter(&fil_system->mutex);

	/* Look for a matching tablespace. */
	space = fil_space_get_by_name(name);

	if (space != NULL) {
		mutex_exit(&fil_system->mutex);

		ut_ad(space->id != id);
		ib::warn() << "Tablespace '" << name << "' exists in the"
			" cache with id " << space->id << " != " << id;

		return(NULL);
	}

	space = fil_space_get_by_id(id);

	if (space != NULL) {
		ib::error() << "Trying to add tablespace '" << name
			<< "' with id " << id
			<< " to the tablespace memory cache, but tablespace '"
			<< space->name << "' already exists in the cache!";
		mutex_exit(&fil_system->mutex);
		return(NULL);
	}

	space = static_cast<fil_space_t*>(ut_zalloc_nokey(sizeof(*space)));

	space->id = id;
	space->name = mem_strdup(name);

	UT_LIST_INIT(space->chain, &fil_node_t::chain);

	/* This warning is not applicable while MEB scanning the redo logs */
#ifndef UNIV_HOTBACKUP
	if (fil_type_is_data(purpose)
	    && !recv_recovery_on
	    && id > fil_system->max_assigned_id) {

		if (!fil_system->space_id_reuse_warned) {
			fil_system->space_id_reuse_warned = true;

			ib::warn() << "Allocated tablespace ID " << id
				<< " for " << name << ", old maximum was "
				<< fil_system->max_assigned_id;
		}

		fil_system->max_assigned_id = id;
	}
#endif /* !UNIV_HOTBACKUP */
	space->purpose = purpose;
	space->flags = flags;

	space->magic_n = FIL_SPACE_MAGIC_N;

	space->encryption_type = Encryption::NONE;

	rw_lock_create(fil_space_latch_key, &space->latch, SYNC_FSP);

	if (space->purpose == FIL_TYPE_TEMPORARY) {
#ifndef UNIV_HOTBACKUP
		ut_d(space->latch.set_temp_fsp());
#endif /* !UNIV_HOTBACKUP */
	}

	HASH_INSERT(fil_space_t, hash, fil_system->spaces, id, space);

	HASH_INSERT(fil_space_t, name_hash, fil_system->name_hash,
		    ut_fold_string(name), space);

	space->is_corrupt = false;

	UT_LIST_ADD_LAST(fil_system->space_list, space);

	if (id < SRV_LOG_SPACE_FIRST_ID && id > fil_system->max_assigned_id) {

		fil_system->max_assigned_id = id;
	}

	mutex_exit(&fil_system->mutex);

	return(space);
}

/*******************************************************************//**
Assigns a new space id for a new single-table tablespace. This works simply by
incrementing the global counter. If 4 billion id's is not enough, we may need
to recycle id's.
@return true if assigned, false if not */
bool
fil_assign_new_space_id(
/*====================*/
	ulint*	space_id)	/*!< in/out: space id */
{
	ulint	id;
	bool	success;

	mutex_enter(&fil_system->mutex);

	id = *space_id;

	if (id < fil_system->max_assigned_id) {
		id = fil_system->max_assigned_id;
	}

	id++;

	if (id > (SRV_LOG_SPACE_FIRST_ID / 2) && (id % 1000000UL == 0)) {
		ib::warn() << "You are running out of new single-table"
			" tablespace id's. Current counter is " << id
			<< " and it must not exceed" << SRV_LOG_SPACE_FIRST_ID
			<< "! To reset the counter to zero you have to dump"
			" all your tables and recreate the whole InnoDB"
			" installation.";
	}

	success = (id < SRV_LOG_SPACE_FIRST_ID);

	if (success) {
		*space_id = fil_system->max_assigned_id = id;
	} else {
		ib::warn() << "You have run out of single-table tablespace"
			" id's! Current counter is " << id
			<< ". To reset the counter to zero"
			" you have to dump all your tables and"
			" recreate the whole InnoDB installation.";
		*space_id = ULINT_UNDEFINED;
	}

	mutex_exit(&fil_system->mutex);

	return(success);
}

/*******************************************************************//**
Returns a pointer to the fil_space_t that is in the memory cache
associated with a space id. The caller must lock fil_system->mutex.
@return file_space_t pointer, NULL if space not found */
UNIV_INLINE
fil_space_t*
fil_space_get_space(
/*================*/
	ulint	id)	/*!< in: space id */
{
	fil_space_t*	space;
	fil_node_t*	node;

	ut_ad(fil_system);

	space = fil_space_get_by_id(id);
	if (space == NULL || space->size != 0) {
		return(space);
	}

	switch (space->purpose) {
	case FIL_TYPE_LOG:
		break;
	case FIL_TYPE_TEMPORARY:
	case FIL_TYPE_TABLESPACE:
	case FIL_TYPE_IMPORT:
		ut_a(id != 0);

		mutex_exit(&fil_system->mutex);

		/* It is possible that the space gets evicted at this point
		before the fil_mutex_enter_and_prepare_for_io() acquires
		the fil_system->mutex. Check for this after completing the
		call to fil_mutex_enter_and_prepare_for_io(). */
		fil_mutex_enter_and_prepare_for_io(id);

		/* We are still holding the fil_system->mutex. Check if
		the space is still in memory cache. */
		space = fil_space_get_by_id(id);
		if (space == NULL) {
			return(NULL);
		}

		/* The following code must change when InnoDB supports
		multiple datafiles per tablespace. */
		ut_a(1 == UT_LIST_GET_LEN(space->chain));

		node = UT_LIST_GET_FIRST(space->chain);

		/* It must be a single-table tablespace and we have not opened
		the file yet; the following calls will open it and update the
		size fields */

		if (!fil_node_prepare_for_io(node, fil_system, space)) {
			/* The single-table tablespace can't be opened,
			because the ibd file is missing. */
			return(NULL);
		}

		fil_node_complete_io(node, fil_system, IORequestRead);
	}

	return(space);
}

/** Returns the path from the first fil_node_t found with this space ID.
The caller is responsible for freeing the memory allocated here for the
value returned.
@param[in]	id	Tablespace ID
@return own: A copy of fil_node_t::path, NULL if space ID is zero
or not found. */
char*
fil_space_get_first_path(
	ulint		id)
{
	fil_space_t*	space;
	fil_node_t*	node;
	char*		path;

	ut_ad(fil_system);
	ut_a(id);

	fil_mutex_enter_and_prepare_for_io(id);

	space = fil_space_get_space(id);

	if (space == NULL) {
		mutex_exit(&fil_system->mutex);

		return(NULL);
	}

	ut_ad(mutex_own(&fil_system->mutex));

	node = UT_LIST_GET_FIRST(space->chain);

	path = mem_strdup(node->name);

	mutex_exit(&fil_system->mutex);

	return(path);
}

/*******************************************************************//**
Returns the size of the space in pages. The tablespace must be cached in the
memory cache.
@return space size, 0 if space not found */
ulint
fil_space_get_size(
/*===============*/
	ulint	id)	/*!< in: space id */
{
	fil_space_t*	space;
	ulint		size;

	ut_ad(fil_system);
	mutex_enter(&fil_system->mutex);

	space = fil_space_get_space(id);

	size = space ? space->size : 0;

	mutex_exit(&fil_system->mutex);

	return(size);
}

/*******************************************************************//**
Returns the flags of the space. The tablespace must be cached
in the memory cache.
@return flags, ULINT_UNDEFINED if space not found */
ulint
fil_space_get_flags(
/*================*/
	ulint	id)	/*!< in: space id */
{
	fil_space_t*	space;
	ulint		flags;

	ut_ad(fil_system);

	mutex_enter(&fil_system->mutex);

	space = fil_space_get_space(id);

	if (space == NULL) {
		mutex_exit(&fil_system->mutex);

		return(ULINT_UNDEFINED);
	}

	flags = space->flags;

	mutex_exit(&fil_system->mutex);

	return(flags);
}

/** Check if table is mark for truncate.
@param[in]	id	space id
@return true if tablespace is marked for truncate. */
bool
fil_space_is_being_truncated(
	ulint id)
{
	bool	mark_for_truncate;
	mutex_enter(&fil_system->mutex);
	mark_for_truncate = fil_space_get_by_id(id)->is_being_truncated;
	mutex_exit(&fil_system->mutex);
	return(mark_for_truncate);
}

/** Open each fil_node_t of a named fil_space_t if not already open.
@param[in]	name	Tablespace name
@return true if all nodes are open  */
bool
fil_space_open(
	const char*	name)
{
	ut_ad(fil_system != NULL);

	mutex_enter(&fil_system->mutex);

	fil_space_t*	space = fil_space_get_by_name(name);
	fil_node_t*	node;

	for (node = UT_LIST_GET_FIRST(space->chain);
	     node != NULL;
	     node = UT_LIST_GET_NEXT(chain, node)) {

		if (!node->is_open
		    && !fil_node_open_file(node)) {
			mutex_exit(&fil_system->mutex);
			return(false);
		}
	}

	mutex_exit(&fil_system->mutex);

	return(true);
}

/** Close each fil_node_t of a named fil_space_t if open.
@param[in]	name	Tablespace name */
void
fil_space_close(
	const char*	name)
{
	if (fil_system == NULL) {
		return;
	}

	mutex_enter(&fil_system->mutex);

	fil_space_t*	space = fil_space_get_by_name(name);
	if (space == NULL) {
		mutex_exit(&fil_system->mutex);
		return;
	}

	for (fil_node_t* node = UT_LIST_GET_FIRST(space->chain);
	     node != NULL;
	     node = UT_LIST_GET_NEXT(chain, node)) {

		if (node->is_open) {
			fil_node_close_file(node);
		}
	}

	mutex_exit(&fil_system->mutex);
}

/** Returns the page size of the space and whether it is compressed or not.
The tablespace must be cached in the memory cache.
@param[in]	id	space id
@param[out]	found	true if tablespace was found
@return page size */
const page_size_t
fil_space_get_page_size(
	ulint	id,
	bool*	found)
{
	const ulint	flags = fil_space_get_flags(id);

	if (flags == ULINT_UNDEFINED) {
		*found = false;
		return(univ_page_size);
	}

	*found = true;

	return(page_size_t(flags));
}

/****************************************************************//**
Initializes the tablespace memory cache. */
void
fil_init(
/*=====*/
	ulint	hash_size,	/*!< in: hash table size */
	ulint	max_n_open)	/*!< in: max number of open files */
{
	ut_a(fil_system == NULL);

	ut_a(hash_size > 0);
	ut_a(max_n_open > 0);

	fil_system = static_cast<fil_system_t*>(
		ut_zalloc_nokey(sizeof(*fil_system)));

	mutex_create(LATCH_ID_FIL_SYSTEM, &fil_system->mutex);

	fil_system->spaces = hash_create(hash_size);
	fil_system->name_hash = hash_create(hash_size);

	UT_LIST_INIT(fil_system->LRU, &fil_node_t::LRU);
	UT_LIST_INIT(fil_system->space_list, &fil_space_t::space_list);
	UT_LIST_INIT(fil_system->unflushed_spaces,
		     &fil_space_t::unflushed_spaces);
	UT_LIST_INIT(fil_system->named_spaces, &fil_space_t::named_spaces);

	fil_system->max_n_open = max_n_open;
}

/*******************************************************************//**
Opens all log files and system tablespace data files. They stay open until the
database server shutdown. This should be called at a server startup after the
space objects for the log and the system tablespace have been created. The
purpose of this operation is to make sure we never run out of file descriptors
if we need to read from the insert buffer or to write to the log. */
void
fil_open_log_and_system_tablespace_files(void)
/*==========================================*/
{
	fil_space_t*	space;

	mutex_enter(&fil_system->mutex);

	for (space = UT_LIST_GET_FIRST(fil_system->space_list);
	     space != NULL;
	     space = UT_LIST_GET_NEXT(space_list, space)) {

		fil_node_t*	node;

		if (fil_space_belongs_in_lru(space)) {

			continue;
		}

		for (node = UT_LIST_GET_FIRST(space->chain);
		     node != NULL;
		     node = UT_LIST_GET_NEXT(chain, node)) {

			if (!node->is_open) {
				if (!fil_node_open_file(node)) {
					/* This func is called during server's
					startup. If some file of log or system
					tablespace is missing, the server
					can't start successfully. So we should
					assert for it. */
					ut_a(0);
				}
			}

			if (fil_system->max_n_open < 10 + fil_system->n_open) {

				ib::warn() << "You must raise the value of"
					" innodb_open_files in my.cnf!"
					" Remember that InnoDB keeps all"
					" log files and all system"
					" tablespace files open"
					" for the whole time mysqld is"
					" running, and needs to open also"
					" some .ibd files if the"
					" file-per-table storage model is used."
					" Current open files "
					<< fil_system->n_open
					<< ", max allowed open files "
					<< fil_system->max_n_open
					<< ".";
			}
		}
	}

	mutex_exit(&fil_system->mutex);
}

/*******************************************************************//**
Closes all open files. There must not be any pending i/o's or not flushed
modifications in the files. */
void
fil_close_all_files(void)
/*=====================*/
{
	fil_space_t*	space;

	if (srv_track_changed_pages && srv_redo_log_thread_started)
		os_event_wait(srv_redo_log_tracked_event);

	/* At shutdown, we should not have any files in this list. */
	ut_ad(srv_fast_shutdown == 2
	      || UT_LIST_GET_LEN(fil_system->named_spaces) == 0);

	mutex_enter(&fil_system->mutex);

	for (space = UT_LIST_GET_FIRST(fil_system->space_list);
	     space != NULL; ) {
		fil_node_t*	node;
		fil_space_t*	prev_space = space;

		for (node = UT_LIST_GET_FIRST(space->chain);
		     node != NULL;
		     node = UT_LIST_GET_NEXT(chain, node)) {

			if (node->is_open) {
				fil_node_close_file(node);
			}
		}

		space = UT_LIST_GET_NEXT(space_list, space);
		fil_space_detach(prev_space);
		fil_space_free_low(prev_space);
	}

	mutex_exit(&fil_system->mutex);

	ut_ad(srv_fast_shutdown == 2
	      || UT_LIST_GET_LEN(fil_system->named_spaces) == 0);
}

/*******************************************************************//**
Closes the redo log files. There must not be any pending i/o's or not
flushed modifications in the files. */
void
fil_close_log_files(
/*================*/
	bool	free)	/*!< in: whether to free the memory object */
{
	fil_space_t*	space;

	if (srv_track_changed_pages && srv_redo_log_thread_started)
		os_event_wait(srv_redo_log_tracked_event);

	mutex_enter(&fil_system->mutex);

	space = UT_LIST_GET_FIRST(fil_system->space_list);

	while (space != NULL) {
		fil_node_t*	node;
		fil_space_t*	prev_space = space;

		if (space->purpose != FIL_TYPE_LOG) {
			space = UT_LIST_GET_NEXT(space_list, space);
			continue;
		}

		/* Log files are not in the fil_system->named_spaces list. */
		ut_ad(space->max_lsn == 0);

		for (node = UT_LIST_GET_FIRST(space->chain);
		     node != NULL;
		     node = UT_LIST_GET_NEXT(chain, node)) {

			if (node->is_open) {
				fil_node_close_file(node);
			}
		}

		space = UT_LIST_GET_NEXT(space_list, space);

		if (free) {
			fil_space_detach(prev_space);
			fil_space_free_low(prev_space);
		}
	}

	mutex_exit(&fil_system->mutex);
}

/*******************************************************************//**
Sets the max tablespace id counter if the given number is bigger than the
previous value. */
void
fil_set_max_space_id_if_bigger(
/*===========================*/
	ulint	max_id)	/*!< in: maximum known id */
{
	if (max_id >= SRV_LOG_SPACE_FIRST_ID) {
		ib::fatal() << "Max tablespace id is too high, " << max_id;
	}

	mutex_enter(&fil_system->mutex);

	if (fil_system->max_assigned_id < max_id) {

		fil_system->max_assigned_id = max_id;
	}

	mutex_exit(&fil_system->mutex);
}

/** Write the flushed LSN to the page header of the first page in the
system tablespace.
@param[in]	lsn	flushed LSN
@return DB_SUCCESS or error number */
dberr_t
fil_write_flushed_lsn(
	lsn_t	lsn)
{
	byte*	buf1;
	byte*	buf;
	dberr_t	err;

	buf1 = static_cast<byte*>(ut_malloc_nokey(2 * UNIV_PAGE_SIZE));
	buf = static_cast<byte*>(ut_align(buf1, UNIV_PAGE_SIZE));

	const page_id_t	page_id(TRX_SYS_SPACE, 0);

	err = fil_read(page_id, univ_page_size, 0, univ_page_size.physical(),
		       buf);

	if (err == DB_SUCCESS) {
		mach_write_to_8(buf + FIL_PAGE_FILE_FLUSH_LSN, lsn);

		err = fil_write(page_id, univ_page_size, 0,
				univ_page_size.physical(), buf);

		fil_flush_file_spaces(FIL_TYPE_TABLESPACE);
	}

	ut_free(buf1);

	return(err);
}
#ifndef UNIV_HOTBACKUP
/** Acquire a tablespace when it could be dropped concurrently.
Used by background threads that do not necessarily hold proper locks
for concurrency control.
@param[in]	id	tablespace ID
@param[in]	silent	whether to silently ignore missing tablespaces
@return the tablespace, or NULL if missing or being deleted */
inline
fil_space_t*
fil_space_acquire_low(
	ulint	id,
	bool	silent)
{
	fil_space_t*	space;

	mutex_enter(&fil_system->mutex);

	space = fil_space_get_by_id(id);

	if (space == NULL) {
		if (!silent) {
			ib::warn() << "Trying to access missing"
				" tablespace " << id;
		}
	} else if (space->stop_new_ops || space->is_being_truncated) {
		space = NULL;
	} else {
		space->n_pending_ops++;
	}

	mutex_exit(&fil_system->mutex);

	return(space);
}

/** Acquire a tablespace when it could be dropped concurrently.
Used by background threads that do not necessarily hold proper locks
for concurrency control.
@param[in]	id	tablespace ID
@return the tablespace, or NULL if missing or being deleted */
fil_space_t*
fil_space_acquire(
	ulint	id)
{
	return(fil_space_acquire_low(id, false));
}

/** Acquire a tablespace that may not exist.
Used by background threads that do not necessarily hold proper locks
for concurrency control.
@param[in]	id	tablespace ID
@return the tablespace, or NULL if missing or being deleted */
fil_space_t*
fil_space_acquire_silent(
	ulint	id)
{
	return(fil_space_acquire_low(id, true));
}

/** Release a tablespace acquired with fil_space_acquire().
@param[in,out]	space	tablespace to release  */
void
fil_space_release(
	fil_space_t*	space)
{
	mutex_enter(&fil_system->mutex);
	ut_ad(space->magic_n == FIL_SPACE_MAGIC_N);
	ut_ad(space->n_pending_ops > 0);
	space->n_pending_ops--;
	mutex_exit(&fil_system->mutex);
}
#endif /* !UNIV_HOTBACKUP */

/********************************************************//**
Creates the database directory for a table if it does not exist yet. */
void
fil_create_directory_for_tablename(
/*===============================*/
	const char*	name)	/*!< in: name in the standard
				'databasename/tablename' format */
{
	const char*	namend;
	char*		path;
	ulint		len;

	len = strlen(fil_path_to_mysql_datadir);
	namend = strchr(name, '/');
	ut_a(namend);
	path = static_cast<char*>(ut_malloc_nokey(len + (namend - name) + 2));

	memcpy(path, fil_path_to_mysql_datadir, len);
	path[len] = '/';
	memcpy(path + len + 1, name, namend - name);
	path[len + (namend - name) + 1] = 0;

	os_normalize_path(path);

	bool	success = os_file_create_directory(path, false);
	ut_a(success);

	ut_free(path);
}

/** Write a log record about an operation on a tablespace file.
@param[in]	type		MLOG_FILE_NAME or MLOG_FILE_DELETE
or MLOG_FILE_CREATE2 or MLOG_FILE_RENAME2
@param[in]	space_id	tablespace identifier
@param[in]	first_page_no	first page number in the file
@param[in]	path		file path
@param[in]	new_path	if type is MLOG_FILE_RENAME2, the new name
@param[in]	flags		if type is MLOG_FILE_CREATE2, the space flags
@param[in,out]	mtr		mini-transaction */
static
void
fil_op_write_log(
	mlog_id_t	type,
	ulint		space_id,
	ulint		first_page_no,
	const char*	path,
	const char*	new_path,
	ulint		flags,
	mtr_t*		mtr)
{
	byte*		log_ptr;
	ulint		len;

	ut_ad(first_page_no == 0);

	/* fil_name_parse() requires that there be at least one path
	separator and that the file path end with ".ibd". */
	ut_ad(strchr(path, OS_PATH_SEPARATOR) != NULL);
	ut_ad(strcmp(&path[strlen(path) - strlen(DOT_IBD)], DOT_IBD) == 0);

	log_ptr = mlog_open(mtr, 11 + 4 + 2 + 1);

	if (log_ptr == NULL) {
		/* Logging in mtr is switched off during crash recovery:
		in that case mlog_open returns NULL */
		return;
	}

	log_ptr = mlog_write_initial_log_record_low(
		type, space_id, first_page_no, log_ptr, mtr);

	if (type == MLOG_FILE_CREATE2) {
		mach_write_to_4(log_ptr, flags);
		log_ptr += 4;
	}

	/* Let us store the strings as null-terminated for easier readability
	and handling */

	len = strlen(path) + 1;

	mach_write_to_2(log_ptr, len);
	log_ptr += 2;
	mlog_close(mtr, log_ptr);

	mlog_catenate_string(
		mtr, reinterpret_cast<const byte*>(path), len);

	switch (type) {
	case MLOG_FILE_RENAME2:
		ut_ad(strchr(new_path, OS_PATH_SEPARATOR) != NULL);
		len = strlen(new_path) + 1;
		log_ptr = mlog_open(mtr, 2 + len);
		ut_a(log_ptr);
		mach_write_to_2(log_ptr, len);
		log_ptr += 2;
		mlog_close(mtr, log_ptr);

		mlog_catenate_string(
			mtr, reinterpret_cast<const byte*>(new_path), len);
		break;
	case MLOG_FILE_NAME:
	case MLOG_FILE_DELETE:
	case MLOG_FILE_CREATE2:
		break;
	default:
		ut_ad(0);
	}
}
#ifndef UNIV_HOTBACKUP
/** Write redo log for renaming a file.
@param[in]	space_id	tablespace id
@param[in]	first_page_no	first page number in the file
@param[in]	old_name	tablespace file name
@param[in]	new_name	tablespace file name after renaming
@param[in,out]	mtr		mini-transaction */
static
void
fil_name_write_rename(
	ulint		space_id,
	ulint		first_page_no,
	const char*	old_name,
	const char*	new_name,
	mtr_t*		mtr)
{
	ut_ad(!is_predefined_tablespace(space_id));

	fil_op_write_log(
		MLOG_FILE_RENAME2,
		space_id, first_page_no, old_name, new_name, 0, mtr);
}
#endif /* !UNIV_HOTBACKUP */
/** Write MLOG_FILE_NAME for a file.
@param[in]	space_id	tablespace id
@param[in]	first_page_no	first page number in the file
@param[in]	name		tablespace file name
@param[in,out]	mtr		mini-transaction */
static
void
fil_name_write(
	ulint		space_id,
	ulint		first_page_no,
	const char*	name,
	mtr_t*		mtr)
{
	fil_op_write_log(
		MLOG_FILE_NAME, space_id, first_page_no, name, NULL, 0, mtr);
}

/** Write MLOG_FILE_NAME for a file.
@param[in]	space		tablespace
@param[in]	first_page_no	first page number in the file
@param[in]	file		tablespace file
@param[in,out]	mtr		mini-transaction */
static
void
fil_name_write(
	const fil_space_t*	space,
	ulint			first_page_no,
	const fil_node_t*	file,
	mtr_t*			mtr)
{
	fil_name_write(space->id, first_page_no, file->name, mtr);
}

#ifndef UNIV_HOTBACKUP
/********************************************************//**
Recreates table indexes by applying
TRUNCATE log record during recovery.
@return DB_SUCCESS or error code */
dberr_t
fil_recreate_table(
/*===============*/
	ulint		space_id,	/*!< in: space id */
	ulint		format_flags,	/*!< in: page format */
	ulint		flags,		/*!< in: tablespace flags */
	const char*	name,		/*!< in: table name */
	truncate_t&	truncate)	/*!< in: The information of
					TRUNCATE log record */
{
	dberr_t			err = DB_SUCCESS;
	bool			found;
	const page_size_t	page_size(fil_space_get_page_size(space_id,
								  &found));

	if (!found) {
		ib::info() << "Missing .ibd file for table '" << name
			<< "' with tablespace " << space_id;
		return(DB_ERROR);
	}

	ut_ad(!truncate_t::s_fix_up_active);
	truncate_t::s_fix_up_active = true;

	/* Step-1: Scan for active indexes from REDO logs and drop
	all the indexes using low level function that take root_page_no
	and space-id. */
	truncate.drop_indexes(space_id);

	/* Step-2: Scan for active indexes and re-create them. */
	err = truncate.create_indexes(
		name, space_id, page_size, flags, format_flags);
	if (err != DB_SUCCESS) {
		ib::info() << "Failed to create indexes for the table '"
			<< name << "' with tablespace " << space_id
			<< " while fixing up truncate action";
		return(err);
	}

	truncate_t::s_fix_up_active = false;

	return(err);
}

/********************************************************//**
Recreates the tablespace and table indexes by applying
TRUNCATE log record during recovery.
@return DB_SUCCESS or error code */
dberr_t
fil_recreate_tablespace(
/*====================*/
	ulint		space_id,	/*!< in: space id */
	ulint		format_flags,	/*!< in: page format */
	ulint		flags,		/*!< in: tablespace flags */
	const char*	name,		/*!< in: table name */
	truncate_t&	truncate,	/*!< in: The information of
					TRUNCATE log record */
	lsn_t		recv_lsn)	/*!< in: the end LSN of
						the log record */
{
	dberr_t		err = DB_SUCCESS;
	mtr_t		mtr;

	ut_ad(!truncate_t::s_fix_up_active);
	truncate_t::s_fix_up_active = true;

	/* Step-1: Invalidate buffer pool pages belonging to the tablespace
	to re-create. */
	buf_LRU_flush_or_remove_pages(space_id, BUF_REMOVE_ALL_NO_WRITE, 0);

	/* Remove all insert buffer entries for the tablespace */
	ibuf_delete_for_discarded_space(space_id);

	/* Step-2: truncate tablespace (reset the size back to original or
	default size) of tablespace. */
	err = truncate.truncate(
		space_id, truncate.get_dir_path(), name, flags, true);

	if (err != DB_SUCCESS) {

		ib::info() << "Cannot access .ibd file for table '"
			<< name << "' with tablespace " << space_id
			<< " while truncating";
		return(DB_ERROR);
	}

	bool			found;
	const page_size_t&	page_size =
		fil_space_get_page_size(space_id, &found);

	if (!found) {
		ib::info() << "Missing .ibd file for table '" << name
			<< "' with tablespace " << space_id;
		return(DB_ERROR);
	}

	/* Step-3: Initialize Header. */
	if (page_size.is_compressed()) {
		byte*	buf;
		page_t*	page;

		buf = static_cast<byte*>(ut_zalloc_nokey(3 * UNIV_PAGE_SIZE));

		/* Align the memory for file i/o */
		page = static_cast<byte*>(ut_align(buf, UNIV_PAGE_SIZE));

		flags = fsp_flags_set_page_size(flags, univ_page_size);

		fsp_header_init_fields(page, space_id, flags);

		mach_write_to_4(
			page + FIL_PAGE_ARCH_LOG_NO_OR_SPACE_ID, space_id);

		page_zip_des_t  page_zip;
		page_zip_set_size(&page_zip, page_size.physical());
		page_zip.data = page + UNIV_PAGE_SIZE;

#ifdef UNIV_DEBUG
		page_zip.m_start =
#endif /* UNIV_DEBUG */
		page_zip.m_end = page_zip.m_nonempty = page_zip.n_blobs = 0;
		buf_flush_init_for_writing(
			NULL, page, &page_zip, 0,
			fsp_is_checksum_disabled(space_id));

		err = fil_write(page_id_t(space_id, 0), page_size, 0,
				page_size.physical(), page_zip.data);

		ut_free(buf);

		if (err != DB_SUCCESS) {
			ib::info() << "Failed to clean header of the"
				" table '" << name << "' with tablespace "
				<< space_id;
			return(err);
		}
	}

	mtr_start(&mtr);
	/* Don't log the operation while fixing up table truncate operation
	as crash at this level can still be sustained with recovery restarting
	from last checkpoint. */
	mtr_set_log_mode(&mtr, MTR_LOG_NO_REDO);

	/* Initialize the first extent descriptor page and
	the second bitmap page for the new tablespace. */
	fsp_header_init(space_id, FIL_IBD_FILE_INITIAL_SIZE, &mtr);
	mtr_commit(&mtr);

	/* Step-4: Re-Create Indexes to newly re-created tablespace.
	This operation will restore tablespace back to what it was
	when it was created during CREATE TABLE. */
	err = truncate.create_indexes(
		name, space_id, page_size, flags, format_flags);
	if (err != DB_SUCCESS) {
		return(err);
	}

	/* Step-5: Write new created pages into ibd file handle and
	flush it to disk for the tablespace, in case i/o-handler thread
	deletes the bitmap page from buffer. */
	mtr_start(&mtr);

	mtr_set_log_mode(&mtr, MTR_LOG_NO_REDO);

	mutex_enter(&fil_system->mutex);

	fil_space_t*	space = fil_space_get_by_id(space_id);

	mutex_exit(&fil_system->mutex);

	fil_node_t*	node = UT_LIST_GET_FIRST(space->chain);

	for (ulint page_no = 0; page_no < node->size; ++page_no) {

		const page_id_t	cur_page_id(space_id, page_no);

		buf_block_t*	block = buf_page_get(cur_page_id, page_size,
						     RW_X_LATCH, &mtr);

		byte*	page = buf_block_get_frame(block);

		if (!fsp_flags_is_compressed(flags)) {

			ut_ad(!page_size.is_compressed());

			buf_flush_init_for_writing(
				block, page, NULL, recv_lsn,
				fsp_is_checksum_disabled(space_id));

			err = fil_write(cur_page_id, page_size, 0,
					page_size.physical(), page);
		} else {
			ut_ad(page_size.is_compressed());

			/* We don't want to rewrite empty pages. */

			if (fil_page_get_type(page) != 0) {
				page_zip_des_t*  page_zip =
					buf_block_get_page_zip(block);

				buf_flush_init_for_writing(
					block, page, page_zip, recv_lsn,
					fsp_is_checksum_disabled(space_id));

				err = fil_write(cur_page_id, page_size, 0,
						page_size.physical(),
						page_zip->data);
			} else {
#ifdef UNIV_DEBUG
				const byte*	data = block->page.zip.data;

				/* Make sure that the page is really empty */
				for (ulint i = 0;
				     i < page_size.physical();
				     ++i) {

					ut_a(data[i] == 0);
				}
#endif /* UNIV_DEBUG */
			}
		}

		if (err != DB_SUCCESS) {
			ib::info() << "Cannot write page " << page_no
				<< " into a .ibd file for table '"
				<< name << "' with tablespace " << space_id;
		}
	}

	mtr_commit(&mtr);

	truncate_t::s_fix_up_active = false;

	return(err);
}
#endif /* UNIV_HOTBACKUP */
/** Replay a file rename operation if possible.
@param[in]	space_id	tablespace identifier
@param[in]	first_page_no	first page number in the file
@param[in]	name		old file name
@param[in]	new_name	new file name
@return	whether the operation was successfully applied
(the name did not exist, or new_name did not exist and
name was successfully renamed to new_name)  */
bool
fil_op_replay_rename(
	ulint		space_id,
	ulint		first_page_no,
	const char*	name,
	const char*	new_name)
{
#ifdef UNIV_HOTBACKUP
	ut_ad(recv_replay_file_ops);
#endif /* UNIV_HOTBACKUP */
	ut_ad(first_page_no == 0);

	/* In order to replay the rename, the following must hold:
	* The new name is not already used.
	* A tablespace exists with the old name.
	* The space ID for that tablepace matches this log entry.
	This will prevent unintended renames during recovery. */
	fil_space_t*	space = fil_space_get(space_id);

	if (space == NULL) {
		return(true);
	}

	const bool name_match
		= strcmp(name, UT_LIST_GET_FIRST(space->chain)->name) == 0;

	if (!name_match) {
		return(true);
	}

	/* Create the database directory for the new name, if
	it does not exist yet */

	const char*	namend = strrchr(new_name, OS_PATH_SEPARATOR);
	ut_a(namend != NULL);

	char*		dir = static_cast<char*>(
		ut_malloc_nokey(namend - new_name + 1));

	memcpy(dir, new_name, namend - new_name);
	dir[namend - new_name] = '\0';

	bool		success = os_file_create_directory(dir, false);
	ut_a(success);

	ulint		dirlen = 0;

	if (const char* dirend = strrchr(dir, OS_PATH_SEPARATOR)) {
		dirlen = dirend - dir + 1;
	}

	ut_free(dir);

	/* New path must not exist. */
	dberr_t		err = fil_rename_tablespace_check(
		space_id, name, new_name, false);
	if (err != DB_SUCCESS) {
		ib::error() << " Cannot replay file rename."
			" Remove either file and try again.";
		return(false);
	}

	char*		new_table = mem_strdupl(
		new_name + dirlen,
		strlen(new_name + dirlen)
		- 4 /* remove ".ibd" */);

	ut_ad(new_table[namend - new_name - dirlen]
	      == OS_PATH_SEPARATOR);
#if OS_PATH_SEPARATOR != '/'
	new_table[namend - new_name - dirlen] = '/';
#endif

	if (!fil_rename_tablespace(
		    space_id, name, new_table, new_name)) {
		ut_error;
	}

	ut_free(new_table);
	return(true);
}

/** File operations for tablespace */
enum fil_operation_t {
	FIL_OPERATION_DELETE,	/*!< delete a single-table tablespace */
	FIL_OPERATION_CLOSE,	/*!< close a single-table tablespace */
	FIL_OPERATION_TRUNCATE	/*!< truncate a single-table tablespace */
};

/** Check for pending operations.
@param[in]	space	tablespace
@param[in]	count	number of attempts so far
@return 0 if no operations else count + 1. */
static
ulint
fil_check_pending_ops(
	fil_space_t*	space,
	ulint		count)
{
	ut_ad(mutex_own(&fil_system->mutex));

	const ulint	n_pending_ops = space ? space->n_pending_ops : 0;

	if (n_pending_ops) {

		if (count > 5000) {
			ib::warn() << "Trying to close/delete/truncate"
				" tablespace '" << space->name
				<< "' but there are " << n_pending_ops
				<< " pending operations on it.";
		}

		return(count + 1);
	}

	return(0);
}

/*******************************************************************//**
Check for pending IO.
@return 0 if no pending else count + 1. */
static
ulint
fil_check_pending_io(
/*=================*/
	fil_operation_t	operation,	/*!< in: File operation */
	fil_space_t*	space,		/*!< in/out: Tablespace to check */
	fil_node_t**	node,		/*!< out: Node in space list */
	ulint		count)		/*!< in: number of attempts so far */
{
	ut_ad(mutex_own(&fil_system->mutex));
	ut_a(space->n_pending_ops == 0);

	switch (operation) {
	case FIL_OPERATION_DELETE:
	case FIL_OPERATION_CLOSE:
		break;
	case FIL_OPERATION_TRUNCATE:
		space->is_being_truncated = true;
		break;
	}

	/* The following code must change when InnoDB supports
	multiple datafiles per tablespace. */
	ut_a(UT_LIST_GET_LEN(space->chain) == 1);

	*node = UT_LIST_GET_FIRST(space->chain);

	if (space->n_pending_flushes > 0 || (*node)->n_pending > 0) {

		ut_a(!(*node)->being_extended);

		if (count > 1000) {
			ib::warn() << "Trying to delete/close/truncate"
				" tablespace '" << space->name
				<< "' but there are "
				<< space->n_pending_flushes
				<< " flushes and " << (*node)->n_pending
				<< " pending i/o's on it.";
		}

		return(count + 1);
	}

	return(0);
}

/*******************************************************************//**
Check pending operations on a tablespace.
@return DB_SUCCESS or error failure. */
static
dberr_t
fil_check_pending_operations(
/*=========================*/
	ulint		id,		/*!< in: space id */
	fil_operation_t	operation,	/*!< in: File operation */
	fil_space_t**	space,		/*!< out: tablespace instance
					in memory */
	char**		path)		/*!< out/own: tablespace path */
{
	ulint		count = 0;

	ut_a(!is_system_tablespace(id));
	ut_ad(space);

	*space = 0;

	mutex_enter(&fil_system->mutex);
	fil_space_t* sp = fil_space_get_by_id(id);
	if (sp) {
		sp->stop_new_ops = true;
	}
	mutex_exit(&fil_system->mutex);

	/* Check for pending operations. */

	do {
		mutex_enter(&fil_system->mutex);

		sp = fil_space_get_by_id(id);

		count = fil_check_pending_ops(sp, count);

		mutex_exit(&fil_system->mutex);

		if (count > 0) {
			os_thread_sleep(20000);
		}

	} while (count > 0);

	/* Check for pending IO. */

	*path = 0;

	do {
		mutex_enter(&fil_system->mutex);

		sp = fil_space_get_by_id(id);

		if (sp == NULL) {
			mutex_exit(&fil_system->mutex);
			return(DB_TABLESPACE_NOT_FOUND);
		}

		fil_node_t*	node;

		count = fil_check_pending_io(operation, sp, &node, count);

		if (count == 0) {
			*path = mem_strdup(node->name);
		}

		mutex_exit(&fil_system->mutex);

		if (count > 0) {
			os_thread_sleep(20000);
		}

	} while (count > 0);

	ut_ad(sp);

	*space = sp;
	return(DB_SUCCESS);
}

/*******************************************************************//**
Closes a single-table tablespace. The tablespace must be cached in the
memory cache. Free all pages used by the tablespace.
@return DB_SUCCESS or error */
dberr_t
fil_close_tablespace(
/*=================*/
	trx_t*		trx,	/*!< in/out: Transaction covering the close */
	ulint		id)	/*!< in: space id */
{
	char*		path = 0;
	fil_space_t*	space = 0;
	dberr_t		err;

	ut_a(!is_system_tablespace(id));

	err = fil_check_pending_operations(id, FIL_OPERATION_CLOSE,
					   &space, &path);

	if (err != DB_SUCCESS) {
		return(err);
	}

	ut_a(space);
	ut_a(path != 0);

	rw_lock_x_lock(&space->latch);

	/* Invalidate in the buffer pool all pages belonging to the
	tablespace. Since we have set space->stop_new_ops = true, readahead
	or ibuf merge can no longer read more pages of this tablespace to the
	buffer pool. Thus we can clean the tablespace out of the buffer pool
	completely and permanently. The flag stop_new_ops also prevents
	fil_flush() from being applied to this tablespace. */

	buf_LRU_flush_or_remove_pages(id, BUF_REMOVE_FLUSH_WRITE, trx);

	/* If the free is successful, the X lock will be released before
	the space memory data structure is freed. */

	if (!fil_space_free(id, true)) {
		rw_lock_x_unlock(&space->latch);
		err = DB_TABLESPACE_NOT_FOUND;
	} else {
		err = DB_SUCCESS;
	}

	/* If it is a delete then also delete any generated files, otherwise
	when we drop the database the remove directory will fail. */

	char*	cfg_name = fil_make_filepath(path, NULL, CFG, false);
	if (cfg_name != NULL) {
		os_file_delete_if_exists(innodb_data_file_key, cfg_name, NULL);
		ut_free(cfg_name);
	}

	char*	cfp_name = fil_make_filepath(path, NULL, CFP, false);
	if (cfp_name != NULL) {
		os_file_delete_if_exists(innodb_data_file_key, cfp_name, NULL);
		ut_free(cfp_name);
	}

	ut_free(path);

	return(err);
}

/** Deletes an IBD tablespace, either general or single-table.
The tablespace must be cached in the memory cache. This will delete the
datafile, fil_space_t & fil_node_t entries from the file_system_t cache.
@param[in]	space_id	Tablespace id
@param[in]	buf_remove	Specify the action to take on the pages
for this table in the buffer pool.
@return DB_SUCCESS or error */
dberr_t
fil_delete_tablespace(
	ulint		id,
	buf_remove_t	buf_remove)
{
	char*		path = 0;
	fil_space_t*	space = 0;

	ut_a(!is_system_tablespace(id));

	dberr_t err = fil_check_pending_operations(
		id, FIL_OPERATION_DELETE, &space, &path);

	if (err != DB_SUCCESS) {

		ib::error() << "Cannot delete tablespace " << id
			<< " because it is not found in the tablespace"
			" memory cache.";

		return(err);
	}

	ut_a(space);
	ut_a(path != 0);

#ifndef UNIV_HOTBACKUP
	/* IMPORTANT: Because we have set space::stop_new_ops there
	can't be any new ibuf merges, reads or flushes. We are here
	because node::n_pending was zero above. However, it is still
	possible to have pending read and write requests:

	A read request can happen because the reader thread has
	gone through the ::stop_new_ops check in buf_page_init_for_read()
	before the flag was set and has not yet incremented ::n_pending
	when we checked it above.

	A write request can be issued any time because we don't check
	the ::stop_new_ops flag when queueing a block for write.

	We deal with pending write requests in the following function
	where we'd minimally evict all dirty pages belonging to this
	space from the flush_list. Note that if a block is IO-fixed
	we'll wait for IO to complete.

	To deal with potential read requests, we will check the
	::stop_new_ops flag in fil_io(). */

	buf_LRU_flush_or_remove_pages(id, buf_remove, 0);

#endif /* !UNIV_HOTBACKUP */

	/* If it is a delete then also delete any generated files, otherwise
	when we drop the database the remove directory will fail. */
	{
#ifdef UNIV_HOTBACKUP
		/* When replaying the operation in MySQL Enterprise
		Backup, we do not try to write any log record. */
#else /* UNIV_HOTBACKUP */
		/* Before deleting the file, write a log record about
		it, so that InnoDB crash recovery will expect the file
		to be gone. */
		mtr_t		mtr;

		mtr_start(&mtr);
		fil_op_write_log(MLOG_FILE_DELETE, id, 0, path, NULL, 0, &mtr);
		mtr_commit(&mtr);
		/* Even if we got killed shortly after deleting the
		tablespace file, the record must have already been
		written to the redo log. */
		log_write_up_to(mtr.commit_lsn(), true);
#endif /* UNIV_HOTBACKUP */

		char*	cfg_name = fil_make_filepath(path, NULL, CFG, false);
		if (cfg_name != NULL) {
			os_file_delete_if_exists(innodb_data_file_key, cfg_name, NULL);
			ut_free(cfg_name);
		}

		char*	cfp_name = fil_make_filepath(path, NULL, CFP, false);
		if (cfp_name != NULL) {
			os_file_delete_if_exists(innodb_data_file_key, cfp_name, NULL);
			ut_free(cfp_name);
		}
	}

	/* Delete the link file pointing to the ibd file we are deleting. */
	if (FSP_FLAGS_HAS_DATA_DIR(space->flags)) {

		RemoteDatafile::delete_link_file(space->name);

	} else if (FSP_FLAGS_GET_SHARED(space->flags)) {

		RemoteDatafile::delete_link_file(base_name(path));

	}

	mutex_enter(&fil_system->mutex);

	/* Double check the sanity of pending ops after reacquiring
	the fil_system::mutex. */
	if (const fil_space_t* s = fil_space_get_by_id(id)) {
		ut_a(s == space);
		ut_a(space->n_pending_ops == 0);
		ut_a(UT_LIST_GET_LEN(space->chain) == 1);
		fil_node_t* node = UT_LIST_GET_FIRST(space->chain);
		ut_a(node->n_pending == 0);

		fil_space_detach(space);
		mutex_exit(&fil_system->mutex);

		log_mutex_enter();

		if (space->max_lsn != 0) {
			ut_d(space->max_lsn = 0);
			UT_LIST_REMOVE(fil_system->named_spaces, space);
		}

		log_mutex_exit();
		fil_space_free_low(space);

		if (!os_file_delete(innodb_data_file_key, path)
		    && !os_file_delete_if_exists(
			    innodb_data_file_key, path, NULL)) {

			/* Note: This is because we have removed the
			tablespace instance from the cache. */

			err = DB_IO_ERROR;
		}
	} else {
		mutex_exit(&fil_system->mutex);
		err = DB_TABLESPACE_NOT_FOUND;
	}

	ut_free(path);

	return(err);
}
#ifndef UNIV_HOTBACKUP
/** Truncate the tablespace to needed size.
@param[in]	space_id	id of tablespace to truncate
@param[in]	size_in_pages	truncate size.
@return true if truncate was successful. */
bool
fil_truncate_tablespace(
	ulint		space_id,
	ulint		size_in_pages)
{
	/* Step-1: Prepare tablespace for truncate. This involves
	stopping all the new operations + IO on that tablespace
	and ensuring that related pages are flushed to disk. */
	if (fil_prepare_for_truncate(space_id) != DB_SUCCESS) {
		return(false);
	}

	/* Step-2: Invalidate buffer pool pages belonging to the tablespace
	to re-create. Remove all insert buffer entries for the tablespace */
	buf_LRU_flush_or_remove_pages(space_id, BUF_REMOVE_ALL_NO_WRITE, 0);

	/* Step-3: Truncate the tablespace and accordingly update
	the fil_space_t handler that is used to access this tablespace. */
	mutex_enter(&fil_system->mutex);
	fil_space_t*	space = fil_space_get_by_id(space_id);

	/* The following code must change when InnoDB supports
	multiple datafiles per tablespace. */
	ut_a(UT_LIST_GET_LEN(space->chain) == 1);

	fil_node_t*	node = UT_LIST_GET_FIRST(space->chain);

	ut_ad(node->is_open);

	space->size = node->size = size_in_pages;

	bool success = os_file_truncate(node->name, node->handle, 0);
	if (success) {

		os_offset_t	size = size_in_pages * UNIV_PAGE_SIZE;

		success = os_file_set_size(
			node->name, node->handle, size, srv_read_only_mode);

		if (success) {
			space->stop_new_ops = false;
			space->is_being_truncated = false;
		}
	}

	mutex_exit(&fil_system->mutex);

	return(success);
}

/*******************************************************************//**
Prepare for truncating a single-table tablespace.
1) Check pending operations on a tablespace;
2) Remove all insert buffer entries for the tablespace;
@return DB_SUCCESS or error */
dberr_t
fil_prepare_for_truncate(
/*=====================*/
	ulint	id)		/*!< in: space id */
{
	char*		path = 0;
	fil_space_t*	space = 0;

	ut_a(!is_system_tablespace(id));

	dberr_t	err = fil_check_pending_operations(
		id, FIL_OPERATION_TRUNCATE, &space, &path);

	ut_free(path);

	if (err == DB_TABLESPACE_NOT_FOUND) {
		ib::error() << "Cannot truncate tablespace " << id
			<< " because it is not found in the tablespace"
			" memory cache.";
	}

	return(err);
}

/**********************************************************************//**
Reinitialize the original tablespace header with the same space id
for single tablespace */
void
fil_reinit_space_header(
/*====================*/
	ulint		id,	/*!< in: space id */
	ulint		size)	/*!< in: size in blocks */
{
	ut_a(!is_system_tablespace(id));

	/* Invalidate in the buffer pool all pages belonging
	to the tablespace */
	buf_LRU_flush_or_remove_pages(id, BUF_REMOVE_ALL_NO_WRITE, 0);

	/* Remove all insert buffer entries for the tablespace */
	ibuf_delete_for_discarded_space(id);

	mutex_enter(&fil_system->mutex);

	fil_space_t*	space = fil_space_get_by_id(id);

	/* The following code must change when InnoDB supports
	multiple datafiles per tablespace. */
	ut_a(UT_LIST_GET_LEN(space->chain) == 1);

	fil_node_t*	node = UT_LIST_GET_FIRST(space->chain);

	space->size = node->size = size;

	mutex_exit(&fil_system->mutex);

	mtr_t	mtr;

	mtr_start(&mtr);
	mtr.set_named_space(id);

	fsp_header_init(id, size, &mtr);

	mtr_commit(&mtr);
}

#ifdef UNIV_DEBUG
/** Increase redo skipped count for a tablespace.
@param[in]	id	space id */
void
fil_space_inc_redo_skipped_count(
	ulint		id)
{
	fil_space_t*	space;

	mutex_enter(&fil_system->mutex);

	space = fil_space_get_by_id(id);

	ut_a(space != NULL);

	space->redo_skipped_count++;

	mutex_exit(&fil_system->mutex);
}

/** Decrease redo skipped count for a tablespace.
@param[in]	id	space id */
void
fil_space_dec_redo_skipped_count(
	ulint		id)
{
	fil_space_t*	space;

	mutex_enter(&fil_system->mutex);

	space = fil_space_get_by_id(id);

	ut_a(space != NULL);
	ut_a(space->redo_skipped_count > 0);

	space->redo_skipped_count--;

	mutex_exit(&fil_system->mutex);
}

/**
Check whether a single-table tablespace is redo skipped.
@param[in]	id	space id
@return true if redo skipped */
bool
fil_space_is_redo_skipped(
	ulint		id)
{
	fil_space_t*	space;
	bool		is_redo_skipped;

	mutex_enter(&fil_system->mutex);

	space = fil_space_get_by_id(id);

	ut_a(space != NULL);

	is_redo_skipped = space->redo_skipped_count > 0;

	mutex_exit(&fil_system->mutex);

	return(is_redo_skipped);
}
#endif

/*******************************************************************//**
Discards a single-table tablespace. The tablespace must be cached in the
memory cache. Discarding is like deleting a tablespace, but

 1. We do not drop the table from the data dictionary;

 2. We remove all insert buffer entries for the tablespace immediately;
    in DROP TABLE they are only removed gradually in the background;

 3. Free all the pages in use by the tablespace.
@return DB_SUCCESS or error */
dberr_t
fil_discard_tablespace(
/*===================*/
	ulint	id)	/*!< in: space id */
{
	dberr_t	err;

	switch (err = fil_delete_tablespace(id, BUF_REMOVE_ALL_NO_WRITE)) {
	case DB_SUCCESS:
		break;

	case DB_IO_ERROR:
		ib::warn() << "While deleting tablespace " << id
			<< " in DISCARD TABLESPACE. File rename/delete"
			" failed: " << ut_strerr(err);
		break;

	case DB_TABLESPACE_NOT_FOUND:
		ib::warn() << "Cannot delete tablespace " << id
			<< " in DISCARD TABLESPACE: " << ut_strerr(err);
		break;

	default:
		ut_error;
	}

	/* Remove all insert buffer entries for the tablespace */

	ibuf_delete_for_discarded_space(id);

	return(err);
}
#endif /* !UNIV_HOTBACKUP */

/*******************************************************************//**
Allocates and builds a file name from a path, a table or tablespace name
and a suffix. The string must be freed by caller with ut_free().
@param[in] path NULL or the direcory path or the full path and filename.
@param[in] name NULL if path is full, or Table/Tablespace name
@param[in] suffix NULL or the file extention to use.
@param[in] trim_name true if the last name on the path should be trimmed.
@return own: file name */
char*
fil_make_filepath(
	const char*	path,
	const char*	name,
	ib_extention	ext,
	bool		trim_name)
{
	/* The path may contain the basename of the file, if so we do not
	need the name.  If the path is NULL, we can use the default path,
	but there needs to be a name. */
	ut_ad(path != NULL || name != NULL);

	/* If we are going to strip a name off the path, there better be a
	path and a new name to put back on. */
	ut_ad(!trim_name || (path != NULL && name != NULL));

	if (path == NULL) {
		path = fil_path_to_mysql_datadir;
	}

	ulint	len		= 0;	/* current length */
	ulint	path_len	= strlen(path);
	ulint	name_len	= (name ? strlen(name) : 0);
	const char* suffix	= dot_ext[ext];
	ulint	suffix_len	= strlen(suffix);
	ulint	full_len	= path_len + 1 + name_len + suffix_len + 1;

	char*	full_name = static_cast<char*>(ut_malloc_nokey(full_len));
	if (full_name == NULL) {
		return NULL;
	}

	/* If the name is a relative path, do not prepend "./". */
	if (path[0] == '.'
	    && (path[1] == '\0' || path[1] == OS_PATH_SEPARATOR)
	    && name != NULL && name[0] == '.') {
		path = NULL;
		path_len = 0;
	}

	if (path != NULL) {
		memcpy(full_name, path, path_len);
		len = path_len;
		full_name[len] = '\0';
		os_normalize_path(full_name);
	}

	if (trim_name) {
		/* Find the offset of the last DIR separator and set it to
		null in order to strip off the old basename from this path. */
		char* last_dir_sep = strrchr(full_name, OS_PATH_SEPARATOR);
		if (last_dir_sep) {
			last_dir_sep[0] = '\0';
			len = strlen(full_name);
		}
	}

	if (name != NULL) {
		if (len && full_name[len - 1] != OS_PATH_SEPARATOR) {
			/* Add a DIR separator */
			full_name[len] = OS_PATH_SEPARATOR;
			full_name[++len] = '\0';
		}

		char*	ptr = &full_name[len];
		memcpy(ptr, name, name_len);
		len += name_len;
		full_name[len] = '\0';
		os_normalize_path(ptr);
	}

	/* Make sure that the specified suffix is at the end of the filepath
	string provided. This assumes that the suffix starts with '.'.
	If the first char of the suffix is found in the filepath at the same
	length as the suffix from the end, then we will assume that there is
	a previous suffix that needs to be replaced. */
	if (suffix != NULL) {
		/* Need room for the trailing null byte. */
		ut_ad(len < full_len);

		if ((len > suffix_len)
		   && (full_name[len - suffix_len] == suffix[0])) {
			/* Another suffix exists, make it the one requested. */
			memcpy(&full_name[len - suffix_len], suffix, suffix_len);

		} else {
			/* No previous suffix, add it. */
			ut_ad(len + suffix_len < full_len);
			memcpy(&full_name[len], suffix, suffix_len);
			full_name[len + suffix_len] = '\0';
		}
	}

	return(full_name);
}

/** Test if a tablespace file can be renamed to a new filepath by checking
if that the old filepath exists and the new filepath does not exist.
@param[in]	space_id	tablespace id
@param[in]	old_path	old filepath
@param[in]	new_path	new filepath
@param[in]	is_discarded	whether the tablespace is discarded
@return innodb error code */
dberr_t
fil_rename_tablespace_check(
	ulint		space_id,
	const char*	old_path,
	const char*	new_path,
	bool		is_discarded)
{
	bool	exists = false;
	os_file_type_t	ftype;

	if (!is_discarded
	    && os_file_status(old_path, &exists, &ftype)
	    && !exists) {
		ib::error() << "Cannot rename '" << old_path
			<< "' to '" << new_path
			<< "' for space ID " << space_id
			<< " because the source file"
			<< " does not exist.";
		return(DB_TABLESPACE_NOT_FOUND);
	}

	exists = false;
	if (!os_file_status(new_path, &exists, &ftype) || exists) {
		ib::error() << "Cannot rename '" << old_path
			<< "' to '" << new_path
			<< "' for space ID " << space_id
			<< " because the target file exists."
			" Remove the target file and try again.";
		return(DB_TABLESPACE_EXISTS);
	}

	return(DB_SUCCESS);
}

/** Rename a single-table tablespace.
The tablespace must exist in the memory cache.
@param[in]	id		tablespace identifier
@param[in]	old_path	old file name
@param[in]	new_name	new table name in the
databasename/tablename format
@param[in]	new_path_in	new file name,
or NULL if it is located in the normal data directory
@return true if success */
bool
fil_rename_tablespace(
	ulint		id,
	const char*	old_path,
	const char*	new_name,
	const char*	new_path_in)
{
	bool		sleep		= false;
	bool		flush		= false;
	fil_space_t*	space;
	fil_node_t*	node;
	ulint		count		= 0;
	ut_a(id != 0);

	ut_ad(strchr(new_name, '/') != NULL);
retry:
	count++;

	if (!(count % 1000)) {
		ib::warn() << "Cannot rename file " << old_path
			<< " (space id " << id << "), retried " << count
			<< " times."
			" There are either pending IOs or flushes or"
			" the file is being extended.";
	}

	mutex_enter(&fil_system->mutex);

	space = fil_space_get_by_id(id);

	DBUG_EXECUTE_IF("fil_rename_tablespace_failure_1", space = NULL; );

	if (space == NULL) {
		ib::error() << "Cannot find space id " << id
			<< " in the tablespace memory cache, though the file '"
			<< old_path
			<< "' in a rename operation should have that id.";
func_exit:
		mutex_exit(&fil_system->mutex);
		return(false);
	}

	if (count > 25000) {
		space->stop_ios = false;
		goto func_exit;
	}

	if (space != fil_space_get_by_name(space->name)) {
		ib::error() << "Cannot find " << space->name
			<< " in tablespace memory cache";
		space->stop_ios = false;
		goto func_exit;
	}

	if (fil_space_get_by_name(new_name)) {
		ib::error() << new_name
			<< " is already in tablespace memory cache";
		space->stop_ios = false;
		goto func_exit;
	}

	/* We temporarily close the .ibd file because we do not trust that
	operating systems can rename an open file. For the closing we have to
	wait until there are no pending i/o's or flushes on the file. */

	space->stop_ios = true;

	/* The following code must change when InnoDB supports
	multiple datafiles per tablespace. */
	ut_a(UT_LIST_GET_LEN(space->chain) == 1);
	node = UT_LIST_GET_FIRST(space->chain);

	if (node->n_pending > 0
	    || node->n_pending_flushes > 0
	    || node->being_extended) {
		/* There are pending i/o's or flushes or the file is
		currently being extended, sleep for a while and
		retry */
		sleep = true;

	} else if (node->modification_counter > node->flush_counter) {
		/* Flush the space */
		sleep = flush = true;

	} else if (node->is_open) {
		/* Close the file */

		fil_node_close_file(node);
	}

	mutex_exit(&fil_system->mutex);

	if (sleep) {
		os_thread_sleep(20000);

		if (flush) {
			fil_flush(id);
		}

		sleep = flush = false;
		goto retry;
	}

	ut_ad(space->stop_ios);

	char*	new_file_name = new_path_in == NULL
		? fil_make_filepath(NULL, new_name, IBD, false)
		: mem_strdup(new_path_in);
	char*	old_file_name = node->name;
	char*	new_space_name = mem_strdup(new_name);
	char*	old_space_name = space->name;
	ulint	old_fold = ut_fold_string(old_space_name);
	ulint	new_fold = ut_fold_string(new_space_name);

	ut_ad(strchr(old_file_name, OS_PATH_SEPARATOR) != NULL);
	ut_ad(strchr(new_file_name, OS_PATH_SEPARATOR) != NULL);

#ifndef UNIV_HOTBACKUP
	if (!recv_recovery_on) {
		mtr_t		mtr;

		mtr.start();
		fil_name_write_rename(
			id, 0, old_file_name, new_file_name, &mtr);
		mtr.commit();
		log_mutex_enter();
	}
#endif /* !UNIV_HOTBACKUP */

	/* log_sys->mutex is above fil_system->mutex in the latching order */
	ut_ad(log_mutex_own());
	mutex_enter(&fil_system->mutex);

	ut_ad(space->name == old_space_name);
	/* We already checked these. */
	ut_ad(space == fil_space_get_by_name(old_space_name));
	ut_ad(!fil_space_get_by_name(new_space_name));
	ut_ad(node->name == old_file_name);

	bool	success;

	DBUG_EXECUTE_IF("fil_rename_tablespace_failure_2",
			goto skip_rename; );

	success = os_file_rename(
		innodb_data_file_key, old_file_name, new_file_name);

	DBUG_EXECUTE_IF("fil_rename_tablespace_failure_2",
			skip_rename: success = false; );

	ut_ad(node->name == old_file_name);

	if (success) {
		node->name = new_file_name;
	}

#ifndef UNIV_HOTBACKUP
	if (!recv_recovery_on) {
		log_mutex_exit();
	}
#endif /* !UNIV_HOTBACKUP */

	ut_ad(space->name == old_space_name);

	if (success) {
		HASH_DELETE(fil_space_t, name_hash, fil_system->name_hash,
			    old_fold, space);
		space->name = new_space_name;
		HASH_INSERT(fil_space_t, name_hash, fil_system->name_hash,
			    new_fold, space);
	} else {
		/* Because nothing was renamed, we must free the new
		names, not the old ones. */
		old_file_name = new_file_name;
		old_space_name = new_space_name;
	}

	ut_ad(space->stop_ios);
	space->stop_ios = false;
	mutex_exit(&fil_system->mutex);

	ut_free(old_file_name);
	ut_free(old_space_name);

	return(success);
}

/** Create a new General or Single-Table tablespace
@param[in]	space_id	Tablespace ID
@param[in]	name		Tablespace name in dbname/tablename format.
For general tablespaces, the 'dbname/' part may be missing.
@param[in]	path		Path and filename of the datafile to create.
@param[in]	flags		Tablespace flags
@param[in]	size		Initial size of the tablespace file in pages,
must be >= FIL_IBD_FILE_INITIAL_SIZE
@return DB_SUCCESS or error code */
dberr_t
fil_ibd_create(
	ulint		space_id,
	const char*	name,
	const char*	path,
	ulint		flags,
	ulint		size)
{
	os_file_t	file;
	dberr_t		err;
	byte*		buf2;
	byte*		page;
	bool		success;
	bool		is_temp = FSP_FLAGS_GET_TEMPORARY(flags);
	bool		has_data_dir = FSP_FLAGS_HAS_DATA_DIR(flags);
	bool		has_shared_space = FSP_FLAGS_GET_SHARED(flags);
	fil_space_t*	space = NULL;

	ut_ad(!is_system_tablespace(space_id));
	ut_ad(!srv_read_only_mode);
	ut_a(space_id < SRV_LOG_SPACE_FIRST_ID);
	ut_a(size >= FIL_IBD_FILE_INITIAL_SIZE);
	ut_a(fsp_flags_is_valid(flags));

	/* Create the subdirectories in the path, if they are
	not there already. */
	if (!has_shared_space) {
		err = os_file_create_subdirs_if_needed(path);
		if (err != DB_SUCCESS) {
			return(err);
		}
	}

	file = os_file_create(
		innodb_data_file_key, path,
		OS_FILE_CREATE | OS_FILE_ON_ERROR_NO_EXIT,
		OS_FILE_NORMAL,
		OS_DATA_FILE,
		srv_read_only_mode,
		&success);

	if (!success) {
		/* The following call will print an error message */
		ulint	error = os_file_get_last_error(true);

		ib::error() << "Cannot create file '" << path << "'";

		if (error == OS_FILE_ALREADY_EXISTS) {
			ib::error() << "The file '" << path << "'"
				" already exists though the"
				" corresponding table did not exist"
				" in the InnoDB data dictionary."
				" Have you moved InnoDB .ibd files"
				" around without using the SQL commands"
				" DISCARD TABLESPACE and IMPORT TABLESPACE,"
				" or did mysqld crash in the middle of"
				" CREATE TABLE?"
				" You can resolve the problem by removing"
				" the file '" << path
				<< "' under the 'datadir' of MySQL.";

			return(DB_TABLESPACE_EXISTS);
		}

		if (error == OS_FILE_DISK_FULL) {
			return(DB_OUT_OF_FILE_SPACE);
		}

		return(DB_ERROR);
	}

	bool	atomic_write;

#if !defined(NO_FALLOCATE) && defined(UNIV_LINUX)
	if (fil_fusionio_enable_atomic_write(file)) {

		/* This is required by FusionIO HW/Firmware */
		int	ret = posix_fallocate(file, 0, size * UNIV_PAGE_SIZE);

		if (ret != 0) {

			ib::error() <<
				"posix_fallocate(): Failed to preallocate"
				" data for file " << path
				<< ", desired size "
				<< size * UNIV_PAGE_SIZE
				<< " Operating system error number " << ret
				<< ". Check"
				" that the disk is not full or a disk quota"
				" exceeded. Make sure the file system supports"
				" this function. Some operating system error"
				" numbers are described at " REFMAN
				" operating-system-error-codes.html";

			success = false;
		} else {
			success = true;
		}

		atomic_write = true;
	} else {
		atomic_write = false;

		success = os_file_set_size(
			path, file, size * UNIV_PAGE_SIZE, srv_read_only_mode);
	}
#else
	atomic_write = false;

	success = os_file_set_size(
		path, file, size * UNIV_PAGE_SIZE, srv_read_only_mode);

#endif /* !NO_FALLOCATE && UNIV_LINUX */

	if (!success) {
		os_file_close(file);
		os_file_delete(innodb_data_file_key, path);
		return(DB_OUT_OF_FILE_SPACE);
	}

	/* Note: We are actually punching a hole, previous contents will
	be lost after this call, if it succeeds. In this case the file
	should be full of NULs. */

	bool	punch_hole = os_is_sparse_file_supported(path, file);

	if (punch_hole) {

		dberr_t	punch_err;

		punch_err = os_file_punch_hole(file, 0, size * UNIV_PAGE_SIZE);

		if (punch_err != DB_SUCCESS) {
			punch_hole = false;
		}
	}

	/* printf("Creating tablespace %s id %lu\n", path, space_id); */

	/* We have to write the space id to the file immediately and flush the
	file to disk. This is because in crash recovery we must be aware what
	tablespaces exist and what are their space id's, so that we can apply
	the log records to the right file. It may take quite a while until
	buffer pool flush algorithms write anything to the file and flush it to
	disk. If we would not write here anything, the file would be filled
	with zeros from the call of os_file_set_size(), until a buffer pool
	flush would write to it. */

	buf2 = static_cast<byte*>(ut_malloc_nokey(3 * UNIV_PAGE_SIZE));
	/* Align the memory for file i/o if we might have O_DIRECT set */
	page = static_cast<byte*>(ut_align(buf2, UNIV_PAGE_SIZE));

	memset(page, '\0', UNIV_PAGE_SIZE);
#ifndef UNIV_HOTBACKUP
	/* Add the UNIV_PAGE_SIZE to the table flags and write them to the
	tablespace header. */
	flags = fsp_flags_set_page_size(flags, univ_page_size);
#endif /* !UNIV_HOTBACKUP */
	fsp_header_init_fields(page, space_id, flags);
	mach_write_to_4(page + FIL_PAGE_ARCH_LOG_NO_OR_SPACE_ID, space_id);

	const page_size_t	page_size(flags);
	IORequest		request(IORequest::WRITE);

	if (!page_size.is_compressed()) {

		buf_flush_init_for_writing(
			NULL, page, NULL, 0,
			fsp_is_checksum_disabled(space_id));

		err = os_file_write(
			request, path, file, page, 0, page_size.physical());

		ut_ad(err != DB_IO_NO_PUNCH_HOLE);

	} else {
		page_zip_des_t	page_zip;

		page_zip_set_size(&page_zip, page_size.physical());
		page_zip.data = page + UNIV_PAGE_SIZE;
#ifdef UNIV_DEBUG
		page_zip.m_start =
#endif /* UNIV_DEBUG */
			page_zip.m_end = page_zip.m_nonempty =
			page_zip.n_blobs = 0;

		buf_flush_init_for_writing(
			NULL, page, &page_zip, 0,
			fsp_is_checksum_disabled(space_id));

		err = os_file_write(
			request, path, file, page_zip.data, 0,
			page_size.physical());

		ut_a(err != DB_IO_NO_PUNCH_HOLE);

		punch_hole = false;
	}

	ut_free(buf2);

	if (err != DB_SUCCESS) {

		ib::error()
			<< "Could not write the first page to"
			<< " tablespace '" << path << "'";

		os_file_close(file);
		os_file_delete(innodb_data_file_key, path);

		return(DB_ERROR);
	}

	success = os_file_flush(file);

	if (!success) {
		ib::error() << "File flush of tablespace '"
			<< path << "' failed";
		os_file_close(file);
		os_file_delete(innodb_data_file_key, path);
		return(DB_ERROR);
	}

	/* MEB creates isl files during copy-back, hence they
	should not be created during apply log operation. */
#ifndef UNIV_HOTBACKUP
	if (has_data_dir || has_shared_space) {
		/* Make the ISL file if the IBD file is not
		in the default location. */
		err = RemoteDatafile::create_link_file(name, path,
						       has_shared_space);
		if (err != DB_SUCCESS) {
			os_file_close(file);
			os_file_delete(innodb_data_file_key, path);
			return(err);
		}
	}
#endif /* !UNIV_HOTBACKUP */
	space = fil_space_create(name, space_id, flags, is_temp
				 ? FIL_TYPE_TEMPORARY : FIL_TYPE_TABLESPACE);

	if (!fil_node_create_low(
			path, size, space, false, punch_hole, atomic_write)) {

		err = DB_ERROR;
		goto error_exit_1;
	}

	/* For encryption tablespace, initial encryption information. */
	if (FSP_FLAGS_GET_ENCRYPTION(space->flags)) {
		err = fil_set_encryption(space->id,
					 Encryption::AES,
					 NULL,
					 NULL);
		ut_ad(err == DB_SUCCESS);
	}

#ifndef UNIV_HOTBACKUP
	if (!is_temp) {
		mtr_t			mtr;
		const fil_node_t*	file = UT_LIST_GET_FIRST(space->chain);

		mtr_start(&mtr);
		fil_op_write_log(
			MLOG_FILE_CREATE2, space_id, 0, file->name,
			NULL, space->flags, &mtr);
		fil_name_write(space, 0, file, &mtr);
		mtr_commit(&mtr);
	}
#endif /* !UNIV_HOTBACKUP */
	err = DB_SUCCESS;

	/* Error code is set.  Cleanup the various variables used.
	These labels reflect the order in which variables are assigned or
	actions are done. */
error_exit_1:
	if (err != DB_SUCCESS && (has_data_dir || has_shared_space)) {
		RemoteDatafile::delete_link_file(name);
	}

	os_file_close(file);
	if (err != DB_SUCCESS) {
		os_file_delete(innodb_data_file_key, path);
	}

	return(err);
}

#ifndef UNIV_HOTBACKUP
/** Try to open a single-table tablespace and optionally check that the
space id in it is correct. If this does not succeed, print an error message
to the .err log. This function is used to open a tablespace when we start
mysqld after the dictionary has been booted, and also in IMPORT TABLESPACE.

NOTE that we assume this operation is used either at the database startup
or under the protection of the dictionary mutex, so that two users cannot
race here. This operation does not leave the file associated with the
tablespace open, but closes it after we have looked at the space id in it.

If the validate boolean is set, we read the first page of the file and
check that the space id in the file is what we expect. We assume that
this function runs much faster if no check is made, since accessing the
file inode probably is much faster (the OS caches them) than accessing
the first page of the file.  This boolean may be initially false, but if
a remote tablespace is found it will be changed to true.

If the fix_dict boolean is set, then it is safe to use an internal SQL
statement to update the dictionary tables if they are incorrect.

@param[in]	validate	true if we should validate the tablespace
@param[in]	fix_dict	true if the dictionary is available to be fixed
@param[in]	purpose		FIL_TYPE_TABLESPACE or FIL_TYPE_TEMPORARY
@param[in]	id		tablespace ID
@param[in]	flags		tablespace flags
@param[in]	space_name	tablespace name of the datafile
If file-per-table, it is the table name in the databasename/tablename format
@param[in]	path_in		expected filepath, usually read from dictionary
@return DB_SUCCESS or error code */
dberr_t
fil_ibd_open(
	bool		validate,
	bool		fix_dict,
	fil_type_t	purpose,
	ulint		id,
	ulint		flags,
	const char*	space_name,
	const char*	path_in)
{
	dberr_t		err = DB_SUCCESS;
	bool		dict_filepath_same_as_default = false;
	bool		link_file_found = false;
	bool		link_file_is_bad = false;
	bool		is_shared = FSP_FLAGS_GET_SHARED(flags);
	bool		is_encrypted = FSP_FLAGS_GET_ENCRYPTION(flags);
	Datafile	df_default;	/* default location */
	Datafile	df_dict;	/* dictionary location */
	RemoteDatafile	df_remote;	/* remote location */
	ulint		tablespaces_found = 0;
	ulint		valid_tablespaces_found = 0;
	bool		for_import = (purpose == FIL_TYPE_IMPORT);

	ut_ad(!fix_dict || rw_lock_own(dict_operation_lock, RW_LOCK_X));

	ut_ad(!fix_dict || mutex_own(&dict_sys->mutex));
	ut_ad(!fix_dict || !srv_read_only_mode);
	ut_ad(!fix_dict || srv_log_file_size != 0);
	ut_ad(fil_type_is_data(purpose));

	if (!fsp_flags_is_valid(flags)) {
		return(DB_CORRUPTION);
	}

	df_default.init(space_name, flags);
	df_dict.init(space_name, flags);
	df_remote.init(space_name, flags);

	/* Discover the correct file by looking in three possible locations
	while avoiding unecessary effort. */

	if (is_shared) {
		/* Shared tablespaces will have a path_in since the filename
		is not generated from the tablespace name. Use the basename
		from this path_in with the default datadir as a filepath to
		the default location */
		ut_a(path_in);
		const char*	sep = strrchr(path_in, OS_PATH_SEPARATOR);
		const char*	basename = (sep == NULL) ? path_in : &sep[1];
		df_default.make_filepath(NULL, basename, IBD);

		/* Always validate shared tablespaces. */
		validate = true;

		/* Set the ISL filepath in the default location. */
		df_remote.set_link_filepath(path_in);
	} else {
		/* We will always look for an ibd in the default location. */
		df_default.make_filepath(NULL, space_name, IBD);
	}

	/* Look for a filepath embedded in an ISL where the default file
	would be. */
	if (df_remote.open_read_only(true) == DB_SUCCESS) {
		ut_ad(df_remote.is_open());

		/* Always validate a file opened from an ISL pointer */
		validate = true;
		++tablespaces_found;
		link_file_found = true;
	} else if (df_remote.filepath() != NULL) {
		/* An ISL file was found but contained a bad filepath in it.
		Better validate anything we do find. */
		validate = true;
	}

	/* Attempt to open the tablespace at the dictionary filepath. */
	if (path_in) {
		if (df_default.same_filepath_as(path_in)) {
			dict_filepath_same_as_default = true;
		} else {
			/* Dict path is not the default path. Always validate
			remote files. If default is opened, it was moved. */
			validate = true;

			df_dict.set_filepath(path_in);
			if (df_dict.open_read_only(true) == DB_SUCCESS) {
				ut_ad(df_dict.is_open());
				++tablespaces_found;
			}
		}
	}

	/* Always look for a file at the default location. But don't log
	an error if the tablespace is already open in remote or dict. */
	ut_a(df_default.filepath());
	const bool	strict = (tablespaces_found == 0);
	if (df_default.open_read_only(strict) == DB_SUCCESS) {
		ut_ad(df_default.is_open());
		++tablespaces_found;
	}

	/* Check if multiple locations point to the same file. */
	if (tablespaces_found > 1 && df_default.same_as(df_remote)) {
		/* A link file was found with the default path in it.
		Use the default path and delete the link file. */
		--tablespaces_found;
		df_remote.delete_link_file();
		df_remote.close();
	}
	if (tablespaces_found > 1 && df_default.same_as(df_dict)) {
		--tablespaces_found;
		df_dict.close();
	}
	if (tablespaces_found > 1 && df_remote.same_as(df_dict)) {
		--tablespaces_found;
		df_dict.close();
	}

	bool	atomic_write;

#if !defined(NO_FALLOCATE) && defined(UNIV_LINUX)
	if (!srv_use_doublewrite_buf && df_default.is_open()) {

		atomic_write = fil_fusionio_enable_atomic_write(
			df_default.handle());

	} else {
		atomic_write = false;
	}
#else
	atomic_write = false;
#endif /* !NO_FALLOCATE && UNIV_LINUX */

	/*  We have now checked all possible tablespace locations and
	have a count of how many unique files we found.  If things are
	normal, we only found 1. */
	/* For encrypted tablespace, we need to check the
	encryption in header of first page. */
	if (!validate && tablespaces_found == 1 && !is_encrypted) {

		goto skip_validate;
	}

	/* Read and validate the first page of these three tablespace
	locations, if found. */
	valid_tablespaces_found +=
		(df_remote.validate_to_dd(id, flags, for_import)
			== DB_SUCCESS) ? 1 : 0;

	valid_tablespaces_found +=
		(df_default.validate_to_dd(id, flags, for_import)
			== DB_SUCCESS) ? 1 : 0;

	valid_tablespaces_found +=
		(df_dict.validate_to_dd(id, flags, for_import)
			== DB_SUCCESS) ? 1 : 0;

	/* Make sense of these three possible locations.
	First, bail out if no tablespace files were found. */
	if (valid_tablespaces_found == 0) {
		if (!is_encrypted) {
			/* The following call prints an error message.
			For encrypted tablespace we skip print, since it should
			be keyring plugin issues. */
			os_file_get_last_error(true);
			ib::error() << "Could not find a valid tablespace file for `"
				<< space_name << "`. " << TROUBLESHOOT_DATADICT_MSG;
		}

		return(DB_CORRUPTION);
	}

	if (!validate && !is_encrypted) {
		return(DB_SUCCESS);
	}

	if (validate && is_encrypted && fil_space_get(id)) {
		return(DB_SUCCESS);
	}

	/* Do not open any tablespaces if more than one tablespace with
	the correct space ID and flags were found. */
	if (tablespaces_found > 1) {
		ib::error() << "A tablespace for `" << space_name
			<< "` has been found in multiple places;";

		if (df_default.is_open()) {
			ib::error() << "Default location: "
				<< df_default.filepath()
				<< ", Space ID=" << df_default.space_id()
				<< ", Flags=" << df_default.flags();
		}
		if (df_remote.is_open()) {
			ib::error() << "Remote location: "
				<< df_remote.filepath()
				<< ", Space ID=" << df_remote.space_id()
				<< ", Flags=" << df_remote.flags();
		}
		if (df_dict.is_open()) {
			ib::error() << "Dictionary location: "
				<< df_dict.filepath()
				<< ", Space ID=" << df_dict.space_id()
				<< ", Flags=" << df_dict.flags();
		}

		/* Force-recovery will allow some tablespaces to be
		skipped by REDO if there was more than one file found.
		Unlike during the REDO phase of recovery, we now know
		if the tablespace is valid according to the dictionary,
		which was not available then. So if we did not force
		recovery and there is only one good tablespace, ignore
		any bad tablespaces. */
		if (valid_tablespaces_found > 1 || srv_force_recovery > 0) {
			ib::error() << "Will not open tablespace `"
				<< space_name << "`";

			/* If the file is not open it cannot be valid. */
			ut_ad(df_default.is_open() || !df_default.is_valid());
			ut_ad(df_dict.is_open()    || !df_dict.is_valid());
			ut_ad(df_remote.is_open()  || !df_remote.is_valid());

			/* Having established that, this is an easy way to
			look for corrupted data files. */
			if (df_default.is_open() != df_default.is_valid()
			    || df_dict.is_open() != df_dict.is_valid()
			    || df_remote.is_open() != df_remote.is_valid()) {
				return(DB_CORRUPTION);
			}
			return(DB_ERROR);
		}

		/* There is only one valid tablespace found and we did
		not use srv_force_recovery during REDO.  Use this one
		tablespace and clean up invalid tablespace pointers */
		if (df_default.is_open() && !df_default.is_valid()) {
			df_default.close();
			tablespaces_found--;
		}
		if (df_dict.is_open() && !df_dict.is_valid()) {
			df_dict.close();
			/* Leave dict.filepath so that SYS_DATAFILES
			can be corrected below. */
			tablespaces_found--;
		}
		if (df_remote.is_open() && !df_remote.is_valid()) {
			df_remote.close();
			tablespaces_found--;
			link_file_is_bad = true;
		}
	}

	/* At this point, there should be only one filepath. */
	ut_a(tablespaces_found == 1);
	ut_a(valid_tablespaces_found == 1);

	/* Only fix the dictionary at startup when there is only one thread.
	Calls to dict_load_table() can be done while holding other latches. */
	if (!fix_dict) {
		goto skip_validate;
	}

	/* We may need to update what is stored in SYS_DATAFILES or
	SYS_TABLESPACES or adjust the link file.  Since a failure to
	update SYS_TABLESPACES or SYS_DATAFILES does not prevent opening
	and using the tablespace either this time or the next, we do not
	check the return code or fail to open the tablespace. But if it
	fails, dict_update_filepath() will issue a warning to the log. */
	if (df_dict.filepath()) {
		ut_ad(path_in != NULL);
		ut_ad(df_dict.same_filepath_as(path_in));

		if (df_remote.is_open()) {
			if (!df_remote.same_filepath_as(path_in)) {
				dict_update_filepath(id, df_remote.filepath());
			}

		} else if (df_default.is_open()) {
			ut_ad(!dict_filepath_same_as_default);
			dict_update_filepath(id, df_default.filepath());
			if (link_file_is_bad) {
				RemoteDatafile::delete_link_file(space_name);
			}

		} else if (!is_shared
			   && (!link_file_found || link_file_is_bad)) {
			ut_ad(df_dict.is_open());
			/* Fix the link file if we got our filepath
			from the dictionary but a link file did not
			exist or it did not point to a valid file. */
			RemoteDatafile::delete_link_file(space_name);
			RemoteDatafile::create_link_file(
				space_name, df_dict.filepath());
		}

	} else if (df_remote.is_open()) {
		if (dict_filepath_same_as_default) {
			dict_update_filepath(id, df_remote.filepath());

		} else if (path_in == NULL) {
			/* SYS_DATAFILES record for this space ID
			was not found. */
			dict_replace_tablespace_and_filepath(
				id, space_name, df_remote.filepath(), flags);
		}

	} else if (df_default.is_open()) {
		/* We opened the tablespace in the default location.
		SYS_DATAFILES.PATH needs to be updated if it is different
		from this default path or if the SYS_DATAFILES.PATH was not
		supplied and it should have been. Also update the dictionary
		if we found an ISL file (since !df_remote.is_open).  Since
		path_in is not suppled for file-per-table, we must assume
		that it matched the ISL. */
		if ((path_in != NULL && !dict_filepath_same_as_default)
		    || (path_in == NULL
		        && (DICT_TF_HAS_DATA_DIR(flags)
		            || DICT_TF_HAS_SHARED_SPACE(flags)))
		    || df_remote.filepath() != NULL) {
			dict_replace_tablespace_and_filepath(
				id, space_name, df_default.filepath(), flags);
		}
	}

skip_validate:
	if (err == DB_SUCCESS) {
		fil_space_t*	space = fil_space_create(
			space_name, id, flags, purpose);

		/* We do not measure the size of the file, that is why
		we pass the 0 below */

		if (fil_node_create_low(
			    df_remote.is_open() ? df_remote.filepath() :
			    df_dict.is_open() ? df_dict.filepath() :
			    df_default.filepath(), 0, space, false,
			    true, atomic_write) == NULL) {

			err = DB_ERROR;
		}

		/* For encryption tablespace, initialize encryption
		information.*/
		if (err == DB_SUCCESS && is_encrypted && !for_import) {
			Datafile& df_current = df_remote.is_open() ?
				df_remote: df_dict.is_open() ?
				df_dict : df_default;

			byte*	key = df_current.m_encryption_key;
			byte*	iv = df_current.m_encryption_iv;
			ut_ad(key && iv);

			err = fil_set_encryption(space->id, Encryption::AES,
						 key, iv);
			ut_ad(err == DB_SUCCESS);
		}
	}

	return(err);
}
#endif /* !UNIV_HOTBACKUP */

#ifdef UNIV_HOTBACKUP
/*******************************************************************//**
Allocates a file name for an old version of a single-table tablespace.
The string must be freed by caller with ut_free()!
@return own: file name */
static
char*
fil_make_ibbackup_old_name(
/*=======================*/
	const char*	name)		/*!< in: original file name */
{
	static const char	suffix[] = "_ibbackup_old_vers_";
	char*			path;
	ulint			len = strlen(name);

	path = static_cast<char*>(ut_malloc_nokey(len + 15 + sizeof(suffix)));

	memcpy(path, name, len);
	memcpy(path + len, suffix, sizeof(suffix) - 1);
	ut_sprintf_timestamp_without_extra_chars(
		path + len + sizeof(suffix) - 1);
	return(path);
}
#endif /* UNIV_HOTBACKUP */

/** Looks for a pre-existing fil_space_t with the given tablespace ID
and, if found, returns the name and filepath in newly allocated buffers
that the caller must free.
@param[in]	space_id	The tablespace ID to search for.
@param[out]	name		Name of the tablespace found.
@param[out]	filepath	The filepath of the first datafile for the
tablespace.
@return true if tablespace is found, false if not. */
bool
fil_space_read_name_and_filepath(
	ulint	space_id,
	char**	name,
	char**	filepath)
{
	bool	success = false;
	*name = NULL;
	*filepath = NULL;

	mutex_enter(&fil_system->mutex);

	fil_space_t*	space = fil_space_get_by_id(space_id);

	if (space != NULL) {
		*name = mem_strdup(space->name);

		fil_node_t* node = UT_LIST_GET_FIRST(space->chain);
		*filepath = mem_strdup(node->name);

		success = true;
	}

	mutex_exit(&fil_system->mutex);

	return(success);
}

/** Convert a file name to a tablespace name.
@param[in]	filename	directory/databasename/tablename.ibd
@return database/tablename string, to be freed with ut_free() */
char*
fil_path_to_space_name(
	const char*	filename)
{
	/* Strip the file name prefix and suffix, leaving
	only databasename/tablename. */
	ulint		filename_len	= strlen(filename);
	const char*	end		= filename + filename_len;
#ifdef HAVE_MEMRCHR
	const char*	tablename	= 1 + static_cast<const char*>(
		memrchr(filename, OS_PATH_SEPARATOR,
			filename_len));
	const char*	dbname		= 1 + static_cast<const char*>(
		memrchr(filename, OS_PATH_SEPARATOR,
			tablename - filename - 1));
#else /* HAVE_MEMRCHR */
	const char*	tablename	= filename;
	const char*	dbname		= NULL;

	while (const char* t = static_cast<const char*>(
		       memchr(tablename, OS_PATH_SEPARATOR,
			      end - tablename))) {
		dbname = tablename;
		tablename = t + 1;
	}
#endif /* HAVE_MEMRCHR */

	ut_ad(dbname != NULL);
	ut_ad(tablename > dbname);
	ut_ad(tablename < end);
	ut_ad(end - tablename > 4);
	ut_ad(memcmp(end - 4, DOT_IBD, 4) == 0);

	char*	name = mem_strdupl(dbname, end - dbname - 4);

	ut_ad(name[tablename - dbname - 1] == OS_PATH_SEPARATOR);
#if OS_PATH_SEPARATOR != '/'
	/* space->name uses '/', not OS_PATH_SEPARATOR. */
	name[tablename - dbname - 1] = '/';
#endif

	return(name);
}

/** Discover the correct IBD file to open given a remote or missing
filepath from the REDO log.  MEB and administrators can move a crashed
database to another location on the same machine and try to recover it.
Remote IBD files might be moved as well to the new location.
    The problem with this is that the REDO log contains the old location
which may be still accessible.  During recovery, if files are found in
both locations, we can chose on based on these priorities;
1. Default location
2. ISL location
3. REDO location
@param[in]	space_id	tablespace ID
@param[in]	df		Datafile object with path from redo
@return true if a valid datafile was found, false if not */
bool
fil_ibd_discover(
	ulint		space_id,
	Datafile&	df)
{
	Datafile	df_def_gen;	/* default general datafile */
	Datafile	df_def_per;	/* default file-per-table datafile */
	RemoteDatafile	df_rem_gen;	/* remote general datafile*/
	RemoteDatafile	df_rem_per;	/* remote file-per-table datafile */

	/* Look for the datafile in the default location. If it is
	a general tablespace, it will be in the datadir. */
	const char*	filename = df.filepath();
	const char*	basename = base_name(filename);
	df_def_gen.init(basename, 0);
	df_def_gen.make_filepath(NULL, basename, IBD);
	if (df_def_gen.open_read_only(false) == DB_SUCCESS
	    && df_def_gen.validate_for_recovery() == DB_SUCCESS
	    && df_def_gen.space_id() == space_id) {
		df.set_filepath(df_def_gen.filepath());
		df.open_read_only(false);
		return(true);
	}

	/* If this datafile is file-per-table it will have a schema dir. */
	ulint		sep_found = 0;
	const char*	db = basename;
	for (; db > filename && sep_found < 2; db--) {
		if (db[0] == OS_PATH_SEPARATOR) {
			sep_found++;
		}
	}
	if (sep_found == 2) {
		db += 2;
		df_def_per.init(db, 0);
		df_def_per.make_filepath(NULL, db, IBD);
		if (df_def_per.open_read_only(false) == DB_SUCCESS
		    && df_def_per.validate_for_recovery() == DB_SUCCESS
		    && df_def_per.space_id() == space_id) {
			df.set_filepath(df_def_per.filepath());
			df.open_read_only(false);
			return(true);
		}
	}

	/* Did not find a general or file-per-table datafile in the
	default location.  Look for a remote general tablespace. */
	df_rem_gen.set_name(basename);
	if (df_rem_gen.open_link_file() == DB_SUCCESS) {

		/* An ISL file was found with contents. */
		if (df_rem_gen.open_read_only(false) != DB_SUCCESS
		    || df_rem_gen.validate_for_recovery() != DB_SUCCESS) {

			/* Assume that this ISL file is intended to be used.
			Do not continue looking for another if this file
			cannot be opened or is not a valid IBD file. */
			ib::error() << "ISL file '"
				<< df_rem_gen.link_filepath()
				<< "' was found but the linked file '"
				<< df_rem_gen.filepath()
				<< "' could not be opened or is not correct.";
			return(false);
		}

		/* Use this file if it has the space_id from the MLOG
		record. */
		if (df_rem_gen.space_id() == space_id) {
			df.set_filepath(df_rem_gen.filepath());
			df.open_read_only(false);
			return(true);
		}

		/* Since old MLOG records can use the same basename in
		multiple CREATE/DROP sequences, this ISL file could be
		pointing to a later version of this basename.ibd file
		which has a different space_id. Keep looking. */
	}

	/* Look for a remote file-per-table tablespace. */
	if (sep_found == 2) {
		df_rem_per.set_name(db);
		if (df_rem_per.open_link_file() == DB_SUCCESS) {

			/* An ISL file was found with contents. */
			if (df_rem_per.open_read_only(false) != DB_SUCCESS
				|| df_rem_per.validate_for_recovery()
				   != DB_SUCCESS) {

				/* Assume that this ISL file is intended to
				be used. Do not continue looking for another
				if this file cannot be opened or is not
				a valid IBD file. */
				ib::error() << "ISL file '"
					<< df_rem_per.link_filepath()
					<< "' was found but the linked file '"
					<< df_rem_per.filepath()
					<< "' could not be opened or is"
					" not correct.";
				return(false);
			}

			/* Use this file if it has the space_id from the
			MLOG record. */
			if (df_rem_per.space_id() == space_id) {
				df.set_filepath(df_rem_per.filepath());
				df.open_read_only(false);
				return(true);
			}

			/* Since old MLOG records can use the same basename
			in multiple CREATE/DROP TABLE sequences, this ISL
			file could be pointing to a later version of this
			basename.ibd file which has a different space_id.
			Keep looking. */
		}
	}

	/* No ISL files were found in the default location. Use the location
	given in the redo log. */
	if (df.open_read_only(false) == DB_SUCCESS
	    && df.validate_for_recovery() == DB_SUCCESS
	    && df.space_id() == space_id) {
		return(true);
	}

	/* A datafile was not discovered for the filename given. */
	return(false);
}

/** Open an ibd tablespace and add it to the InnoDB data structures.
This is similar to fil_ibd_open() except that it is used while processing
the REDO log, so the data dictionary is not available and very little
validation is done. The tablespace name is extracred from the
dbname/tablename.ibd portion of the filename, which assumes that the file
is a file-per-table tablespace.  Any name will do for now.  General
tablespace names will be read from the dictionary after it has been
recovered.  The tablespace flags are read at this time from the first page
of the file in validate_for_recovery().
@param[in]	space_id	tablespace ID
@param[in]	filename	path/to/databasename/tablename.ibd
@param[out]	space		the tablespace, or NULL on error
@return status of the operation */
enum fil_load_status
fil_ibd_load(
	ulint		space_id,
	const char*	filename,
	fil_space_t*&	space)
{
	/* If the a space is already in the file system cache with this
	space ID, then there is nothing to do. */
	mutex_enter(&fil_system->mutex);
	space = fil_space_get_by_id(space_id);
	mutex_exit(&fil_system->mutex);

	if (space != NULL) {
		/* Compare the filename we are trying to open with the
		filename from the first node of the tablespace we opened
		previously. Fail if it is different. */
		fil_node_t* node = UT_LIST_GET_FIRST(space->chain);

		if (0 != strcmp(innobase_basename(filename),
				innobase_basename(node->name))) {
#ifdef  UNIV_HOTBACKUP
			ib::trace()
#else
			ib::info()
#endif /* UNIV_HOTBACKUP */
				<< "Ignoring data file '" << filename
				<< "' with space ID " << space->id
				<< ". Another data file called " << node->name
				<< " exists with the same space ID.";

				space = NULL;
				return(FIL_LOAD_ID_CHANGED);
		}
		return(FIL_LOAD_OK);
	}

	/* If the filepath in the redo log is a default location in or
	under the datadir, then just try to open it there. */
	Datafile	file;
	file.set_filepath(filename);

	Folder		folder(filename, dirname_length(filename));
	if (folder_mysql_datadir >= folder) {
		file.open_read_only(false);
	}

	if (!file.is_open()) {
		/* The file has been moved or it is a remote datafile. */
		if (!fil_ibd_discover(space_id, file)
		    || !file.is_open()) {
			return(FIL_LOAD_NOT_FOUND);
		}
	}

	os_offset_t	size;

	/* Read and validate the first page of the tablespace.
	Assign a tablespace name based on the tablespace type. */
	switch (file.validate_for_recovery()) {
		os_offset_t	minimum_size;
	case DB_SUCCESS:
		if (file.space_id() != space_id) {
#ifdef UNIV_HOTBACKUP
			ib::trace()
#else /* !UNIV_HOTBACKUP */
			ib::info()
#endif /* UNIV_HOTBACKUP */
				<< "Ignoring data file '"
				<< file.filepath()
				<< "' with space ID " << file.space_id()
				<< ", since the redo log references "
				<< file.filepath() << " with space ID "
				<< space_id << ".";
			return(FIL_LOAD_ID_CHANGED);
		}

		/* Get and test the file size. */
		size = os_file_get_size(file.handle());

		/* Every .ibd file is created >= 4 pages in size.
		Smaller files cannot be OK. */
		minimum_size = FIL_IBD_FILE_INITIAL_SIZE * UNIV_PAGE_SIZE;

		if (size == static_cast<os_offset_t>(-1)) {
			/* The following call prints an error message */
			os_file_get_last_error(true);

			ib::error() << "Could not measure the size of"
				" single-table tablespace file '"
				<< file.filepath() << "'";

		} else if (size < minimum_size) {
#ifndef UNIV_HOTBACKUP
			ib::error() << "The size of tablespace file '"
				<< file.filepath() << "' is only " << size
				<< ", should be at least " << minimum_size
				<< "!";
#else
			/* In MEB, we work around this error. */
			file.set_space_id(ULINT_UNDEFINED);
			file.set_flags(0);
			break;
#endif /* !UNIV_HOTBACKUP */
		} else {
			/* Everything is fine so far. */
			break;
		}

		/* Fall through to error handling */

	case DB_TABLESPACE_EXISTS:
#ifdef UNIV_HOTBACKUP
		if (file.flags() == ~(ulint)0) {
			return FIL_LOAD_OK;
		}
#endif /* UNIV_HOTBACKUP */

		return(FIL_LOAD_INVALID);

	default:
		return(FIL_LOAD_NOT_FOUND);
	}

	ut_ad(space == NULL);

#ifdef UNIV_HOTBACKUP
	if (file.space_id() == ULINT_UNDEFINED || file.space_id() == 0) {
		char*	new_path;

		ib::info() << "Renaming tablespace file '" << file.filepath()
			<< "' with space ID " << file.space_id() << " to "
			<< file.name() << "_ibbackup_old_vers_<timestamp>"
			" because its size " << size() << " is too small"
			" (< 4 pages 16 kB each), or the space id in the"
			" file header is not sensible. This can happen in"
			" an mysqlbackup run, and is not dangerous.";
		file.close();

		new_path = fil_make_ibbackup_old_name(file.filepath());

		bool	success = os_file_rename(
			innodb_data_file_key, file.filepath(), new_path);

		ut_a(success);

		ut_free(new_path);

		return(FIL_LOAD_ID_CHANGED);
	}

	/* A backup may contain the same space several times, if the space got
	renamed at a sensitive time. Since it is enough to have one version of
	the space, we rename the file if a space with the same space id
	already exists in the tablespace memory cache. We rather rename the
	file than delete it, because if there is a bug, we do not want to
	destroy valuable data. */

	mutex_enter(&fil_system->mutex);
	space = fil_space_get_by_id(space_id);
	mutex_exit(&fil_system->mutex);

	if (space != NULL) {
		ib::info() << "Renaming data file '" << file.filepath()
			<< "' with space ID " << space_id << " to "
			<< file.name()
			<< "_ibbackup_old_vers_<timestamp> because space "
			<< space->name << " with the same id was scanned"
			" earlier. This can happen if you have renamed tables"
			" during an mysqlbackup run.";
		file.close();

		char*	new_path = fil_make_ibbackup_old_name(file.filepath());

		bool	success = os_file_rename(
			innodb_data_file_key, file.filepath(), new_path);

		ut_a(success);

		ut_free(new_path);
		return(FIL_LOAD_OK);
	}
#endif /* UNIV_HOTBACKUP */

	bool is_temp = FSP_FLAGS_GET_TEMPORARY(file.flags());
	space = fil_space_create(
		file.name(), space_id, file.flags(),
		is_temp ? FIL_TYPE_TEMPORARY : FIL_TYPE_TABLESPACE);

	if (space == NULL) {
		return(FIL_LOAD_INVALID);
	}

	ut_ad(space->id == file.space_id());
	ut_ad(space->id == space_id);

	/* We do not use the size information we have about the file, because
	the rounding formula for extents and pages is somewhat complex; we
	let fil_node_open() do that task. */

	if (!fil_node_create_low(file.filepath(), 0, space,
				 false, true, false)) {
		ut_error;
	}

	/* For encryption tablespace, initial encryption information. */
	if (FSP_FLAGS_GET_ENCRYPTION(space->flags)
	    && file.m_encryption_key != NULL) {
		dberr_t err = fil_set_encryption(space->id,
						 Encryption::AES,
						 file.m_encryption_key,
						 file.m_encryption_iv);
		if (err != DB_SUCCESS) {
			ib::error() << "Can't set encryption information for"
				" tablespace " << space->name << "!";
		}
	}


	return(FIL_LOAD_OK);
}

/***********************************************************************//**
A fault-tolerant function that tries to read the next file name in the
directory. We retry 100 times if os_file_readdir_next_file() returns -1. The
idea is to read as much good data as we can and jump over bad data.
@return 0 if ok, -1 if error even after the retries, 1 if at the end
of the directory */
int
fil_file_readdir_next_file(
/*=======================*/
	dberr_t*	err,	/*!< out: this is set to DB_ERROR if an error
				was encountered, otherwise not changed */
	const char*	dirname,/*!< in: directory name or path */
	os_file_dir_t	dir,	/*!< in: directory stream */
	os_file_stat_t*	info)	/*!< in/out: buffer where the
				info is returned */
{
	for (ulint i = 0; i < 100; i++) {
		int	ret = os_file_readdir_next_file(dirname, dir, info);

		if (ret != -1) {

			return(ret);
		}

		ib::error() << "os_file_readdir_next_file() returned -1 in"
			" directory " << dirname
			<< ", crash recovery may have failed"
			" for some .ibd files!";

		*err = DB_ERROR;
	}

	return(-1);
}

/*******************************************************************//**
Report that a tablespace for a table was not found. */
static
void
fil_report_missing_tablespace(
/*===========================*/
	const char*	name,			/*!< in: table name */
	ulint		space_id)		/*!< in: table's space id */
{
	ib::error() << "Table " << name
		<< " in the InnoDB data dictionary has tablespace id "
		<< space_id << ","
		" but tablespace with that id or name does not exist. Have"
		" you deleted or moved .ibd files? This may also be a table"
		" created with CREATE TEMPORARY TABLE whose .ibd and .frm"
		" files MySQL automatically removed, but the table still"
		" exists in the InnoDB internal data dictionary.";
}

#ifndef UNIV_HOTBACKUP
/** Returns true if a matching tablespace exists in the InnoDB tablespace
memory cache. Note that if we have not done a crash recovery at the database
startup, there may be many tablespaces which are not yet in the memory cache.
@param[in]	id		Tablespace ID
@param[in]	name		Tablespace name used in fil_space_create().
@param[in]	print_error_if_does_not_exist
				Print detailed error information to the
error log if a matching tablespace is not found from memory.
@param[in]	adjust_space	Whether to adjust space id on mismatch
@param[in]	heap		Heap memory
@param[in]	table_id	table id
@return true if a matching tablespace exists in the memory cache */
bool
fil_space_for_table_exists_in_mem(
	ulint		id,
	const char*	name,
	bool		print_error_if_does_not_exist,
	bool		adjust_space,
	mem_heap_t*	heap,
	table_id_t	table_id)
{
	fil_space_t*	fnamespace = NULL;
	fil_space_t*	space;

	ut_ad(fil_system);

	mutex_enter(&fil_system->mutex);

	/* Look if there is a space with the same id */

	space = fil_space_get_by_id(id);

	if (space != NULL
	    && FSP_FLAGS_GET_SHARED(space->flags)
	    && adjust_space
	    && srv_sys_tablespaces_open
	    && 0 == strncmp(space->name, general_space_name,
			    strlen(general_space_name))) {
		/* This name was assigned during recovery in fil_ibd_load().
		This general tablespace was opened from an MLOG_FILE_NAME log
		entry where the tablespace name does not exist.  Replace the
		temporary name with this name and return this space. */
		HASH_DELETE(fil_space_t, name_hash, fil_system->name_hash,
			    ut_fold_string(space->name), space);
		ut_free(space->name);
		space->name = mem_strdup(name);
		HASH_INSERT(fil_space_t, name_hash, fil_system->name_hash,
			    ut_fold_string(space->name), space);

		mutex_exit(&fil_system->mutex);

		return(true);
	}

	if (space != NULL) {
		if (FSP_FLAGS_GET_SHARED(space->flags)
		    && !srv_sys_tablespaces_open) {

			/* No need to check the name */
			mutex_exit(&fil_system->mutex);
			return(true);
		}

		/* If this space has the expected name, use it. */
		fnamespace = fil_space_get_by_name(name);
		if (space == fnamespace) {
			/* Found */

			mutex_exit(&fil_system->mutex);

			return(true);
		}
	}

	/* Info from "fnamespace" comes from the ibd file itself, it can
	be different from data obtained from System tables since file
	operations are not transactional. If adjust_space is set, and the
	mismatching space are between a user table and its temp table, we
	shall adjust the ibd file name according to system table info */
	if (adjust_space
	    && space != NULL
	    && row_is_mysql_tmp_table_name(space->name)
	    && !row_is_mysql_tmp_table_name(name)) {

		mutex_exit(&fil_system->mutex);

		DBUG_EXECUTE_IF("ib_crash_before_adjust_fil_space",
				DBUG_SUICIDE(););

		if (fnamespace) {
			const char*	tmp_name;

			tmp_name = dict_mem_create_temporary_tablename(
				heap, name, table_id);

			fil_rename_tablespace(
				fnamespace->id,
				UT_LIST_GET_FIRST(fnamespace->chain)->name,
				tmp_name, NULL);
		}

		DBUG_EXECUTE_IF("ib_crash_after_adjust_one_fil_space",
				DBUG_SUICIDE(););

		fil_rename_tablespace(
			id, UT_LIST_GET_FIRST(space->chain)->name,
			name, NULL);

		DBUG_EXECUTE_IF("ib_crash_after_adjust_fil_space",
				DBUG_SUICIDE(););

		mutex_enter(&fil_system->mutex);
		fnamespace = fil_space_get_by_name(name);
		ut_ad(space == fnamespace);
		mutex_exit(&fil_system->mutex);

		return(true);
	}

	if (!print_error_if_does_not_exist) {

		mutex_exit(&fil_system->mutex);

		return(false);
	}

	if (space == NULL) {
		if (fnamespace == NULL) {
			if (print_error_if_does_not_exist) {
				fil_report_missing_tablespace(name, id);
			}
		} else {
			ib::error() << "Table " << name << " in InnoDB data"
				" dictionary has tablespace id " << id
				<< ", but a tablespace with that id does not"
				" exist. There is a tablespace of name "
				<< fnamespace->name << " and id "
				<< fnamespace->id << ", though. Have you"
				" deleted or moved .ibd files?";
		}
error_exit:
		ib::warn() << TROUBLESHOOT_DATADICT_MSG;

		mutex_exit(&fil_system->mutex);

		return(false);
	}

	if (0 != strcmp(space->name, name)) {

		ib::error() << "Table " << name << " in InnoDB data dictionary"
			" has tablespace id " << id << ", but the tablespace"
			" with that id has name " << space->name << "."
			" Have you deleted or moved .ibd files?";

		if (fnamespace != NULL) {
			ib::error() << "There is a tablespace with the right"
				" name: " << fnamespace->name << ", but its id"
				" is " << fnamespace->id << ".";
		}

		goto error_exit;
	}

	mutex_exit(&fil_system->mutex);

	return(false);
}
#endif /* !UNIV_HOTBACKUP */
/** Return the space ID based on the tablespace name.
The tablespace must be found in the tablespace memory cache.
This call is made from external to this module, so the mutex is not owned.
@param[in]	tablespace	Tablespace name
@return space ID if tablespace found, ULINT_UNDEFINED if space not. */
ulint
fil_space_get_id_by_name(
	const char*	tablespace)
{
	mutex_enter(&fil_system->mutex);

	/* Search for a space with the same name. */
	fil_space_t*	space = fil_space_get_by_name(tablespace);
	ulint		id = (space == NULL) ? ULINT_UNDEFINED : space->id;

	mutex_exit(&fil_system->mutex);

	return(id);
}

/**
Fill the pages with NULs
@param[in] node		File node
@param[in] page_size	physical page size
@param[in] start	Offset from the start of the file in bytes
@param[in] len		Length in bytes
@param[in] read_only_mode
			if true, then read only mode checks are enforced.
@return DB_SUCCESS or error code */
static
dberr_t
fil_write_zeros(
	const fil_node_t*	node,
	ulint			page_size,
	os_offset_t		start,
	ulint			len,
	bool			read_only_mode)
{
	ut_a(len > 0);

	/* Extend at most 1M at a time */
	ulint	n_bytes = ut_min(static_cast<ulint>(1024 * 1024), len);
	byte*	ptr = reinterpret_cast<byte*>(ut_zalloc_nokey(n_bytes
							      + page_size));
	byte*	buf = reinterpret_cast<byte*>(ut_align(ptr, page_size));

	os_offset_t		offset = start;
	dberr_t			err = DB_SUCCESS;
	const os_offset_t	end = start + len;
	IORequest		request(IORequest::WRITE);

	while (offset < end) {

#ifdef UNIV_HOTBACKUP
		err = os_file_write(
			request, node->name, node->handle, buf, offset,
			n_bytes);
#else
		err = os_aio(
			request, OS_AIO_SYNC, node->name,
			node->handle, buf, offset, n_bytes, read_only_mode,
			NULL, NULL, node->space->id, NULL);
#endif /* UNIV_HOTBACKUP */

		if (err != DB_SUCCESS) {
			break;
		}

		offset += n_bytes;

		n_bytes = ut_min(n_bytes, static_cast<ulint>(end - offset));

		DBUG_EXECUTE_IF("ib_crash_during_tablespace_extension",
				DBUG_SUICIDE(););
	}

	ut_free(ptr);

	return(err);
}

/** Try to extend a tablespace if it is smaller than the specified size.
@param[in,out]	space	tablespace
@param[in]	size	desired size in pages
@return whether the tablespace is at least as big as requested */
bool
fil_space_extend(
	fil_space_t*	space,
	ulint		size)
{
	/* In read-only mode we allow write to shared temporary tablespace
	as intrinsic table created by Optimizer reside in this tablespace. */
	ut_ad(!srv_read_only_mode || fsp_is_system_temporary(space->id));

retry:

#ifdef UNIV_HOTBACKUP
	page_size_t	page_length(space->flags);
	ulint   actual_size = space->size;
	ib::trace() << "space id : " << space->id << ", space name : "
		<< space->name << ", space size : " << actual_size << " pages,"
		<< " desired space size : " << size << " pages,"
		<< " page size : " << page_length.physical();
#endif /* UNIV_HOTBACKUP */

	bool		success = true;

	fil_mutex_enter_and_prepare_for_io(space->id);

	if (space->size >= size) {
		/* Space already big enough */
		mutex_exit(&fil_system->mutex);
		return(true);
	}

	page_size_t	pageSize(space->flags);
	const ulint	page_size = pageSize.physical();
	fil_node_t*	node = UT_LIST_GET_LAST(space->chain);

	if (!node->being_extended) {
		/* Mark this node as undergoing extension. This flag
		is used by other threads to wait for the extension
		opereation to finish. */
		node->being_extended = true;
	} else {
		/* Another thread is currently extending the file. Wait
		for it to finish.  It'd have been better to use an event
		driven mechanism but the entire module is peppered with
		polling code. */

		mutex_exit(&fil_system->mutex);
		os_thread_sleep(100000);
		goto retry;
	}

	if (!fil_node_prepare_for_io(node, fil_system, space)) {
		/* The tablespace data file, such as .ibd file, is missing */
		node->being_extended = false;
		mutex_exit(&fil_system->mutex);

		return(false);
	}

	/* At this point it is safe to release fil_system mutex. No
	other thread can rename, delete or close the file because
	we have set the node->being_extended flag. */
	mutex_exit(&fil_system->mutex);

	ulint		pages_added;

	/* Note: This code is going to be executed independent of FusionIO HW
	if the OS supports posix_fallocate() */

	ut_ad(size > space->size);

	os_offset_t	node_start = os_file_get_size(node->handle);
	ut_a(node_start != (os_offset_t) -1);

	/* Node first page number */
	ulint		node_first_page = space->size - node->size;

	/* Number of physical pages in the node/file */
	ulint		n_node_physical_pages
		= static_cast<ulint>(node_start) / page_size;

	/* Number of pages to extend in the node/file */
	lint		n_node_extend;

	n_node_extend = size - (node_first_page + node->size);

	/* If we already have enough physical pages to satisfy the
	extend request on the node then ignore it */
	if (node->size + n_node_extend > n_node_physical_pages) {

		DBUG_EXECUTE_IF("ib_crash_during_tablespace_extension",
				DBUG_SUICIDE(););

		os_offset_t     len;
		dberr_t		err = DB_SUCCESS;

		len = ((node->size + n_node_extend) * page_size) - node_start;
		ut_ad(len > 0);

#if !defined(NO_FALLOCATE) && defined(UNIV_LINUX)
		/* This is required by FusionIO HW/Firmware */
		int	ret = posix_fallocate(node->handle, node_start, len);

		/* We already pass the valid offset and len in, if EINVAL
		is returned, it could only mean that the file system doesn't
		support fallocate(), currently one known case is
		ext3 FS with O_DIRECT. We ignore EINVAL here so that the
		error message won't flood. */
		if (ret != 0 && ret != EINVAL) {
			ib::error()
				<< "posix_fallocate(): Failed to preallocate"
				" data for file "
				<< node->name << ", desired size "
				<< len << " bytes."
				" Operating system error number "
				<< ret << ". Check"
				" that the disk is not full or a disk quota"
				" exceeded. Make sure the file system supports"
				" this function. Some operating system error"
				" numbers are described at " REFMAN
				" operating-system-error-codes.html";

			err = DB_IO_ERROR;
		}
#endif /* NO_FALLOCATE || !UNIV_LINUX */

		if (!node->atomic_write || err == DB_IO_ERROR) {

			bool	read_only_mode;

			read_only_mode = (space->purpose != FIL_TYPE_TEMPORARY
					  ? false : srv_read_only_mode);

			err = fil_write_zeros(
				node, page_size, node_start,
				static_cast<ulint>(len), read_only_mode);

			if (err != DB_SUCCESS) {

				ib::warn()
					<< "Error while writing " << len
					<< " zeroes to " << node->name
					<< " starting at offset " << node_start;
			}
		}

		/* Check how many pages actually added */
		os_offset_t	end = os_file_get_size(node->handle);
		ut_a(end != static_cast<os_offset_t>(-1) && end >= node_start);

		os_has_said_disk_full = !(success = (end == node_start + len));

		pages_added = static_cast<ulint>(end - node_start) / page_size;

	} else {
		success = true;
		pages_added = n_node_extend;
		os_has_said_disk_full = FALSE;
	}

	mutex_enter(&fil_system->mutex);

	ut_a(node->being_extended);

	node->size += pages_added;
	space->size += pages_added;
	node->being_extended = false;

	fil_node_complete_io(node, fil_system, IORequestWrite);

#ifndef UNIV_HOTBACKUP
	/* Keep the last data file size info up to date, rounded to
	full megabytes */
	ulint	pages_per_mb = (1024 * 1024) / page_size;
	ulint	size_in_pages = ((node->size / pages_per_mb) * pages_per_mb);

	if (space->id == srv_sys_space.space_id()) {
		srv_sys_space.set_last_file_size(size_in_pages);
	} else if (space->id == srv_tmp_space.space_id()) {
		srv_tmp_space.set_last_file_size(size_in_pages);
	}
#else
	ib::trace() << "extended space : " << space->name << " from "
		<< actual_size << " pages to " << space->size << " pages "
		<< ", desired space size : " << size << " pages.";
#endif /* !UNIV_HOTBACKUP */

	mutex_exit(&fil_system->mutex);

	fil_flush(space->id);

	return(success);
}

#ifdef UNIV_HOTBACKUP
/********************************************************************//**
Extends all tablespaces to the size stored in the space header. During the
mysqlbackup --apply-log phase we extended the spaces on-demand so that log
records could be applied, but that may have left spaces still too small
compared to the size stored in the space header. */
void
fil_extend_tablespaces_to_stored_len(void)
/*======================================*/
{
	byte*		buf;
	ulint		actual_size;
	ulint		size_in_header;
	dberr_t		error;
	bool		success;

	buf = (byte*)ut_malloc_nokey(UNIV_PAGE_SIZE);

	mutex_enter(&fil_system->mutex);

	for (fil_space_t* space = UT_LIST_GET_FIRST(fil_system->space_list);
	     space != NULL;
	     space = UT_LIST_GET_NEXT(space_list, space)) {

		ut_a(space->purpose == FIL_TYPE_TABLESPACE);

		mutex_exit(&fil_system->mutex); /* no need to protect with a
					      mutex, because this is a
					      single-threaded operation */
		error = fil_read(
			page_id_t(space->id, 0),
			page_size_t(space->flags),
			0, univ_page_size.physical(), buf);

		ut_a(error == DB_SUCCESS);

		size_in_header = fsp_header_get_field(buf, FSP_SIZE);

		success = fil_space_extend(space, size_in_header);
		if (!success) {
			ib::error() << "Could not extend the tablespace of "
				<< space->name  << " to the size stored in"
				" header, " << size_in_header << " pages;"
				" size after extension " << actual_size
				<< " pages. Check that you have free disk"
				" space and retry!";
			ut_a(success);
		}

		mutex_enter(&fil_system->mutex);
	}

	mutex_exit(&fil_system->mutex);

	ut_free(buf);
}
#endif

/*========== RESERVE FREE EXTENTS (for a B-tree split, for example) ===*/

/*******************************************************************//**
Tries to reserve free extents in a file space.
@return true if succeed */
bool
fil_space_reserve_free_extents(
/*===========================*/
	ulint	id,		/*!< in: space id */
	ulint	n_free_now,	/*!< in: number of free extents now */
	ulint	n_to_reserve)	/*!< in: how many one wants to reserve */
{
	fil_space_t*	space;
	bool		success;

	ut_ad(fil_system);

	mutex_enter(&fil_system->mutex);

	space = fil_space_get_by_id(id);

	ut_a(space);

	if (space->n_reserved_extents + n_to_reserve > n_free_now) {
		success = false;
	} else {
		space->n_reserved_extents += n_to_reserve;
		success = true;
	}

	mutex_exit(&fil_system->mutex);

	return(success);
}

/*******************************************************************//**
Releases free extents in a file space. */
void
fil_space_release_free_extents(
/*===========================*/
	ulint	id,		/*!< in: space id */
	ulint	n_reserved)	/*!< in: how many one reserved */
{
	fil_space_t*	space;

	ut_ad(fil_system);

	mutex_enter(&fil_system->mutex);

	space = fil_space_get_by_id(id);

	ut_a(space);
	ut_a(space->n_reserved_extents >= n_reserved);

	space->n_reserved_extents -= n_reserved;

	mutex_exit(&fil_system->mutex);
}

/*******************************************************************//**
Gets the number of reserved extents. If the database is silent, this number
should be zero. */
ulint
fil_space_get_n_reserved_extents(
/*=============================*/
	ulint	id)		/*!< in: space id */
{
	fil_space_t*	space;
	ulint		n;

	ut_ad(fil_system);

	mutex_enter(&fil_system->mutex);

	space = fil_space_get_by_id(id);

	ut_a(space);

	n = space->n_reserved_extents;

	mutex_exit(&fil_system->mutex);

	return(n);
}

/*============================ FILE I/O ================================*/

/********************************************************************//**
NOTE: you must call fil_mutex_enter_and_prepare_for_io() first!

Prepares a file node for i/o. Opens the file if it is closed. Updates the
pending i/o's field in the node and the system appropriately. Takes the node
off the LRU list if it is in the LRU list. The caller must hold the fil_sys
mutex.
@return false if the file can't be opened, otherwise true */
static
bool
fil_node_prepare_for_io(
/*====================*/
	fil_node_t*	node,	/*!< in: file node */
	fil_system_t*	system,	/*!< in: tablespace memory cache */
	fil_space_t*	space)	/*!< in: space */
{
	ut_ad(node && system && space);
	ut_ad(mutex_own(&(system->mutex)));

	if (system->n_open > system->max_n_open + 5) {
		ib::warn() << "Open files " << system->n_open
			<< " exceeds the limit " << system->max_n_open;
	}

	if (!node->is_open) {
		/* File is closed: open it */
		ut_a(node->n_pending == 0);

		if (!fil_node_open_file(node)) {
			return(false);
		}
	}

	if (node->n_pending == 0 && fil_space_belongs_in_lru(space)) {
		/* The node is in the LRU list, remove it */

		ut_a(UT_LIST_GET_LEN(system->LRU) > 0);

		UT_LIST_REMOVE(system->LRU, node);
	}

	node->n_pending++;

	return(true);
}

/********************************************************************//**
Updates the data structures when an i/o operation finishes. Updates the
pending i/o's field in the node appropriately. */
static
void
fil_node_complete_io(
/*=================*/
	fil_node_t*	node,	/*!< in: file node */
	fil_system_t*	system,	/*!< in: tablespace memory cache */
	const IORequest&type)	/*!< in: IO_TYPE_*, marks the node as
				modified if TYPE_IS_WRITE() */
{
	ut_ad(mutex_own(&system->mutex));
	ut_a(node->n_pending > 0);

	--node->n_pending;

	ut_ad(type.validate());

	if (type.is_write()) {

		ut_ad(!srv_read_only_mode
		      || fsp_is_system_temporary(node->space->id));

		++system->modification_counter;

		node->modification_counter = system->modification_counter;

		if (fil_buffering_disabled(node->space)) {

			/* We don't need to keep track of unflushed
			changes as user has explicitly disabled
			buffering. */
			ut_ad(!node->space->is_in_unflushed_spaces);
			node->flush_counter = node->modification_counter;

		} else if (!node->space->is_in_unflushed_spaces) {

			node->space->is_in_unflushed_spaces = true;

			UT_LIST_ADD_FIRST(
				system->unflushed_spaces, node->space);
		}
	}

	if (node->n_pending == 0 && fil_space_belongs_in_lru(node->space)) {

		/* The node must be put back to the LRU list */
		UT_LIST_ADD_FIRST(system->LRU, node);
	}
}

/** Report information about an invalid page access. */
static
void
fil_report_invalid_page_access(
	ulint		block_offset,	/*!< in: block offset */
	ulint		space_id,	/*!< in: space id */
	const char*	space_name,	/*!< in: space name */
	ulint		byte_offset,	/*!< in: byte offset */
	ulint		len,		/*!< in: I/O length */
	bool		is_read)	/*!< in: I/O type */
{
	ib::error()
		<< "Trying to access page number " << block_offset << " in"
		" space " << space_id << ", space name " << space_name << ","
		" which is outside the tablespace bounds. Byte offset "
		<< byte_offset << ", len " << len << ", i/o type " <<
		(is_read ? "read" : "write")
		<< ". If you get this error at mysqld startup, please check"
		" that your my.cnf matches the ibdata files that you have in"
		" the MySQL server.";

	ib::error() << "Server exits"
#ifdef UNIV_DEBUG
		<< " at " << __FILE__ << "[" << __LINE__ << "]"
#endif
		<< ".";

	_exit(1);
}

/** Set encryption information for IORequest.
@param[in,out]	req_type	IO request
@param[in]	page_id		page id
@param[in]	space		table space */
inline
void
fil_io_set_encryption(
	IORequest&		req_type,
	const page_id_t&	page_id,
	fil_space_t*		space)
{
	/* Don't encrypt the log, page 0 of all tablespaces, all pages
	from the system tablespace. */
	if (!req_type.is_log() && page_id.page_no() > 0
	    && space->encryption_type != Encryption::NONE)
	{
		req_type.encryption_key(space->encryption_key,
					space->encryption_klen,
					space->encryption_iv);
		req_type.encryption_algorithm(Encryption::AES);
	} else {
		req_type.clear_encrypted();
	}
}

/** Reads or writes data. This operation could be asynchronous (aio).

@param[in,out] type	IO context
@param[in] sync		true if synchronous aio is desired
@param[in] page_id	page id
@param[in] page_size	page size
@param[in] byte_offset	remainder of offset in bytes; in aio this
			must be divisible by the OS block size
@param[in] len		how many bytes to read or write; this must
			not cross a file boundary; in aio this must
			be a block size multiple
@param[in,out] buf	buffer where to store read data or from where
			to write; in aio this must be appropriately
			aligned
@param[in] message	message for aio handler if non-sync aio
			used, else ignored

@return DB_SUCCESS, DB_TABLESPACE_DELETED or DB_TABLESPACE_TRUNCATED
	if we are trying to do i/o on a tablespace which does not exist */
dberr_t
_fil_io(
	const IORequest&	type,
	bool			sync,
	const page_id_t&	page_id,
	const page_size_t&	page_size,
	ulint			byte_offset,
	ulint			len,
	void*			buf,
	void*			message,
	trx_t*			trx)
{
	os_offset_t		offset;
	IORequest		req_type(type);

	ut_ad(!trx || trx->take_stats);
	ut_ad(req_type.validate());

	ut_ad(len > 0);
	ut_ad(byte_offset < UNIV_PAGE_SIZE);
	ut_ad(!page_size.is_compressed() || byte_offset == 0);
	ut_ad(UNIV_PAGE_SIZE == (ulong)(1 << UNIV_PAGE_SIZE_SHIFT));
#if (1 << UNIV_PAGE_SIZE_SHIFT_MAX) != UNIV_PAGE_SIZE_MAX
# error "(1 << UNIV_PAGE_SIZE_SHIFT_MAX) != UNIV_PAGE_SIZE_MAX"
#endif
#if (1 << UNIV_PAGE_SIZE_SHIFT_MIN) != UNIV_PAGE_SIZE_MIN
# error "(1 << UNIV_PAGE_SIZE_SHIFT_MIN) != UNIV_PAGE_SIZE_MIN"
#endif
	ut_ad(fil_validate_skip());

#ifndef UNIV_HOTBACKUP

	/* ibuf bitmap pages must be read in the sync AIO mode: */
	ut_ad(recv_no_ibuf_operations
	      || req_type.is_write()
	      || !ibuf_bitmap_page(page_id, page_size)
	      || sync
	      || req_type.is_log());

	ulint	mode;

	if (sync) {

		mode = OS_AIO_SYNC;

	} else if (req_type.is_log()) {

		mode = OS_AIO_LOG;

	} else if (req_type.is_read()
		   && !recv_no_ibuf_operations
		   && ibuf_page(page_id, page_size, NULL)) {

		mode = OS_AIO_IBUF;

		/* Reduce probability of deadlock bugs in connection with ibuf:
		do not let the ibuf i/o handler sleep */

		req_type.clear_do_not_wake();
	} else {
		mode = OS_AIO_NORMAL;
	}
#else /* !UNIV_HOTBACKUP */
	ut_a(sync);
	ulint mode = OS_AIO_SYNC;
#endif /* !UNIV_HOTBACKUP */

#ifndef UNIV_HOTBACKUP
	if (req_type.is_read()) {

		srv_stats.data_read.add(len);

	} else if (req_type.is_write()) {

		ut_ad(!srv_read_only_mode
		      || fsp_is_system_temporary(page_id.space()));

		srv_stats.data_written.add(len);
	}
#endif /* !UNIV_HOTBACKUP */

	/* Reserve the fil_system mutex and make sure that we can open at
	least one file while holding it, if the file is not already open */

	fil_mutex_enter_and_prepare_for_io(page_id.space());

	fil_space_t*	space = fil_space_get_by_id(page_id.space());

	/* If we are deleting a tablespace we don't allow async read operations
	on that. However, we do allow write operations and sync read operations. */
	if (space == NULL
	    || (req_type.is_read()
		&& !sync
		&& space->stop_new_ops
		&& !space->is_being_truncated)) {

		mutex_exit(&fil_system->mutex);

		if (!req_type.ignore_missing()) {
			ib::error()
				<< "Trying to do I/O to a tablespace which"
				" does not exist. I/O type: "
				<< (req_type.is_read() ? "read" : "write")
				<< ", page: " << page_id
				<< ", I/O length: " << len << " bytes";
		}

		return(DB_TABLESPACE_DELETED);
	}

	ut_ad(mode != OS_AIO_IBUF || fil_type_is_data(space->purpose));

	ulint		cur_page_no = page_id.page_no();
	fil_node_t*	node = UT_LIST_GET_FIRST(space->chain);

	for (;;) {

		if (node == NULL) {

			if (req_type.ignore_missing()) {
				mutex_exit(&fil_system->mutex);
				return(DB_ERROR);
			}

			fil_report_invalid_page_access(
				page_id.page_no(), page_id.space(),
				space->name, byte_offset, len,
				req_type.is_read());

		} else if (fil_is_user_tablespace_id(space->id)
			   && node->size == 0) {

			/* We do not know the size of a single-table tablespace
			before we open the file */
			break;

		} else if (node->size > cur_page_no) {
			/* Found! */
			break;

		} else {
			if (space->id != srv_sys_space.space_id()
			    && UT_LIST_GET_LEN(space->chain) == 1
			    && (srv_is_tablespace_truncated(space->id)
				|| space->is_being_truncated
				|| srv_was_tablespace_truncated(space))
			    && req_type.is_read()) {

				/* Handle page which is outside the truncated
				tablespace bounds when recovering from a crash
				happened during a truncation */
				mutex_exit(&fil_system->mutex);
				return(DB_TABLESPACE_TRUNCATED);
			}

			cur_page_no -= node->size;

			node = UT_LIST_GET_NEXT(chain, node);
		}
	}

	/* Open file if closed */
	if (!fil_node_prepare_for_io(node, fil_system, space)) {
		if (fil_type_is_data(space->purpose)
		    && fil_is_user_tablespace_id(space->id)) {
			mutex_exit(&fil_system->mutex);

			if (!req_type.ignore_missing()) {
				ib::error()
					<< "Trying to do I/O to a tablespace"
					" which exists without .ibd data file."
					" I/O type: "
					<< (req_type.is_read()
					    ? "read" : "write")
					<< ", page: "
					<< page_id_t(page_id.space(),
						     cur_page_no)
					<< ", I/O length: " << len << " bytes";
			}

			return(DB_TABLESPACE_DELETED);
		}

		/* The tablespace is for log. Currently, we just assert here
		to prevent handling errors along the way fil_io returns.
		Also, if the log files are missing, it would be hard to
		promise the server can continue running. */
		ut_a(0);
	}

	/* Check that at least the start offset is within the bounds of a
	single-table tablespace, including rollback tablespaces. */
	if (node->size <= cur_page_no
	    && space->id != srv_sys_space.space_id()
	    && fil_type_is_data(space->purpose)) {

		if (req_type.ignore_missing()) {
			/* If we can tolerate the non-existent pages, we
			should return with DB_ERROR and let caller decide
			what to do. */
			fil_node_complete_io(node, fil_system, req_type);
			mutex_exit(&fil_system->mutex);
			return(DB_ERROR);
		}

		fil_report_invalid_page_access(
			page_id.page_no(), page_id.space(),
			space->name, byte_offset, len, req_type.is_read());
	}

	/* Now we have made the changes in the data structures of fil_system */
	mutex_exit(&fil_system->mutex);

	/* Calculate the low 32 bits and the high 32 bits of the file offset */

	if (!page_size.is_compressed()) {

		offset = ((os_offset_t) cur_page_no
			  << UNIV_PAGE_SIZE_SHIFT) + byte_offset;

		ut_a(node->size - cur_page_no
		     >= ((byte_offset + len + (UNIV_PAGE_SIZE - 1))
			 / UNIV_PAGE_SIZE));
	} else {
		ulint	size_shift;

		switch (page_size.physical()) {
		case 1024: size_shift = 10; break;
		case 2048: size_shift = 11; break;
		case 4096: size_shift = 12; break;
		case 8192: size_shift = 13; break;
		case 16384: size_shift = 14; break;
		case 32768: size_shift = 15; break;
		case 65536: size_shift = 16; break;
		default: ut_error;
		}

		offset = ((os_offset_t) cur_page_no << size_shift)
			+ byte_offset;

		ut_a(node->size - cur_page_no
		     >= (len + (page_size.physical() - 1))
		     / page_size.physical());
	}

	/* Do AIO */

	ut_a(byte_offset % OS_FILE_LOG_BLOCK_SIZE == 0);
	ut_a((len % OS_FILE_LOG_BLOCK_SIZE) == 0);

#ifndef UNIV_HOTBACKUP
	if (UNIV_UNLIKELY(space->is_corrupt && srv_pass_corrupt_table)) {

		/* should ignore i/o for the crashed space */
		if (srv_pass_corrupt_table == 1 || req_type.is_write()) {

			mutex_enter(&fil_system->mutex);
			fil_node_complete_io(node, fil_system, type);
			mutex_exit(&fil_system->mutex);
			if (mode == OS_AIO_NORMAL) {
				ut_a(space->purpose == FIL_TYPE_TABLESPACE);
				buf_page_io_complete(static_cast<buf_page_t *>
						     (message));
			}
		}

		if (srv_pass_corrupt_table == 1 && req_type.is_read()) {

			return(DB_TABLESPACE_DELETED);

		} else if (req_type.is_write()) {

			return(DB_SUCCESS);
		}
	}
#endif

	/* Don't compress the log, page 0 of all tablespaces, tables
	compresssed with the old scheme and all pages from the system
	tablespace. */

	if (req_type.is_write()
	    && !req_type.is_log()
	    && !page_size.is_compressed()
	    && page_id.page_no() > 0
	    && IORequest::is_punch_hole_supported()
	    && node->punch_hole) {

		ut_ad(!req_type.is_log());

		req_type.set_punch_hole();

		req_type.compression_algorithm(space->compression_type);

	} else {
		req_type.clear_compressed();
	}

	/* Set encryption information. */
	fil_io_set_encryption(req_type, page_id, space);

	req_type.block_size(node->block_size);

	dberr_t	err;

#ifdef UNIV_HOTBACKUP
	/* In mysqlbackup do normal i/o, not aio */
	if (req_type.is_read()) {

		err = os_file_read(req_type, node->handle, buf, offset, len);

	} else {

		ut_ad(!srv_read_only_mode
		      || fsp_is_system_temporary(page_id.space()));

		err = os_file_write(
			req_type, node->name, node->handle, buf, offset, len);
	}
#else /* UNIV_HOTBACKUP */
	/* Queue the aio request */
	err = os_aio(
		req_type,
		mode, node->name, node->handle, buf, offset, len,
		fsp_is_system_temporary(page_id.space())
		? false : srv_read_only_mode,
		node, message, page_id.space(), trx);

#endif /* UNIV_HOTBACKUP */

	if (err == DB_IO_NO_PUNCH_HOLE) {

		err = DB_SUCCESS;

		if (node->punch_hole) {

			ib::warn()
				<< "Punch hole failed for '"
				<< node->name << "'";
		}

		fil_no_punch_hole(node);
	}

	/* We an try to recover the page from the double write buffer if
	the decompression fails or the page is corrupt. */

	ut_a(req_type.is_dblwr_recover() || err == DB_SUCCESS);

	if (sync) {
		/* The i/o operation is already completed when we return from
		os_aio: */

		mutex_enter(&fil_system->mutex);

		fil_node_complete_io(node, fil_system, req_type);

		mutex_exit(&fil_system->mutex);

		ut_ad(fil_validate_skip());
	}

	return(err);
}

#ifndef UNIV_HOTBACKUP
/**********************************************************************//**
Waits for an aio operation to complete. This function is used to write the
handler for completed requests. The aio array of pending requests is divided
into segments (see os0file.cc for more info). The thread specifies which
segment it wants to wait for. */
void
fil_aio_wait(
/*=========*/
	ulint	segment)	/*!< in: the number of the segment in the aio
				array to wait for */
{
	fil_node_t*	node;
	IORequest	type;
	void*		message;

	ut_ad(fil_validate_skip());

	dberr_t	err = os_aio_handler(segment, &node, &message, &type);

	ut_a(err == DB_SUCCESS);

	if (node == NULL) {
		ut_ad(srv_shutdown_state == SRV_SHUTDOWN_EXIT_THREADS);
		return;
	}

	srv_set_io_thread_op_info(segment, "complete io for fil node");

	mutex_enter(&fil_system->mutex);

	fil_node_complete_io(node, fil_system, type);

	mutex_exit(&fil_system->mutex);

	ut_ad(fil_validate_skip());

	/* Do the i/o handling */
	/* IMPORTANT: since i/o handling for reads will read also the insert
	buffer in tablespace 0, you have to be very careful not to introduce
	deadlocks in the i/o system. We keep tablespace 0 data files always
	open, and use a special i/o thread to serve insert buffer requests. */

	switch (node->space->purpose) {
	case FIL_TYPE_TABLESPACE:
	case FIL_TYPE_TEMPORARY:
	case FIL_TYPE_IMPORT:
		srv_set_io_thread_op_info(segment, "complete io for buf page");

		/* async single page writes from the dblwr buffer don't have
		access to the page */
		if (message != NULL) {
			buf_page_io_complete(static_cast<buf_page_t*>(message));
		}
		return;
	case FIL_TYPE_LOG:
		srv_set_io_thread_op_info(segment, "complete io for log");
		log_io_complete(static_cast<log_group_t*>(message));
		return;
	}

	ut_ad(0);
}
#endif /* !UNIV_HOTBACKUP */

/**********************************************************************//**
Flushes to disk possible writes cached by the OS. If the space does not exist
or is being dropped, does not do anything. */
void
fil_flush(
/*======*/
	ulint	space_id)	/*!< in: file space id (this can be a group of
				log files or a tablespace of the database) */
{
	fil_node_t*	node;
	os_file_t	file;

	mutex_enter(&fil_system->mutex);

	fil_space_t*	space = fil_space_get_by_id(space_id);

	if (space == NULL
	    || space->purpose == FIL_TYPE_TEMPORARY
	    || space->stop_new_ops
	    || space->is_being_truncated) {
		mutex_exit(&fil_system->mutex);

		return;
	}

	if (fil_buffering_disabled(space)) {

		/* No need to flush. User has explicitly disabled
		buffering. */
		ut_ad(!space->is_in_unflushed_spaces);
		ut_ad(fil_space_is_flushed(space));
		ut_ad(space->n_pending_flushes == 0);

#ifdef UNIV_DEBUG
		for (node = UT_LIST_GET_FIRST(space->chain);
		     node != NULL;
		     node = UT_LIST_GET_NEXT(chain, node)) {
			ut_ad(node->modification_counter
			      == node->flush_counter);
			ut_ad(node->n_pending_flushes == 0);
		}
#endif /* UNIV_DEBUG */

		mutex_exit(&fil_system->mutex);
		return;
	}

	space->n_pending_flushes++;	/*!< prevent dropping of the space while
					we are flushing */
	for (node = UT_LIST_GET_FIRST(space->chain);
	     node != NULL;
	     node = UT_LIST_GET_NEXT(chain, node)) {

		int64_t	old_mod_counter = node->modification_counter;

		if (old_mod_counter <= node->flush_counter) {
			continue;
		}

		ut_a(node->is_open);

		switch (space->purpose) {
		case FIL_TYPE_TEMPORARY:
			ut_ad(0); // we already checked for this
		case FIL_TYPE_TABLESPACE:
		case FIL_TYPE_IMPORT:
			fil_n_pending_tablespace_flushes++;
			break;
		case FIL_TYPE_LOG:
			fil_n_pending_log_flushes++;
			fil_n_log_flushes++;
			break;
		}
#ifdef _WIN32
		if (node->is_raw_disk) {

			goto skip_flush;
		}
#endif /* _WIN32 */
retry:
		if (node->n_pending_flushes > 0) {
			/* We want to avoid calling os_file_flush() on
			the file twice at the same time, because we do
			not know what bugs OS's may contain in file
			i/o */

#ifndef UNIV_HOTBACKUP
			int64_t	sig_count = os_event_reset(node->sync_event);
#endif /* !UNIV_HOTBACKUP */

			mutex_exit(&fil_system->mutex);

			os_event_wait_low(node->sync_event, sig_count);

			mutex_enter(&fil_system->mutex);

			if (node->flush_counter >= old_mod_counter) {

				goto skip_flush;
			}

			goto retry;
		}

		ut_a(node->is_open);
		file = node->handle;
		node->n_pending_flushes++;

		mutex_exit(&fil_system->mutex);

		os_file_flush(file);

		mutex_enter(&fil_system->mutex);

		os_event_set(node->sync_event);

		node->n_pending_flushes--;
skip_flush:
		if (node->flush_counter < old_mod_counter) {
			node->flush_counter = old_mod_counter;

			if (space->is_in_unflushed_spaces
			    && fil_space_is_flushed(space)) {

				space->is_in_unflushed_spaces = false;

				UT_LIST_REMOVE(
					fil_system->unflushed_spaces,
					space);
			}
		}

		switch (space->purpose) {
		case FIL_TYPE_TEMPORARY:
			ut_ad(0); // we already checked for this
		case FIL_TYPE_TABLESPACE:
		case FIL_TYPE_IMPORT:
			fil_n_pending_tablespace_flushes--;
			continue;
		case FIL_TYPE_LOG:
			fil_n_pending_log_flushes--;
			continue;
		}

		ut_ad(0);
	}

	space->n_pending_flushes--;

	mutex_exit(&fil_system->mutex);
}

/** Flush to disk the writes in file spaces of the given type
possibly cached by the OS.
@param[in]	purpose	FIL_TYPE_TABLESPACE or FIL_TYPE_LOG */
void
fil_flush_file_spaces(
	fil_type_t	purpose)
{
	fil_space_t*	space;
	ulint*		space_ids;
	ulint		n_space_ids;

	ut_ad(purpose == FIL_TYPE_TABLESPACE || purpose == FIL_TYPE_LOG);

	mutex_enter(&fil_system->mutex);

	n_space_ids = UT_LIST_GET_LEN(fil_system->unflushed_spaces);
	if (n_space_ids == 0) {

		mutex_exit(&fil_system->mutex);
		return;
	}

	/* Assemble a list of space ids to flush.  Previously, we
	traversed fil_system->unflushed_spaces and called UT_LIST_GET_NEXT()
	on a space that was just removed from the list by fil_flush().
	Thus, the space could be dropped and the memory overwritten. */
	space_ids = static_cast<ulint*>(
		ut_malloc_nokey(n_space_ids * sizeof(*space_ids)));

	n_space_ids = 0;

	for (space = UT_LIST_GET_FIRST(fil_system->unflushed_spaces);
	     space;
	     space = UT_LIST_GET_NEXT(unflushed_spaces, space)) {

		if (space->purpose == purpose
		    && !space->stop_new_ops
		    && !space->is_being_truncated) {

			space_ids[n_space_ids++] = space->id;
		}
	}

	mutex_exit(&fil_system->mutex);

	/* Flush the spaces.  It will not hurt to call fil_flush() on
	a non-existing space id. */
	for (ulint i = 0; i < n_space_ids; i++) {

		fil_flush(space_ids[i]);
	}

	ut_free(space_ids);
}

/** Functor to validate the file node list of a tablespace. */
struct	Check {
	/** Total size of file nodes visited so far */
	ulint	size;
	/** Total number of open files visited so far */
	ulint	n_open;

	/** Constructor */
	Check() : size(0), n_open(0) {}

	/** Visit a file node
	@param[in]	elem	file node to visit */
	void	operator()(const fil_node_t* elem)
	{
		ut_a(elem->is_open || !elem->n_pending);
		n_open += elem->is_open;
		size += elem->size;
	}

	/** Validate a tablespace.
	@param[in]	space	tablespace to validate
	@return		number of open file nodes */
	static ulint validate(const fil_space_t* space)
	{
		ut_ad(mutex_own(&fil_system->mutex));
		Check	check;
		ut_list_validate(space->chain, check);
		ut_a(space->size == check.size);
		return(check.n_open);
	}
};

/******************************************************************//**
Checks the consistency of the tablespace cache.
@return true if ok */
bool
fil_validate(void)
/*==============*/
{
	fil_space_t*	space;
	fil_node_t*	fil_node;
	ulint		n_open		= 0;

	mutex_enter(&fil_system->mutex);

	/* Look for spaces in the hash table */

	for (ulint i = 0; i < hash_get_n_cells(fil_system->spaces); i++) {

		for (space = static_cast<fil_space_t*>(
				HASH_GET_FIRST(fil_system->spaces, i));
		     space != 0;
		     space = static_cast<fil_space_t*>(
				HASH_GET_NEXT(hash, space))) {

			n_open += Check::validate(space);
		}
	}

	ut_a(fil_system->n_open == n_open);

	UT_LIST_CHECK(fil_system->LRU);

	for (fil_node = UT_LIST_GET_FIRST(fil_system->LRU);
	     fil_node != 0;
	     fil_node = UT_LIST_GET_NEXT(LRU, fil_node)) {

		ut_a(fil_node->n_pending == 0);
		ut_a(!fil_node->being_extended);
		ut_a(fil_node->is_open);
		ut_a(fil_space_belongs_in_lru(fil_node->space));
	}

	mutex_exit(&fil_system->mutex);

	return(true);
}

/********************************************************************//**
Returns true if file address is undefined.
@return true if undefined */
bool
fil_addr_is_null(
/*=============*/
	fil_addr_t	addr)	/*!< in: address */
{
	return(addr.page == FIL_NULL);
}

/********************************************************************//**
Get the predecessor of a file page.
@return FIL_PAGE_PREV */
ulint
fil_page_get_prev(
/*==============*/
	const byte*	page)	/*!< in: file page */
{
	return(mach_read_from_4(page + FIL_PAGE_PREV));
}

/********************************************************************//**
Get the successor of a file page.
@return FIL_PAGE_NEXT */
ulint
fil_page_get_next(
/*==============*/
	const byte*	page)	/*!< in: file page */
{
	return(mach_read_from_4(page + FIL_PAGE_NEXT));
}

/*********************************************************************//**
Sets the file page type. */
void
fil_page_set_type(
/*==============*/
	byte*	page,	/*!< in/out: file page */
	ulint	type)	/*!< in: type */
{
	ut_ad(page);

	mach_write_to_2(page + FIL_PAGE_TYPE, type);
}

#ifndef UNIV_HOTBACKUP
/** Reset the page type.
Data files created before MySQL 5.1 may contain garbage in FIL_PAGE_TYPE.
In MySQL 3.23.53, only undo log pages and index pages were tagged.
Any other pages were written with uninitialized bytes in FIL_PAGE_TYPE.
@param[in]	page_id	page number
@param[in,out]	page	page with invalid FIL_PAGE_TYPE
@param[in]	type	expected page type
@param[in,out]	mtr	mini-transaction */
void
fil_page_reset_type(
	const page_id_t&	page_id,
	byte*			page,
	ulint			type,
	mtr_t*			mtr)
{
	ib::info()
		<< "Resetting invalid page " << page_id << " type "
		<< fil_page_get_type(page) << " to " << type << ".";
	mlog_write_ulint(page + FIL_PAGE_TYPE, type, MLOG_2BYTES, mtr);
}
#endif /* !UNIV_HOTBACKUP */

/****************************************************************//**
Closes the tablespace memory cache. */
void
fil_close(void)
/*===========*/
{
	hash_table_free(fil_system->spaces);

	hash_table_free(fil_system->name_hash);

	ut_a(UT_LIST_GET_LEN(fil_system->LRU) == 0);
	ut_a(UT_LIST_GET_LEN(fil_system->unflushed_spaces) == 0);
	ut_a(UT_LIST_GET_LEN(fil_system->space_list) == 0);

	mutex_free(&fil_system->mutex);

	ut_free(fil_system);
	fil_system = NULL;
}

#ifndef UNIV_HOTBACKUP
/********************************************************************//**
Initializes a buffer control block when the buf_pool is created. */
static
void
fil_buf_block_init(
/*===============*/
	buf_block_t*	block,		/*!< in: pointer to control block */
	byte*		frame)		/*!< in: pointer to buffer frame */
{
	UNIV_MEM_DESC(frame, UNIV_PAGE_SIZE);

	block->frame = frame;

	block->page.io_fix = BUF_IO_NONE;
	/* There are assertions that check for this. */
	block->page.buf_fix_count = 1;
	block->page.state = BUF_BLOCK_READY_FOR_USE;

	page_zip_des_init(&block->page.zip);
}

struct fil_iterator_t {
	os_file_t	file;			/*!< File handle */
	const char*	filepath;		/*!< File path name */
	os_offset_t	start;			/*!< From where to start */
	os_offset_t	end;			/*!< Where to stop */
	os_offset_t	file_size;		/*!< File size in bytes */
	ulint		page_size;		/*!< Page size */
	ulint		n_io_buffers;		/*!< Number of pages to use
						for IO */
	byte*		io_buffer;		/*!< Buffer to use for IO */
	byte*		encryption_key;		/*!< Encryption key */
	byte*		encryption_iv;		/*!< Encryption iv */
};

/********************************************************************//**
TODO: This can be made parallel trivially by chunking up the file and creating
a callback per thread. Main benefit will be to use multiple CPUs for
checksums and compressed tables. We have to do compressed tables block by
block right now. Secondly we need to decompress/compress and copy too much
of data. These are CPU intensive.

Iterate over all the pages in the tablespace.
@param iter Tablespace iterator
@param block block to use for IO
@param callback Callback to inspect and update page contents
@retval DB_SUCCESS or error code */
static
dberr_t
fil_iterate(
/*========*/
	const fil_iterator_t&	iter,
	buf_block_t*		block,
	PageCallback&		callback)
{
	os_offset_t		offset;
	ulint			page_no = 0;
	ulint			space_id = callback.get_space_id();
	ulint			n_bytes = iter.n_io_buffers * iter.page_size;

	ut_ad(!srv_read_only_mode);

	/* For old style compressed tables we do a lot of useless copying
	for non-index pages. Unfortunately, it is required by
	buf_zip_decompress() */

	ulint	read_type = IORequest::READ;
	ulint	write_type = IORequest::WRITE;

	for (offset = iter.start; offset < iter.end; offset += n_bytes) {

		byte*	io_buffer = iter.io_buffer;

		block->frame = io_buffer;

		if (callback.get_page_size().is_compressed()) {
			page_zip_des_init(&block->page.zip);
			page_zip_set_size(&block->page.zip, iter.page_size);

			block->page.size.copy_from(
				page_size_t(iter.page_size,
					    univ_page_size.logical(),
					    true));

			block->page.zip.data = block->frame + UNIV_PAGE_SIZE;
			ut_d(block->page.zip.m_external = true);
			ut_ad(iter.page_size
			      == callback.get_page_size().physical());

			/* Zip IO is done in the compressed page buffer. */
			io_buffer = block->page.zip.data;
		} else {
			io_buffer = iter.io_buffer;
		}

		/* We have to read the exact number of bytes. Otherwise the
		InnoDB IO functions croak on failed reads. */

		n_bytes = static_cast<ulint>(
			ut_min(static_cast<os_offset_t>(n_bytes),
			       iter.end - offset));

		ut_ad(n_bytes > 0);
		ut_ad(!(n_bytes % iter.page_size));

		dberr_t		err;
		IORequest	read_request(read_type);

		/* For encrypted table, set encryption information. */
		if (iter.encryption_key != NULL && offset != 0) {
			read_request.encryption_key(iter.encryption_key,
						    ENCRYPTION_KEY_LEN,
						    iter.encryption_iv);
			read_request.encryption_algorithm(Encryption::AES);
		}

		err = os_file_read(
			read_request, iter.file, io_buffer, offset,
			(ulint) n_bytes);

		if (err != DB_SUCCESS) {

			ib::error() << "os_file_read() failed";

			return(err);
		}

		bool		updated = false;
		os_offset_t	page_off = offset;
		ulint		n_pages_read = (ulint) n_bytes / iter.page_size;

		for (ulint i = 0; i < n_pages_read; ++i) {

			buf_block_set_file_page(
				block, page_id_t(space_id, page_no++));

			if ((err = callback(page_off, block)) != DB_SUCCESS) {

				return(err);

			} else if (!updated) {
				updated = buf_block_get_state(block)
					== BUF_BLOCK_FILE_PAGE;
			}

			buf_block_set_state(block, BUF_BLOCK_NOT_USED);
			buf_block_set_state(block, BUF_BLOCK_READY_FOR_USE);

			page_off += iter.page_size;
			block->frame += iter.page_size;
		}

		IORequest	write_request(write_type);

		/* For encrypted table, set encryption information. */
		if (iter.encryption_key != NULL && offset != 0) {
			write_request.encryption_key(iter.encryption_key,
						     ENCRYPTION_KEY_LEN,
						     iter.encryption_iv);
			write_request.encryption_algorithm(Encryption::AES);
		}

		/* A page was updated in the set, write back to disk.
		Note: We don't have the compression algorithm, we write
		out the imported file as uncompressed. */

		if (updated
		    && (err = os_file_write(
				write_request,
				iter.filepath, iter.file, io_buffer,
				offset, (ulint) n_bytes)) != DB_SUCCESS) {

			/* This is not a hard error */
			if (err == DB_IO_NO_PUNCH_HOLE) {

				err = DB_SUCCESS;
				write_type &= ~IORequest::PUNCH_HOLE;

			} else {
				ib::error() << "os_file_write() failed";

				return(err);
			}
		}
	}

	return(DB_SUCCESS);
}

/********************************************************************//**
Iterate over all the pages in the tablespace.
@param table the table definiton in the server
@param n_io_buffers number of blocks to read and write together
@param callback functor that will do the page updates
@return DB_SUCCESS or error code */
dberr_t
fil_tablespace_iterate(
/*===================*/
	dict_table_t*	table,
	ulint		n_io_buffers,
	PageCallback&	callback)
{
	dberr_t		err;
	os_file_t	file;
	char*		filepath;
	bool		success;

	ut_a(n_io_buffers > 0);
	ut_ad(!srv_read_only_mode);

	DBUG_EXECUTE_IF("ib_import_trigger_corruption_1",
			return(DB_CORRUPTION););

	/* Make sure the data_dir_path is set. */
	dict_get_and_save_data_dir_path(table, false);

	if (DICT_TF_HAS_DATA_DIR(table->flags)) {
		ut_a(table->data_dir_path);

		filepath = fil_make_filepath(
			table->data_dir_path, table->name.m_name, IBD, true);
	} else {
		filepath = fil_make_filepath(
			NULL, table->name.m_name, IBD, false);
	}

	if (filepath == NULL) {
		return(DB_OUT_OF_MEMORY);
	}

	file = os_file_create_simple_no_error_handling(
		innodb_data_file_key, filepath,
		OS_FILE_OPEN, OS_FILE_READ_WRITE, srv_read_only_mode, &success);

	DBUG_EXECUTE_IF("fil_tablespace_iterate_failure",
	{
		static bool once;

		if (!once || ut_rnd_interval(0, 10) == 5) {
			once = true;
			success = false;
			os_file_close(file);
		}
	});

	if (!success) {
		/* The following call prints an error message */
		os_file_get_last_error(true);

		ib::error() << "Trying to import a tablespace, but could not"
			" open the tablespace file " << filepath;

		ut_free(filepath);

		return(DB_TABLESPACE_NOT_FOUND);

	} else {
		err = DB_SUCCESS;
	}

	callback.set_file(filepath, file);

	os_offset_t	file_size = os_file_get_size(file);
	ut_a(file_size != (os_offset_t) -1);

	/* The block we will use for every physical page */
	buf_block_t*	block;

	block = reinterpret_cast<buf_block_t*>(ut_zalloc_nokey(sizeof(*block)));

	mutex_create(LATCH_ID_BUF_BLOCK_MUTEX, &block->mutex);

	/* Allocate a page to read in the tablespace header, so that we
	can determine the page size and zip size (if it is compressed).
	We allocate an extra page in case it is a compressed table. One
	page is to ensure alignement. */

	void*	page_ptr = ut_malloc_nokey(3 * UNIV_PAGE_SIZE);
	byte*	page = static_cast<byte*>(ut_align(page_ptr, UNIV_PAGE_SIZE));

	fil_buf_block_init(block, page);

	/* Read the first page and determine the page and zip size. */

	IORequest	request(IORequest::READ);

	err = os_file_read(request, file, page, 0, UNIV_PAGE_SIZE);

	if (err != DB_SUCCESS) {

		err = DB_IO_ERROR;

	} else if ((err = callback.init(file_size, block)) == DB_SUCCESS) {
		fil_iterator_t	iter;

		iter.file = file;
		iter.start = 0;
		iter.end = file_size;
		iter.filepath = filepath;
		iter.file_size = file_size;
		iter.n_io_buffers = n_io_buffers;
		iter.page_size = callback.get_page_size().physical();

		/* Set encryption info. */
		iter.encryption_key = table->encryption_key;
		iter.encryption_iv = table->encryption_iv;

		/* Check encryption is matched or not. */
		ulint	space_flags = callback.get_space_flags();
		if (FSP_FLAGS_GET_ENCRYPTION(space_flags)) {
			ut_ad(table->encryption_key != NULL);

			if (!dict_table_is_encrypted(table)) {
				ib::error() << "Table is not in an encrypted"
					" tablespace, but the data file which"
					" trying to import is an encrypted"
					" tablespace";
				err = DB_IO_NO_ENCRYPT_TABLESPACE;
			}
		}

		if (err == DB_SUCCESS) {

			/* Compressed pages can't be optimised for block IO
			for now.  We do the IMPORT page by page. */

			if (callback.get_page_size().is_compressed()) {
				iter.n_io_buffers = 1;
				ut_a(iter.page_size
				     == callback.get_page_size().physical());
			}

			/** Add an extra page for compressed page scratch
			area. */
			void*	io_buffer = ut_malloc_nokey(
				(2 + iter.n_io_buffers) * UNIV_PAGE_SIZE);

			iter.io_buffer = static_cast<byte*>(
				ut_align(io_buffer, UNIV_PAGE_SIZE));

			err = fil_iterate(iter, block, callback);

			ut_free(io_buffer);
		}
	}

	if (err == DB_SUCCESS) {

		ib::info() << "Sync to disk";

		if (!os_file_flush(file)) {
			ib::info() << "os_file_flush() failed!";
			err = DB_IO_ERROR;
		} else {
			ib::info() << "Sync to disk - done!";
		}
	}

	os_file_close(file);

	ut_free(page_ptr);
	ut_free(filepath);

	mutex_free(&block->mutex);

	ut_free(block);

	return(err);
}
#endif /* !UNIV_HOTBACKUP */

/** Set the tablespace table size.
@param[in]	page	a page belonging to the tablespace */
void
PageCallback::set_page_size(
	const buf_frame_t*	page) UNIV_NOTHROW
{
	m_page_size.copy_from(fsp_header_get_page_size(page));
}

/********************************************************************//**
Delete the tablespace file and any related files like .cfg.
This should not be called for temporary tables.
@param[in] ibd_filepath File path of the IBD tablespace */
void
fil_delete_file(
/*============*/
	const char*	ibd_filepath)
{
	/* Force a delete of any stale .ibd files that are lying around. */

	ib::info() << "Deleting " << ibd_filepath;

	os_file_delete_if_exists(innodb_data_file_key, ibd_filepath, NULL);

	char*	cfg_filepath = fil_make_filepath(
		ibd_filepath, NULL, CFG, false);
	if (cfg_filepath != NULL) {
		os_file_delete_if_exists(
			innodb_data_file_key, cfg_filepath, NULL);
		ut_free(cfg_filepath);
	}

	char*	cfp_filepath = fil_make_filepath(
		ibd_filepath, NULL, CFP, false);
	if (cfp_filepath != NULL) {
		os_file_delete_if_exists(
			innodb_data_file_key, cfp_filepath, NULL);
		ut_free(cfp_filepath);
	}
}

/*************************************************************************
Return local hash table informations. */

ulint
fil_system_hash_cells(void)
/*=======================*/
{
       if (fil_system) {
               return (fil_system->spaces->n_cells
                       + fil_system->name_hash->n_cells);
       } else {
               return 0;
       }
}

ulint
fil_system_hash_nodes(void)
/*=======================*/
{
       if (fil_system) {
               return (UT_LIST_GET_LEN(fil_system->space_list)
                       * (sizeof(fil_space_t) + MEM_BLOCK_HEADER_SIZE));
       } else {
               return 0;
       }
}

/**
Iterate over all the spaces in the space list and fetch the
tablespace names. It will return a copy of the name that must be
freed by the caller using: delete[].
@return DB_SUCCESS if all OK. */
dberr_t
fil_get_space_names(
/*================*/
	space_name_list_t&	space_name_list)
				/*!< in/out: List to append to */
{
	fil_space_t*	space;
	dberr_t		err = DB_SUCCESS;

	mutex_enter(&fil_system->mutex);

	for (space = UT_LIST_GET_FIRST(fil_system->space_list);
	     space != NULL;
	     space = UT_LIST_GET_NEXT(space_list, space)) {

		if (space->purpose == FIL_TYPE_TABLESPACE) {
			ulint	len;
			char*	name;

			len = ::strlen(space->name);
			name = UT_NEW_ARRAY_NOKEY(char, len + 1);

			if (name == 0) {
				/* Caller to free elements allocated so far. */
				err = DB_OUT_OF_MEMORY;
				break;
			}

			memcpy(name, space->name, len);
			name[len] = 0;

			space_name_list.push_back(name);
		}
	}

	mutex_exit(&fil_system->mutex);

	return(err);
}

#ifndef UNIV_HOTBACKUP
/** Return the next fil_node_t in the current or next fil_space_t.
Once started, the caller must keep calling this until it returns NULL.
fil_space_acquire() and fil_space_release() are invoked here which
blocks a concurrent operation from dropping the tablespace.
@param[in]	prev_node	Pointer to the previous fil_node_t.
If NULL, use the first fil_space_t on fil_system->space_list.
@return pointer to the next fil_node_t.
@retval NULL if this was the last file node */
const fil_node_t*
fil_node_next(
	const fil_node_t*	prev_node)
{
	fil_space_t*		space;
	const fil_node_t*	node = prev_node;

	mutex_enter(&fil_system->mutex);

	if (node == NULL) {
		space = UT_LIST_GET_FIRST(fil_system->space_list);

		/* We can trust that space is not NULL because at least the
		system tablespace is always present and loaded first. */
		space->n_pending_ops++;

		node = UT_LIST_GET_FIRST(space->chain);
		ut_ad(node != NULL);
	} else {
		space = node->space;
		ut_ad(space->n_pending_ops > 0);
		node = UT_LIST_GET_NEXT(chain, node);

		if (node == NULL) {
			/* Move on to the next fil_space_t */
			space->n_pending_ops--;
			space = UT_LIST_GET_NEXT(space_list, space);

			/* Skip spaces that are being dropped or truncated. */
			while (space != NULL
			       && (space->stop_new_ops
				   || space->is_being_truncated)) {
				space = UT_LIST_GET_NEXT(space_list, space);
			}

			if (space != NULL) {
				space->n_pending_ops++;
				node = UT_LIST_GET_FIRST(space->chain);
				ut_ad(node != NULL);
			}
		}
	}

	mutex_exit(&fil_system->mutex);

	return(node);
}

/** Generate redo log for swapping two .ibd files
@param[in]	old_table	old table
@param[in]	new_table	new table
@param[in]	tmp_name	temporary table name
@param[in,out]	mtr		mini-transaction
@return innodb error code */
dberr_t
fil_mtr_rename_log(
	const dict_table_t*	old_table,
	const dict_table_t*	new_table,
	const char*		tmp_name,
	mtr_t*			mtr)
{
	dberr_t	err;

	bool	old_is_file_per_table =
		!is_system_tablespace(old_table->space)
		&& !DICT_TF_HAS_SHARED_SPACE(old_table->flags);

	bool	new_is_file_per_table =
		!is_system_tablespace(new_table->space)
		&& !DICT_TF_HAS_SHARED_SPACE(new_table->flags);

	/* If neither table is file-per-table,
	there will be no renaming of files. */
	if (!old_is_file_per_table && !new_is_file_per_table) {
		return(DB_SUCCESS);
	}

	const char*	old_dir = DICT_TF_HAS_DATA_DIR(old_table->flags)
		? old_table->data_dir_path
		: NULL;

	char*	old_path = fil_make_filepath(
		old_dir, old_table->name.m_name, IBD, (old_dir != NULL));
	if (old_path == NULL) {
		return(DB_OUT_OF_MEMORY);
	}

	if (old_is_file_per_table) {
		char*	tmp_path = fil_make_filepath(
			old_dir, tmp_name, IBD, (old_dir != NULL));
		if (tmp_path == NULL) {
			ut_free(old_path);
			return(DB_OUT_OF_MEMORY);
		}

		/* Temp filepath must not exist. */
		err = fil_rename_tablespace_check(
			old_table->space, old_path, tmp_path,
			dict_table_is_discarded(old_table));
		if (err != DB_SUCCESS) {
			ut_free(old_path);
			ut_free(tmp_path);
			return(err);
		}

		fil_name_write_rename(
			old_table->space, 0, old_path, tmp_path, mtr);

		ut_free(tmp_path);
	}

	if (new_is_file_per_table) {
		const char*	new_dir = DICT_TF_HAS_DATA_DIR(new_table->flags)
			? new_table->data_dir_path
			: NULL;
		char*	new_path = fil_make_filepath(
				new_dir, new_table->name.m_name,
				IBD, (new_dir != NULL));
		if (new_path == NULL) {
			ut_free(old_path);
			return(DB_OUT_OF_MEMORY);
		}

		/* Destination filepath must not exist unless this ALTER
		TABLE starts and ends with a file_per-table tablespace. */
		if (!old_is_file_per_table) {
			err = fil_rename_tablespace_check(
				new_table->space, new_path, old_path,
				dict_table_is_discarded(new_table));
			if (err != DB_SUCCESS) {
				ut_free(old_path);
				ut_free(new_path);
				return(err);
			}
		}

		fil_name_write_rename(
			new_table->space, 0, new_path, old_path, mtr);

		ut_free(new_path);
	}

	ut_free(old_path);

	return(DB_SUCCESS);
}
#endif /* !UNIV_HOTBACKUP */
#ifdef UNIV_DEBUG
/** Check that a tablespace is valid for mtr_commit().
@param[in]	space	persistent tablespace that has been changed */
static
void
fil_space_validate_for_mtr_commit(
	const fil_space_t*	space)
{
	ut_ad(!mutex_own(&fil_system->mutex));
	ut_ad(space != NULL);
	ut_ad(space->purpose == FIL_TYPE_TABLESPACE);
	ut_ad(!is_predefined_tablespace(space->id));

	/* We are serving mtr_commit(). While there is an active
	mini-transaction, we should have !space->stop_new_ops. This is
	guaranteed by meta-data locks or transactional locks, or
	dict_operation_lock (X-lock in DROP, S-lock in purge).

	However, a file I/O thread can invoke change buffer merge
	while fil_check_pending_operations() is waiting for operations
	to quiesce. This is not a problem, because
	ibuf_merge_or_delete_for_page() would call
	fil_space_acquire() before mtr_start() and
	fil_space_release() after mtr_commit(). This is why
	n_pending_ops should not be zero if stop_new_ops is set. */
	ut_ad(!space->stop_new_ops
	      || space->is_being_truncated /* TRUNCATE sets stop_new_ops */
	      || space->n_pending_ops > 0);
}
#endif /* UNIV_DEBUG */

/** Write a MLOG_FILE_NAME record for a persistent tablespace.
@param[in]	space	tablespace
@param[in,out]	mtr	mini-transaction */
static
void
fil_names_write(
	const fil_space_t*	space,
	mtr_t*			mtr)
{
	ut_ad(UT_LIST_GET_LEN(space->chain) == 1);
	fil_name_write(space, 0, UT_LIST_GET_FIRST(space->chain), mtr);
}

/** Note that a non-predefined persistent tablespace has been modified
by redo log.
@param[in,out]	space	tablespace */
void
fil_names_dirty(
	fil_space_t*	space)
{
	ut_ad(log_mutex_own());
	ut_ad(recv_recovery_is_on());
	ut_ad(log_sys->lsn != 0);
	ut_ad(space->max_lsn == 0);
	ut_d(fil_space_validate_for_mtr_commit(space));

	UT_LIST_ADD_LAST(fil_system->named_spaces, space);
	space->max_lsn = log_sys->lsn;
}

/** Write MLOG_FILE_NAME records when a non-predefined persistent
tablespace was modified for the first time since the latest
fil_names_clear().
@param[in,out]	space	tablespace
@param[in,out]	mtr	mini-transaction */
void
fil_names_dirty_and_write(
	fil_space_t*	space,
	mtr_t*		mtr)
{
	ut_ad(log_mutex_own());
	ut_d(fil_space_validate_for_mtr_commit(space));
	ut_ad(space->max_lsn == log_sys->lsn);

	UT_LIST_ADD_LAST(fil_system->named_spaces, space);
	fil_names_write(space, mtr);

	DBUG_EXECUTE_IF("fil_names_write_bogus",
			{
				char bogus_name[] = "./test/bogus file.ibd";
				os_normalize_path(bogus_name);
				fil_name_write(
					SRV_LOG_SPACE_FIRST_ID, 0,
					bogus_name, mtr);
			});
}
#ifndef UNIV_HOTBACKUP
/** On a log checkpoint, reset fil_names_dirty_and_write() flags
and write out MLOG_FILE_NAME and MLOG_CHECKPOINT if needed.
@param[in]	lsn		checkpoint LSN
@param[in]	do_write	whether to always write MLOG_CHECKPOINT
@return whether anything was written to the redo log
@retval false	if no flags were set and nothing written
@retval true	if anything was written to the redo log */
bool
fil_names_clear(
	lsn_t	lsn,
	bool	do_write)
{
	mtr_t	mtr;

	ut_ad(log_mutex_own());

	if (log_sys->append_on_checkpoint) {
		mtr_write_log(log_sys->append_on_checkpoint);
		do_write = true;
	}

	mtr.start();

	for (fil_space_t* space = UT_LIST_GET_FIRST(fil_system->named_spaces);
	     space != NULL; ) {
		fil_space_t*	next = UT_LIST_GET_NEXT(named_spaces, space);

		ut_ad(space->max_lsn > 0);
		if (space->max_lsn < lsn) {
			/* The tablespace was last dirtied before the
			checkpoint LSN. Remove it from the list, so
			that if the tablespace is not going to be
			modified any more, subsequent checkpoints will
			avoid calling fil_names_write() on it. */
			space->max_lsn = 0;
			UT_LIST_REMOVE(fil_system->named_spaces, space);
		}

		/* max_lsn is the last LSN where fil_names_dirty_and_write()
		was called. If we kept track of "min_lsn" (the first LSN
		where max_lsn turned nonzero), we could avoid the
		fil_names_write() call if min_lsn > lsn. */

		fil_names_write(space, &mtr);
		do_write = true;

		space = next;
	}

	if (do_write) {
		mtr.commit_checkpoint(lsn);
	} else {
		ut_ad(!mtr.has_modifications());
	}

	return(do_write);
}

/** Truncate a single-table tablespace. The tablespace must be cached
in the memory cache.
@param space_id			space id
@param dir_path			directory path
@param tablename		the table name in the usual
				databasename/tablename format of InnoDB
@param flags			tablespace flags
@param trunc_to_default		truncate to default size if tablespace
				is being newly re-initialized.
@return DB_SUCCESS or error */
dberr_t
truncate_t::truncate(
/*=================*/
	ulint		space_id,
	const char*	dir_path,
	const char*	tablename,
	ulint		flags,
	bool		trunc_to_default)
{
	dberr_t		err = DB_SUCCESS;
	char*		path;
	bool		has_data_dir = FSP_FLAGS_HAS_DATA_DIR(flags);

	ut_a(!is_system_tablespace(space_id));

	if (has_data_dir) {
		ut_ad(dir_path != NULL);

		path = fil_make_filepath(dir_path, tablename, IBD, true);

	} else {
		path = fil_make_filepath(NULL, tablename, IBD, false);
	}

	if (path == NULL) {
		return(DB_OUT_OF_MEMORY);
	}

	mutex_enter(&fil_system->mutex);

	fil_space_t*	space = fil_space_get_by_id(space_id);

	/* The following code must change when InnoDB supports
	multiple datafiles per tablespace. */
	ut_a(UT_LIST_GET_LEN(space->chain) == 1);

	fil_node_t*	node = UT_LIST_GET_FIRST(space->chain);

	if (trunc_to_default) {
		space->size = node->size = FIL_IBD_FILE_INITIAL_SIZE;
	}

	const bool already_open = node->is_open;

	if (!already_open) {

		bool	ret;

		node->handle = os_file_create_simple_no_error_handling(
			innodb_data_file_key, path, OS_FILE_OPEN,
			OS_FILE_READ_WRITE,
			fsp_is_system_temporary(space_id)
			? false : srv_read_only_mode, &ret);

		if (!ret) {
			ib::error() << "Failed to open tablespace file "
				<< path << ".";

			ut_free(path);

			return(DB_ERROR);
		}

		node->is_open = true;
	}

	os_offset_t	trunc_size = trunc_to_default
		? FIL_IBD_FILE_INITIAL_SIZE
		: space->size;

	const bool success = os_file_truncate(
		path, node->handle, trunc_size * UNIV_PAGE_SIZE);

	if (!success) {
		ib::error() << "Cannot truncate file " << path
			<< " in TRUNCATE TABLESPACE.";
		err = DB_ERROR;
	}

	space->stop_new_ops = false;
	space->is_being_truncated = false;

	/* If we opened the file in this function, close it. */
	if (!already_open) {
		bool	closed = os_file_close(node->handle);

		if (!closed) {

			ib::error() << "Failed to close tablespace file "
				<< path << ".";

			err = DB_ERROR;
		} else {
			node->is_open = false;
		}
	}

	mutex_exit(&fil_system->mutex);

	ut_free(path);

	return(err);
}
#endif /* !UNIV_HOTBACKUP */

/**
Note that the file system where the file resides doesn't support PUNCH HOLE.
Called from AIO handlers when IO returns DB_IO_NO_PUNCH_HOLE
@param[in,out]	node		Node to set */
void
fil_no_punch_hole(fil_node_t* node)
{
	node->punch_hole = false;
}

/** Set the compression type for the tablespace of a table
@param[in]	table		The table that should be compressed
@param[in]	algorithm	Text representation of the algorithm
@return DB_SUCCESS or error code */
dberr_t
fil_set_compression(
	dict_table_t*	table,
	const char*	algorithm)
{
	ut_ad(table != NULL);

	/* We don't support Page Compression for the system tablespace,
	the temporary tablespace, or any general tablespace because
	COMPRESSION is set by TABLE DDL, not TABLESPACE DDL. There is
	no other technical reason.  Also, do not use it for missing
	tables or tables with compressed row_format. */
	if (table->ibd_file_missing
	    || !DICT_TF2_FLAG_IS_SET(table, DICT_TF2_USE_FILE_PER_TABLE)
	    || DICT_TF2_FLAG_IS_SET(table, DICT_TF2_TEMPORARY)
	    || page_size_t(table->flags).is_compressed()) {

		return(DB_IO_NO_PUNCH_HOLE_TABLESPACE);
	}

	dberr_t		err;
	Compression	compression;

	if (algorithm == NULL || strlen(algorithm) == 0) {

#ifndef UNIV_DEBUG
		compression.m_type = Compression::NONE;
#else
		/* This is a Debug tool for setting compression on all
		compressible tables not otherwise specified. */
		switch (srv_debug_compress) {
		case Compression::LZ4:
		case Compression::ZLIB:
		case Compression::NONE:

			compression.m_type =
				static_cast<Compression::Type>(
					srv_debug_compress);
			break;

		default:
			compression.m_type = Compression::NONE;
		}

#endif /* UNIV_DEBUG */

		err = DB_SUCCESS;

	} else {

		err = Compression::check(algorithm, &compression);
	}

	fil_space_t*	space = fil_space_get(table->space);

	if (space == NULL) {
		return(DB_NOT_FOUND);
	}

	space->compression_type = compression.m_type;

	if (space->compression_type != Compression::NONE) {

		const fil_node_t* node;

		node = UT_LIST_GET_FIRST(space->chain);

		if (!node->punch_hole) {

			return(DB_IO_NO_PUNCH_HOLE_FS);
		}
	}

	return(err);
}

/** Get the compression algorithm for a tablespace.
@param[in]	space_id	Space ID to check
@return the compression algorithm */
Compression::Type
fil_get_compression(
	ulint	space_id)
{
	fil_space_t*	space = fil_space_get(space_id);

	return(space == NULL ? Compression::NONE : space->compression_type);
}

/** Set the encryption type for the tablespace
@param[in] space_id		Space ID of tablespace for which to set
@param[in] algorithm		Encryption algorithm
@param[in] key			Encryption key
@param[in] iv			Encryption iv
@return DB_SUCCESS or error code */
dberr_t
fil_set_encryption(
	ulint			space_id,
	Encryption::Type	algorithm,
	byte*			key,
	byte*			iv)
{
	ut_ad(!is_system_or_undo_tablespace(space_id));

	if (is_system_tablespace(space_id)) {
		return(DB_IO_NO_ENCRYPT_TABLESPACE);
	}

	mutex_enter(&fil_system->mutex);

	fil_space_t*	space = fil_space_get_by_id(space_id);

	if (space == NULL) {
		mutex_exit(&fil_system->mutex);
		return(DB_NOT_FOUND);
	}

	ut_ad(algorithm != Encryption::NONE);
	space->encryption_type = algorithm;
	if (key == NULL) {
		Encryption::random_value(space->encryption_key);
	} else {
		memcpy(space->encryption_key,
		       key, ENCRYPTION_KEY_LEN);
	}

	space->encryption_klen = ENCRYPTION_KEY_LEN;
	if (iv == NULL) {
		Encryption::random_value(space->encryption_iv);
	} else {
		memcpy(space->encryption_iv,
		       iv, ENCRYPTION_KEY_LEN);
	}

	mutex_exit(&fil_system->mutex);

	return(DB_SUCCESS);
}

/** Rotate the tablespace keys by new master key.
@return true if the re-encrypt suceeds */
bool
fil_encryption_rotate()
{
	fil_space_t*	space;
	mtr_t		mtr;
	byte		encrypt_info[ENCRYPTION_INFO_SIZE_V2];

	for (space = UT_LIST_GET_FIRST(fil_system->space_list);
	     space != NULL; ) {
		/* Skip unencypted tablespaces. */
		if (is_system_or_undo_tablespace(space->id)
		    || fsp_is_system_temporary(space->id)
		    || space->purpose == FIL_TYPE_LOG) {
			space = UT_LIST_GET_NEXT(space_list, space);
			continue;
		}

		if (space->encryption_type != Encryption::NONE) {
			mtr_start(&mtr);
			mtr.set_named_space(space->id);

			space = mtr_x_lock_space(space->id, &mtr);

			memset(encrypt_info, 0, ENCRYPTION_INFO_SIZE_V2);

			if (!fsp_header_rotate_encryption(space,
							  encrypt_info,
							  &mtr)) {
				mtr_commit(&mtr);
				return(false);
			}

			mtr_commit(&mtr);
		}

		space = UT_LIST_GET_NEXT(space_list, space);
		DBUG_EXECUTE_IF("ib_crash_during_rotation_for_encryption",
				DBUG_SUICIDE(););
	}

	return(true);
}

/** Build the basic folder name from the path and length provided
@param[in]	path	pathname (may also include the file basename)
@param[in]	len	length of the path, in bytes */
void
Folder::make_path(const char* path, size_t len)
{
	if (is_absolute_path(path)) {
		m_folder = mem_strdupl(path, len);
		m_folder_len = len;
	}
	else {
		size_t n = 2 + len + strlen(fil_path_to_mysql_datadir);
		m_folder = static_cast<char*>(ut_malloc_nokey(n));
		m_folder_len = 0;

		if (path != fil_path_to_mysql_datadir) {
			/* Put the mysqld datadir into m_folder first. */
			ut_ad(fil_path_to_mysql_datadir[0] != '\0');
			m_folder_len = strlen(fil_path_to_mysql_datadir);
			memcpy(m_folder, fil_path_to_mysql_datadir,
			       m_folder_len);
			if (m_folder[m_folder_len - 1] != OS_PATH_SEPARATOR) {
				m_folder[m_folder_len++] = OS_PATH_SEPARATOR;
			}
		}

		/* Append the path. */
		memcpy(m_folder + m_folder_len, path, len);
		m_folder_len += len;
		m_folder[m_folder_len] = '\0';
	}

	os_normalize_path(m_folder);
}

/** Resolve a relative path in m_folder to an absolute path
in m_abs_path setting m_abs_len. */
void
Folder::make_abs_path()
{
	my_realpath(m_abs_path, m_folder, MYF(0));
	m_abs_len = strlen(m_abs_path);

	ut_ad(m_abs_len + 1 < sizeof(m_abs_path));

	/* Folder::related_to() needs a trailing separator. */
	if (m_abs_path[m_abs_len - 1] != OS_PATH_SEPARATOR) {
		m_abs_path[m_abs_len] = OS_PATH_SEPARATOR;
		m_abs_path[++m_abs_len] = '\0';
	}
}

/** Constructor
@param[in]	path	pathname (may also include the file basename)
@param[in]	len	length of the path, in bytes */
Folder::Folder(const char* path, size_t len)
{
	make_path(path, len);
	make_abs_path();
}

/** Assignment operator
@param[in]	folder	folder string provided */
class Folder&
Folder::operator=(const char* path)
{
	ut_free(m_folder);
	make_path(path, strlen(path));
	make_abs_path();

	return(*this);
}

/** Determine if two folders are equal
@param[in]	other	folder to compare to
@return whether the folders are equal */
bool Folder::operator==(const Folder& other) const
{
	return(m_abs_len == other.m_abs_len
	       && !memcmp(m_abs_path, other.m_abs_path, m_abs_len));
}

/** Determine if the left folder is the same or an ancestor of
(contains) the right folder.
@param[in]	other	folder to compare to
@return whether this is the same or an ancestor of the other folder. */
bool Folder::operator>=(const Folder& other) const
{
	return(m_abs_len <= other.m_abs_len
		&& (!memcmp(other.m_abs_path, m_abs_path, m_abs_len)));
}

/** Determine if the left folder is an ancestor of (contains)
the right folder.
@param[in]	other	folder to compare to
@return whether this is an ancestor of the other folder */
bool Folder::operator>(const Folder& other) const
{
	return(m_abs_len < other.m_abs_len
	       && (!memcmp(other.m_abs_path, m_abs_path, m_abs_len)));
}

/** Determine if the directory referenced by m_folder exists.
@return whether the directory exists */
bool
Folder::exists()
{
	bool		exists;
	os_file_type_t	type;

#ifdef _WIN32
	/* Temporarily strip the trailing_separator since it will cause
	_stat64() to fail on Windows unless the path is the root of some
	drive; like "c:\".  _stat64() will fail if it is "c:". */
	size_t	len = strlen(m_abs_path);
	if (m_abs_path[m_abs_len - 1] == OS_PATH_SEPARATOR
	    && m_abs_path[m_abs_len - 2] != ':') {
		m_abs_path[m_abs_len - 1] = '\0';
	}
#endif /* WIN32 */

	bool ret = os_file_status(m_abs_path, &exists, &type);

#ifdef _WIN32
	/* Put the separator back on. */
	if (m_abs_path[m_abs_len - 1] == '\0') {
		m_abs_path[m_abs_len - 1] = OS_PATH_SEPARATOR;
	}
#endif /* WIN32 */

	return(ret && exists && type == OS_FILE_TYPE_DIR);
}

/* Unit Tests */
#ifdef UNIV_ENABLE_UNIT_TEST_MAKE_FILEPATH
#define MF  fil_make_filepath
#define DISPLAY ib::info() << path
void
test_make_filepath()
{
	char* path;
	const char* long_path =
		"this/is/a/very/long/path/including/a/very/"
		"looooooooooooooooooooooooooooooooooooooooooooooooo"
		"oooooooooooooooooooooooooooooooooooooooooooooooooo"
		"oooooooooooooooooooooooooooooooooooooooooooooooooo"
		"oooooooooooooooooooooooooooooooooooooooooooooooooo"
		"oooooooooooooooooooooooooooooooooooooooooooooooooo"
		"oooooooooooooooooooooooooooooooooooooooooooooooooo"
		"oooooooooooooooooooooooooooooooooooooooooooooooooo"
		"oooooooooooooooooooooooooooooooooooooooooooooooooo"
		"oooooooooooooooooooooooooooooooooooooooooooooooooo"
		"oooooooooooooooooooooooooooooooooooooooooooooooong"
		"/folder/name";
	path = MF("/this/is/a/path/with/a/filename", NULL, IBD, false); DISPLAY;
	path = MF("/this/is/a/path/with/a/filename", NULL, ISL, false); DISPLAY;
	path = MF("/this/is/a/path/with/a/filename", NULL, CFG, false); DISPLAY;
	path = MF("/this/is/a/path/with/a/filename", NULL, CFP, false); DISPLAY;
	path = MF("/this/is/a/path/with/a/filename.ibd", NULL, IBD, false); DISPLAY;
	path = MF("/this/is/a/path/with/a/filename.ibd", NULL, IBD, false); DISPLAY;
	path = MF("/this/is/a/path/with/a/filename.dat", NULL, IBD, false); DISPLAY;
	path = MF(NULL, "tablespacename", NO_EXT, false); DISPLAY;
	path = MF(NULL, "tablespacename", IBD, false); DISPLAY;
	path = MF(NULL, "dbname/tablespacename", NO_EXT, false); DISPLAY;
	path = MF(NULL, "dbname/tablespacename", IBD, false); DISPLAY;
	path = MF(NULL, "dbname/tablespacename", ISL, false); DISPLAY;
	path = MF(NULL, "dbname/tablespacename", CFG, false); DISPLAY;
	path = MF(NULL, "dbname/tablespacename", CFP, false); DISPLAY;
	path = MF(NULL, "dbname\\tablespacename", NO_EXT, false); DISPLAY;
	path = MF(NULL, "dbname\\tablespacename", IBD, false); DISPLAY;
	path = MF("/this/is/a/path", "dbname/tablespacename", IBD, false); DISPLAY;
	path = MF("/this/is/a/path", "dbname/tablespacename", IBD, true); DISPLAY;
	path = MF("./this/is/a/path", "dbname/tablespacename.ibd", IBD, true); DISPLAY;
	path = MF("this\\is\\a\\path", "dbname/tablespacename", IBD, true); DISPLAY;
	path = MF("/this/is/a/path", "dbname\\tablespacename", IBD, true); DISPLAY;
	path = MF(long_path, NULL, IBD, false); DISPLAY;
	path = MF(long_path, "tablespacename", IBD, false); DISPLAY;
	path = MF(long_path, "tablespacename", IBD, true); DISPLAY;
}
#endif /* UNIV_ENABLE_UNIT_TEST_MAKE_FILEPATH */
/* @} */

/*************************************************************************
functions to access is_corrupt flag of fil_space_t*/

void
fil_space_set_corrupt(
/*==================*/
	ulint	space_id)
{
	fil_space_t*	space;

	mutex_enter(&fil_system->mutex);

	space = fil_space_get_by_id(space_id);

	if (space) {
		space->is_corrupt = true;
	}

	mutex_exit(&fil_system->mutex);
}

/** Release the reserved free extents.
@param[in]	n_reserved	number of reserved extents */
void
fil_space_t::release_free_extents(ulint	n_reserved)
{
	ut_ad(rw_lock_own(&latch, RW_LOCK_X));

	ut_a(n_reserved_extents >= n_reserved);
	n_reserved_extents -= n_reserved;
}<|MERGE_RESOLUTION|>--- conflicted
+++ resolved
@@ -810,9 +810,6 @@
 				<< ib::hex(space->flags) << ")!";
 		}
 
-<<<<<<< HEAD
-		if (space->flags != flags) {
-=======
 		/* Validate the flags but do not compare the data directory
 		flag, in case this tablespace was relocated. */
 		const unsigned relevant_space_flags
@@ -820,20 +817,13 @@
 		const unsigned relevant_flags
 			= flags & ~FSP_FLAGS_MASK_DATA_DIR;
 		if (UNIV_UNLIKELY(relevant_space_flags != relevant_flags)) {
-			fprintf(stderr,
-				"InnoDB: Error: table flags are 0x%x"
-				" in the data dictionary\n"
-				"InnoDB: but the flags in file %s are 0x%x!\n",
-				relevant_space_flags, node->name,
-				relevant_flags);
->>>>>>> ee75a7f9
 
 			ib::fatal()
 				<< "Table flags are "
-				<< ib::hex(space->flags) << " in the data"
-				" dictionary but the flags in file "
-				<< node->name << " are " << ib::hex(flags)
-				<< "!";
+				<< ib::hex(relevant_space_flags) << " in the "
+				"data dictionary but the flags in file "
+				<< node->name << " are "
+				<< ib::hex(relevant_flags) << "!";
 		}
 
 		{
