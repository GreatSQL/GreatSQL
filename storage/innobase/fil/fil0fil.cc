--- conflicted
+++ resolved
@@ -136,137 +136,7 @@
 ulint	fil_n_file_opened			= 0;
 
 /** The null file address */
-<<<<<<< HEAD
 fil_addr_t	fil_addr_null = {FIL_NULL, 0};
-=======
-UNIV_INTERN fil_addr_t	fil_addr_null = {FIL_NULL, 0};
-
-#ifdef UNIV_PFS_MUTEX
-/* Key to register fil_system_mutex with performance schema */
-UNIV_INTERN mysql_pfs_key_t	fil_system_mutex_key;
-#endif /* UNIV_PFS_MUTEX */
-
-#ifdef UNIV_PFS_RWLOCK
-/* Key to register file space latch with performance schema */
-UNIV_INTERN mysql_pfs_key_t	fil_space_latch_key;
-#endif /* UNIV_PFS_RWLOCK */
-
-/** File node of a tablespace or the log data space */
-struct fil_node_t {
-	fil_space_t*	space;	/*!< backpointer to the space where this node
-				belongs */
-	char*		name;	/*!< path to the file */
-	ibool		open;	/*!< TRUE if file open */
-	os_file_t	handle;	/*!< OS handle to the file, if file open */
-	os_event_t	sync_event;/*!< Condition event to group and
-				serialize calls to fsync */
-	ibool		is_raw_disk;/*!< TRUE if the 'file' is actually a raw
-				device or a raw disk partition */
-	ulint		size;	/*!< size of the file in database pages, 0 if
-				not known yet; the possible last incomplete
-				megabyte may be ignored if space == 0 */
-	ulint		n_pending;
-				/*!< count of pending i/o's on this file;
-				closing of the file is not allowed if
-				this is > 0 */
-	ulint		n_pending_flushes;
-				/*!< count of pending flushes on this file;
-				closing of the file is not allowed if
-				this is > 0 */
-	ibool		being_extended;
-				/*!< TRUE if the node is currently
-				being extended. */
-	ib_int64_t	modification_counter;/*!< when we write to the file we
-				increment this by one */
-	ib_int64_t	flush_counter;/*!< up to what
-				modification_counter value we have
-				flushed the modifications to disk */
-	UT_LIST_NODE_T(fil_node_t) chain;
-				/*!< link field for the file chain */
-	UT_LIST_NODE_T(fil_node_t) LRU;
-				/*!< link field for the LRU list */
-	ulint		magic_n;/*!< FIL_NODE_MAGIC_N */
-};
-
-/** Value of fil_node_t::magic_n */
-#define	FIL_NODE_MAGIC_N	89389
-
-/** Tablespace or log data space: let us call them by a common name space */
-struct fil_space_t {
-	char*		name;	/*!< space name = the path to the first file in
-				it */
-	ulint		id;	/*!< space id */
-	ib_int64_t	tablespace_version;
-				/*!< in DISCARD/IMPORT this timestamp
-				is used to check if we should ignore
-				an insert buffer merge request for a
-				page because it actually was for the
-				previous incarnation of the space */
-	ibool		mark;	/*!< this is set to TRUE at database startup if
-				the space corresponds to a table in the InnoDB
-				data dictionary; so we can print a warning of
-				orphaned tablespaces */
-	ibool		stop_ios;/*!< TRUE if we want to rename the
-				.ibd file of tablespace and want to
-				stop temporarily posting of new i/o
-				requests on the file */
-	ibool		stop_new_ops;
-				/*!< we set this TRUE when we start
-				deleting a single-table tablespace.
-				When this is set following new ops
-				are not allowed:
-				* read IO request
-				* ibuf merge
-				* file flush
-				Note that we can still possibly have
-				new write operations because we don't
-				check this flag when doing flush
-				batches. */
-	ulint		purpose;/*!< FIL_TABLESPACE, FIL_LOG, or
-				FIL_ARCH_LOG */
-	UT_LIST_BASE_NODE_T(fil_node_t) chain;
-				/*!< base node for the file chain */
-	ulint		size;	/*!< space size in pages; 0 if a single-table
-				tablespace whose size we do not know yet;
-				last incomplete megabytes in data files may be
-				ignored if space == 0 */
-	ulint		flags;	/*!< tablespace flags; see
-				fsp_flags_is_valid(),
-				fsp_flags_get_zip_size() */
-	ulint		n_reserved_extents;
-				/*!< number of reserved free extents for
-				ongoing operations like B-tree page split */
-	ulint		n_pending_flushes; /*!< this is positive when flushing
-				the tablespace to disk; dropping of the
-				tablespace is forbidden if this is positive */
-	ulint		n_pending_ops;/*!< this is positive when we
-				have pending operations against this
-				tablespace. The pending operations can
-				be ibuf merges or lock validation code
-				trying to read a block.
-				Dropping of the tablespace is forbidden
-				if this is positive */
-	hash_node_t	hash;	/*!< hash chain node */
-	hash_node_t	name_hash;/*!< hash chain the name_hash table */
-#ifndef UNIV_HOTBACKUP
-	prio_rw_lock_t	latch;	/*!< latch protecting the file space storage
-				allocation */
-#endif /* !UNIV_HOTBACKUP */
-	UT_LIST_NODE_T(fil_space_t) unflushed_spaces;
-				/*!< list of spaces with at least one unflushed
-				file we have written to */
-	bool		is_in_unflushed_spaces;
-				/*!< true if this space is currently in
-				unflushed_spaces */
-	ibool		is_corrupt;
-	UT_LIST_NODE_T(fil_space_t) space_list;
-				/*!< list of all spaces */
-	ulint		magic_n;/*!< FIL_SPACE_MAGIC_N */
-};
-
-/** Value of fil_space_t::magic_n */
-#define	FIL_SPACE_MAGIC_N	89472
->>>>>>> 2071aeef
 
 /** The tablespace memory cache; also the totality of logs (the log
 data space) is stored here; below we talk about tablespaces, but also
@@ -332,23 +202,14 @@
 #endif /* UNIV_HOTBACKUP */
 
 /** Determine if user has explicitly disabled fsync(). */
-<<<<<<< HEAD
 #ifndef _WIN32
-# define fil_buffering_disabled(s)	\
-	((s)->purpose == FIL_TYPE_TABLESPACE	\
-	 && srv_unix_file_flush_method	\
-	 == SRV_UNIX_O_DIRECT_NO_FSYNC)
+# define fil_buffering_disabled(s)					\
+	(((s)->purpose == FIL_TYPE_TABLESPACE				\
+	    && srv_unix_file_flush_method == SRV_UNIX_O_DIRECT_NO_FSYNC)\
+	  || ((s)->purpose == FIL_TYPE_LOG				\
+	    && srv_unix_file_flush_method == SRV_UNIX_ALL_O_DIRECT))
+
 #else /* _WIN32 */
-=======
-#ifndef __WIN__
-# define fil_buffering_disabled(s)					\
-	(((s)->purpose == FIL_TABLESPACE				\
-	    && srv_unix_file_flush_method == SRV_UNIX_O_DIRECT_NO_FSYNC)\
-	  || ((s)->purpose == FIL_LOG					\
-	    && srv_unix_file_flush_method == SRV_UNIX_ALL_O_DIRECT))
-    
-#else /* __WIN__ */
->>>>>>> 2071aeef
 # define fil_buffering_disabled(s)	(0)
 #endif /* __WIN32 */
 
@@ -561,20 +422,11 @@
 	ut_ad(space == NULL || space->purpose != FIL_TYPE_LOG);
 	return(space);
 }
-<<<<<<< HEAD
 /** Returns the latch of a file space.
 @param[in]	id	space id
 @param[out]	flags	tablespace flags
 @return latch protecting storage allocation */
 rw_lock_t*
-=======
-
-/*******************************************************************//**
-Returns the latch of a file space.
-@return	latch protecting storage allocation */
-UNIV_INTERN
-prio_rw_lock_t*
->>>>>>> 2071aeef
 fil_space_get_latch(
 	ulint	id,
 	ulint*	flags)
@@ -1325,43 +1177,19 @@
 		fil_node_close_to_free(fil_node, space);
 	}
 }
-<<<<<<< HEAD
-=======
-
-/****************************************************************//**
-Check is there node in file space with given name. */
-UNIV_INTERN
-ibool
-fil_space_contains_node(
-/*====================*/
-	ulint	id,		/*!< in: space id */
-	char*	node_name)	/*!< in: node name */
-{
-	fil_node_t*	node;
-	fil_space_t*	space;
-
-	mutex_enter(&fil_system->mutex);
-
-	space = fil_space_get_by_id(id);
-
-	ut_a(space);
-
-	for (node = UT_LIST_GET_FIRST(space->chain); node != NULL;
-	     node = UT_LIST_GET_NEXT(chain, node)) {
-
-		if (ut_strcmp(node->name, node_name) == 0) {
-			mutex_exit(&fil_system->mutex);
-			return(TRUE);
-		}
-
-	}
-
-	mutex_exit(&fil_system->mutex);
-	return(FALSE);
-}
-
-#endif /* UNIV_LOG_ARCHIVE */
->>>>>>> 2071aeef
+
+static
+void
+fil_node_free(
+	fil_node_t*	node,
+	fil_space_t*	space)
+{
+	UT_LIST_REMOVE(space->chain, node);
+	ut_d(space->size -= node->size);
+	os_event_destroy(node->sync_event);
+	ut_free(node->name);
+	ut_free(node);
+}
 
 /** Free a tablespace object on which fil_space_detach() was invoked.
 There must not be any pending i/o's or flushes on the files.
@@ -1375,13 +1203,9 @@
 	ut_ad(srv_fast_shutdown == 2 || space->max_lsn == 0);
 
 	for (fil_node_t* node = UT_LIST_GET_FIRST(space->chain);
-	     node != NULL; ) {
-		ut_d(space->size -= node->size);
-		os_event_destroy(node->sync_event);
-		ut_free(node->name);
-		fil_node_t* old_node = node;
-		node = UT_LIST_GET_NEXT(chain, node);
-		ut_free(old_node);
+	     node != NULL; node = UT_LIST_GET_FIRST(space->chain)) {
+
+		fil_node_free(node, space);
 	}
 
 	ut_ad(space->size == 0);
@@ -1390,6 +1214,72 @@
 
 	ut_free(space->name);
 	ut_free(space);
+}
+
+/****************************************************************//**
+Drops files from the start of a file space, so that its size is cut by
+the amount given. */
+
+void
+fil_space_truncate_start(
+/*=====================*/
+	ulint	id,		/*!< in: space id */
+	ulint	trunc_len)	/*!< in: truncate by this much; it is an error
+				if this does not equal to the combined size of
+				some initial files in the space */
+{
+	fil_node_t*	node;
+	fil_space_t*	space;
+
+	mutex_enter(&fil_system->mutex);
+
+	space = fil_space_get_by_id(id);
+
+	ut_a(space);
+
+	while (trunc_len > 0) {
+		node = UT_LIST_GET_FIRST(space->chain);
+
+		ut_a(node->size * UNIV_PAGE_SIZE <= trunc_len);
+
+		trunc_len -= node->size * UNIV_PAGE_SIZE;
+
+		fil_node_free(node, space);
+	}
+
+	mutex_exit(&fil_system->mutex);
+}
+
+/****************************************************************//**
+Check is there node in file space with given name. */
+
+bool
+fil_space_contains_node(
+/*====================*/
+    ulint	id,		/*!< in: space id */
+    char*	node_name)	/*!< in: node name */
+{
+    fil_node_t*	node;
+    fil_space_t*	space;
+
+    mutex_enter(&fil_system->mutex);
+
+    space = fil_space_get_by_id(id);
+
+    ut_a(space);
+
+    for (node = UT_LIST_GET_FIRST(space->chain); node != NULL;
+	 node = UT_LIST_GET_NEXT(chain, node)) {
+
+	if (ut_strcmp(node->name, node_name) == 0) {
+	    mutex_exit(&fil_system->mutex);
+	    return(true);
+	}
+
+    }
+
+    mutex_exit(&fil_system->mutex);
+    return(false);
 }
 
 /** Frees a space object from the tablespace memory cache.
@@ -1474,6 +1364,7 @@
 	if (space != NULL) {
 		mutex_exit(&fil_system->mutex);
 
+		ut_ad(space->id != id);
 		ib::warn() << "Tablespace '" << name << "' exists in the"
 			" cache with id " << space->id << " != " << id;
 
@@ -1529,18 +1420,14 @@
 	HASH_INSERT(fil_space_t, name_hash, fil_system->name_hash,
 		    ut_fold_string(name), space);
 
-<<<<<<< HEAD
+	space->is_corrupt = false;
+
 	UT_LIST_ADD_LAST(fil_system->space_list, space);
 
 	if (id < SRV_LOG_SPACE_FIRST_ID && id > fil_system->max_assigned_id) {
 
 		fil_system->max_assigned_id = id;
 	}
-=======
-	space->is_corrupt = FALSE;
-
-	UT_LIST_ADD_LAST(space_list, fil_system->space_list, space);
->>>>>>> 2071aeef
 
 	mutex_exit(&fil_system->mutex);
 
@@ -1953,16 +1840,12 @@
 {
 	fil_space_t*	space;
 
-<<<<<<< HEAD
+	if (srv_track_changed_pages && srv_redo_log_thread_started)
+		os_event_wait(srv_redo_log_tracked_event);
+
 	/* At shutdown, we should not have any files in this list. */
 	ut_ad(srv_fast_shutdown == 2
 	      || UT_LIST_GET_LEN(fil_system->named_spaces) == 0);
-=======
-	if (srv_track_changed_pages && srv_redo_log_thread_started)
-		os_event_wait(srv_redo_log_tracked_event);
-
-	mutex_enter(&fil_system->mutex);
->>>>>>> 2071aeef
 
 	mutex_enter(&fil_system->mutex);
 
@@ -2199,7 +2082,6 @@
 	ut_free(path);
 }
 
-<<<<<<< HEAD
 #ifndef UNIV_HOTBACKUP
 /** Write a log record about an operation on a tablespace file.
 @param[in]	type		MLOG_FILE_NAME or MLOG_FILE_DELETE
@@ -2220,27 +2102,6 @@
 	const char*	new_path,
 	ulint		flags,
 	mtr_t*		mtr)
-=======
-/*******************************************************************//**
-Reads the flushed lsn, arch no, space_id and tablespace flag fields from
-the first page of a data file at database startup.
-@retval NULL on success, or if innodb_force_recovery is set
-@return pointer to an error message string */
-UNIV_INTERN
-const char*
-fil_read_first_page(
-/*================*/
-	os_file_t	data_file,		/*!< in: open data file */
-	ibool		one_read_already,	/*!< in: TRUE if min and max
-						parameters below already
-						contain sensible data */
-	ulint*		flags,			/*!< out: tablespace flags */
-	ulint*		space_id,		/*!< out: tablespace ID */
-	lsn_t*		min_flushed_lsn,	/*!< out: min of flushed
-						lsn values in data files */
-	lsn_t*		max_flushed_lsn)	/*!< out: max of flushed
-						lsn values in data files */
->>>>>>> 2071aeef
 {
 	byte*		log_ptr;
 	ulint		len;
@@ -2277,7 +2138,6 @@
 	log_ptr += 2;
 	mlog_close(mtr, log_ptr);
 
-<<<<<<< HEAD
 	mlog_catenate_string(
 		mtr, reinterpret_cast<const byte*>(path), len);
 
@@ -2290,21 +2150,6 @@
 		mach_write_to_2(log_ptr, len);
 		log_ptr += 2;
 		mlog_close(mtr, log_ptr);
-=======
-	if (!one_read_already) {
-		*min_flushed_lsn = flushed_lsn;
-		*max_flushed_lsn = flushed_lsn;
-
-		return(NULL);
-	}
-
-	if (*min_flushed_lsn > flushed_lsn) {
-		*min_flushed_lsn = flushed_lsn;
-	}
-	if (*max_flushed_lsn < flushed_lsn) {
-		*max_flushed_lsn = flushed_lsn;
-	}
->>>>>>> 2071aeef
 
 		mlog_catenate_string(
 			mtr, reinterpret_cast<const byte*>(new_path), len);
@@ -2649,22 +2494,8 @@
 	const bool name_match
 		= strcmp(name, UT_LIST_GET_FIRST(space->chain)->name) == 0;
 
-<<<<<<< HEAD
 	if (!name_match) {
 		return(true);
-=======
-	if (type == MLOG_FILE_RENAME) {
-	printf("new name %s\n", new_name);
-	}
-	*/
-	if (!space_id) {
-		return(ptr);
-	} else {
-		/* Only replay file ops during recovery.  This is a
-		release-build assert to minimize any data loss risk by a
-		misapplied file operation.  */
-		ut_a(recv_recovery_is_on());
->>>>>>> 2071aeef
 	}
 
 	/* Create the database directory for the new name, if
@@ -4086,7 +3917,6 @@
 		goto skip_validate;
 	}
 
-<<<<<<< HEAD
 	/* Read and validate the first page of these three tablespace
 	locations, if found. */
 	valid_tablespaces_found +=
@@ -4097,74 +3927,6 @@
 
 	valid_tablespaces_found +=
 		(df_dict.validate_to_dd(id, flags) == DB_SUCCESS) ? 1 : 0;
-=======
-	/* Read the first page of the datadir tablespace, if found. */
-	if (def.success) {
-		def.check_msg = fil_read_first_page(
-			def.file, FALSE, &def.flags, &def.id,
-			&def.lsn, &def.lsn);
-		def.valid = !def.check_msg;
-
-		/* Validate this single-table-tablespace with SYS_TABLES,
-		but do not compare the DATA_DIR flag, in case the
-		tablespace was relocated. */
-		if (def.valid && def.id == id
-		    && (def.flags & ~FSP_FLAGS_MASK_DATA_DIR) == mod_flags) {
-			valid_tablespaces_found++;
-		} else {
-			def.valid = false;
-			/* Do not use this tablespace. */
-			fil_report_bad_tablespace(
-				def.filepath, def.check_msg, def.id,
-				def.flags, id, flags);
-		}
-	}
-
-	/* Read the first page of the remote tablespace */
-	if (remote.success) {
-		remote.check_msg = fil_read_first_page(
-			remote.file, FALSE, &remote.flags, &remote.id,
-			&remote.lsn, &remote.lsn);
-		remote.valid = !remote.check_msg;
-
-		/* Validate this single-table-tablespace with SYS_TABLES,
-		but do not compare the DATA_DIR flag, in case the
-		tablespace was relocated. */
-		if (remote.valid && remote.id == id
-		    && (remote.flags & ~FSP_FLAGS_MASK_DATA_DIR) == mod_flags) {
-			valid_tablespaces_found++;
-		} else {
-			remote.valid = false;
-			/* Do not use this linked tablespace. */
-			fil_report_bad_tablespace(
-				remote.filepath, remote.check_msg, remote.id,
-				remote.flags, id, flags);
-			link_file_is_bad = true;
-		}
-	}
-
-	/* Read the first page of the datadir tablespace, if found. */
-	if (dict.success) {
-		dict.check_msg = fil_read_first_page(
-			dict.file, FALSE, &dict.flags, &dict.id,
-			&dict.lsn, &dict.lsn);
-		dict.valid = !dict.check_msg;
-
-		/* Validate this single-table-tablespace with SYS_TABLES,
-		but do not compare the DATA_DIR flag, in case the
-		tablespace was relocated. */
-		if (dict.valid && dict.id == id
-		    && (dict.flags & ~FSP_FLAGS_MASK_DATA_DIR) == mod_flags) {
-			valid_tablespaces_found++;
-		} else {
-			dict.valid = false;
-			/* Do not use this tablespace. */
-			fil_report_bad_tablespace(
-				dict.filepath, dict.check_msg, dict.id,
-				dict.flags, id, flags);
-		}
-	}
->>>>>>> 2071aeef
 
 	/* Make sense of these three possible locations.
 	First, bail out if no tablespace files were found. */
@@ -4735,40 +4497,7 @@
 
 		ut_a(success);
 
-<<<<<<< HEAD
 		ut_free(new_path);
-=======
-/********************************************************************//**
-Opens an .ibd file and adds the associated single-table tablespace to the
-InnoDB fil0fil.cc data structures.
-Set fsp->success to TRUE if tablespace is valid, FALSE if not. */
-static
-void
-fil_validate_single_table_tablespace(
-/*=================================*/
-	const char*	tablename,	/*!< in: database/tablename */
-	fsp_open_info*	fsp)		/*!< in/out: tablespace info */
-{
-	bool restore_attempted = false;
-
-check_first_page:
-	fsp->success = TRUE;
-	if (const char* check_msg = fil_read_first_page(
-		    fsp->file, FALSE, &fsp->flags, &fsp->id,
-		    &fsp->lsn, &fsp->lsn)) {
-		ib_logf(IB_LOG_LEVEL_ERROR,
-			"%s in tablespace %s (table %s)",
-			check_msg, fsp->filepath, tablename);
-		fsp->success = FALSE;
-	}
-
-	if (!fsp->success) {
-		if (!restore_attempted) {
-			if (!fil_user_tablespace_find_space_id(fsp)) {
-				return;
-			}
-			restore_attempted = true;
->>>>>>> 2071aeef
 
 		return(FIL_LOAD_ID_CHANGED);
 	}
@@ -5114,7 +4843,7 @@
 		err = os_aio(
 			request, OS_AIO_SYNC, node->name,
 			node->handle, buf, offset, n_bytes, read_only_mode,
-			NULL, NULL);
+			NULL, NULL, node->space->id, NULL);
 #endif /* UNIV_HOTBACKUP */
 
 		if (err != DB_SUCCESS) {
@@ -5193,74 +4922,16 @@
 
 	ulint		pages_added;
 
-<<<<<<< HEAD
 	/* Note: This code is going to be executed independent of FusionIO HW
 	if the OS supports posix_fallocate() */
-=======
-#ifdef HAVE_POSIX_FALLOCATE
-	if (srv_use_posix_fallocate) {
-
-		os_offset_t	start_offset = file_start_page_no * page_size;
-		os_offset_t	end_offset
-			= (size_after_extend - file_start_page_no) * page_size;
-
-		success = (posix_fallocate(node->handle, start_offset,
-					   end_offset) == 0);
-		if (!success)
-		{
-			ib_logf(IB_LOG_LEVEL_ERROR,
-				"preallocating file space for file \'%s\' "
-				"failed.  Current size " INT64PF
-				", len " INT64PF ", desired size " INT64PF
-				"\n", node->name, start_offset, end_offset,
-				start_offset + end_offset);
-		}
-		mutex_enter(&fil_system->mutex);
-		if (success) {
-			node->size += (size_after_extend - start_page_no);
-			space->size += (size_after_extend - start_page_no);
-			os_has_said_disk_full = FALSE;
-		}
-		node->being_extended = FALSE;
-		fil_node_complete_io(node, fil_system, OS_FILE_READ);
-		goto complete_io;
-	}
-#endif
-
-	/* Extend at most 64 pages at a time */
-	buf_size = ut_min(64, size_after_extend - start_page_no) * page_size;
-	buf2 = static_cast<byte*>(mem_alloc(buf_size + page_size));
-	buf = static_cast<byte*>(ut_align(buf2, page_size));
->>>>>>> 2071aeef
 
 	ut_ad(size > space->size);
 
 	os_offset_t	node_start = os_file_get_size(node->handle);
 	ut_a(node_start != (os_offset_t) -1);
 
-<<<<<<< HEAD
 	/* Node first page number */
 	ulint		node_first_page = space->size - node->size;
-=======
-		os_offset_t	offset
-			= ((os_offset_t) (start_page_no - file_start_page_no))
-			* page_size;
-#ifdef UNIV_HOTBACKUP
-		success = os_file_write(node->name, node->handle, buf,
-					offset, page_size * n_pages);
-#else
-		success = os_aio(OS_FILE_WRITE, OS_AIO_SYNC,
-				 node->name, node->handle, buf,
-				 offset, page_size * n_pages,
-				 NULL, NULL, space_id, NULL);
-#endif /* UNIV_HOTBACKUP */
-		if (success) {
-			os_has_said_disk_full = FALSE;
-		} else {
-			/* Let us measure the size of the file to determine
-			how much we were able to extend it */
-			os_offset_t	size;
->>>>>>> 2071aeef
 
 	/* Number of physical pages in the node/file */
 	ulint		n_node_physical_pages
@@ -5353,15 +5024,7 @@
 	space->size += pages_added;
 	node->being_extended = false;
 
-<<<<<<< HEAD
 	fil_node_complete_io(node, fil_system, IORequestWrite);
-=======
-#ifdef HAVE_POSIX_FALLOCATE
-complete_io:
-#endif
-
-	*actual_size = space->size;
->>>>>>> 2071aeef
 
 #ifndef UNIV_HOTBACKUP
 	/* Keep the last data file size info up to date, rounded to
@@ -5676,8 +5339,7 @@
 @return DB_SUCCESS, DB_TABLESPACE_DELETED or DB_TABLESPACE_TRUNCATED
 	if we are trying to do i/o on a tablespace which does not exist */
 dberr_t
-<<<<<<< HEAD
-fil_io(
+_fil_io(
 	const IORequest&	type,
 	bool			sync,
 	const page_id_t&	page_id,
@@ -5685,37 +5347,8 @@
 	ulint			byte_offset,
 	ulint			len,
 	void*			buf,
-	void*			message)
-=======
-_fil_io(
-/*===*/
-	ulint	type,		/*!< in: OS_FILE_READ or OS_FILE_WRITE,
-				ORed to OS_FILE_LOG, if a log i/o
-				and ORed to OS_AIO_SIMULATED_WAKE_LATER
-				if simulated aio and we want to post a
-				batch of i/os; NOTE that a simulated batch
-				may introduce hidden chances of deadlocks,
-				because i/os are not actually handled until
-				all have been posted: use with great
-				caution! */
-	bool	sync,		/*!< in: true if synchronous aio is desired */
-	ulint	space_id,	/*!< in: space id */
-	ulint	zip_size,	/*!< in: compressed page size in bytes;
-				0 for uncompressed pages */
-	ulint	block_offset,	/*!< in: offset in number of blocks */
-	ulint	byte_offset,	/*!< in: remainder of offset in bytes; in
-				aio this must be divisible by the OS block
-				size */
-	ulint	len,		/*!< in: how many bytes to read or write; this
-				must not cross a file boundary; in aio this
-				must be a block size multiple */
-	void*	buf,		/*!< in/out: buffer where to store read data
-				or from where to write; in aio this must be
-				appropriately aligned */
-	void*	message,	/*!< in: message for aio handler if non-sync
-				aio used, else ignored */
-	trx_t*	trx)
->>>>>>> 2071aeef
+	void*			message,
+	trx_t*			trx)
 {
 	os_offset_t		offset;
 	IORequest		req_type(type);
@@ -5949,10 +5582,36 @@
 
 	/* Do AIO */
 
-	ut_a(byte_offset % OS_MIN_LOG_BLOCK_SIZE == 0);
-	ut_a((len % OS_MIN_LOG_BLOCK_SIZE) == 0);
-
-<<<<<<< HEAD
+	ut_a(byte_offset % OS_FILE_LOG_BLOCK_SIZE == 0);
+	ut_a((len % OS_FILE_LOG_BLOCK_SIZE) == 0);
+
+#ifndef UNIV_HOTBACKUP
+	if (UNIV_UNLIKELY(space->is_corrupt && srv_pass_corrupt_table)) {
+
+		/* should ignore i/o for the crashed space */
+		if (srv_pass_corrupt_table == 1 || req_type.is_write()) {
+
+			mutex_enter(&fil_system->mutex);
+			fil_node_complete_io(node, fil_system, type);
+			mutex_exit(&fil_system->mutex);
+			if (mode == OS_AIO_NORMAL) {
+				ut_a(space->purpose == FIL_TYPE_TABLESPACE);
+				buf_page_io_complete(static_cast<buf_page_t *>
+						     (message));
+			}
+		}
+
+		if (srv_pass_corrupt_table == 1 && req_type.is_read()) {
+
+			return(DB_TABLESPACE_DELETED);
+
+		} else if (req_type.is_write()) {
+
+			return(DB_SUCCESS);
+		}
+	}
+#endif
+
 	/* Don't compress the log, page 0 of all tablespaces, tables
 	compresssed with the old scheme and all pages from the system
 	tablespace. */
@@ -5979,40 +5638,6 @@
 	dberr_t	err;
 
 #ifdef UNIV_HOTBACKUP
-=======
-#ifndef UNIV_HOTBACKUP
-	if (UNIV_UNLIKELY(space->is_corrupt && srv_pass_corrupt_table)) {
-
-		/* should ignore i/o for the crashed space */
-		if (srv_pass_corrupt_table == 1 ||
-		    type == OS_FILE_WRITE) {
-
-			mutex_enter(&fil_system->mutex);
-			fil_node_complete_io(node, fil_system, type);
-			mutex_exit(&fil_system->mutex);
-			if (mode == OS_AIO_NORMAL) {
-				ut_a(space->purpose == FIL_TABLESPACE);
-				buf_page_io_complete(static_cast<buf_page_t *>
-						     (message));
-			}
-		}
-
-		if (srv_pass_corrupt_table == 1 && type == OS_FILE_READ) {
-
-			return(DB_TABLESPACE_DELETED);
-
-		} else if (type == OS_FILE_WRITE) {
-
-			return(DB_SUCCESS);
-		}
-	}
-
-	/* Queue the aio request */
-	ret = os_aio(type, mode | wake_later, node->name, node->handle, buf,
-		offset, len, node, message, space_id, trx);
-
-#else
->>>>>>> 2071aeef
 	/* In mysqlbackup do normal i/o, not aio */
 	if (req_type.is_read()) {
 
@@ -6026,7 +5651,6 @@
 		err = os_file_write(
 			req_type, node->name, node->handle, buf, offset, len);
 	}
-<<<<<<< HEAD
 #else
 	/* Queue the aio request */
 	err = os_aio(
@@ -6034,13 +5658,9 @@
 		mode, node->name, node->handle, buf, offset, len,
 		fsp_is_system_temporary(page_id.space())
 		? false : srv_read_only_mode,
-		node, message);
+		node, message, page_id.space(), trx);
 
 #endif /* UNIV_HOTBACKUP */
-=======
-#endif /* !UNIV_HOTBACKUP */
-	ut_a(ret);
->>>>>>> 2071aeef
 
 	if (err == DB_IO_NO_PUNCH_HOLE) {
 
@@ -6092,38 +5712,12 @@
 	fil_node_t*	node;
 	IORequest	type;
 	void*		message;
-<<<<<<< HEAD
 
 	ut_ad(fil_validate_skip());
 
 	dberr_t	err = os_aio_handler(segment, &node, &message, &type);
 
 	ut_a(err == DB_SUCCESS);
-=======
-	ulint		type;
-	ulint		space_id = 0;
-
-	ut_ad(fil_validate_skip());
-
-	if (srv_use_native_aio) {
-		srv_set_io_thread_op_info(segment, "native aio handle");
-#ifdef WIN_ASYNC_IO
-		ret = os_aio_windows_handle(
-			segment, 0, &fil_node, &message, &type, &space_id);
-#elif defined(LINUX_NATIVE_AIO)
-		ret = os_aio_linux_handle(
-			segment, &fil_node, &message, &type, &space_id);
-#else
-		ut_error;
-		ret = 0; /* Eliminate compiler warning */
-#endif /* WIN_ASYNC_IO */
-	} else {
-		srv_set_io_thread_op_info(segment, "simulated aio handle");
-
-		ret = os_aio_simulated_handle(
-			segment, &fil_node, &message, &type, &space_id);
-	}
->>>>>>> 2071aeef
 
 	if (node == NULL) {
 		ut_ad(srv_shutdown_state == SRV_SHUTDOWN_EXIT_THREADS);
@@ -7301,7 +6895,6 @@
 
 		node->is_open = true;
 	}
-<<<<<<< HEAD
 
 	os_offset_t	trunc_size = trunc_to_default
 		? FIL_IBD_FILE_INITIAL_SIZE
@@ -7617,32 +7210,9 @@
 }
 #endif /* UNIV_ENABLE_UNIT_TEST_MAKE_FILEPATH */
 /* @} */
-=======
-}
 
 /*************************************************************************
 functions to access is_corrupt flag of fil_space_t*/
-
-ibool
-fil_space_is_corrupt(
-/*=================*/
-	ulint	space_id)
-{
-	fil_space_t*	space;
-	ibool		ret = FALSE;
-
-	mutex_enter(&fil_system->mutex);
-
-	space = fil_space_get_by_id(space_id);
-
-	if (UNIV_UNLIKELY(space && space->is_corrupt)) {
-		ret = TRUE;
-	}
-
-	mutex_exit(&fil_system->mutex);
-
-	return(ret);
-}
 
 void
 fil_space_set_corrupt(
@@ -7656,9 +7226,8 @@
 	space = fil_space_get_by_id(space_id);
 
 	if (space) {
-		space->is_corrupt = TRUE;
+		space->is_corrupt = true;
 	}
 
 	mutex_exit(&fil_system->mutex);
-}
->>>>>>> 2071aeef
+}