--- conflicted
+++ resolved
@@ -48,10 +48,6 @@
 /*=============*/
 	dyn_array_t*	arr);	/*!< in/out memory buffer of
 				size sizeof(dyn_array_t) */
-<<<<<<< HEAD
-	MY_ATTRIBUTE((nonnull));
-=======
->>>>>>> 028a164d
 /************************************************************//**
 Frees a dynamic array. */
 UNIV_INLINE
@@ -72,11 +68,7 @@
 	dyn_array_t*	arr,	/*!< in: dynamic array */
 	ulint		size)	/*!< in: size in bytes of the buffer; MUST be
 				smaller than DYN_ARRAY_DATA_SIZE! */
-<<<<<<< HEAD
-	MY_ATTRIBUTE((nonnull, warn_unused_result));
-=======
-	__attribute__((warn_unused_result));
->>>>>>> 028a164d
+	MY_ATTRIBUTE((warn_unused_result));
 /*********************************************************************//**
 Closes the buffer returned by dyn_array_open. */
 UNIV_INLINE
@@ -84,12 +76,7 @@
 dyn_array_close(
 /*============*/
 	dyn_array_t*	arr,	/*!< in: dynamic array */
-<<<<<<< HEAD
-	const byte*	ptr)	/*!< in: end of used space */
-	MY_ATTRIBUTE((nonnull));
-=======
 	const byte*	ptr);	/*!< in: end of used space */
->>>>>>> 028a164d
 /*********************************************************************//**
 Makes room on top of a dyn array and returns a pointer to
 the added element. The caller must copy the element to
@@ -101,11 +88,7 @@
 /*===========*/
 	dyn_array_t*	arr,	/*!< in/out: dynamic array */
 	ulint		size)	/*!< in: size in bytes of the element */
-<<<<<<< HEAD
-	MY_ATTRIBUTE((nonnull, warn_unused_result));
-=======
-	__attribute__((warn_unused_result));
->>>>>>> 028a164d
+	MY_ATTRIBUTE((warn_unused_result));
 /************************************************************//**
 Returns pointer to an element in dyn array.
 @return	pointer to element */
@@ -116,11 +99,7 @@
 	const dyn_array_t*	arr,	/*!< in: dyn array */
 	ulint			pos)	/*!< in: position of element
 					in bytes from array start */
-<<<<<<< HEAD
-	MY_ATTRIBUTE((nonnull, warn_unused_result));
-=======
-	__attribute__((warn_unused_result));
->>>>>>> 028a164d
+	MY_ATTRIBUTE((warn_unused_result));
 /************************************************************//**
 Returns the size of stored data in a dyn array.
 @return	data size in bytes */
@@ -129,11 +108,7 @@
 dyn_array_get_data_size(
 /*====================*/
 	const dyn_array_t*	arr)	/*!< in: dyn array */
-<<<<<<< HEAD
-	MY_ATTRIBUTE((nonnull, warn_unused_result, pure));
-=======
-	__attribute__((warn_unused_result));
->>>>>>> 028a164d
+	MY_ATTRIBUTE((warn_unused_result));
 /************************************************************//**
 Gets the first block in a dyn array.
 @param arr	dyn array
@@ -167,11 +142,7 @@
 dyn_block_get_used(
 /*===============*/
 	const dyn_block_t*	block)	/*!< in: dyn array block */
-<<<<<<< HEAD
-	MY_ATTRIBUTE((nonnull, warn_unused_result, pure));
-=======
-	__attribute__((warn_unused_result));
->>>>>>> 028a164d
+	MY_ATTRIBUTE((warn_unused_result));
 /********************************************************************//**
 Gets pointer to the start of data in a dyn array block.
 @return	pointer to data */
@@ -180,11 +151,7 @@
 dyn_block_get_data(
 /*===============*/
 	const dyn_block_t*	block)	/*!< in: dyn array block */
-<<<<<<< HEAD
-	MY_ATTRIBUTE((nonnull, warn_unused_result, pure));
-=======
-	__attribute__((warn_unused_result));
->>>>>>> 028a164d
+	MY_ATTRIBUTE((warn_unused_result));
 /********************************************************//**
 Pushes n bytes to a dyn array. */
 UNIV_INLINE
