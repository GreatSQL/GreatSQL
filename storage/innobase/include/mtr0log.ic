--- conflicted
+++ resolved
@@ -25,13 +25,9 @@
 
 #include "buf0dblwr.h"
 #include "fsp0types.h"
-<<<<<<< HEAD
 #include "mach0data.h"
 #include "trx0types.h"
-=======
 #include "btr0types.h"
-#include "trx0sys.h"
->>>>>>> 2071aeef
 
 /********************************************************//**
 Opens a buffer to mlog. It must be closed with mlog_close.
