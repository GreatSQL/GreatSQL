/*****************************************************************************

<<<<<<< HEAD
Copyright (c) 1995, 2018, Oracle and/or its affiliates. All Rights Reserved.
=======
Copyright (c) 1995, 2019, Oracle and/or its affiliates. All Rights Reserved.
>>>>>>> 4869291f

This program is free software; you can redistribute it and/or modify it under
the terms of the GNU General Public License, version 2.0, as published by the
Free Software Foundation.

This program is also distributed with certain software (including but not
limited to OpenSSL) that is licensed under separate terms, as designated in a
particular file or component or in included license documentation. The authors
of MySQL hereby grant you an additional permission to link the program and
your derivative works with the separately licensed software that they have
included with MySQL.

This program is distributed in the hope that it will be useful, but WITHOUT
ANY WARRANTY; without even the implied warranty of MERCHANTABILITY or FITNESS
FOR A PARTICULAR PURPOSE. See the GNU General Public License, version 2.0,
for more details.

You should have received a copy of the GNU General Public License along with
this program; if not, write to the Free Software Foundation, Inc.,
51 Franklin St, Fifth Floor, Boston, MA 02110-1301  USA

*****************************************************************************/

/** @file include/mtr0log.h
 Mini-transaction logging routines

 Created 12/7/1995 Heikki Tuuri
 *******************************************************/

#ifndef mtr0log_h
#define mtr0log_h

#include "dyn0buf.h"
#include "mtr0mtr.h"
#include "univ.i"

// Forward declaration
struct dict_index_t;

/** Writes 1, 2 or 4 bytes to a file page. Writes the corresponding log
 record to the mini-transaction log if mtr is not NULL. */
void mlog_write_ulint(
    byte *ptr,      /*!< in: pointer where to write */
    ulint val,      /*!< in: value to write */
    mlog_id_t type, /*!< in: MLOG_1BYTE, MLOG_2BYTES, MLOG_4BYTES */
    mtr_t *mtr);    /*!< in: mini-transaction handle */

/** Writes 8 bytes to a file page. Writes the corresponding log
 record to the mini-transaction log, only if mtr is not NULL */
void mlog_write_ull(byte *ptr,       /*!< in: pointer where to write */
                    ib_uint64_t val, /*!< in: value to write */
                    mtr_t *mtr);     /*!< in: mini-transaction handle */
/** Writes a string to a file page buffered in the buffer pool. Writes the
 corresponding log record to the mini-transaction log. */
void mlog_write_string(byte *ptr,       /*!< in: pointer where to write */
                       const byte *str, /*!< in: string to write */
                       ulint len,       /*!< in: string length */
                       mtr_t *mtr);     /*!< in: mini-transaction handle */
/** Logs a write of a string to a file page buffered in the buffer pool.
 Writes the corresponding log record to the mini-transaction log. */
void mlog_log_string(byte *ptr,   /*!< in: pointer written to */
                     ulint len,   /*!< in: string length */
                     mtr_t *mtr); /*!< in: mini-transaction handle */
/** Writes initial part of a log record consisting of one-byte item
 type and four-byte space and page numbers. */
void mlog_write_initial_log_record(
    const byte *ptr, /*!< in: pointer to (inside) a buffer
                     frame holding the file page where
                     modification is made */
    mlog_id_t type,  /*!< in: log item type: MLOG_1BYTE, ... */
    mtr_t *mtr);     /*!< in: mini-transaction handle */

/** Catenates 1 - 4 bytes to the mtr log. The value is not compressed.
@param[in,out]	dyn_buf	buffer to write
@param[in]	val	value to write
@param[in]	type	type of value to write */
UNIV_INLINE
void mlog_catenate_ulint(mtr_buf_t *dyn_buf, ulint val, mlog_id_t type);

/** Catenates 1 - 4 bytes to the mtr log.
@param[in]	mtr	mtr
@param[in]	val	value to write
@param[in]	type	MLOG_1BYTE, MLOG_2BYTES, MLOG_4BYTES */
UNIV_INLINE
void mlog_catenate_ulint(mtr_t *mtr, ulint val, mlog_id_t type);

/** Catenates n bytes to the mtr log. */
void mlog_catenate_string(mtr_t *mtr,      /*!< in: mtr */
                          const byte *str, /*!< in: string to write */
                          ulint len);      /*!< in: string length */

/** Catenates a compressed ulint to mlog.
@param[in]	mtr	mtr
@param[in]	val	value to write */
UNIV_INLINE
void mlog_catenate_ulint_compressed(mtr_t *mtr, ulint val);

/** Catenates a compressed 64-bit integer to mlog.
@param[in]	mtr	mtr
@param[in]	val	value to write */
UNIV_INLINE
void mlog_catenate_ull_compressed(mtr_t *mtr, ib_uint64_t val);

/** Opens a buffer to mlog. It must be closed with mlog_close.
@param[in,out]	mtr	mtr
@param[in]	size	buffer size in bytes; MUST be smaller than
                        DYN_ARRAY_DATA_SIZE!
@return buffer, NULL if log mode MTR_LOG_NONE */
UNIV_INLINE
byte *mlog_open(mtr_t *mtr, ulint size);

/** Opens a buffer to mlog. It must be closed with mlog_close.
This is used for writing log for metadata changes
@param[in,out]	mtr	mtr
@param[in]	size	buffer size in bytes; MUST be smaller than
                        DYN_ARRAY_DATA_SIZE!
@return buffer */
UNIV_INLINE
byte *mlog_open_metadata(mtr_t *mtr, ulint size);

/** Closes a buffer opened to mlog.
@param[in]	mtr	mtr
@param[in]	ptr	buffer space from ptr up was not used */
UNIV_INLINE
void mlog_close(mtr_t *mtr, byte *ptr);

<<<<<<< HEAD
/** Writes a log record about a dictionary operation.
=======
/** Writes a log record about a dictionary operation, which would cost
at most 23 bytes.
>>>>>>> 4869291f
@param[in]	type		redo log record type
@param[in]	id		table id
@param[in]	version		table dynamic metadata version
@param[in,out]	log_ptr		current end of mini-transaction log
@param[in,out]	mtr		mini-transaction
@return end of mini-transaction log */
UNIV_INLINE
byte *mlog_write_initial_dict_log_record(mlog_id_t type, table_id_t id,
                                         uint64_t version, byte *log_ptr,
                                         mtr_t *mtr);

/** Writes a log record about an operation.
@param[in]	type		redo log record type
@param[in]	space_id	tablespace identifier
@param[in]	page_no		page number
@param[in,out]	log_ptr		current end of mini-transaction log
@param[in,out]	mtr		mini-transaction
@return	end of mini-transaction log */
UNIV_INLINE
byte *mlog_write_initial_log_record_low(mlog_id_t type, space_id_t space_id,
                                        page_no_t page_no, byte *log_ptr,
                                        mtr_t *mtr);

#ifndef UNIV_HOTBACKUP
/** Writes the initial part of a log record (3..11 bytes).
If the implementation of this function is changed, all size parameters to
mlog_open() should be adjusted accordingly!
@param[in]	ptr	pointer to (inside) a buffer frame holding the file
                        page where modification is made
@param[in]	type	log item type: MLOG_1BYTE, ...
@param[in]	log_ptr	pointer to mtr log which has been opened
@param[in]	mtr	mtr
@return new value of log_ptr */
UNIV_INLINE
byte *mlog_write_initial_log_record_fast(const byte *ptr, mlog_id_t type,
                                         byte *log_ptr, mtr_t *mtr);
#else /* !UNIV_HOTBACKUP */
#define mlog_write_initial_log_record(ptr, type, mtr) ((void)0)
#define mlog_write_initial_log_record_fast(ptr, type, log_ptr, mtr) ((byte *)0)
#endif /* !UNIV_HOTBACKUP */

/** Parses an initial log record written by mlog_write_initial_dict_log_record.
@param[in]	ptr		buffer
@param[in]	end_ptr		buffer end
@param[out]	type		log record type, should be
                                MLOG_TABLE_DYNAMIC_META
@param[out]	id		table id
@param[out]	version		table dynamic metadata version
@return parsed record end, NULL if not a complete record */
byte *mlog_parse_initial_dict_log_record(const byte *ptr, const byte *end_ptr,
                                         mlog_id_t *type, table_id_t *id,
                                         uint64 *version);

/** Parses an initial log record written by mlog_write_initial_log_record.
 @return parsed record end, NULL if not a complete record */
byte *mlog_parse_initial_log_record(
    const byte *ptr,     /*!< in: buffer */
    const byte *end_ptr, /*!< in: buffer end */
    mlog_id_t *type,     /*!< out: log record type: MLOG_1BYTE, ... */
    space_id_t *space,   /*!< out: space id */
    page_no_t *page_no); /*!< out: page number */
/** Parses a log record written by mlog_write_ulint or mlog_write_ull.
 @return parsed record end, NULL if not a complete record */
byte *mlog_parse_nbytes(
    mlog_id_t type,      /*!< in: log record type: MLOG_1BYTE, ... */
    const byte *ptr,     /*!< in: buffer */
    const byte *end_ptr, /*!< in: buffer end */
    byte *page,          /*!< in: page where to apply the log record,
                         or NULL */
    void *page_zip);     /*!< in/out: compressed page, or NULL */
/** Parses a log record written by mlog_write_string.
 @return parsed record end, NULL if not a complete record */
byte *mlog_parse_string(
    byte *ptr,       /*!< in: buffer */
    byte *end_ptr,   /*!< in: buffer end */
    byte *page,      /*!< in: page where to apply the log record, or NULL */
    void *page_zip); /*!< in/out: compressed page, or NULL */

/** Opens a buffer for mlog, writes the initial log record and,
 if needed, the field lengths of an index.  Reserves space
 for further log entries.  The log entry must be closed with
 mtr_close().
 @return buffer, NULL if log mode MTR_LOG_NONE */
byte *mlog_open_and_write_index(
    mtr_t *mtr,                /*!< in: mtr */
    const byte *rec,           /*!< in: index record or page */
    const dict_index_t *index, /*!< in: record descriptor */
    mlog_id_t type,            /*!< in: log item type */
    ulint size);               /*!< in: requested buffer size in bytes
                               (if 0, calls mlog_close() and
                               returns NULL) */

/** Parses a log record written by mlog_open_and_write_index.
 @return parsed record end, NULL if not a complete record */
byte *mlog_parse_index(byte *ptr,           /*!< in: buffer */
                       const byte *end_ptr, /*!< in: buffer end */
                       ibool comp, /*!< in: TRUE=compact record format */
                       dict_index_t **index); /*!< out, own: dummy index */

/** Insert, update, and maybe other functions may use this value to define an
extra mlog buffer size for variable size data */
#define MLOG_BUF_MARGIN 256

#include "mtr0log.ic"

#endif /* mtr0log_h */<|MERGE_RESOLUTION|>--- conflicted
+++ resolved
@@ -1,10 +1,6 @@
 /*****************************************************************************
 
-<<<<<<< HEAD
-Copyright (c) 1995, 2018, Oracle and/or its affiliates. All Rights Reserved.
-=======
 Copyright (c) 1995, 2019, Oracle and/or its affiliates. All Rights Reserved.
->>>>>>> 4869291f
 
 This program is free software; you can redistribute it and/or modify it under
 the terms of the GNU General Public License, version 2.0, as published by the
@@ -131,12 +127,8 @@
 UNIV_INLINE
 void mlog_close(mtr_t *mtr, byte *ptr);
 
-<<<<<<< HEAD
-/** Writes a log record about a dictionary operation.
-=======
 /** Writes a log record about a dictionary operation, which would cost
 at most 23 bytes.
->>>>>>> 4869291f
 @param[in]	type		redo log record type
 @param[in]	id		table id
 @param[in]	version		table dynamic metadata version
