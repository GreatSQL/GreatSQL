/*****************************************************************************

Copyright (c) 2010, 2017, Oracle and/or its affiliates. All Rights Reserved.

This program is free software; you can redistribute it and/or modify it under
the terms of the GNU General Public License as published by the Free Software
Foundation; version 2 of the License.

This program is distributed in the hope that it will be useful, but WITHOUT
ANY WARRANTY; without even the implied warranty of MERCHANTABILITY or FITNESS
FOR A PARTICULAR PURPOSE. See the GNU General Public License for more details.

You should have received a copy of the GNU General Public License along with
this program; if not, write to the Free Software Foundation, Inc.,
51 Franklin Street, Suite 500, Boston, MA 02110-1335 USA

*****************************************************************************/

/**************************************************//**
@file include/os0file.ic
The interface to the operating system file io

Created 2/20/2010 Jimmy Yang
*******************************************************/

#include "univ.i"

#ifdef UNIV_PFS_IO
/****************************************************************//**
NOTE! Please use the corresponding macro os_file_create_simple(),
not directly this function!
A performance schema instrumented wrapper function for
os_file_create_simple() which opens or creates a file.
@return own: handle to the file, not defined if error, error number
can be retrieved with os_file_get_last_error */
UNIV_INLINE
pfs_os_file_t
pfs_os_file_create_simple_func(
/*===========================*/
	mysql_pfs_key_t key,	/*!< in: Performance Schema Key */
	const char*	name,	/*!< in: name of the file or path as a
				null-terminated string */
	ulint		create_mode,/*!< in: create mode */
	ulint		access_type,/*!< in: OS_FILE_READ_ONLY or
				OS_FILE_READ_WRITE */
	ibool*		success,/*!< out: TRUE if succeed, FALSE if error */
	const char*	src_file,/*!< in: file name where func invoked */
	ulint		src_line)/*!< in: line where the func invoked */
{
	pfs_os_file_t	file;
	struct PSI_file_locker* locker = NULL;
	PSI_file_locker_state	state;

	/* register a file open or creation depending on "create_mode" */
	register_pfs_file_open_begin(&state, locker, key,
				     ((create_mode == OS_FILE_CREATE)
					? PSI_FILE_CREATE
					: PSI_FILE_OPEN),
				     name, src_file, src_line);

	file.m_file = os_file_create_simple_func(name, create_mode,
					  access_type, success);
	file.m_psi = NULL;

	/* Regsiter psi value for the file */
	register_pfs_file_open_end(locker, file,
				(*success == TRUE ? success : 0));

	return(file);
}

/****************************************************************//**
NOTE! Please use the corresponding macro
os_file_create_simple_no_error_handling(), not directly this function!
A performance schema instrumented wrapper function for
os_file_create_simple_no_error_handling(). Add instrumentation to
monitor file creation/open.
@return own: handle to the file, not defined if error, error number
can be retrieved with os_file_get_last_error */
UNIV_INLINE
pfs_os_file_t
pfs_os_file_create_simple_no_error_handling_func(
/*=============================================*/
	mysql_pfs_key_t key,	/*!< in: Performance Schema Key */
	const char*	name,	/*!< in: name of the file or path as a
				null-terminated string */
	ulint		create_mode, /*!< in: file create mode */
	ulint		access_type,/*!< in: OS_FILE_READ_ONLY,
				OS_FILE_READ_WRITE, or
				OS_FILE_READ_ALLOW_DELETE; the last option is
				used by a backup program reading the file */
	ibool*		success,/*!< out: TRUE if succeed, FALSE if error */
	const char*	src_file,/*!< in: file name where func invoked */
	ulint		src_line)/*!< in: line where the func invoked */
{
	pfs_os_file_t	file;
	struct PSI_file_locker* locker = NULL;
	PSI_file_locker_state	state;

	/* register a file open or creation depending on "create_mode" */
	register_pfs_file_open_begin(&state, locker, key,
				     ((create_mode == OS_FILE_CREATE)
					? PSI_FILE_CREATE
					: PSI_FILE_OPEN),
				     name, src_file, src_line);

	file = os_file_create_simple_no_error_handling_func(
		name, create_mode, access_type, success);
	file.m_psi = NULL;

	register_pfs_file_open_end(locker, file,
				 (*success == TRUE ? success : 0));

	return(file);
}

/****************************************************************//**
NOTE! Please use the corresponding macro os_file_create(), not directly
this function!
A performance schema wrapper function for os_file_create().
Add instrumentation to monitor file creation/open.
@return own: handle to the file, not defined if error, error number
can be retrieved with os_file_get_last_error */
UNIV_INLINE
pfs_os_file_t
pfs_os_file_create_func(
/*====================*/
	mysql_pfs_key_t key,	/*!< in: Performance Schema Key */
	const char*	name,	/*!< in: name of the file or path as a
				null-terminated string */
	ulint		create_mode,/*!< in: file create mode */
	ulint		purpose,/*!< in: OS_FILE_AIO, if asynchronous,
				non-buffered i/o is desired,
				OS_FILE_NORMAL, if any normal file;
				NOTE that it also depends on type, os_aio_..
				and srv_.. variables whether we really use
				async i/o or unbuffered i/o: look in the
				function source code for the exact rules */
	ulint		type,	/*!< in: OS_DATA_FILE or OS_LOG_FILE */
	ibool*		success,/*!< out: TRUE if succeed, FALSE if error */
	const char*	src_file,/*!< in: file name where func invoked */
	ulint		src_line)/*!< in: line where the func invoked */
{
	pfs_os_file_t	file;
	struct PSI_file_locker* locker = NULL;
	PSI_file_locker_state	state;

	/* register a file open or creation depending on "create_mode" */
	register_pfs_file_open_begin(&state, locker, key,
				     ((create_mode == OS_FILE_CREATE)
					? PSI_FILE_CREATE
					: PSI_FILE_OPEN),
				     name, src_file, src_line);

	file = os_file_create_func(name, create_mode, purpose, type, success);
	file.m_psi = NULL;

	register_pfs_file_open_end(locker, file,
				(*success == TRUE ? success : 0));

	return(file);
}

/***********************************************************************//**
NOTE! Please use the corresponding macro os_file_close(), not directly
this function!
A performance schema instrumented wrapper function for os_file_close().
@return TRUE if success */
UNIV_INLINE
ibool
pfs_os_file_close_func(
/*===================*/
        pfs_os_file_t	file,	/*!< in, own: handle to a file */
	const char*	src_file,/*!< in: file name where func invoked */
	ulint		src_line)/*!< in: line where the func invoked */
{
	ibool	result;
	struct PSI_file_locker*	locker = NULL;
	PSI_file_locker_state	state;

	/* register the file close */
	register_pfs_file_io_begin(&state, locker, file, 0, PSI_FILE_CLOSE,
				   src_file, src_line);

	result = os_file_close_func(file.m_file);

	register_pfs_file_io_end(locker, 0);

	return(result);
}

/*******************************************************************//**
NOTE! Please use the corresponding macro os_aio(), not directly this
function!
Performance schema instrumented wrapper function of os_aio() which
requests an asynchronous i/o operation.
@return TRUE if request was queued successfully, FALSE if fail */
UNIV_INLINE
ibool
pfs_os_aio_func(
/*============*/
	ulint		type,	/*!< in: OS_FILE_READ or OS_FILE_WRITE */
	ulint		mode,	/*!< in: OS_AIO_NORMAL etc. I/O mode */
	const char*	name,	/*!< in: name of the file or path as a
				null-terminated string */
	pfs_os_file_t	file,	/*!< in: handle to a file */
	void*		buf,	/*!< in: buffer where to read or from which
				to write */
	os_offset_t	offset,	/*!< in: file offset where to read or write */
	ulint		n,	/*!< in: number of bytes to read or write */
	fil_node_t*	message1,/*!< in: message for the aio handler
				(can be used to identify a completed
				aio operation); ignored if mode is
				OS_AIO_SYNC */
	void*		message2,/*!< in: message for the aio handler
				(can be used to identify a completed
				aio operation); ignored if mode is
                                OS_AIO_SYNC */
	ulint		space_id,
	trx_t*		trx,
	const char*	src_file,/*!< in: file name where func invoked */
	ulint		src_line)/*!< in: line where the func invoked */
{
	ibool	result;
	struct PSI_file_locker*	locker = NULL;
	PSI_file_locker_state	state;

	/* Register the read or write I/O depending on "type" */
	register_pfs_file_io_begin(&state, locker, file, n,
				   (type == OS_FILE_WRITE)
					? PSI_FILE_WRITE
					: PSI_FILE_READ,
				   src_file, src_line);

	result = os_aio_func(type, mode, name, file, buf, offset,
			     n, message1, message2, space_id, trx);

	register_pfs_file_io_end(locker, n);

	return(result);
}

/*******************************************************************//**
NOTE! Please use the corresponding macro os_file_read(), not directly
this function!
This is the performance schema instrumented wrapper function for
os_file_read() which requests a synchronous read operation.
@return TRUE if request was successful, FALSE if fail */
UNIV_INLINE
ibool
pfs_os_file_read_func(
/*==================*/
	pfs_os_file_t	file,	/*!< in: handle to a file */
	void*		buf,	/*!< in: buffer where to read */
	os_offset_t	offset,	/*!< in: file offset where to read */
	ulint		n,	/*!< in: number of bytes to read */
	trx_t*		trx,
	const char*	src_file,/*!< in: file name where func invoked */
	ulint		src_line)/*!< in: line where the func invoked */
{
	ibool	result;
	struct PSI_file_locker*	locker = NULL;
	PSI_file_locker_state	state;

	register_pfs_file_io_begin(&state, locker, file, n, PSI_FILE_READ,
				   src_file, src_line);

<<<<<<< HEAD
	result = os_file_read_func(file, buf, offset, n, trx);
=======
	result = os_file_read_func(file.m_file, buf, offset, n);
>>>>>>> 3a4e7bc7

	register_pfs_file_io_end(locker, n);

	return(result);
}

/*******************************************************************//**
NOTE! Please use the corresponding macro
os_file_read_no_error_handling(), not directly this function!
This is the performance schema instrumented wrapper function for
os_file_read_no_error_handling() which requests a synchronous
positioned read operation. This function does not do any error
handling. In case of error it returns FALSE.
@return TRUE if request was successful, FALSE if fail */
UNIV_INLINE
ibool
pfs_os_file_read_no_error_handling_func(
/*====================================*/
	pfs_os_file_t	file,	/*!< in: handle to a file */
	void*		buf,	/*!< in: buffer where to read */
	os_offset_t	offset,	/*!< in: file offset where to read */
	ulint		n,	/*!< in: number of bytes to read */
	const char*	src_file,/*!< in: file name where func invoked */
	ulint		src_line)/*!< in: line where the func invoked */
{
	ibool	result;
	struct PSI_file_locker*	locker = NULL;
	PSI_file_locker_state	state;

	register_pfs_file_io_begin(&state, locker, file, n, PSI_FILE_READ,
				   src_file, src_line);

	result = os_file_read_no_error_handling_func(file.m_file, buf, offset, n);

	register_pfs_file_io_end(locker, n);

	return(result);
}

/** NOTE! Please use the corresponding macro
os_file_read_no_error_handling_int_fd(), not directly this function!
This is the performance schema instrumented wrapper function for
os_file_read_no_error_handling_int_fd_func() which requests a
synchronous  read operation.
@return TRUE if request was successful, FALSE if fail */
UNIV_INLINE
ibool
pfs_os_file_read_no_error_handling_int_fd_func(
        int             file,	/*!< in: handle to a file */
        void*           buf,	/*!< in: buffer where to read */
        os_offset_t     offset,	/*!< in: file offset where to read */
        ulint           n,	/*!< in: number of bytes to read */
        const char*     src_file,/*!< in: file name where func invoked */
        ulint           src_line)/*!< in: line where the func invoked */
{
		
       	PSI_file_locker_state   state;
       	struct PSI_file_locker* locker = NULL;

       	locker = PSI_FILE_CALL(get_thread_file_descriptor_locker)(
                                &state, file, PSI_FILE_READ);
       	if (locker != NULL) {
      		PSI_FILE_CALL(start_file_wait)(
                               locker, n,
                               __FILE__, __LINE__);
               	}
      	ibool result = os_file_read_no_error_handling_func(
                                OS_FILE_FROM_FD(file), buf, offset, n);

       	if (locker != NULL) {
                PSI_FILE_CALL(end_file_wait)(locker, n);
        }

       return(result);
}

/*******************************************************************//**
NOTE! Please use the corresponding macro os_file_write(), not directly
this function!
This is the performance schema instrumented wrapper function for
os_file_write() which requests a synchronous write operation.
@return TRUE if request was successful, FALSE if fail */
UNIV_INLINE
ibool
pfs_os_file_write_func(
/*===================*/
	const char*	name,	/*!< in: name of the file or path as a
				null-terminated string */
	pfs_os_file_t	file,	/*!< in: handle to a file */
	const void*	buf,	/*!< in: buffer from which to write */
	os_offset_t	offset,	/*!< in: file offset where to write */
	ulint		n,	/*!< in: number of bytes to write */
	const char*	src_file,/*!< in: file name where func invoked */
	ulint		src_line)/*!< in: line where the func invoked */
{
	ibool	result;
	struct PSI_file_locker*	locker = NULL;
	PSI_file_locker_state	state;

	register_pfs_file_io_begin(&state, locker, file, n, PSI_FILE_WRITE,
				   src_file, src_line);

	result = os_file_write_func(name, file.m_file, buf, offset, n);

	register_pfs_file_io_end(locker, n);

	return(result);
}

/** NOTE! Please use the corresponding macro os_file_write(), not
directly this function!
This is the performance schema instrumented wrapper function for
os_file_write() which requests a synchronous write operation.
@return TRUE if request was successful, FALSE if fail */
UNIV_INLINE
ibool
pfs_os_file_write_int_fd_func(
        const char*     name,	/*!< in: name of the file or path as a
                                null-terminated string */
        int             file,	/*!< in: handle to a file */
        const void*     buf,	/*!< in: buffer from which to write */
        os_offset_t     offset,	/*!< in: file offset where to write */
        ulint           n,	/*!< in: number of bytes to write */
        const char*     src_file,/*!< in: file name where func invoked */
        ulint           src_line)/*!< in: line where the func invoked */
{
       PSI_file_locker_state   state;
       struct PSI_file_locker* locker = NULL;

       locker = PSI_FILE_CALL(get_thread_file_descriptor_locker)(
                       &state, file, PSI_FILE_WRITE);
       if (locker != NULL) {
                PSI_FILE_CALL(start_file_wait)(
                                locker, n,
                                __FILE__, __LINE__);
                }
        ibool result = os_file_write_func(
                                name, OS_FILE_FROM_FD(file), buf, offset, n);

        if (locker != NULL) {
                PSI_FILE_CALL(end_file_wait)(locker, n);
        }

        return(result);
}

/***********************************************************************//**
NOTE! Please use the corresponding macro os_file_flush(), not directly
this function!
This is the performance schema instrumented wrapper function for
os_file_flush() which flushes the write buffers of a given file to the disk.
@return TRUE if success */
UNIV_INLINE
ibool
pfs_os_file_flush_func(
/*===================*/
	pfs_os_file_t	file,	/*!< in, own: handle to a file */
	const char*	src_file,/*!< in: file name where func invoked */
	ulint		src_line)/*!< in: line where the func invoked */
{
	ibool	result;
	struct PSI_file_locker*	locker = NULL;
	PSI_file_locker_state	state;

	register_pfs_file_io_begin(&state, locker, file, 0, PSI_FILE_SYNC,
				   src_file, src_line);
	result = os_file_flush_func(file.m_file);

	register_pfs_file_io_end(locker, 0);

	return(result);
}

/***********************************************************************//**
NOTE! Please use the corresponding macro os_file_rename(), not directly
this function!
This is the performance schema instrumented wrapper function for
os_file_rename()
@return TRUE if success */
UNIV_INLINE
ibool
pfs_os_file_rename_func(
/*====================*/
	mysql_pfs_key_t key,	/*!< in: Performance Schema Key */
	const char*	oldpath,/*!< in: old file path as a null-terminated
				string */
	const char*	newpath,/*!< in: new file path */
	const char*	src_file,/*!< in: file name where func invoked */
	ulint		src_line)/*!< in: line where the func invoked */
{
	ibool	result;
	struct PSI_file_locker*	locker = NULL;
	PSI_file_locker_state	state;

	register_pfs_file_rename_begin(&state, locker, key, PSI_FILE_RENAME, newpath,
				     src_file, src_line);

	result = os_file_rename_func(oldpath, newpath);

	register_pfs_file_rename_end(locker, 0);

	return(result);
}

/***********************************************************************//**
NOTE! Please use the corresponding macro os_file_delete(), not directly
this function!
This is the performance schema instrumented wrapper function for
os_file_delete()
@return TRUE if success */
UNIV_INLINE
bool
pfs_os_file_delete_func(
/*====================*/
	mysql_pfs_key_t key,		/*!< in: Performance Schema Key */
	const char*	name,		/*!< in: file path as a null-terminated
					string */
	const char*	src_file,	/*!< in: file name where func invoked */
	ulint		src_line)	/*!< in: line where the func invoked */
{
	bool	result;
	struct PSI_file_locker*	locker = NULL;
	PSI_file_locker_state	state;

	register_pfs_file_close_begin(&state, locker, key, PSI_FILE_DELETE,
				      name, src_file, src_line);

	result = os_file_delete_func(name);

	register_pfs_file_close_end(locker, 0);

	return(result);
}

/***********************************************************************//**
NOTE! Please use the corresponding macro os_file_delete_if_exists(), not
directly this function!
This is the performance schema instrumented wrapper function for
os_file_delete_if_exists()
@return TRUE if success */
UNIV_INLINE
bool
pfs_os_file_delete_if_exists_func(
/*==============================*/
	mysql_pfs_key_t key,		/*!< in: Performance Schema Key */
	const char*	name,		/*!< in: file path as a null-terminated
					string */
	const char*	src_file,	/*!< in: file name where func invoked */
	ulint		src_line)	/*!< in: line where the func invoked */
{
	bool	result;
	struct PSI_file_locker*	locker = NULL;
	PSI_file_locker_state	state;

	register_pfs_file_close_begin(&state, locker, key, PSI_FILE_DELETE,
				      name, src_file, src_line);

	result = os_file_delete_if_exists_func(name);

	register_pfs_file_close_end(locker, 0);

	return(result);
}
#endif /* UNIV_PFS_IO */<|MERGE_RESOLUTION|>--- conflicted
+++ resolved
@@ -183,6 +183,34 @@
 				   src_file, src_line);
 
 	result = os_file_close_func(file.m_file);
+
+	register_pfs_file_io_end(locker, 0);
+
+	return(result);
+}
+/***********************************************************************//**
+NOTE! Please use the corresponding macro os_file_close_no_error_handling(),
+not directly this function!
+A performance schema instrumented wrapper function for
+os_file_close_no_error_handling().
+@return TRUE if success */
+UNIV_INLINE
+bool
+pfs_os_file_close_no_error_handling_func(
+/*===================*/
+	pfs_os_file_t	file,	/*!< in, own: handle to a file */
+	const char*	src_file,/*!< in: file name where func invoked */
+	ulint		src_line)/*!< in: line where the func invoked */
+{
+	bool	result;
+	struct PSI_file_locker*	locker = NULL;
+	PSI_file_locker_state	state;
+
+	/* register the file close */
+	register_pfs_file_io_begin(&state, locker, file, 0, PSI_FILE_CLOSE,
+				   src_file, src_line);
+
+	result = os_file_close_no_error_handling_func(file.m_file);
 
 	register_pfs_file_io_end(locker, 0);
 
@@ -265,11 +293,7 @@
 	register_pfs_file_io_begin(&state, locker, file, n, PSI_FILE_READ,
 				   src_file, src_line);
 
-<<<<<<< HEAD
-	result = os_file_read_func(file, buf, offset, n, trx);
-=======
-	result = os_file_read_func(file.m_file, buf, offset, n);
->>>>>>> 3a4e7bc7
+	result = os_file_read_func(file.m_file, buf, offset, n, trx);
 
 	register_pfs_file_io_end(locker, n);
 
@@ -533,4 +557,61 @@
 
 	return(result);
 }
+
+/***********************************************************************//**
+NOTE! Please use the corresponding macro os_file_set_eof_at(), not
+directly this function!
+This is the performance schema instrumented wrapper function for
+os_file_set_eof_at()
+@return TRUE if success */
+UNIV_INLINE
+bool
+pfs_os_file_set_eof_at_func(
+	pfs_os_file_t	file,	/*!< in: handle to a file */
+	ib_uint64_t	new_len,/*!< in: new file length */
+	const char*	src_file,/*!< in: file name where func invoked */
+	ulint		src_line)/*!< in: line where the func invoked */
+{
+	bool	result;
+	struct PSI_file_locker*	locker = NULL;
+	PSI_file_locker_state	state;
+
+	register_pfs_file_io_begin(&state, locker, file, 0, PSI_FILE_CHSIZE,
+		src_file, src_line);
+	result = os_file_set_eof_at_func(file.m_file, new_len);
+
+	register_pfs_file_io_end(locker, 0);
+
+	return(result);
+}
+
+#ifdef HAVE_POSIX_FALLOCATE
+/***********************************************************************//**
+NOTE! Please use the corresponding macro os_file_allocate(), not
+directly this function!
+Ensures that disk space is allocated for the file.
+@return TRUE if success */
+UNIV_INLINE
+bool
+pfs_os_file_allocate_func(
+	pfs_os_file_t	file,	/*!< in, own: handle to a file */
+	os_offset_t	offset,	/*!< in: file region offset  */
+	os_offset_t	len,	/*!< in: file region length  */
+	const char*	src_file,/*!< in: file name where func invoked */
+	ulint		src_line)/*!< in: line where the func invoked */
+{
+	bool	result;
+	struct PSI_file_locker*	locker = NULL;
+	PSI_file_locker_state	state;
+
+	register_pfs_file_io_begin(&state, locker, file, 0, PSI_FILE_CHSIZE,
+		src_file, src_line);
+	result = os_file_allocate_func(file.m_file, offset, len);
+
+	register_pfs_file_io_end(locker, 0);
+
+	return(result);
+}
+#endif
+
 #endif /* UNIV_PFS_IO */