/*****************************************************************************

<<<<<<< HEAD
Copyright (c) 2013, 2018, Oracle and/or its affiliates. All Rights Reserved.
=======
Copyright (c) 2013, 2019, Oracle and/or its affiliates. All Rights Reserved.
>>>>>>> 4869291f

This program is free software; you can redistribute it and/or modify it under
the terms of the GNU General Public License, version 2.0, as published by the
Free Software Foundation.

This program is also distributed with certain software (including but not
limited to OpenSSL) that is licensed under separate terms, as designated in a
particular file or component or in included license documentation. The authors
of MySQL hereby grant you an additional permission to link the program and
your derivative works with the separately licensed software that they have
included with MySQL.

This program is distributed in the hope that it will be useful, but WITHOUT
ANY WARRANTY; without even the implied warranty of MERCHANTABILITY or FITNESS
FOR A PARTICULAR PURPOSE. See the GNU General Public License, version 2.0,
for more details.

You should have received a copy of the GNU General Public License along with
this program; if not, write to the Free Software Foundation, Inc.,
51 Franklin St, Fifth Floor, Boston, MA 02110-1301  USA

*****************************************************************************/

/** @file include/dyn0buf.h
 The dynamically allocated buffer implementation

 Created 2013-03-16 Sunny Bains
 *******************************************************/

#ifndef dyn0buf_h
#define dyn0buf_h

#include "dyn0types.h"
#include "mem0mem.h"
#include "univ.i"
#include "ut0lst.h"

/** Class that manages dynamic buffers. It uses a UT_LIST of
dyn_buf_t::block_t instances. We don't use STL containers in
order to avoid the overhead of heap calls. Using a custom memory
allocator doesn't solve the problem either because we have to get
the memory from somewhere. We can't use the block_t::m_data as the
backend for the custom allocator because we would like the data in
the blocks to be contiguous. */
template <size_t SIZE = DYN_ARRAY_DATA_SIZE>
class dyn_buf_t {
 public:
  class block_t;

  typedef UT_LIST_NODE_T(block_t) block_node_t;
  typedef UT_LIST_BASE_NODE_T(block_t) block_list_t;

  class block_t {
   public:
    block_t() {
      ut_ad(MAX_DATA_SIZE <= (2 << 15));
      init();
    }

    ~block_t() {}

    /**
    Gets the number of used bytes in a block.
    @return	number of bytes used */
    ulint used() const MY_ATTRIBUTE((warn_unused_result)) {
      return (static_cast<ulint>(m_used & ~DYN_BLOCK_FULL_FLAG));
    }

    /**
    Gets pointer to the start of data.
    @return	pointer to data */
    byte *start() MY_ATTRIBUTE((warn_unused_result)) { return (m_data); }

    /**
    @return start of data - non const version */
    byte *begin() MY_ATTRIBUTE((warn_unused_result)) { return (m_data); }

    /**
    @return end of used data - non const version */
    byte *end() MY_ATTRIBUTE((warn_unused_result)) {
      return (begin() + m_used);
    }

    /**
    @return start of data - const version */
    const byte *begin() const MY_ATTRIBUTE((warn_unused_result)) {
      return (m_data);
    }

    /**
    @return end of used data - const version */
    const byte *end() const MY_ATTRIBUTE((warn_unused_result)) {
      return (begin() + m_used);
    }

   private:
    /**
    @return pointer to start of reserved space */
    template <typename Type>
    Type push(ib_uint32_t size) {
      Type ptr = reinterpret_cast<Type>(end());

      m_used += size;
      ut_ad(m_used <= static_cast<ib_uint32_t>(MAX_DATA_SIZE));

      return (ptr);
    }

    /**
    Grow the stack. */
    void close(const byte *ptr) {
      /* Check that it is within bounds */
      ut_ad(ptr >= begin());
      ut_ad(ptr <= begin() + m_buf_end);

      /* We have done the boundary check above */
      m_used = static_cast<ib_uint32_t>(ptr - begin());

      ut_ad(m_used <= MAX_DATA_SIZE);
      ut_d(m_buf_end = 0);
    }

    /**
    Initialise the block */
    void init() {
      m_used = 0;
      ut_d(m_buf_end = 0);
      ut_d(m_magic_n = DYN_BLOCK_MAGIC_N);
    }

   private:
#ifdef UNIV_DEBUG
    /** If opened then this is the buffer end offset, else 0 */
    ulint m_buf_end;

    /** Magic number (DYN_BLOCK_MAGIC_N) */
    ulint m_magic_n;
#endif /* UNIV_DEBUG */

    /** SIZE - sizeof(m_node) + sizeof(m_used) */
<<<<<<< HEAD
    enum { MAX_DATA_SIZE = SIZE - sizeof(block_node_t) + sizeof(ib_uint32_t) };
=======
    static constexpr auto MAX_DATA_SIZE = SIZE;
>>>>>>> 4869291f

    /** Storage */
    byte m_data[MAX_DATA_SIZE];

    /** Doubly linked list node. */
    block_node_t m_node;

    /** number of data bytes used in this block;
    DYN_BLOCK_FULL_FLAG is set when the block becomes full */
    ib_uint32_t m_used;

    friend class dyn_buf_t;
  };

<<<<<<< HEAD
  enum { MAX_DATA_SIZE = block_t::MAX_DATA_SIZE };
=======
  static constexpr auto MAX_DATA_SIZE = block_t::MAX_DATA_SIZE;
>>>>>>> 4869291f

  /** Default constructor */
  dyn_buf_t() : m_heap(), m_size() {
    UT_LIST_INIT(m_list, &block_t::m_node);
    push_back(&m_first_block);
  }

  /** Destructor */
  ~dyn_buf_t() { erase(); }

  /** Reset the buffer vector */
  void erase() {
    if (m_heap != NULL) {
      mem_heap_free(m_heap);
      m_heap = NULL;

      /* Initialise the list and add the first block. */
      UT_LIST_INIT(m_list, &block_t::m_node);
      push_back(&m_first_block);
    } else {
      m_first_block.init();
      ut_ad(UT_LIST_GET_LEN(m_list) == 1);
    }

    m_size = 0;
  }

  /**
  Makes room on top and returns a pointer to a buffer in it. After
  copying the elements, the caller must close the buffer using close().
  @param size	in bytes of the buffer; MUST be <= MAX_DATA_SIZE!
  @return	pointer to the buffer */
  byte *open(ulint size) MY_ATTRIBUTE((warn_unused_result)) {
    ut_ad(size > 0);
    ut_ad(size <= MAX_DATA_SIZE);

    block_t *block;

    block = has_space(size) ? back() : add_block();

    ut_ad(block->m_used <= MAX_DATA_SIZE);
    ut_d(block->m_buf_end = block->m_used + size);

    return (block->end());
  }

  /**
  Closes the buffer returned by open.
  @param ptr	end of used space */
  void close(const byte *ptr) {
    ut_ad(UT_LIST_GET_LEN(m_list) > 0);
    block_t *block = back();

    m_size -= block->used();

    block->close(ptr);

    m_size += block->used();
  }

  /**
  Makes room on top and returns a pointer to the added element.
  The caller must copy the element to the pointer returned.
  @param size	in bytes of the element
  @return	pointer to the element */
  template <typename Type>
  Type push(ib_uint32_t size) {
    ut_ad(size > 0);
    ut_ad(size <= MAX_DATA_SIZE);

    block_t *block;

    block = has_space(size) ? back() : add_block();

    m_size += size;

    /* See ISO C++03 14.2/4 for why "template" is required. */

    return (block->template push<Type>(size));
  }

  /**
  Pushes n bytes.
  @param	ptr	string to write
  @param	len	string length */
  void push(const byte *ptr, ib_uint32_t len) {
    while (len > 0) {
      ib_uint32_t n_copied;

      if (len >= MAX_DATA_SIZE) {
        n_copied = MAX_DATA_SIZE;
      } else {
        n_copied = len;
      }

      ::memmove(push<byte *>(n_copied), ptr, n_copied);

      ptr += n_copied;
      len -= n_copied;
    }
  }

  /**
  Returns a pointer to an element in the buffer. const version.
  @param pos	position of element in bytes from start
  @return	pointer to element */
  template <typename Type>
  const Type at(ulint pos) const {
    block_t *block =
        const_cast<block_t *>(const_cast<dyn_buf_t *>(this)->find(pos));

    return (reinterpret_cast<Type>(block->begin() + pos));
  }

  /**
  Returns a pointer to an element in the buffer. non const version.
  @param pos	position of element in bytes from start
  @return	pointer to element */
  template <typename Type>
  Type at(ulint pos) {
    block_t *block = const_cast<block_t *>(find(pos));

    return (reinterpret_cast<Type>(block->begin() + pos));
  }

  /**
  Returns the size of the total stored data.
  @return	data size in bytes */
  ulint size() const MY_ATTRIBUTE((warn_unused_result)) {
#ifdef UNIV_DEBUG
    ulint total_size = 0;

    for (const block_t *block = UT_LIST_GET_FIRST(m_list); block != NULL;
         block = UT_LIST_GET_NEXT(m_node, block)) {
      total_size += block->used();
    }

    ut_ad(total_size == m_size);
#endif /* UNIV_DEBUG */
    return (m_size);
  }

  /**
  Iterate over each block and call the functor.
  @return	false if iteration was terminated. */
  template <typename Functor>
  bool for_each_block(Functor &functor) const {
    for (const block_t *block = UT_LIST_GET_FIRST(m_list); block != NULL;
         block = UT_LIST_GET_NEXT(m_node, block)) {
      if (!functor(block)) {
        return (false);
      }
    }

    return (true);
  }

  /**
  Iterate over all the blocks in reverse and call the iterator
  @return	false if iteration was terminated. */
  template <typename Functor>
  bool for_each_block_in_reverse(Functor &functor) const {
    for (block_t *block = UT_LIST_GET_LAST(m_list); block != NULL;
         block = UT_LIST_GET_PREV(m_node, block)) {
      if (!functor(block)) {
        return (false);
      }
    }

    return (true);
  }

  /**
  @return the first block */
  block_t *front() MY_ATTRIBUTE((warn_unused_result)) {
    ut_ad(UT_LIST_GET_LEN(m_list) > 0);
    return (UT_LIST_GET_FIRST(m_list));
  }

  /**
  @return true if m_first_block block was not filled fully */
  bool is_small() const MY_ATTRIBUTE((warn_unused_result)) {
    return (m_heap == NULL);
  }

 private:
  // Disable copying
<<<<<<< HEAD
  dyn_buf_t(const dyn_buf_t &);
  dyn_buf_t &operator=(const dyn_buf_t &);
=======
  dyn_buf_t(dyn_buf_t &&) = delete;
  dyn_buf_t(const dyn_buf_t &) = delete;
  dyn_buf_t &operator=(dyn_buf_t &&) = delete;
  dyn_buf_t &operator=(const dyn_buf_t &) = delete;
>>>>>>> 4869291f

  /**
  Add the block to the end of the list*/
  void push_back(block_t *block) {
    block->init();

    UT_LIST_ADD_LAST(m_list, block);
  }

  /** @return the last block in the list */
  block_t *back() { return (UT_LIST_GET_LAST(m_list)); }

  /*
  @return true if request can be fullfilled */
  bool has_space(ulint size) const {
    return (back()->m_used + size <= MAX_DATA_SIZE);
  }

  /*
  @return true if request can be fullfilled */
  bool has_space(ulint size) {
    return (back()->m_used + size <= MAX_DATA_SIZE);
  }

  /** Find the block that contains the pos.
  @param pos	absolute offset, it is updated to make it relative
                  to the block
  @return the block containing the pos. */
  block_t *find(ulint &pos) {
    block_t *block;

    ut_ad(UT_LIST_GET_LEN(m_list) > 0);

    for (block = UT_LIST_GET_FIRST(m_list); block != NULL;
         block = UT_LIST_GET_NEXT(m_node, block)) {
      if (pos < block->used()) {
        break;
      }

      pos -= block->used();
    }

    ut_ad(block != NULL);
    ut_ad(block->used() >= pos);

    return (block);
  }

  /**
  Allocate and add a new block to m_list */
  block_t *add_block() {
    block_t *block;

    if (m_heap == NULL) {
      m_heap = mem_heap_create(sizeof(*block));
    }

    block = reinterpret_cast<block_t *>(mem_heap_alloc(m_heap, sizeof(*block)));

    push_back(block);

    return (block);
  }

 private:
  /** Heap to use for memory allocation */
  mem_heap_t *m_heap;

  /** Allocated blocks */
  block_list_t m_list;

  /** Total size used by all blocks */
  ulint m_size;

  /** The default block, should always be the first element. This
  is for backwards compatibility and to avoid an extra heap allocation
  for small REDO log records */
  block_t m_first_block;
};

typedef dyn_buf_t<DYN_ARRAY_DATA_SIZE> mtr_buf_t;

/** mtr_buf_t copier */
struct mtr_buf_copy_t {
  /** The copied buffer */
  mtr_buf_t m_buf;

  /** Append a block to the redo log buffer.
  @return whether the appending should continue (always true here) */
  bool operator()(const mtr_buf_t::block_t *block) {
    byte *buf = m_buf.open(block->used());
    memcpy(buf, block->begin(), block->used());
    m_buf.close(buf + block->used());
    return (true);
  }
};

#endif /* dyn0buf_h */<|MERGE_RESOLUTION|>--- conflicted
+++ resolved
@@ -1,10 +1,6 @@
 /*****************************************************************************
 
-<<<<<<< HEAD
-Copyright (c) 2013, 2018, Oracle and/or its affiliates. All Rights Reserved.
-=======
 Copyright (c) 2013, 2019, Oracle and/or its affiliates. All Rights Reserved.
->>>>>>> 4869291f
 
 This program is free software; you can redistribute it and/or modify it under
 the terms of the GNU General Public License, version 2.0, as published by the
@@ -145,11 +141,7 @@
 #endif /* UNIV_DEBUG */
 
     /** SIZE - sizeof(m_node) + sizeof(m_used) */
-<<<<<<< HEAD
-    enum { MAX_DATA_SIZE = SIZE - sizeof(block_node_t) + sizeof(ib_uint32_t) };
-=======
     static constexpr auto MAX_DATA_SIZE = SIZE;
->>>>>>> 4869291f
 
     /** Storage */
     byte m_data[MAX_DATA_SIZE];
@@ -164,11 +156,7 @@
     friend class dyn_buf_t;
   };
 
-<<<<<<< HEAD
-  enum { MAX_DATA_SIZE = block_t::MAX_DATA_SIZE };
-=======
   static constexpr auto MAX_DATA_SIZE = block_t::MAX_DATA_SIZE;
->>>>>>> 4869291f
 
   /** Default constructor */
   dyn_buf_t() : m_heap(), m_size() {
@@ -356,15 +344,10 @@
 
  private:
   // Disable copying
-<<<<<<< HEAD
-  dyn_buf_t(const dyn_buf_t &);
-  dyn_buf_t &operator=(const dyn_buf_t &);
-=======
   dyn_buf_t(dyn_buf_t &&) = delete;
   dyn_buf_t(const dyn_buf_t &) = delete;
   dyn_buf_t &operator=(dyn_buf_t &&) = delete;
   dyn_buf_t &operator=(const dyn_buf_t &) = delete;
->>>>>>> 4869291f
 
   /**
   Add the block to the end of the list*/
