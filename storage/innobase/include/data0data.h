/*****************************************************************************

Copyright (c) 1994, 2018, Oracle and/or its affiliates. All Rights Reserved.

This program is free software; you can redistribute it and/or modify it under
the terms of the GNU General Public License, version 2.0, as published by the
Free Software Foundation.

This program is also distributed with certain software (including but not
limited to OpenSSL) that is licensed under separate terms, as designated in a
particular file or component or in included license documentation. The authors
of MySQL hereby grant you an additional permission to link the program and
your derivative works with the separately licensed software that they have
included with MySQL.

This program is distributed in the hope that it will be useful, but WITHOUT
ANY WARRANTY; without even the implied warranty of MERCHANTABILITY or FITNESS
FOR A PARTICULAR PURPOSE. See the GNU General Public License, version 2.0,
for more details.

You should have received a copy of the GNU General Public License along with
this program; if not, write to the Free Software Foundation, Inc.,
51 Franklin St, Fifth Floor, Boston, MA 02110-1301  USA

*****************************************************************************/

/** @file include/data0data.h
 SQL data field and tuple

 Created 5/30/1994 Heikki Tuuri
 *************************************************************************/

#ifndef data0data_h
#define data0data_h

#include "univ.i"

#include "data0type.h"
#include "data0types.h"
#include "dict0types.h"
#include "mem0mem.h"
#include "trx0types.h"

#include <ostream>

/** Storage for overflow data in a big record, that is, a clustered
index record which needs external storage of data fields */
struct big_rec_t;
struct upd_t;

#ifdef UNIV_DEBUG
/** Gets pointer to the type struct of SQL data field.
 @return pointer to the type struct */
UNIV_INLINE
dtype_t *dfield_get_type(const dfield_t *field) /*!< in: SQL data field */
    MY_ATTRIBUTE((warn_unused_result));
/** Gets pointer to the data in a field.
 @return pointer to data */
UNIV_INLINE
void *dfield_get_data(const dfield_t *field) /*!< in: field */
    MY_ATTRIBUTE((warn_unused_result));
#else /* UNIV_DEBUG */
#define dfield_get_type(field) (&(field)->type)
#define dfield_get_data(field) ((field)->data)
#endif /* UNIV_DEBUG */

/** Sets the type struct of SQL data field.
@param[in]	field	SQL data field
@param[in]	type	pointer to data type struct */
UNIV_INLINE
void dfield_set_type(dfield_t *field, const dtype_t *type);

/** Gets length of field data.
 @return length of data; UNIV_SQL_NULL if SQL null data */
UNIV_INLINE
ulint dfield_get_len(const dfield_t *field) /*!< in: field */
    MY_ATTRIBUTE((warn_unused_result));

/** Sets length in a field.
@param[in]	field	field
@param[in]	len	length or UNIV_SQL_NULL */
UNIV_INLINE
void dfield_set_len(dfield_t *field, ulint len);

/** Determines if a field is SQL NULL
 @return nonzero if SQL null data */
UNIV_INLINE
ulint dfield_is_null(const dfield_t *field) /*!< in: field */
    MY_ATTRIBUTE((warn_unused_result));
/** Determines if a field is externally stored
 @return nonzero if externally stored */
UNIV_INLINE
ulint dfield_is_ext(const dfield_t *field) /*!< in: field */
    MY_ATTRIBUTE((warn_unused_result));
/** Sets the "external storage" flag */
UNIV_INLINE
void dfield_set_ext(dfield_t *field); /*!< in/out: field */

/** Gets spatial status for "external storage"
@param[in,out]	field		field */
UNIV_INLINE
spatial_status_t dfield_get_spatial_status(const dfield_t *field);

/** Sets spatial status for "external storage"
@param[in,out]	field		field
@param[in]	spatial_status	spatial status */
UNIV_INLINE
void dfield_set_spatial_status(dfield_t *field,
                               spatial_status_t spatial_status);

/** Sets pointer to the data and length in a field.
@param[in]	field	field
@param[in]	data	data
@param[in]	len	length or UNIV_SQL_NULL */
UNIV_INLINE
void dfield_set_data(dfield_t *field, const void *data, ulint len);

/** Sets pointer to the data and length in a field.
@param[in]	field	field
@param[in]	mbr	data */
UNIV_INLINE
void dfield_write_mbr(dfield_t *field, const double *mbr);

/** Sets a data field to SQL NULL. */
UNIV_INLINE
void dfield_set_null(dfield_t *field); /*!< in/out: field */

/** Writes an SQL null field full of zeros.
@param[in]	data	pointer to a buffer of size len
@param[in]	len	SQL null size in bytes */
UNIV_INLINE
void data_write_sql_null(byte *data, ulint len);

/** Copies the data and len fields.
@param[out]	field1	field to copy to
@param[in]	field2	field to copy from */
UNIV_INLINE
void dfield_copy_data(dfield_t *field1, const dfield_t *field2);

/** Copies a data field to another.
@param[out]	field1	field to copy to
@param[in]	field2	field to copy from */
UNIV_INLINE
void dfield_copy(dfield_t *field1, const dfield_t *field2);

/** Copies the data pointed to by a data field.
@param[in,out]	field	data field
@param[in]	heap	memory heap where allocated */
UNIV_INLINE
void dfield_dup(dfield_t *field, mem_heap_t *heap);

/** Tests if two data fields are equal.
 If len==0, tests the data length and content for equality.
 If len>0, tests the first len bytes of the content for equality.
 @return true if both fields are NULL or if they are equal */
UNIV_INLINE
ibool dfield_datas_are_binary_equal(
    const dfield_t *field1, /*!< in: field */
    const dfield_t *field2, /*!< in: field */
    ulint len)              /*!< in: maximum prefix to compare,
                            or 0 to compare the whole field length */
    MY_ATTRIBUTE((warn_unused_result));
/** Tests if dfield data length and content is equal to the given.
 @return true if equal */
UNIV_INLINE
ibool dfield_data_is_binary_equal(
    const dfield_t *field, /*!< in: field */
    ulint len,             /*!< in: data length or UNIV_SQL_NULL */
    const byte *data)      /*!< in: data */
    MY_ATTRIBUTE((warn_unused_result));
/** Gets number of fields in a data tuple.
 @return number of fields */
UNIV_INLINE
ulint dtuple_get_n_fields(const dtuple_t *tuple) /*!< in: tuple */
    MY_ATTRIBUTE((warn_unused_result));

/** Gets number of virtual fields in a data tuple.
@param[in]	tuple	dtuple to check
@return number of fields */
UNIV_INLINE
ulint dtuple_get_n_v_fields(const dtuple_t *tuple);

#ifdef UNIV_DEBUG
/** Gets nth field of a tuple.
@param[in]	tuple	tuple
@param[in]	n	index of field
@return nth field */
UNIV_INLINE
dfield_t *dtuple_get_nth_field(const dtuple_t *tuple, ulint n);

/** Gets nth virtual field of a tuple.
@param[in]	tuple	tuple
@param[in]	n	the nth field to get
@return nth field */
UNIV_INLINE
dfield_t *dtuple_get_nth_v_field(const dtuple_t *tuple, ulint n);

#else /* UNIV_DEBUG */
#define dtuple_get_nth_field(tuple, n) ((tuple)->fields + (n))
#define dtuple_get_nth_v_field(tuple, n) \
  ((tuple)->fields + (tuple)->n_fields + (n))
#endif /* UNIV_DEBUG */
/** Gets info bits in a data tuple.
 @return info bits */
UNIV_INLINE
ulint dtuple_get_info_bits(const dtuple_t *tuple) /*!< in: tuple */
    MY_ATTRIBUTE((warn_unused_result));

/** Sets info bits in a data tuple.
@param[in]	tuple		tuple
@param[in]	info_bits	info bits */
UNIV_INLINE
void dtuple_set_info_bits(dtuple_t *tuple, ulint info_bits);

/** Gets number of fields used in record comparisons.
 @return number of fields used in comparisons in rem0cmp.* */
UNIV_INLINE
ulint dtuple_get_n_fields_cmp(const dtuple_t *tuple) /*!< in: tuple */
    MY_ATTRIBUTE((warn_unused_result));

/** Gets number of fields used in record comparisons.
@param[in]	tuple		tuple
@param[in]	n_fields_cmp	number of fields used in comparisons in
                                rem0cmp */
UNIV_INLINE
void dtuple_set_n_fields_cmp(dtuple_t *tuple, ulint n_fields_cmp);

/* Estimate the number of bytes that are going to be allocated when
creating a new dtuple_t object */
#define DTUPLE_EST_ALLOC(n_fields) \
  (sizeof(dtuple_t) + (n_fields) * sizeof(dfield_t))

/** Creates a data tuple from an already allocated chunk of memory.
 The size of the chunk must be at least DTUPLE_EST_ALLOC(n_fields).
 The default value for number of fields used in record comparisons
 for this tuple is n_fields.
 @param[in,out]	buf		buffer to use
 @param[in]	buf_size	buffer size
 @param[in]	n_fields	number of field
 @param[in]	n_v_fields	number of fields on virtual columns
 @return created tuple (inside buf) */
UNIV_INLINE
dtuple_t *dtuple_create_from_mem(void *buf, ulint buf_size, ulint n_fields,
                                 ulint n_v_fields)
    MY_ATTRIBUTE((warn_unused_result));
/** Creates a data tuple to a memory heap. The default value for number
 of fields used in record comparisons for this tuple is n_fields.
 @return own: created tuple */
UNIV_INLINE
dtuple_t *dtuple_create(
    mem_heap_t *heap, /*!< in: memory heap where the tuple
                      is created, DTUPLE_EST_ALLOC(n_fields)
                      bytes will be allocated from this heap */
    ulint n_fields)   /*!< in: number of fields */
    MY_ATTRIBUTE((malloc));

/** Initialize the virtual field data in a dtuple_t
@param[in,out]		vrow	dtuple contains the virtual fields */
UNIV_INLINE
void dtuple_init_v_fld(const dtuple_t *vrow);

/** Duplicate the virtual field data in a dtuple_t
@param[in,out]		vrow	dtuple contains the virtual fields
@param[in]		heap	heap memory to use */
UNIV_INLINE
void dtuple_dup_v_fld(const dtuple_t *vrow, mem_heap_t *heap);

/** Creates a data tuple with possible virtual columns to a memory heap.
@param[in]	heap		memory heap where the tuple is created
@param[in]	n_fields	number of fields
@param[in]	n_v_fields	number of fields on virtual col
@return own: created tuple */
UNIV_INLINE
dtuple_t *dtuple_create_with_vcol(mem_heap_t *heap, ulint n_fields,
                                  ulint n_v_fields);
/** Sets number of fields used in a tuple. Normally this is set in
 dtuple_create, but if you want later to set it smaller, you can use this. */
void dtuple_set_n_fields(dtuple_t *tuple, /*!< in: tuple */
                         ulint n_fields); /*!< in: number of fields */
/** Copies a data tuple's virtaul fields to another. This is a shallow copy;
@param[in,out]	d_tuple		destination tuple
@param[in]	s_tuple		source tuple */
UNIV_INLINE
void dtuple_copy_v_fields(dtuple_t *d_tuple, const dtuple_t *s_tuple);
/** Copies a data tuple to another.  This is a shallow copy; if a deep copy
 is desired, dfield_dup() will have to be invoked on each field.
 @return own: copy of tuple */
UNIV_INLINE
dtuple_t *dtuple_copy(const dtuple_t *tuple, /*!< in: tuple to copy from */
                      mem_heap_t *heap)      /*!< in: memory heap
                                             where the tuple is created */
    MY_ATTRIBUTE((malloc));

/** The following function returns the sum of data lengths of a tuple. The space
occupied by the field structs or the tuple struct is not counted.
@param[in]	tuple	typed data tuple
@param[in]	comp	nonzero=ROW_FORMAT=COMPACT
@return sum of data lens */
UNIV_INLINE
<<<<<<< HEAD
ulint dtuple_get_data_size(const dtuple_t *tuple, ulint comp);
/** Computes the number of externally stored fields in a data tuple.
 @return number of fields */
UNIV_INLINE
ulint dtuple_get_n_ext(const dtuple_t *tuple); /*!< in: tuple */
=======
ulint
dtuple_get_data_size(
/*=================*/
	const dtuple_t*	tuple,	/*!< in: typed data tuple */
	ulint		comp)	/*!< in: nonzero=ROW_FORMAT=COMPACT  */
	MY_ATTRIBUTE((warn_unused_result));
/*********************************************************************//**
Computes the number of externally stored fields in a data tuple.
@return number of fields */
UNIV_INLINE
ulint
dtuple_get_n_ext(
/*=============*/
	const dtuple_t*	tuple)	/*!< in: tuple */
	MY_ATTRIBUTE((warn_unused_result));
>>>>>>> 333b4508
/** Compare two data tuples.
@param[in] tuple1 first data tuple
@param[in] tuple2 second data tuple
@return whether tuple1==tuple2 */
bool dtuple_coll_eq(const dtuple_t *tuple1, const dtuple_t *tuple2)
    MY_ATTRIBUTE((warn_unused_result));

/** Compute a hash value of a prefix of an index record.
@param[in]	tuple		index record
@param[in]	n_fields	number of fields to include
@param[in]	n_bytes		number of bytes to fold in the last field
@param[in]	fold		fold value of the index identifier
@return the folded value */
UNIV_INLINE
ulint dtuple_fold(const dtuple_t *tuple, ulint n_fields, ulint n_bytes,
                  ulint fold) MY_ATTRIBUTE((warn_unused_result));

/** Sets types of fields binary in a tuple.
@param[in]	tuple	data tuple
@param[in]	n	number of fields to set */
UNIV_INLINE
void dtuple_set_types_binary(dtuple_t *tuple, ulint n);

/** Checks if a dtuple contains an SQL null value.
 @return true if some field is SQL null */
UNIV_INLINE
ibool dtuple_contains_null(const dtuple_t *tuple) /*!< in: dtuple */
    MY_ATTRIBUTE((warn_unused_result));
/** Checks that a data field is typed. Asserts an error if not.
 @return true if ok */
ibool dfield_check_typed(const dfield_t *field) /*!< in: data field */
    MY_ATTRIBUTE((warn_unused_result));
/** Checks that a data tuple is typed. Asserts an error if not.
 @return true if ok */
ibool dtuple_check_typed(const dtuple_t *tuple) /*!< in: tuple */
    MY_ATTRIBUTE((warn_unused_result));
#ifdef UNIV_DEBUG
/** Validates the consistency of a tuple which must be complete, i.e,
 all fields must have been set.
 @return true if ok */
ibool dtuple_validate(const dtuple_t *tuple) /*!< in: tuple */
    MY_ATTRIBUTE((warn_unused_result));
#endif /* UNIV_DEBUG */
/** Pretty prints a dfield value according to its data type. Also the hex string
 is printed if a string contains non-printable characters. */
void dfield_print_also_hex(const dfield_t *dfield); /*!< in: dfield */
/** The following function prints the contents of a tuple. */
void dtuple_print(FILE *f,                /*!< in: output stream */
                  const dtuple_t *tuple); /*!< in: tuple */

/** Print the contents of a tuple.
@param[out]	o	output stream
@param[in]	field	array of data fields
@param[in]	n	number of data fields */
void dfield_print(std::ostream &o, const dfield_t *field, ulint n);

/** Print the contents of a tuple.
@param[out]	o	output stream
@param[in]	tuple	data tuple */
void dtuple_print(std::ostream &o, const dtuple_t *tuple);

/** Print the contents of a tuple.
@param[out]	o	output stream
@param[in]	tuple	data tuple */
inline std::ostream &operator<<(std::ostream &o, const dtuple_t &tuple) {
  dtuple_print(o, &tuple);
  return (o);
}

/** Moves parts of long fields in entry to the big record vector so that
 the size of tuple drops below the maximum record size allowed in the
 database. Moves data only from those fields which are not necessary
 to determine uniquely the insertion place of the tuple in the index.
 @return own: created big record vector, NULL if we are not able to
 shorten the entry enough, i.e., if there are too many fixed-length or
 short fields in entry or the index is clustered */
big_rec_t *dtuple_convert_big_rec(dict_index_t *index, /*!< in: index */
                                  upd_t *upd,      /*!< in/out: update vector */
                                  dtuple_t *entry, /*!< in/out: index entry */
                                  ulint *n_ext)    /*!< in/out: number of
                                                   externally stored columns */
    MY_ATTRIBUTE((malloc, warn_unused_result));
/** Puts back to entry the data stored in vector. Note that to ensure the
 fields in entry can accommodate the data, vector must have been created
 from entry with dtuple_convert_big_rec. */
void dtuple_convert_back_big_rec(
    dict_index_t *index, /*!< in: index */
    dtuple_t *entry,     /*!< in: entry whose data was put to vector */
    big_rec_t *vector);  /*!< in, own: big rec vector; it is
                 freed in this function */
/** Frees the memory in a big rec vector. */
UNIV_INLINE
void dtuple_big_rec_free(big_rec_t *vector); /*!< in, own: big rec vector; it is
                                     freed in this function */

/*######################################################################*/

/** Structure for an SQL data field */
struct dfield_t {
  void *data;       /*!< pointer to data */
  unsigned ext : 1; /*!< TRUE=externally stored, FALSE=local */
  unsigned spatial_status : 2;
  /*!< spatial status of externally stored field
  in undo log for purge */
  unsigned len; /*!< data length; UNIV_SQL_NULL if SQL null */
  dtype_t type; /*!< type of data */

  void reset() {
    data = nullptr;
    ext = FALSE;
    spatial_status = SPATIAL_UNKNOWN, len = 0;
  }

  /** Create a deep copy of this object
  @param[in]	heap	the memory heap in which the clone will be
                          created.
  @return	the cloned object. */
  dfield_t *clone(mem_heap_t *heap);

  byte *blobref() const;

  dfield_t()
      : data(nullptr), ext(0), spatial_status(0), len(0), type({0, 0, 0, 0}) {}

  /** Print the dfield_t object into the given output stream.
  @param[in]	out	the output stream.
  @return	the ouput stream. */
  std::ostream &print(std::ostream &out) const;

  /** Adjust and(or) set virtual column value which is read from undo
  or online DDL log
  @param[in]	vcol	virtual column definition
  @param[in]	comp	true if compact format
  @param[in]	field	virtual column value
  @param[in]	len	value length
  @param[in,out]	heap	memory heap to keep value when necessary */
  void adjust_v_data_mysql(const dict_v_col_t *vcol, bool comp,
                           const byte *field, ulint len, mem_heap_t *heap);
};

/** Overloading the global output operator to easily print the given dfield_t
object into the given output stream.
@param[in]	out	the output stream
@param[in]	obj	the given object to print.
@return the output stream. */
inline std::ostream &operator<<(std::ostream &out, const dfield_t &obj) {
  return (obj.print(out));
}

/** Structure for an SQL data tuple of fields (logical record) */
struct dtuple_t {
  ulint info_bits;    /*!< info bits of an index record:
                      the default is 0; this field is used
                      if an index record is built from
                      a data tuple */
  ulint n_fields;     /*!< number of fields in dtuple */
  ulint n_fields_cmp; /*!< number of fields which should
                      be used in comparison services
                      of rem0cmp.*; the index search
                      is performed by comparing only these
                      fields, others are ignored; the
                      default value in dtuple creation is
                      the same value as n_fields */
  dfield_t *fields;   /*!< fields */
  ulint n_v_fields;   /*!< number of virtual fields */
  dfield_t *v_fields; /*!< fields on virtual column */
  UT_LIST_NODE_T(dtuple_t) tuple_list;
  /*!< data tuples can be linked into a
  list using this field */
#ifdef UNIV_DEBUG
  ulint magic_n; /*!< magic number, used in
                 debug assertions */
/** Value of dtuple_t::magic_n */
#define DATA_TUPLE_MAGIC_N 65478679
#endif /* UNIV_DEBUG */

  std::ostream &print(std::ostream &out) const {
    dtuple_print(out, this);
    return (out);
  }

  /* Read the trx id from the tuple (DB_TRX_ID)
  @return transaction id of the tuple. */
  trx_id_t get_trx_id() const;
};

/** A slot for a field in a big rec vector */
struct big_rec_field_t {
  /** Constructor.
  @param[in]	field_no_	the field number
  @param[in]	len_		the data length
  @param[in]	data_		the data */
  big_rec_field_t(ulint field_no_, ulint len_, void *data_)
      : field_no(field_no_),
        len(len_),
        data(data_),
        ext_in_old(false),
        ext_in_new(false) {}

  byte *ptr() const { return (static_cast<byte *>(data)); }

  ulint field_no; /*!< field number in record */
  ulint len;      /*!< stored data length, in bytes */
  void *data;     /*!< stored data */

  /** If true, this field was stored externally in the old row.
  If false, this field was stored inline in the old row.*/
  bool ext_in_old;

  /** If true, this field is stored externally in the new row.
  If false, this field is stored inline in the new row.*/
  bool ext_in_new;

  /** Print the big_rec_field_t object into the given output stream.
  @param[in]	out	the output stream.
  @return	the ouput stream. */
  std::ostream &print(std::ostream &out) const;
};

/** Overloading the global output operator to easily print the given
big_rec_field_t object into the given output stream.
@param[in]	out	the output stream
@param[in]	obj	the given object to print.
@return the output stream. */
inline std::ostream &operator<<(std::ostream &out, const big_rec_field_t &obj) {
  return (obj.print(out));
}

/** Storage format for overflow data in a big record, that is, a
clustered index record which needs external storage of data fields */
struct big_rec_t {
  mem_heap_t *heap;        /*!< memory heap from which
                           allocated */
  const ulint capacity;    /*!< fields array size */
  ulint n_fields;          /*!< number of stored fields */
  big_rec_field_t *fields; /*!< stored fields */

  /** Constructor.
  @param[in]	max	the capacity of the array of fields. */
  explicit big_rec_t(const ulint max)
      : heap(0), capacity(max), n_fields(0), fields(0) {}

  /** Append one big_rec_field_t object to the end of array of fields */
  void append(const big_rec_field_t &field) {
    ut_ad(n_fields < capacity);
    fields[n_fields] = field;
    n_fields++;
  }

  /** Allocate a big_rec_t object in the given memory heap, and for
  storing n_fld number of fields.
  @param[in]	heap	memory heap in which this object is allocated
  @param[in]	n_fld	maximum number of fields that can be stored in
                  this object
  @return the allocated object */
  static big_rec_t *alloc(mem_heap_t *heap, ulint n_fld);

  /** Print the current object into the given output stream.
  @param[in]	out	the output stream.
  @return	the ouput stream. */
  std::ostream &print(std::ostream &out) const;
};

/** Overloading the global output operator to easily print the given
big_rec_t object into the given output stream.
@param[in]	out	the output stream
@param[in]	obj	the given object to print.
@return the output stream. */
inline std::ostream &operator<<(std::ostream &out, const big_rec_t &obj) {
  return (obj.print(out));
}

#include "data0data.ic"

#endif<|MERGE_RESOLUTION|>--- conflicted
+++ resolved
@@ -296,30 +296,14 @@
 @param[in]	tuple	typed data tuple
 @param[in]	comp	nonzero=ROW_FORMAT=COMPACT
 @return sum of data lens */
-UNIV_INLINE
-<<<<<<< HEAD
+MY_NODISCARD
+UNIV_INLINE
 ulint dtuple_get_data_size(const dtuple_t *tuple, ulint comp);
 /** Computes the number of externally stored fields in a data tuple.
  @return number of fields */
+MY_NODISCARD
 UNIV_INLINE
 ulint dtuple_get_n_ext(const dtuple_t *tuple); /*!< in: tuple */
-=======
-ulint
-dtuple_get_data_size(
-/*=================*/
-	const dtuple_t*	tuple,	/*!< in: typed data tuple */
-	ulint		comp)	/*!< in: nonzero=ROW_FORMAT=COMPACT  */
-	MY_ATTRIBUTE((warn_unused_result));
-/*********************************************************************//**
-Computes the number of externally stored fields in a data tuple.
-@return number of fields */
-UNIV_INLINE
-ulint
-dtuple_get_n_ext(
-/*=============*/
-	const dtuple_t*	tuple)	/*!< in: tuple */
-	MY_ATTRIBUTE((warn_unused_result));
->>>>>>> 333b4508
 /** Compare two data tuples.
 @param[in] tuple1 first data tuple
 @param[in] tuple2 second data tuple
