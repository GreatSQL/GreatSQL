/*****************************************************************************

Copyright (c) 1995, 2018, Oracle and/or its affiliates. All Rights Reserved.
Copyright (c) 2008, Google Inc.

Portions of this file contain modifications contributed and copyrighted by
Google, Inc. Those modifications are gratefully acknowledged and are described
briefly in the InnoDB documentation. The contributions by Google are
incorporated with their permission, and subject to the conditions contained in
the file COPYING.Google.

This program is free software; you can redistribute it and/or modify it under
the terms of the GNU General Public License, version 2.0, as published by the
Free Software Foundation.

This program is also distributed with certain software (including but not
limited to OpenSSL) that is licensed under separate terms, as designated in a
particular file or component or in included license documentation. The authors
of MySQL hereby grant you an additional permission to link the program and
your derivative works with the separately licensed software that they have
included with MySQL.

This program is distributed in the hope that it will be useful, but WITHOUT
ANY WARRANTY; without even the implied warranty of MERCHANTABILITY or FITNESS
FOR A PARTICULAR PURPOSE. See the GNU General Public License, version 2.0,
for more details.

You should have received a copy of the GNU General Public License along with
this program; if not, write to the Free Software Foundation, Inc.,
51 Franklin St, Fifth Floor, Boston, MA 02110-1301  USA

*****************************************************************************/

/** @file include/sync0rw.h
 The read-write lock (for threads, not for database transactions)

 Created 9/11/1995 Heikki Tuuri
 *******************************************************/

#ifndef sync0rw_h
#define sync0rw_h

#include "univ.i"
#ifndef UNIV_HOTBACKUP
#include "my_compiler.h"
#include "os0event.h"
#include "ut0counter.h"
#endif /* !UNIV_HOTBACKUP */
#include "ut0mutex.h"

struct rw_lock_t;

#ifndef UNIV_HOTBACKUP
#ifdef UNIV_LIBRARY

#ifdef UNIV_DEBUG

/**
Pass-through version of rw_lock_own(), which normally checks that the
thread has locked the rw-lock in the specified mode.
@param[in]	rw-lock		pointer to rw-lock
@param[in]	lock type	lock type: RW_LOCK_S, RW_LOCK_X
@return true if success */
UNIV_INLINE
bool rw_lock_own(rw_lock_t *lock, ulint lock_type) { return lock != nullptr; }

#define sync_check_iterate(A) true
#endif /* UNIV_DEBUG */

#define rw_lock_s_lock(L) ((void)0)
#define rw_lock_s_unlock(L) ((void)0)
#define rw_lock_x_lock(L) ((void)0)
#define rw_lock_x_unlock(L) ((void)0)
#define rw_lock_sx_lock(L) ((void)0)
#define rw_lock_sx_unlock(L) ((void)0)
#define rw_lock_s_lock_inline(M, P, F, L) ((void)0)
#define rw_lock_s_unlock_inline(M, P, F, L) ((void)0)
#define rw_lock_x_lock_inline(M, P, F, L) ((void)0)
#define rw_lock_x_unlock_inline(M, P, F, L) ((void)0)
#define rw_lock_sx_lock_inline(M, P, F, L) ((void)0)
#define rw_lock_sx_unlock_inline(M, P, F, L) ((void)0)
#define sync_check_lock(A, B) ((void)0)
#define rw_lock_s_lock_nowait(M, F, L) true
#define rw_lock_own_flagged(A, B) true
#endif /* UNIV_LIBRARY */

/** Counters for RW locks. */
struct rw_lock_stats_t {
  typedef ib_counter_t<uint64_t, IB_N_SLOTS> uint64_counter_t;

  /** number of spin waits on rw-latches,
  resulted during shared (read) locks */
  uint64_counter_t rw_s_spin_wait_count;

  /** number of spin loop rounds on rw-latches,
  resulted during shared (read) locks */
  uint64_counter_t rw_s_spin_round_count;

  /** number of OS waits on rw-latches,
  resulted during shared (read) locks */
  uint64_counter_t rw_s_os_wait_count;

  /** number of spin waits on rw-latches,
  resulted during exclusive (write) locks */
  uint64_counter_t rw_x_spin_wait_count;

  /** number of spin loop rounds on rw-latches,
  resulted during exclusive (write) locks */
  uint64_counter_t rw_x_spin_round_count;

  /** number of OS waits on rw-latches,
  resulted during exclusive (write) locks */
  uint64_counter_t rw_x_os_wait_count;

  /** number of spin waits on rw-latches,
  resulted during sx locks */
  uint64_counter_t rw_sx_spin_wait_count;

  /** number of spin loop rounds on rw-latches,
  resulted during sx locks */
  uint64_counter_t rw_sx_spin_round_count;

  /** number of OS waits on rw-latches,
  resulted during sx locks */
  uint64_counter_t rw_sx_os_wait_count;
};
#endif /* !UNIV_HOTBACKUP */

/* Latch types; these are used also in btr0btr.h and mtr0mtr.h: keep the
numerical values smaller than 30 (smaller than BTR_MODIFY_TREE and
MTR_MEMO_MODIFY) and the order of the numerical values like below! and they
should be 2pow value to be used also as ORed combination of flag. */
enum rw_lock_type_t {
  RW_S_LATCH = 1,
  RW_X_LATCH = 2,
  RW_SX_LATCH = 4,
  RW_NO_LATCH = 8
};

/* We decrement lock_word by X_LOCK_DECR for each x_lock. It is also the
start value for the lock_word, meaning that it limits the maximum number
of concurrent read locks before the rw_lock breaks. */
/* We decrement lock_word by X_LOCK_HALF_DECR for sx_lock. */
#define X_LOCK_DECR 0x20000000
#define X_LOCK_HALF_DECR 0x10000000

#ifdef UNIV_DEBUG
struct rw_lock_debug_t;
#endif /* UNIV_DEBUG */

typedef UT_LIST_BASE_NODE_T(rw_lock_t) rw_lock_list_t;

extern rw_lock_list_t rw_lock_list;
extern ib_mutex_t rw_lock_list_mutex;

#ifndef UNIV_HOTBACKUP
/** Counters for RW locks. */
extern rw_lock_stats_t rw_lock_stats;
#endif /* !UNIV_HOTBACKUP */

#ifndef UNIV_LIBRARY
#ifndef UNIV_HOTBACKUP
#ifndef UNIV_PFS_RWLOCK
/** Creates, or rather, initializes an rw-lock object in a specified memory
 location (which must be appropriately aligned). The rw-lock is initialized
 to the non-locked state. Explicit freeing of the rw-lock with rw_lock_free
 is necessary only if the memory block containing it is freed.
 if MySQL performance schema is enabled and "UNIV_PFS_RWLOCK" is
 defined, the rwlock are instrumented with performance schema probes. */
#ifdef UNIV_DEBUG
#define rw_lock_create(K, L, level) \
  rw_lock_create_func((L), (level), #L, __FILE__, __LINE__)
#else /* UNIV_DEBUG */
#define rw_lock_create(K, L, level) rw_lock_create_func((L), __FILE__, __LINE__)
#endif /* UNIV_DEBUG */

/** NOTE! The following macros should be used in rw locking and
 unlocking, not the corresponding function. */

#define rw_lock_s_lock(M) rw_lock_s_lock_func((M), 0, __FILE__, __LINE__)

#define rw_lock_s_lock_inline(M, P, F, L) \
  rw_lock_s_lock_func((M), (P), (F), (L))

#define rw_lock_s_lock_gen(M, P) \
  rw_lock_s_lock_func((M), (P), __FILE__, __LINE__)

#define rw_lock_s_lock_nowait(M, F, L) rw_lock_s_lock_low((M), 0, (F), (L))

#ifdef UNIV_DEBUG
#define rw_lock_s_unlock_gen(L, P) rw_lock_s_unlock_func(P, L)
#else
#define rw_lock_s_unlock_gen(L, P) rw_lock_s_unlock_func(L)
#endif /* UNIV_DEBUG */

#define rw_lock_sx_lock(L) rw_lock_sx_lock_func((L), 0, __FILE__, __LINE__)

#define rw_lock_sx_lock_inline(M, P, F, L) \
  rw_lock_sx_lock_func((M), (P), (F), (L))

#define rw_lock_sx_lock_gen(M, P) \
  rw_lock_sx_lock_func((M), (P), __FILE__, __LINE__)

#define rw_lock_sx_lock_nowait(M, P) \
  rw_lock_sx_lock_low((M), (P), __FILE__, __LINE__)

#ifdef UNIV_DEBUG
#define rw_lock_sx_unlock(L) rw_lock_sx_unlock_func(0, L)
#define rw_lock_sx_unlock_gen(L, P) rw_lock_sx_unlock_func(P, L)
#else /* UNIV_DEBUG */
#define rw_lock_sx_unlock(L) rw_lock_sx_unlock_func(L)
#define rw_lock_sx_unlock_gen(L, P) rw_lock_sx_unlock_func(L)
#endif /* UNIV_DEBUG */

#define rw_lock_x_lock(M) rw_lock_x_lock_func((M), 0, __FILE__, __LINE__)

#define rw_lock_x_lock_inline(M, P, F, L) \
  rw_lock_x_lock_func((M), (P), (F), (L))

#define rw_lock_x_lock_gen(M, P) \
  rw_lock_x_lock_func((M), (P), __FILE__, __LINE__)

#define rw_lock_x_lock_nowait(M) \
  rw_lock_x_lock_func_nowait((M), __FILE__, __LINE__)

#define rw_lock_x_lock_func_nowait_inline(M, F, L) \
  rw_lock_x_lock_func_nowait((M), (F), (L))

#ifdef UNIV_DEBUG
#define rw_lock_x_unlock_gen(L, P) rw_lock_x_unlock_func(P, L)
#else
#define rw_lock_x_unlock_gen(L, P) rw_lock_x_unlock_func(L)
#endif

#define rw_lock_free(M) rw_lock_free_func(M)

#else /* !UNIV_PFS_RWLOCK */

/* Following macros point to Performance Schema instrumented functions. */
#ifdef UNIV_DEBUG
#define rw_lock_create(K, L, level) \
  pfs_rw_lock_create_func((K), (L), (level), #L, __FILE__, __LINE__)
#else /* UNIV_DEBUG */
#define rw_lock_create(K, L, level) \
  pfs_rw_lock_create_func((K), (L), __FILE__, __LINE__)
#endif /* UNIV_DEBUG */

/******************************************************************
NOTE! The following macros should be used in rw locking and
unlocking, not the corresponding function. */

#define rw_lock_s_lock(M) pfs_rw_lock_s_lock_func((M), 0, __FILE__, __LINE__)

#define rw_lock_s_lock_inline(M, P, F, L) \
  pfs_rw_lock_s_lock_func((M), (P), (F), (L))

#define rw_lock_s_lock_gen(M, P) \
  pfs_rw_lock_s_lock_func((M), (P), __FILE__, __LINE__)

#define rw_lock_s_lock_nowait(M, F, L) pfs_rw_lock_s_lock_low((M), 0, (F), (L))

#ifdef UNIV_DEBUG
#define rw_lock_s_unlock_gen(L, P) pfs_rw_lock_s_unlock_func(P, L)
#else
#define rw_lock_s_unlock_gen(L, P) pfs_rw_lock_s_unlock_func(L)
#endif

#define rw_lock_sx_lock(M) pfs_rw_lock_sx_lock_func((M), 0, __FILE__, __LINE__)

#define rw_lock_sx_lock_inline(M, P, F, L) \
  pfs_rw_lock_sx_lock_func((M), (P), (F), (L))

#define rw_lock_sx_lock_gen(M, P) \
  pfs_rw_lock_sx_lock_func((M), (P), __FILE__, __LINE__)

#define rw_lock_sx_lock_nowait(M, P) \
  pfs_rw_lock_sx_lock_low((M), (P), __FILE__, __LINE__)

#ifdef UNIV_DEBUG
#define rw_lock_sx_unlock(L) pfs_rw_lock_sx_unlock_func(0, L)
#define rw_lock_sx_unlock_gen(L, P) pfs_rw_lock_sx_unlock_func(P, L)
#else
#define rw_lock_sx_unlock(L) pfs_rw_lock_sx_unlock_func(L)
#define rw_lock_sx_unlock_gen(L, P) pfs_rw_lock_sx_unlock_func(L)
#endif

#define rw_lock_x_lock(M) pfs_rw_lock_x_lock_func((M), 0, __FILE__, __LINE__)

#define rw_lock_x_lock_inline(M, P, F, L) \
  pfs_rw_lock_x_lock_func((M), (P), (F), (L))

#define rw_lock_x_lock_gen(M, P) \
  pfs_rw_lock_x_lock_func((M), (P), __FILE__, __LINE__)

#define rw_lock_x_lock_nowait(M) \
  pfs_rw_lock_x_lock_func_nowait((M), __FILE__, __LINE__)

#define rw_lock_x_lock_func_nowait_inline(M, F, L) \
  pfs_rw_lock_x_lock_func_nowait((M), (F), (L))

#ifdef UNIV_DEBUG
#define rw_lock_x_unlock_gen(L, P) pfs_rw_lock_x_unlock_func(P, L)
#else
#define rw_lock_x_unlock_gen(L, P) pfs_rw_lock_x_unlock_func(L)
#endif

#define rw_lock_free(M) pfs_rw_lock_free_func(M)

#endif /* !UNIV_PFS_RWLOCK */

#define rw_lock_s_unlock(L) rw_lock_s_unlock_gen(L, 0)
#define rw_lock_x_unlock(L) rw_lock_x_unlock_gen(L, 0)

/** Creates, or rather, initializes an rw-lock object in a specified memory
 location (which must be appropriately aligned). The rw-lock is initialized
 to the non-locked state. Explicit freeing of the rw-lock with rw_lock_free
 is necessary only if the memory block containing it is freed. */
void rw_lock_create_func(
    rw_lock_t *lock, /*!< in: pointer to memory */
#ifdef UNIV_DEBUG
    latch_level_t level,     /*!< in: level */
    const char *cmutex_name, /*!< in: mutex name */
#endif                       /* UNIV_DEBUG */
    const char *cfile_name,  /*!< in: file name where created */
    ulint cline);            /*!< in: file line where created */
/** Calling this function is obligatory only if the memory buffer containing
 the rw-lock is freed. Removes an rw-lock object from the global list. The
 rw-lock is checked to be in the non-locked state. */
void rw_lock_free_func(rw_lock_t *lock); /*!< in/out: rw-lock */
#ifdef UNIV_DEBUG
/** Checks that the rw-lock has been initialized and that there are no
 simultaneous shared and exclusive locks.
 @return true */
bool rw_lock_validate(const rw_lock_t *lock); /*!< in: rw-lock */
#endif                                        /* UNIV_DEBUG */

/** Low-level function which tries to lock an rw-lock in s-mode. Performs no
spinning.
@param[in]	lock		pointer to rw-lock
@param[in]	pass		pass value; != 0, if the lock will be passed
                                to another thread to unlock
@param[in]	file_name	file name where lock requested
@param[in]	line		line where requested
@return true if success */
UNIV_INLINE
ibool rw_lock_s_lock_low(rw_lock_t *lock, ulint pass MY_ATTRIBUTE((unused)),
                         const char *file_name, ulint line);

/** NOTE! Use the corresponding macro, not directly this function, except if
you supply the file name and line number. Lock an rw-lock in shared mode for
the current thread. If the rw-lock is locked in exclusive mode, or there is an
exclusive lock request waiting, the function spins a preset time (controlled
by srv_n_spin_wait_rounds), waiting for the lock, before suspending the thread.
@param[in]	lock		pointer to rw-lock
@param[in]	pass		pass value; != 0, if the lock will be passed
                                to another thread to unlock
@param[in]	file_name	file name where lock requested
@param[in]	line		line where requested */
UNIV_INLINE
void rw_lock_s_lock_func(rw_lock_t *lock, ulint pass, const char *file_name,
                         ulint line);

/** NOTE! Use the corresponding macro, not directly this function! Lock an
rw-lock in exclusive mode for the current thread if the lock can be obtained
immediately.
@param[in]	lock		pointer to rw-lock
@param[in]	file_name	file name where lock requested
@param[in]	line		line where requested
@return true if success */
UNIV_INLINE
ibool rw_lock_x_lock_func_nowait(rw_lock_t *lock, const char *file_name,
                                 ulint line);

/** Releases a shared mode lock.
@param[in]	pass	pass value; != 0, if the lock will be passed
                        to another thread to unlock
@param[in,out]	lock	rw-lock */
UNIV_INLINE
void rw_lock_s_unlock_func(
#ifdef UNIV_DEBUG
    ulint pass,
#endif /* UNIV_DEBUG */
    rw_lock_t *lock);

/** NOTE! Use the corresponding macro, not directly this function! Lock an
 rw-lock in exclusive mode for the current thread. If the rw-lock is locked
 in shared or exclusive mode, or there is an exclusive lock request waiting,
 the function spins a preset time (controlled by srv_n_spin_wait_rounds),
 waiting for the lock, before suspending the thread. If the same thread has an
 x-lock on the rw-lock, locking succeed, with the following exception: if pass
 != 0, only a single x-lock may be taken on the lock. NOTE: If the same thread
 has an s-lock, locking does not succeed! */
void rw_lock_x_lock_func(
    rw_lock_t *lock,       /*!< in: pointer to rw-lock */
    ulint pass,            /*!< in: pass value; != 0, if the lock will
                           be passed to another thread to unlock */
    const char *file_name, /*!< in: file name where lock requested */
    ulint line);           /*!< in: line where requested */
/** Low-level function for acquiring an sx lock.
 @return false if did not succeed, true if success. */
ibool rw_lock_sx_lock_low(
    rw_lock_t *lock,       /*!< in: pointer to rw-lock */
    ulint pass,            /*!< in: pass value; != 0, if the lock will
                           be passed to another thread to unlock */
    const char *file_name, /*!< in: file name where lock requested */
    ulint line);           /*!< in: line where requested */
/** NOTE! Use the corresponding macro, not directly this function! Lock an
 rw-lock in SX mode for the current thread. If the rw-lock is locked
 in exclusive mode, or there is an exclusive lock request waiting,
 the function spins a preset time (controlled by SYNC_SPIN_ROUNDS), waiting
 for the lock, before suspending the thread. If the same thread has an x-lock
 on the rw-lock, locking succeed, with the following exception: if pass != 0,
 only a single sx-lock may be taken on the lock. NOTE: If the same thread has
 an s-lock, locking does not succeed! */
void rw_lock_sx_lock_func(
    rw_lock_t *lock,       /*!< in: pointer to rw-lock */
    ulint pass,            /*!< in: pass value; != 0, if the lock will
                           be passed to another thread to unlock */
    const char *file_name, /*!< in: file name where lock requested */
    ulint line);           /*!< in: line where requested */

/** Releases an exclusive mode lock.
@param[in]	pass	pass value; != 0, if the lock will be passed
                        to another thread to unlock
@param[in,out]	lock	rw-lock */
UNIV_INLINE
void rw_lock_x_unlock_func(
#ifdef UNIV_DEBUG
    ulint pass,
#endif /* UNIV_DEBUG */
    rw_lock_t *lock);

/** Releases an sx mode lock.
@param[in]	pass	pass value; != 0, if the lock will be passed
                        to another thread to unlock
@param[in,out]	lock	rw-lock */
UNIV_INLINE
void rw_lock_sx_unlock_func(
#ifdef UNIV_DEBUG
    ulint pass,
#endif /* UNIV_DEBUG */
    rw_lock_t *lock);

/** This function is used in the insert buffer to move the ownership of an
 x-latch on a buffer frame to the current thread. The x-latch was set by
 the buffer read operation and it protected the buffer frame while the
 read was done. The ownership is moved because we want that the current
 thread is able to acquire a second x-latch which is stored in an mtr.
 This, in turn, is needed to pass the debug checks of index page
 operations. */
void rw_lock_x_lock_move_ownership(
    rw_lock_t *lock); /*!< in: lock which was x-locked in the
                      buffer read */
#endif                /* !UNIV_HOTBACKUP */
/** Returns the value of writer_count for the lock. Does not reserve the lock
 mutex, so the caller must be sure it is not changed during the call.
 @return value of writer_count */
UNIV_INLINE
ulint rw_lock_get_x_lock_count(const rw_lock_t *lock); /*!< in: rw-lock */
/** Returns the number of sx-lock for the lock. Does not reserve the lock
 mutex, so the caller must be sure it is not changed during the call.
 @return value of writer_count */
UNIV_INLINE
ulint rw_lock_get_sx_lock_count(const rw_lock_t *lock); /*!< in: rw-lock */
/** Check if there are threads waiting for the rw-lock.
 @return 1 if waiters, 0 otherwise */
UNIV_INLINE
ulint rw_lock_get_waiters(const rw_lock_t *lock); /*!< in: rw-lock */
/** Returns the write-status of the lock - this function made more sense
 with the old rw_lock implementation.
 @return RW_LOCK_NOT_LOCKED, RW_LOCK_X, RW_LOCK_X_WAIT, RW_LOCK_SX */
UNIV_INLINE
ulint rw_lock_get_writer(const rw_lock_t *lock); /*!< in: rw-lock */
/** Returns the number of readers (s-locks).
 @return number of readers */
UNIV_INLINE
ulint rw_lock_get_reader_count(const rw_lock_t *lock); /*!< in: rw-lock */

/** Decrements lock_word the specified amount if it is greater than 0.
This is used by both s_lock and x_lock operations.
@param[in,out]	lock		rw-lock
@param[in]	amount		amount to decrement
@param[in]	threshold	threshold of judgement
@return true if decr occurs */
UNIV_INLINE
bool rw_lock_lock_word_decr(rw_lock_t *lock, ulint amount, lint threshold);

/** Increments lock_word the specified amount and returns new value.
@param[in,out]	lock		rw-lock
@param[in]	amount		amount to decrement
@return lock->lock_word after increment */
UNIV_INLINE
lint rw_lock_lock_word_incr(rw_lock_t *lock, ulint amount);

/** This function sets the lock->writer_thread and lock->recursive fields. For
platforms where we are using atomic builtins instead of lock->mutex it sets
the lock->writer_thread field using atomics to ensure memory ordering. Note
that it is assumed that the caller of this function effectively owns the lock
i.e.: nobody else is allowed to modify lock->writer_thread at this point in
time. The protocol is that lock->writer_thread MUST be updated BEFORE the
lock->recursive flag is set.
@param[in,out]	lock		lock to work on
@param[in]	recursive	true if recursion allowed */
UNIV_INLINE
void rw_lock_set_writer_id_and_recursion_flag(rw_lock_t *lock, bool recursive);

#ifndef UNIV_HOTBACKUP
#ifdef UNIV_DEBUG
/** Checks if the thread has locked the rw-lock in the specified mode, with
 the pass value == 0. */
ibool rw_lock_own(rw_lock_t *lock, /*!< in: rw-lock */
                  ulint lock_type) /*!< in: lock type: RW_LOCK_S,
                                   RW_LOCK_X */
    MY_ATTRIBUTE((warn_unused_result));

/** Checks if the thread has locked the rw-lock in the specified mode, with
 the pass value == 0. */
bool rw_lock_own_flagged(
    const rw_lock_t *lock, /*!< in: rw-lock */
    rw_lock_flags_t flags) /*!< in: specify lock types with
                           OR of the rw_lock_flag_t values */
    MY_ATTRIBUTE((warn_unused_result));
#endif /* UNIV_DEBUG */
#endif /* !UNIV_HOTBACKUP */
/** Checks if somebody has locked the rw-lock in the specified mode.
 @return true if locked */
bool rw_lock_is_locked(rw_lock_t *lock,  /*!< in: rw-lock */
                       ulint lock_type); /*!< in: lock type: RW_LOCK_S,
                                         RW_LOCK_X or RW_LOCK_SX */
#ifdef UNIV_DEBUG
/** Prints debug info of currently locked rw-locks. */
void rw_lock_list_print_info(FILE *file); /*!< in: file where to print */

/*#####################################################################*/

/** Prints info of a debug struct. */
void rw_lock_debug_print(FILE *f,                      /*!< in: output stream */
                         const rw_lock_debug_t *info); /*!< in: debug struct */
#endif                                                 /* UNIV_DEBUG */

#endif /* !UNIV_LIBRARY */

/* NOTE! The structure appears here only for the compiler to know its size.
Do not use its fields directly! */

/** The structure used in the spin lock implementation of a read-write
lock. Several threads may have a shared lock simultaneously in this
lock, but only one writer may have an exclusive lock, in which case no
shared locks are allowed. To prevent starving of a writer blocked by
readers, a writer may queue for x-lock by decrementing lock_word: no
new readers will be let in while the thread waits for readers to
exit. */

struct rw_lock_t
#ifdef UNIV_DEBUG
    : public latch_t
#endif /* UNIV_DEBUG */
{
  /** Holds the state of the lock. */
  volatile lint lock_word;

  /** 1: there are waiters */
  volatile ulint waiters;

  /** Default value FALSE which means the lock is non-recursive.
  The value is typically set to TRUE making normal rw_locks recursive.
  In case of asynchronous IO, when a non-zero value of 'pass' is
  passed then we keep the lock non-recursive.

  This flag also tells us about the state of writer_thread field.
  If this flag is set then writer_thread MUST contain the thread
  id of the current x-holder or wait-x thread.  This flag must be
  reset in x_unlock functions before incrementing the lock_word */
  volatile bool recursive;

  /** number of granted SX locks. */
  volatile ulint sx_recursive;

  /** This is TRUE if the writer field is RW_LOCK_X_WAIT; this field
  is located far from the memory update hotspot fields which are at
  the start of this struct, thus we can peek this field without
  causing much memory bus traffic */
  bool writer_is_wait_ex;

  /** Thread id of writer thread. Is only guaranteed to have sane
  and non-stale value iff recursive flag is set. */
  volatile os_thread_id_t writer_thread;

<<<<<<< HEAD
  /** Used by sync0arr.cc for thread queueing */
  os_event_t event;

  /** Event for next-writer to wait on. A thread must decrement
  lock_word before waiting. */
  os_event_t wait_ex_event;
=======
	/** Used by sync0arr.cc for thread queueing */
	struct os_event	event;

	/** Event for next-writer to wait on. A thread must decrement
	lock_word before waiting. */
	struct os_event	wait_ex_event;
>>>>>>> 333b4508

  /** File name where lock created */
  const char *cfile_name;

  /** last s-lock file/line is not guaranteed to be correct */
  const char *last_s_file_name;

  /** File name where last x-locked */
  const char *last_x_file_name;

  /** Line where created */
  unsigned cline : 13;

  /** If 1 then the rw-lock is a block lock */
  unsigned is_block_lock : 1;

  /** Line number where last time s-locked */
  unsigned last_s_line : 14;

  /** Line number where last time x-locked */
  unsigned last_x_line : 14;

  /** Count of os_waits. May not be accurate */
  uint32_t count_os_wait;

  /** All allocated rw locks are put into a list */
  UT_LIST_NODE_T(rw_lock_t) list;

#ifdef UNIV_PFS_RWLOCK
  /** The instrumentation hook */
  struct PSI_rwlock *pfs_psi;
#endif /* UNIV_PFS_RWLOCK */

#ifndef INNODB_RW_LOCKS_USE_ATOMICS
  /** The mutex protecting rw_lock_t */
  mutable ib_mutex_t mutex;
#endif /* INNODB_RW_LOCKS_USE_ATOMICS */

#ifdef UNIV_DEBUG
/** Value of rw_lock_t::magic_n */
<<<<<<< HEAD
#define RW_LOCK_MAGIC_N 22643

  /** Constructor */
  rw_lock_t() { magic_n = RW_LOCK_MAGIC_N; }

  /** Destructor */
  virtual ~rw_lock_t() {
    ut_ad(magic_n == RW_LOCK_MAGIC_N);
    magic_n = 0;
  }

  virtual std::string to_string() const;
  virtual std::string locked_from() const;
=======
# define RW_LOCK_MAGIC_N	22643
#endif /* UNIV_DEBUG */

	/** Constructor */
	rw_lock_t()
	{
		ut_d(magic_n = RW_LOCK_MAGIC_N;)
	}

	/** Destructor */
	virtual ~rw_lock_t()
	{
#ifdef UNIV_DEBUG
		ut_ad(magic_n == RW_LOCK_MAGIC_N);
		magic_n = 0;
#endif /* UNIV_DEBUG */
	}

#ifdef UNIV_DEBUG
	virtual std::string to_string() const;
	virtual std::string locked_from() const;
>>>>>>> 333b4508

  /** For checking memory corruption. */
  ulint magic_n;

  /** In the debug version: pointer to the debug info list of the lock */
  UT_LIST_BASE_NODE_T(rw_lock_debug_t) debug_list;

  /** Level in the global latching order. */
  latch_level_t level;

#endif /* UNIV_DEBUG */
};
#ifdef UNIV_DEBUG
/** The structure for storing debug info of an rw-lock.  All access to this
structure must be protected by rw_lock_debug_mutex_enter(). */
struct rw_lock_debug_t {
  os_thread_id_t thread_id; /*!< The thread id of the thread which
                         locked the rw-lock */
  ulint pass;               /*!< Pass value given in the lock operation */
  ulint lock_type;          /*!< Type of the lock: RW_LOCK_X,
                            RW_LOCK_S, RW_LOCK_X_WAIT */
  const char *file_name;    /*!< File name where the lock was obtained */
  ulint line;               /*!< Line where the rw-lock was locked */
  UT_LIST_NODE_T(rw_lock_debug_t) list;
  /*!< Debug structs are linked in a two-way
  list */
};
#endif /* UNIV_DEBUG */

#ifndef UNIV_LIBRARY
#ifndef UNIV_HOTBACKUP
/* For performance schema instrumentation, a new set of rwlock
wrap functions are created if "UNIV_PFS_RWLOCK" is defined.
The instrumentations are not planted directly into original
functions, so that we keep the underlying function as they
are. And in case, user wants to "take out" some rwlock from
instrumentation even if performance schema (UNIV_PFS_RWLOCK)
is defined, they can do so by reinstating APIs directly link to
original underlying functions.
The instrumented function names have prefix of "pfs_rw_lock_" vs.
original name prefix of "rw_lock_". Following are list of functions
that have been instrumented:

rw_lock_create()
rw_lock_x_lock()
rw_lock_x_lock_gen()
rw_lock_x_lock_nowait()
rw_lock_x_unlock_gen()
rw_lock_s_lock()
rw_lock_s_lock_gen()
rw_lock_s_lock_nowait()
rw_lock_s_unlock_gen()
rw_lock_sx_lock()
rw_lock_sx_unlock_gen()
rw_lock_free()
*/

#ifdef UNIV_PFS_RWLOCK
/** Performance schema instrumented wrap function for rw_lock_create_func()
NOTE! Please use the corresponding macro rw_lock_create(), not directly this
function!
@param[in]	key		key registered with performance schema
@param[in]	lock		rw lock
@param[in]	level		level
@param[in]	cmutex_name	mutex name
@param[in]	cline		file line where created
@param[in]	cfile_name	file name where created */
UNIV_INLINE
void pfs_rw_lock_create_func(mysql_pfs_key_t key, rw_lock_t *lock,
#ifdef UNIV_DEBUG
                             latch_level_t level, const char *cmutex_name,
#endif /* UNIV_DEBUG */
                             const char *cfile_name, ulint cline);

/** Performance schema instrumented wrap function for rw_lock_x_lock_func()
NOTE! Please use the corresponding macro rw_lock_x_lock(), not directly this
function!
@param[in]	lock		pointer to rw-lock
@param[in]	pass		pass value; != 0, if the lock will be passed
                                to another thread to unlock
@param[in]	file_name	file name where lock requested
@param[in]	line		line where requested */
UNIV_INLINE
void pfs_rw_lock_x_lock_func(rw_lock_t *lock, ulint pass, const char *file_name,
                             ulint line);

/** Performance schema instrumented wrap function for
rw_lock_x_lock_func_nowait()
NOTE! Please use the corresponding macro, not directly this function!
@param[in]	lock		pointer to rw-lock
@param[in]	file_name	file name where lock requested
@param[in]	line		line where requested
@return true if success */
UNIV_INLINE
ibool pfs_rw_lock_x_lock_func_nowait(rw_lock_t *lock, const char *file_name,
                                     ulint line);

/** Performance schema instrumented wrap function for rw_lock_s_lock_func()
NOTE! Please use the corresponding macro rw_lock_s_lock(), not directly this
function!
@param[in]	lock		pointer to rw-lock
@param[in]	pass		pass value; != 0, if the lock will be passed
                                to another thread to unlock
@param[in]	file_name	file name where lock requested
@param[in]	line		line where requested */
UNIV_INLINE
void pfs_rw_lock_s_lock_func(rw_lock_t *lock, ulint pass, const char *file_name,
                             ulint line);

/** Performance schema instrumented wrap function for rw_lock_s_lock_func()
NOTE! Please use the corresponding macro rw_lock_s_lock(), not directly this
function!
@param[in]	lock		pointer to rw-lock
@param[in]	pass		pass value; != 0, if the lock will be passed
                                to another thread to unlock
@param[in]	file_name	file name where lock requested
@param[in]	line		line where requested
@return true if success */
UNIV_INLINE
ibool pfs_rw_lock_s_lock_low(rw_lock_t *lock, ulint pass, const char *file_name,
                             ulint line);

/** Performance schema instrumented wrap function for rw_lock_x_lock_func()
NOTE! Please use the corresponding macro rw_lock_x_lock(), not directly this
function!
@param[in]	lock		pointer to rw-lock
@param[in]	pass		pass value; != 0, if the lock will be passed
                                to another thread to unlock
@param[in]	file_name	file name where lock requested
@param[in]	line		line where requested */
UNIV_INLINE
void pfs_rw_lock_x_lock_func(rw_lock_t *lock, ulint pass, const char *file_name,
                             ulint line);

/** Performance schema instrumented wrap function for rw_lock_s_unlock_func()
NOTE! Please use the corresponding macro rw_lock_s_unlock(), not directly this
function!
@param[in]	pass	pass value; != 0, if the lock may have been passed to
                        another thread to unlock
@param[in,out]	lock	rw-lock */
UNIV_INLINE
void pfs_rw_lock_s_unlock_func(
#ifdef UNIV_DEBUG
    ulint pass,
#endif /* UNIV_DEBUG */
    rw_lock_t *lock);

/** Performance schema instrumented wrap function for rw_lock_x_unlock_func()
NOTE! Please use the corresponding macro rw_lock_x_unlock(), not directly this
function!
@param[in]	pass	pass value; != 0, if the lock may have been passed to
                        another thread to unlock
@param[in,out]	lock	rw-lock */
UNIV_INLINE
void pfs_rw_lock_x_unlock_func(
#ifdef UNIV_DEBUG
    ulint pass,
#endif /* UNIV_DEBUG */
    rw_lock_t *lock);

/** Performance schema instrumented wrap function for rw_lock_sx_lock_func()
NOTE! Please use the corresponding macro rw_lock_sx_lock(), not directly this
function!
@param[in]	lock		pointer to rw-lock
@param[in]	pass		pass value; != 0, if the lock will be passed
                                to another thread to unlock
@param[in]	file_name	file name where lock requested
@param[in]	line		line where requested */
UNIV_INLINE
void pfs_rw_lock_sx_lock_func(rw_lock_t *lock, ulint pass,
                              const char *file_name, ulint line);

/** Performance schema instrumented wrap function for rw_lock_sx_lock_nowait()
NOTE! Please use the corresponding macro, not directly this function!
@param[in]	lock		pointer to rw-lock
@param[in]	pass		pass value; != 0, if the lock will be passed
                                to another thread to unlock
@param[in]	file_name	file name where lock requested
@param[in]	line		line where requested */
UNIV_INLINE
ibool pfs_rw_lock_sx_lock_low(rw_lock_t *lock, ulint pass,
                              const char *file_name, ulint line);

/** Performance schema instrumented wrap function for rw_lock_sx_unlock_func()
NOTE! Please use the corresponding macro rw_lock_sx_unlock(), not directly this
function!
@param[in,out]	lock		pointer to rw-lock
@param[in]	pass		pass value; != 0, if the lock will be passed
                                to another thread to unlock */
UNIV_INLINE
void pfs_rw_lock_sx_unlock_func(
#ifdef UNIV_DEBUG
    ulint pass,
#endif /* UNIV_DEBUG */
    rw_lock_t *lock);

/** Performance schema instrumented wrap function for rw_lock_free_func()
 NOTE! Please use the corresponding macro rw_lock_free(), not directly
 this function! */
UNIV_INLINE
void pfs_rw_lock_free_func(rw_lock_t *lock); /*!< in: rw-lock */
#endif                                       /* UNIV_PFS_RWLOCK */

#include "sync0rw.ic"

#endif /* !UNIV_HOTBACKUP */

#endif /* !UNIV_LIBRARY */
#endif /* sync0rw.h */<|MERGE_RESOLUTION|>--- conflicted
+++ resolved
@@ -586,21 +586,12 @@
   and non-stale value iff recursive flag is set. */
   volatile os_thread_id_t writer_thread;
 
-<<<<<<< HEAD
   /** Used by sync0arr.cc for thread queueing */
-  os_event_t event;
+  struct os_event event;
 
   /** Event for next-writer to wait on. A thread must decrement
   lock_word before waiting. */
-  os_event_t wait_ex_event;
-=======
-	/** Used by sync0arr.cc for thread queueing */
-	struct os_event	event;
-
-	/** Event for next-writer to wait on. A thread must decrement
-	lock_word before waiting. */
-	struct os_event	wait_ex_event;
->>>>>>> 333b4508
+  struct os_event wait_ex_event;
 
   /** File name where lock created */
   const char *cfile_name;
@@ -641,43 +632,31 @@
 
 #ifdef UNIV_DEBUG
 /** Value of rw_lock_t::magic_n */
-<<<<<<< HEAD
 #define RW_LOCK_MAGIC_N 22643
+#endif /* UNIV_DEBUG */
 
   /** Constructor */
-  rw_lock_t() { magic_n = RW_LOCK_MAGIC_N; }
+  rw_lock_t() noexcept { ut_d(magic_n = RW_LOCK_MAGIC_N;) }
+
+  /** Copy constructor */
+  rw_lock_t(const rw_lock_t &other) noexcept : rw_lock_t() {
+    recursive = other.recursive;
+    cfile_name = other.cfile_name;
+    cline = other.cline;
+    is_block_lock = other.is_block_lock;
+  }
 
   /** Destructor */
   virtual ~rw_lock_t() {
+#ifdef UNIV_DEBUG
     ut_ad(magic_n == RW_LOCK_MAGIC_N);
     magic_n = 0;
+#endif /* UNIV_DEBUG */
   }
 
+#ifdef UNIV_DEBUG
   virtual std::string to_string() const;
   virtual std::string locked_from() const;
-=======
-# define RW_LOCK_MAGIC_N	22643
-#endif /* UNIV_DEBUG */
-
-	/** Constructor */
-	rw_lock_t()
-	{
-		ut_d(magic_n = RW_LOCK_MAGIC_N;)
-	}
-
-	/** Destructor */
-	virtual ~rw_lock_t()
-	{
-#ifdef UNIV_DEBUG
-		ut_ad(magic_n == RW_LOCK_MAGIC_N);
-		magic_n = 0;
-#endif /* UNIV_DEBUG */
-	}
-
-#ifdef UNIV_DEBUG
-	virtual std::string to_string() const;
-	virtual std::string locked_from() const;
->>>>>>> 333b4508
 
   /** For checking memory corruption. */
   ulint magic_n;
