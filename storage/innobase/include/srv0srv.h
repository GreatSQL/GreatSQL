--- conflicted
+++ resolved
@@ -373,12 +373,11 @@
 extern char *srv_log_group_home_dir;
 
 enum redo_log_encrypt_enum {
-	REDO_LOG_ENCRYPT_OFF = 0,
-	REDO_LOG_ENCRYPT_ON = 1,
-	REDO_LOG_ENCRYPT_MK = 2,
-	REDO_LOG_ENCRYPT_RK = 3,
+  REDO_LOG_ENCRYPT_OFF = 0,
+  REDO_LOG_ENCRYPT_ON = 1,
+  REDO_LOG_ENCRYPT_MK = 2,
+  REDO_LOG_ENCRYPT_RK = 3,
 };
-
 
 /** Enable or Disable Encrypt of REDO tablespace. */
 extern ulong srv_redo_log_encrypt;
@@ -1167,49 +1166,6 @@
   ulint innodb_buffer_pool_read_ahead_rnd; /*!< srv_read_ahead_rnd */
   ulint innodb_buffer_pool_read_ahead;     /*!< srv_read_ahead */
   ulint innodb_buffer_pool_read_ahead_evicted; /*!< srv_read_ahead evicted*/
-<<<<<<< HEAD
-  ulint innodb_checkpoint_age;
-  ulint innodb_dblwr_pages_written; /*!< srv_dblwr_pages_written */
-  ulint innodb_dblwr_writes;        /*!< srv_dblwr_writes */
-  ulint innodb_ibuf_free_list;
-  ulint innodb_ibuf_segment_size;
-  ulint innodb_log_waits;          /*!< srv_log_waits */
-  ulint innodb_log_write_requests; /*!< srv_log_write_requests */
-  ulint innodb_log_writes;         /*!< srv_log_writes */
-  lsn_t innodb_os_log_written;     /*!< srv_os_log_written */
-  lsn_t innodb_lsn_current;
-  lsn_t innodb_lsn_flushed;
-  lsn_t innodb_lsn_last_checkpoint;
-  ulint innodb_master_thread_active_loops; /*!< srv_main_active_loops */
-  ulint innodb_master_thread_idle_loops;   /*!< srv_main_idle_loops */
-  trx_id_t innodb_max_trx_id;
-  trx_id_t innodb_oldest_view_low_limit_trx_id;
-  ulint innodb_os_log_fsyncs;         /*!< fil_n_log_flushes */
-  ulint innodb_os_log_pending_writes; /*!< srv_os_log_pending_writes */
-  ulint innodb_os_log_pending_fsyncs; /*!< fil_n_pending_log_flushes */
-  ulint innodb_page_size;             /*!< UNIV_PAGE_SIZE */
-  ulint innodb_pages_created;         /*!< buf_pool->stat.n_pages_created */
-  ulint innodb_pages_read;            /*!< buf_pool->stat.n_pages_read */
-  ulint innodb_page0_read;            /*!< srv_stats.page0_read */
-  ulint innodb_pages_written;         /*!< buf_pool->stat.n_pages_written */
-  trx_id_t innodb_purge_trx_id;
-  undo_no_t innodb_purge_undo_no;
-  ulint innodb_row_lock_waits;          /*!< srv_n_lock_wait_count */
-  ulint innodb_row_lock_current_waits;  /*!< srv_n_lock_wait_current_count */
-  int64_t innodb_row_lock_time;         /*!< srv_n_lock_wait_time
-                                        / 1000 */
-  ulint innodb_row_lock_time_avg;       /*!< srv_n_lock_wait_time
-                                        / 1000
-                                        / srv_n_lock_wait_count */
-  ulint innodb_row_lock_time_max;       /*!< srv_n_lock_max_wait_time
-                                        / 1000 */
-  ulint innodb_rows_read;               /*!< srv_n_rows_read */
-  ulint innodb_rows_inserted;           /*!< srv_n_rows_inserted */
-  ulint innodb_rows_updated;            /*!< srv_n_rows_updated */
-  ulint innodb_rows_deleted;            /*!< srv_n_rows_deleted */
-  ulint innodb_num_open_files;          /*!< fil_n_file_opened */
-  ulint innodb_truncated_status_writes; /*!< srv_truncated_status_writes */
-=======
   ulint innodb_dblwr_pages_written;            /*!< srv_dblwr_pages_written */
   ulint innodb_dblwr_writes;                   /*!< srv_dblwr_writes */
   ulint innodb_log_waits;                      /*!< srv_log_waits */
@@ -1246,7 +1202,6 @@
                                           the dba created explicitly. */
   ulint innodb_undo_tablespaces_active;   /*!< number of active undo
                                           tablespaces */
->>>>>>> 8e797a5d
 #ifdef UNIV_DEBUG
   ulint innodb_purge_trx_id_age;      /*!< rw_max_trx_id - purged trx_id */
   ulint innodb_purge_view_trx_id_age; /*!< rw_max_trx_id
@@ -1255,6 +1210,20 @@
                                       index lookups when freeing
                                       file pages */
 #endif                                /* UNIV_DEBUG */
+  // Percona-added status variables
+  ulint innodb_checkpoint_age;
+  ulint innodb_ibuf_free_list;
+  ulint innodb_ibuf_segment_size;
+  lsn_t innodb_lsn_current;
+  lsn_t innodb_lsn_flushed;
+  lsn_t innodb_lsn_last_checkpoint;
+  ulint innodb_master_thread_active_loops; /*!< srv_main_active_loops */
+  ulint innodb_master_thread_idle_loops;   /*!< srv_main_idle_loops */
+  trx_id_t innodb_max_trx_id;
+  trx_id_t innodb_oldest_view_low_limit_trx_id;
+  ulint innodb_page0_read; /*!< srv_stats.page0_read */
+  trx_id_t innodb_purge_trx_id;
+  undo_no_t innodb_purge_undo_no;
   ib_uint64_t
       innodb_n_merge_blocks_encrypted; /*!< Number of merge blocks encrypted */
   ib_uint64_t
