--- conflicted
+++ resolved
@@ -41,7 +41,6 @@
 
 /** The MVCC read view manager */
 class MVCC {
-<<<<<<< HEAD
  public:
   /** Constructor
   @param size		Number of views to pre-allocate */
@@ -50,6 +49,10 @@
   /** Destructor.
   Free all the views in the m_free list */
   ~MVCC();
+
+  /** Insert the view in the proper order into the view list.
+  @param	view	view to add */
+  void view_add(const ReadView *view);
 
   /**
   Allocate and create a view.
@@ -99,6 +102,8 @@
   Validates a read view list. */
   bool validate() const;
 
+  friend class ReadView;
+
   /**
   Find a free view from the active list, if none found then allocate
   a new view. This function will also attempt to move delete marked
@@ -106,11 +111,12 @@
   @return a view to use */
   inline ReadView *get_view();
 
+ public:
   /**
   Get the oldest view in the system. It will also move the delete
   marked read views from the views list to the freed list.
   @return oldest view if found or NULL */
-  inline ReadView *get_oldest_view() const;
+  ReadView *get_oldest_view() const;
   ReadView *get_view_created_by_trx_id(trx_id_t trx_id) const;
 
  private:
@@ -127,101 +133,6 @@
   /** Active and closed views, the closed views will have the
   creator trx id set to TRX_ID_MAX */
   view_list_t m_views;
-=======
-public:
-	/** Constructor
-	@param size		Number of views to pre-allocate */
-	explicit MVCC(ulint size);
-
-	/** Destructor.
-	Free all the views in the m_free list */
-	~MVCC();
-
-	/** Insert the view in the proper order into the view list.
-	@param	view	view to add */
-	void view_add(const ReadView* view);
-
-	/**
-	Allocate and create a view.
-	@param view		view owned by this class created for the
-				caller. Must be freed by calling close()
-	@param trx		transaction creating the view */
-	void view_open(ReadView*& view, trx_t* trx);
-
-	/**
-	Close a view created by the above function.
-	@para view		view allocated by trx_open.
-	@param own_mutex	true if caller owns trx_sys_t::mutex */
-	void view_close(ReadView*& view, bool own_mutex);
-
-	/**
-	Release a view that is inactive but not closed. Caller must own
-	the trx_sys_t::mutex.
-	@param view		View to release */
-	void view_release(ReadView*& view);
-
-	/** Clones the oldest view and stores it in view. No need to
-	call view_close(). The caller owns the view that is passed in.
-	It will also move the closed views from the m_views list to the
-	m_free list. This function is called by Purge to create it view.
-	@param view		Preallocated view, owned by the caller */
-	void clone_oldest_view(ReadView* view);
-
-	/**
-	@return the number of active views */
-	ulint size() const;
-
-	/**
-	@return true if the view is active and valid */
-	static bool is_view_active(ReadView* view)
-	{
-		ut_a(view != reinterpret_cast<ReadView*>(0x1));
-
-		return(view != NULL && !(intptr_t(view) & 0x1));
-	}
-
-	/**
-	Set the view creator transaction id. Note: This shouldbe set only
-	for views created by RW transactions. */
-	static void set_view_creator_trx_id(ReadView* view, trx_id_t id);
-
-private:
-
-	/**
-	Validates a read view list. */
-	bool validate() const;
-
-	friend class ReadView;
-
-	/**
-	Find a free view from the active list, if none found then allocate
-	a new view. This function will also attempt to move delete marked
-	views from the active list to the freed list.
-	@return a view to use */
-	inline ReadView* get_view();
-
-public:
-	/**
-	Get the oldest view in the system. It will also move the delete
-	marked read views from the views list to the freed list.
-	@return oldest view if found or NULL */
-	ReadView* get_oldest_view() const;
-
-private:
-	// Prevent copying
-	MVCC(const MVCC&);
-	MVCC& operator=(const MVCC&);
-
-private:
-	typedef UT_LIST_BASE_NODE_T(ReadView) view_list_t;
-
-	/** Free views ready for reuse. */
-	view_list_t		m_free;
-
-	/** Active and closed views, the closed views will have the
-	creator trx id set to TRX_ID_MAX */
-	view_list_t		m_views;
->>>>>>> 333b4508
 };
 
 #endif /* read0read_h */