--- conflicted
+++ resolved
@@ -1,10 +1,6 @@
 /*****************************************************************************
 
-<<<<<<< HEAD
-Copyright (c) 1997, 2018, Oracle and/or its affiliates. All Rights Reserved.
-=======
 Copyright (c) 1997, 2019, Oracle and/or its affiliates. All Rights Reserved.
->>>>>>> 4869291f
 
 This program is free software; you can redistribute it and/or modify it under
 the terms of the GNU General Public License, version 2.0, as published by the
@@ -90,38 +86,11 @@
 void row_sel_copy_cached_fields_for_mysql(byte *buf, const byte *cached_rec,
                                           row_prebuilt_t *prebuilt);
 
-<<<<<<< HEAD
-=======
 // clang-format off
->>>>>>> 4869291f
 /** Convert a row in the Innobase format to a row in the MySQL format.
 Note that the template in prebuilt may advise us to copy only a few
 columns to mysql_rec, other columns are left blank. All columns may not
 be needed in the query.
-<<<<<<< HEAD
-@param[out]	mysql_rec		row in the MySQL format
-@param[in]	prebuilt		prebuilt structure
-@param[in]	rec			Innobase record in the index
-                                        which was described in prebuilt's
-                                        template, or in the clustered index;
-                                        must be protected by a page latch
-@param[in]	vrow			virtual columns
-@param[in]	rec_clust		TRUE if rec is in the clustered index
-                                        instead of prebuilt->index
-@param[in]	index			index of rec
-@param[in]	offsets			array returned by rec_get_offsets(rec)
-@param[in]	clust_templ_for_sec	TRUE if rec belongs to secondary index
-                                        but the prebuilt->template is in
-                                        clustered index format and it
-                                        is used only for end range comparison
-@param[in]	lob_undo		the LOB undo information.
-@return true on success, false if not all columns could be retrieved */
-ibool row_sel_store_mysql_rec(byte *mysql_rec, row_prebuilt_t *prebuilt,
-                              const rec_t *rec, const dtuple_t *vrow,
-                              ibool rec_clust, const dict_index_t *index,
-                              const ulint *offsets, bool clust_templ_for_sec,
-                              lob::undo_vers_t *lob_undo);
-=======
 @param[out]	mysql_rec		        row in the MySQL format
 @param[in,out]	prebuilt		    prebuilt structure
 @param[in]	rec			            Innobase record in the index
@@ -146,7 +115,6 @@
                              bool rec_clust, const dict_index_t *index,
                              const ulint *offsets, bool clust_templ_for_sec,
                              lob::undo_vers_t *lob_undo, mem_heap_t *blob_heap);
->>>>>>> 4869291f
 
 /** Converts a key value stored in MySQL format to an Innobase dtuple. The last
  field of the key value may be just a prefix of a fixed length field: hence
@@ -467,7 +435,6 @@
 #ifdef UNIV_DEBUG
 /** Convert a non-SQL-NULL field from Innobase format to MySQL format. */
 #define row_sel_field_store_in_mysql_format(dest, templ, idx, field, src, len, \
-<<<<<<< HEAD
                                             prebuilt, sec)                     \
   row_sel_field_store_in_mysql_format_func(dest, templ, idx, field, src, len,  \
                                            prebuilt, sec)
@@ -475,17 +442,7 @@
 /** Convert a non-SQL-NULL field from Innobase format to MySQL format. */
 #define row_sel_field_store_in_mysql_format(dest, templ, idx, field, src, len, \
                                             prebuilt, sec)                     \
-  row_sel_field_store_in_mysql_format_func(dest, templ, src, len, prebuilt)
-=======
-                                            sec)                               \
-  row_sel_field_store_in_mysql_format_func(dest, templ, idx, field, src, len,  \
-                                           sec)
-#else /* UNIV_DEBUG */
-/** Convert a non-SQL-NULL field from Innobase format to MySQL format. */
-#define row_sel_field_store_in_mysql_format(dest, templ, idx, field, src, len, \
-                                            sec)                               \
-  row_sel_field_store_in_mysql_format_func(dest, templ, idx, src, len)
->>>>>>> 4869291f
+  row_sel_field_store_in_mysql_format_func(dest, templ, idx, src, len, prebuilt)
 #endif /* UNIV_DEBUG */
 
 /** Stores a non-SQL-NULL field in the MySQL format. The counterpart of this
@@ -510,20 +467,12 @@
                                 range comparison. */
 void row_sel_field_store_in_mysql_format_func(byte *dest,
                                               const mysql_row_templ_t *templ,
-<<<<<<< HEAD
+                                              const dict_index_t *index,
 #ifdef UNIV_DEBUG
-                                              const dict_index_t *index,
                                               ulint field_no,
 #endif /* UNIV_DEBUG */
                                               const byte *data, ulint len,
                                               row_prebuilt_t *prebuilt
-=======
-                                              const dict_index_t *index,
-#ifdef UNIV_DEBUG
-                                              ulint field_no,
-#endif /* UNIV_DEBUG */
-                                              const byte *data, ulint len
->>>>>>> 4869291f
 #ifdef UNIV_DEBUG
                                               ,
                                               ulint sec_field
