/*****************************************************************************

Copyright (c) 1996, 2018, Oracle and/or its affiliates. All Rights Reserved.

This program is free software; you can redistribute it and/or modify it under
the terms of the GNU General Public License, version 2.0, as published by the
Free Software Foundation.

This program is also distributed with certain software (including but not
limited to OpenSSL) that is licensed under separate terms, as designated in a
particular file or component or in included license documentation. The authors
of MySQL hereby grant you an additional permission to link the program and
your derivative works with the separately licensed software that they have
included with MySQL.

This program is distributed in the hope that it will be useful, but WITHOUT
ANY WARRANTY; without even the implied warranty of MERCHANTABILITY or FITNESS
FOR A PARTICULAR PURPOSE. See the GNU General Public License, version 2.0,
for more details.

You should have received a copy of the GNU General Public License along with
this program; if not, write to the Free Software Foundation, Inc.,
51 Franklin St, Fifth Floor, Boston, MA 02110-1301  USA

*****************************************************************************/

/** @file include/data0type.ic
 Data types

 Created 1/16/1996 Heikki Tuuri
 *******************************************************/

#include "ha_prototypes.h"
#include "mach0data.h"
<<<<<<< HEAD
=======
#include "rem0types.h" /* ZIP_COLUMN_HEADER_LENGTH */
#ifndef UNIV_HOTBACKUP
# include "ha_prototypes.h"
>>>>>>> 333b4508

/** Gets the MySQL charset-collation code for MySQL string types.
 @return MySQL charset-collation code */
UNIV_INLINE
ulint dtype_get_charset_coll(ulint prtype) /*!< in: precise data type */
{
  return ((prtype >> 16) & CHAR_COLL_MASK);
}

#ifndef UNIV_HOTBACKUP
/** Determines if a MySQL string type is a subset of UTF-8.  This function
 may return false negatives, in case further character-set collation
 codes are introduced in MySQL later.
 @return true if a subset of UTF-8 */
UNIV_INLINE
ibool dtype_is_utf8(ulint prtype) /*!< in: precise data type */
{
  /* These codes have been copied from strings/ctype-extra.c
  and strings/ctype-utf8.c. */
  switch (dtype_get_charset_coll(prtype)) {
    case 11:  /* ascii_general_ci */
    case 65:  /* ascii_bin */
    case 33:  /* utf8_general_ci */
    case 83:  /* utf8_bin */
    case 254: /* utf8_general_cs */
      return (TRUE);
  }

  return (FALSE);
}

/** Gets the MySQL type code from a dtype.
 @return MySQL type code; this is NOT an InnoDB type code! */
UNIV_INLINE
ulint dtype_get_mysql_type(const dtype_t *type) /*!< in: type struct */
{
  return (type->prtype & 0xFFUL);
}

/** Compute the mbminlen and mbmaxlen members of a data type structure. */
UNIV_INLINE
void dtype_get_mblen(ulint mtype,     /*!< in: main type */
                     ulint prtype,    /*!< in: precise type (and collation) */
                     ulint *mbminlen, /*!< out: minimum length of a
                                      multi-byte character */
                     ulint *mbmaxlen) /*!< out: maximum length of a
                                      multi-byte character */
{
  if (dtype_is_string_type(mtype)) {
    innobase_get_cset_width(dtype_get_charset_coll(prtype), mbminlen, mbmaxlen);
    ut_ad(*mbminlen <= *mbmaxlen);
    ut_ad(*mbminlen < DATA_MBMAX);
    ut_ad(*mbmaxlen < DATA_MBMAX);
  } else {
    *mbminlen = *mbmaxlen = 0;
  }
}

/** Sets the minimum and maximum length of a character, in bytes. */
UNIV_INLINE
void dtype_set_mbminmaxlen(dtype_t *type,  /*!< in/out: type */
                           ulint mbminlen, /*!< in: minimum length of a char,
                                           in bytes, or 0 if this is not
                                           a character type */
                           ulint mbmaxlen) /*!< in: maximum length of a char,
                                           in bytes, or 0 if this is not
                                           a character type */
{
  ut_ad(mbminlen < DATA_MBMAX);
  ut_ad(mbmaxlen < DATA_MBMAX);
  ut_ad(mbminlen <= mbmaxlen);

  type->mbminmaxlen = DATA_MBMINMAXLEN(mbminlen, mbmaxlen);
}

/** Compute the mbminlen and mbmaxlen members of a data type structure. */
UNIV_INLINE
void dtype_set_mblen(dtype_t *type) /*!< in/out: type */
{
  ulint mbminlen;
  ulint mbmaxlen;

  dtype_get_mblen(type->mtype, type->prtype, &mbminlen, &mbmaxlen);
  dtype_set_mbminmaxlen(type, mbminlen, mbmaxlen);

  ut_ad(dtype_validate(type));
}
#else /* !UNIV_HOTBACKUP */
#define dtype_set_mblen(type) (void)0
#endif /* !UNIV_HOTBACKUP */

/** Sets a data type structure. */
UNIV_INLINE
void dtype_set(dtype_t *type, /*!< in: type struct to init */
               ulint mtype,   /*!< in: main data type */
               ulint prtype,  /*!< in: precise type */
               ulint len)     /*!< in: precision of type */
{
  ut_ad(type);
  ut_ad(mtype <= DATA_MTYPE_MAX);

  type->mtype = mtype;
  type->prtype = prtype;
  type->len = len;

  dtype_set_mblen(type);
}

/** Copies a data type structure. */
UNIV_INLINE
void dtype_copy(dtype_t *type1,       /*!< in: type struct to copy to */
                const dtype_t *type2) /*!< in: type struct to copy from */
{
  *type1 = *type2;

  ut_ad(dtype_validate(type1));
}

/** Gets the SQL main data type.
 @return SQL main data type */
UNIV_INLINE
ulint dtype_get_mtype(const dtype_t *type) /*!< in: data type */
{
  ut_ad(type);

  return (type->mtype);
}

/** Gets the precise data type.
 @return precise data type */
UNIV_INLINE
ulint dtype_get_prtype(const dtype_t *type) /*!< in: data type */
{
  ut_ad(type);

  return (type->prtype);
}

/** Gets the type length.
 @return fixed length of the type, in bytes, or 0 if variable-length */
UNIV_INLINE
ulint dtype_get_len(const dtype_t *type) /*!< in: data type */
{
  ut_ad(type);

  return (type->len);
}

#ifndef UNIV_HOTBACKUP
/** Gets the minimum length of a character, in bytes.
 @return minimum length of a char, in bytes, or 0 if this is not a
 character type */
UNIV_INLINE
ulint dtype_get_mbminlen(const dtype_t *type) /*!< in: type */
{
  ut_ad(type);
  return (DATA_MBMINLEN(type->mbminmaxlen));
}
/** Gets the maximum length of a character, in bytes.
 @return maximum length of a char, in bytes, or 0 if this is not a
 character type */
UNIV_INLINE
ulint dtype_get_mbmaxlen(const dtype_t *type) /*!< in: type */
{
  ut_ad(type);
  return (DATA_MBMAXLEN(type->mbminmaxlen));
}

/** Stores for a type the information which determines its alphabetical ordering
 and the storage size of an SQL NULL value. This is the >= 4.1.x storage
 format. */
UNIV_INLINE
void dtype_new_store_for_order_and_null_size(
    byte *buf,           /*!< in: buffer for
                         DATA_NEW_ORDER_NULL_TYPE_BUF_SIZE
                         bytes where we store the info */
    const dtype_t *type, /*!< in: type struct */
    ulint prefix_len)    /*!< in: prefix length to
                      replace type->len, or 0 */
{
#if 6 != DATA_NEW_ORDER_NULL_TYPE_BUF_SIZE
#error "6 != DATA_NEW_ORDER_NULL_TYPE_BUF_SIZE"
#endif
  ulint len;

  ut_ad(type);
  ut_ad(type->mtype >= DATA_VARCHAR);
  ut_ad(type->mtype <= DATA_MTYPE_MAX);

  buf[0] = (byte)(type->mtype & 0xFFUL);

  if (type->prtype & DATA_BINARY_TYPE) {
    buf[0] |= 128;
  }

  /* In versions < 4.1.2 we had:	if (type->prtype & DATA_NONLATIN1) {
  buf[0] |= 64;
  }
  */

  buf[1] = (byte)(type->prtype & 0xFFUL);

  len = prefix_len ? prefix_len : type->len;

  mach_write_to_2(buf + 2, len & 0xFFFFUL);

  ut_ad(dtype_get_charset_coll(type->prtype) <= MAX_CHAR_COLL_NUM);
  mach_write_to_2(buf + 4, dtype_get_charset_coll(type->prtype));

  if (type->prtype & DATA_NOT_NULL) {
    buf[4] |= 128;
  }
}

/** Reads to a type the stored information which determines its alphabetical
 ordering and the storage size of an SQL NULL value. This is the < 4.1.x
 storage format. */
UNIV_INLINE
void dtype_read_for_order_and_null_size(
    dtype_t *type,   /*!< in: type struct */
    const byte *buf) /*!< in: buffer for stored type order info */
{
#if 4 != DATA_ORDER_NULL_TYPE_BUF_SIZE
#error "4 != DATA_ORDER_NULL_TYPE_BUF_SIZE"
#endif

  type->mtype = buf[0] & 63;
  type->prtype = buf[1];

  if (buf[0] & 128) {
    type->prtype |= DATA_BINARY_TYPE;
  }

  type->len = mach_read_from_2(buf + 2);

  type->prtype =
      dtype_form_prtype(type->prtype, data_mysql_default_charset_coll);
  dtype_set_mblen(type);
}

/** Reads to a type the stored information which determines its alphabetical
 ordering and the storage size of an SQL NULL value. This is the >= 4.1.x
 storage format. */
UNIV_INLINE
void dtype_new_read_for_order_and_null_size(
    dtype_t *type,   /*!< in: type struct */
    const byte *buf) /*!< in: buffer for stored type order info */
{
  ulint charset_coll;

#if 6 != DATA_NEW_ORDER_NULL_TYPE_BUF_SIZE
#error "6 != DATA_NEW_ORDER_NULL_TYPE_BUF_SIZE"
#endif

  type->mtype = buf[0] & 63;
  type->prtype = buf[1];

  if (buf[0] & 128) {
    type->prtype |= DATA_BINARY_TYPE;
  }

  if (buf[4] & 128) {
    type->prtype |= DATA_NOT_NULL;
  }

  type->len = mach_read_from_2(buf + 2);

  charset_coll = mach_read_from_2(buf + 4) & CHAR_COLL_MASK;

  if (dtype_is_string_type(type->mtype)) {
    ut_a(charset_coll <= MAX_CHAR_COLL_NUM);

    if (charset_coll == 0) {
      /* This insert buffer record was inserted with MySQL
      version < 4.1.2, and the charset-collation code was not
      explicitly stored to dtype->prtype at that time. It
      must be the default charset-collation of this MySQL
      installation. */

      charset_coll = data_mysql_default_charset_coll;
    }

    type->prtype = dtype_form_prtype(type->prtype, charset_coll);
  }
  dtype_set_mblen(type);
}

/** Returns the type's SQL name (e.g. BIGINT UNSIGNED) from mtype,prtype,len
 @return the SQL type name */
UNIV_INLINE
char *dtype_sql_name(unsigned mtype,   /*!< in: mtype */
                     unsigned prtype,  /*!< in: prtype */
                     unsigned len,     /*!< in: len */
                     char *name,       /*!< out: SQL name */
                     unsigned name_sz) /*!< in: size of the name buffer */
{
#define APPEND_UNSIGNED()                                                 \
  do {                                                                    \
    if (prtype & DATA_UNSIGNED) {                                         \
      snprintf(name + strlen(name), name_sz - strlen(name), " UNSIGNED"); \
    }                                                                     \
  } while (0)

  snprintf(name, name_sz, "UNKNOWN");

  switch (mtype) {
    case DATA_INT:
      switch (len) {
        case 1:
          snprintf(name, name_sz, "TINYINT");
          break;
        case 2:
          snprintf(name, name_sz, "SMALLINT");
          break;
        case 3:
          snprintf(name, name_sz, "MEDIUMINT");
          break;
        case 4:
          snprintf(name, name_sz, "INT");
          break;
        case 8:
          snprintf(name, name_sz, "BIGINT");
          break;
      }
      APPEND_UNSIGNED();
      break;
    case DATA_FLOAT:
      snprintf(name, name_sz, "FLOAT");
      APPEND_UNSIGNED();
      break;
    case DATA_DOUBLE:
      snprintf(name, name_sz, "DOUBLE");
      APPEND_UNSIGNED();
      break;
    case DATA_FIXBINARY:
      snprintf(name, name_sz, "BINARY(%u)", len);
      break;
    case DATA_CHAR:
    case DATA_MYSQL:
      snprintf(name, name_sz, "CHAR(%u)", len);
      break;
    case DATA_VARCHAR:
    case DATA_VARMYSQL:
      snprintf(name, name_sz, "VARCHAR(%u)", len);
      break;
    case DATA_BINARY:
      snprintf(name, name_sz, "VARBINARY(%u)", len);
      break;
    case DATA_GEOMETRY:
      snprintf(name, name_sz, "GEOMETRY");
      break;
    case DATA_BLOB:
      switch (len) {
        case 9:
          snprintf(name, name_sz, "TINYBLOB");
          break;
        case 10:
          snprintf(name, name_sz, "BLOB");
          break;
        case 11:
          snprintf(name, name_sz, "MEDIUMBLOB");
          break;
        case 12:
          snprintf(name, name_sz, "LONGBLOB");
          break;
      }
  }

  if (prtype & DATA_NOT_NULL) {
    snprintf(name + strlen(name), name_sz - strlen(name), " NOT NULL");
  }

  return (name);
}

#endif /* !UNIV_HOTBACKUP */

/** Returns the size of a fixed size data type, 0 if not a fixed size type.
 @return fixed size, or 0 */
UNIV_INLINE
ulint dtype_get_fixed_size_low(
    ulint mtype,       /*!< in: main type */
    ulint prtype,      /*!< in: precise type */
    ulint len,         /*!< in: length */
    ulint mbminmaxlen, /*!< in: minimum and maximum length of
                       a multibyte character, in bytes */
    ulint comp)        /*!< in: nonzero=ROW_FORMAT=COMPACT  */
{
  switch (mtype) {
    case DATA_SYS:
#ifdef UNIV_DEBUG
      switch (prtype & DATA_MYSQL_TYPE_MASK) {
        case DATA_ROW_ID:
          ut_ad(len == DATA_ROW_ID_LEN);
          break;
        case DATA_TRX_ID:
          ut_ad(len == DATA_TRX_ID_LEN);
          break;
        case DATA_ROLL_PTR:
          ut_ad(len == DATA_ROLL_PTR_LEN);
          break;
        default:
          ut_ad(0);
          return (0);
      }
#endif /* UNIV_DEBUG */
<<<<<<< HEAD
    // Fall through.
    case DATA_CHAR:
    case DATA_FIXBINARY:
    case DATA_INT:
    case DATA_FLOAT:
    case DATA_DOUBLE:
    case DATA_POINT:
      return (len);
    case DATA_MYSQL:
#ifndef UNIV_LIBRARY
      if (prtype & DATA_BINARY_TYPE) {
        return (len);
      } else if (!comp) {
        return (len);
      } else {
=======
		// fallthrough
	case DATA_CHAR:
	case DATA_FIXBINARY:
	case DATA_INT:
	case DATA_FLOAT:
	case DATA_DOUBLE:
	case DATA_POINT:
		return(len);
	case DATA_MYSQL:
>>>>>>> 333b4508
#ifndef UNIV_HOTBACKUP
#ifdef UNIV_DEBUG
        ulint i_mbminlen, i_mbmaxlen;

        innobase_get_cset_width(dtype_get_charset_coll(prtype), &i_mbminlen,
                                &i_mbmaxlen);

        ut_ad(DATA_MBMINMAXLEN(i_mbminlen, i_mbmaxlen) == mbminmaxlen);
#endif /* UNIV_DEBUG */
#endif /* !UNIV_HOTBACKUP */
<<<<<<< HEAD
        if (DATA_MBMINLEN(mbminmaxlen) == DATA_MBMAXLEN(mbminmaxlen)) {
          return (len);
        }
      }
#else  /* !UNIV_LIBRARY */
      return (len);
#endif /* !UNIV_LIBRARY */
       /* fall through for variable-length charsets */
    case DATA_VARCHAR:
    case DATA_BINARY:
    case DATA_DECIMAL:
    case DATA_VARMYSQL:
    case DATA_VAR_POINT:
    case DATA_GEOMETRY:
    case DATA_BLOB:
      return (0);
    default:
      ut_error;
  }

  return (0);
=======
		// fallthrough 
		// for variable-length charsets 
	case DATA_VARCHAR:
	case DATA_BINARY:
	case DATA_DECIMAL:
	case DATA_VARMYSQL:
	case DATA_VAR_POINT:
	case DATA_GEOMETRY:
	case DATA_BLOB:
		return(0);
	default:
		ut_error;
	}

	return(0);
>>>>>>> 333b4508
}

/** Returns the minimum size of a data type.
 @return minimum size */
UNIV_INLINE
ulint dtype_get_min_size_low(
    ulint mtype,       /*!< in: main type */
    ulint prtype,      /*!< in: precise type */
    ulint len,         /*!< in: length */
    ulint mbminmaxlen) /*!< in: minimum and maximum length of a
                       multi-byte character */
{
  switch (mtype) {
    case DATA_SYS:
#ifdef UNIV_DEBUG
      switch (prtype & DATA_MYSQL_TYPE_MASK) {
        case DATA_ROW_ID:
          ut_ad(len == DATA_ROW_ID_LEN);
          break;
        case DATA_TRX_ID:
          ut_ad(len == DATA_TRX_ID_LEN);
          break;
        case DATA_ROLL_PTR:
          ut_ad(len == DATA_ROLL_PTR_LEN);
          break;
        default:
          ut_ad(0);
          return (0);
      }
#endif /* UNIV_DEBUG */
<<<<<<< HEAD
    // Fall through.
    case DATA_CHAR:
    case DATA_FIXBINARY:
    case DATA_INT:
    case DATA_FLOAT:
    case DATA_DOUBLE:
    case DATA_POINT:
      return (len);
    case DATA_MYSQL:
      if (prtype & DATA_BINARY_TYPE) {
        return (len);
      } else {
        ulint mbminlen = DATA_MBMINLEN(mbminmaxlen);
        ulint mbmaxlen = DATA_MBMAXLEN(mbminmaxlen);

        if (mbminlen == mbmaxlen) {
          return (len);
        }

        /* this is a variable-length character set */
        ut_a(mbminlen > 0);
        ut_a(mbmaxlen > mbminlen);
        ut_a(len % mbmaxlen == 0);
        return (len * mbminlen / mbmaxlen);
      }
    case DATA_VARCHAR:
    case DATA_BINARY:
    case DATA_DECIMAL:
    case DATA_VARMYSQL:
    case DATA_VAR_POINT:
    case DATA_GEOMETRY:
    case DATA_BLOB:
      return (0);
    default:
      ut_error;
  }

  return (0);
=======
		// fallthrough
	case DATA_CHAR:
	case DATA_FIXBINARY:
	case DATA_INT:
	case DATA_FLOAT:
	case DATA_DOUBLE:
	case DATA_POINT:
		return(len);
	case DATA_MYSQL:
		if (prtype & DATA_BINARY_TYPE) {
			return(len);
		} else {
			ulint	mbminlen = DATA_MBMINLEN(mbminmaxlen);
			ulint	mbmaxlen = DATA_MBMAXLEN(mbminmaxlen);

			if (mbminlen == mbmaxlen) {
				return(len);
			}

			/* this is a variable-length character set */
			ut_a(mbminlen > 0);
			ut_a(mbmaxlen > mbminlen);
			ut_a(len % mbmaxlen == 0);
			return(len * mbminlen / mbmaxlen);
		}
	case DATA_VARCHAR:
	case DATA_BINARY:
	case DATA_DECIMAL:
	case DATA_VARMYSQL:
	case DATA_VAR_POINT:
	case DATA_GEOMETRY:
	case DATA_BLOB:
		return(0);
	default:
		ut_error;
	}

	return(0);
>>>>>>> 333b4508
}

/** Returns the maximum size of a data type. Note: types in system tables may
be incomplete and return incorrect information.
@param[in]	mtype	main type
@param[in]	len	length
@return maximum size */
UNIV_INLINE
ulint dtype_get_max_size_low(ulint mtype, /*!< in: main type */
                             ulint len)   /*!< in: length */
{
  switch (mtype) {
    case DATA_SYS:
    case DATA_CHAR:
    case DATA_FIXBINARY:
    case DATA_INT:
    case DATA_FLOAT:
    case DATA_DOUBLE:
    case DATA_MYSQL:
    case DATA_VARCHAR:
    case DATA_BINARY:
    case DATA_DECIMAL:
    case DATA_VARMYSQL:
    case DATA_POINT:
      return (len);
    case DATA_VAR_POINT:
    case DATA_GEOMETRY:
    case DATA_BLOB:
      break;
    default:
      ut_error;
  }

  return (ULINT_MAX);
}

/** Returns the ROW_FORMAT=REDUNDANT stored SQL NULL size of a type.
 For fixed length types it is the fixed length of the type, otherwise 0.
 @return SQL null storage size in ROW_FORMAT=REDUNDANT */
UNIV_INLINE
ulint dtype_get_sql_null_size(const dtype_t *type, /*!< in: type */
                              ulint comp) /*!< in: nonzero=ROW_FORMAT=COMPACT */
{
#ifndef UNIV_HOTBACKUP
  return (dtype_get_fixed_size_low(type->mtype, type->prtype, type->len,
                                   type->mbminmaxlen, comp));
#else  /* !UNIV_HOTBACKUP */
  return (dtype_get_fixed_size_low(type->mtype, type->prtype, type->len, 0, 0));
#endif /* !UNIV_HOTBACKUP */
}

/**
Calculates the number of extra bytes needed for compression header
depending on precise column type.
@reval 0 if prtype does not include DATA_COMPRESSED flag
@reval ZIP_COLUMN_HEADER_LENGTH if prtype includes DATA_COMPRESSED flag
*/
UNIV_INLINE
ulint
prtype_get_compression_extra(
	ulint		prtype)	/*!< in: precise type */
{
	return (prtype & DATA_COMPRESSED) != 0 ?
		ZIP_COLUMN_HEADER_LENGTH : 0;
}<|MERGE_RESOLUTION|>--- conflicted
+++ resolved
@@ -32,12 +32,7 @@
 
 #include "ha_prototypes.h"
 #include "mach0data.h"
-<<<<<<< HEAD
-=======
 #include "rem0types.h" /* ZIP_COLUMN_HEADER_LENGTH */
-#ifndef UNIV_HOTBACKUP
-# include "ha_prototypes.h"
->>>>>>> 333b4508
 
 /** Gets the MySQL charset-collation code for MySQL string types.
  @return MySQL charset-collation code */
@@ -444,7 +439,6 @@
           return (0);
       }
 #endif /* UNIV_DEBUG */
-<<<<<<< HEAD
     // Fall through.
     case DATA_CHAR:
     case DATA_FIXBINARY:
@@ -460,17 +454,6 @@
       } else if (!comp) {
         return (len);
       } else {
-=======
-		// fallthrough
-	case DATA_CHAR:
-	case DATA_FIXBINARY:
-	case DATA_INT:
-	case DATA_FLOAT:
-	case DATA_DOUBLE:
-	case DATA_POINT:
-		return(len);
-	case DATA_MYSQL:
->>>>>>> 333b4508
 #ifndef UNIV_HOTBACKUP
 #ifdef UNIV_DEBUG
         ulint i_mbminlen, i_mbmaxlen;
@@ -481,7 +464,6 @@
         ut_ad(DATA_MBMINMAXLEN(i_mbminlen, i_mbmaxlen) == mbminmaxlen);
 #endif /* UNIV_DEBUG */
 #endif /* !UNIV_HOTBACKUP */
-<<<<<<< HEAD
         if (DATA_MBMINLEN(mbminmaxlen) == DATA_MBMAXLEN(mbminmaxlen)) {
           return (len);
         }
@@ -489,7 +471,8 @@
 #else  /* !UNIV_LIBRARY */
       return (len);
 #endif /* !UNIV_LIBRARY */
-       /* fall through for variable-length charsets */
+      // fallthrough
+      // for variable-length charsets
     case DATA_VARCHAR:
     case DATA_BINARY:
     case DATA_DECIMAL:
@@ -503,23 +486,6 @@
   }
 
   return (0);
-=======
-		// fallthrough 
-		// for variable-length charsets 
-	case DATA_VARCHAR:
-	case DATA_BINARY:
-	case DATA_DECIMAL:
-	case DATA_VARMYSQL:
-	case DATA_VAR_POINT:
-	case DATA_GEOMETRY:
-	case DATA_BLOB:
-		return(0);
-	default:
-		ut_error;
-	}
-
-	return(0);
->>>>>>> 333b4508
 }
 
 /** Returns the minimum size of a data type.
@@ -550,7 +516,6 @@
           return (0);
       }
 #endif /* UNIV_DEBUG */
-<<<<<<< HEAD
     // Fall through.
     case DATA_CHAR:
     case DATA_FIXBINARY:
@@ -589,46 +554,6 @@
   }
 
   return (0);
-=======
-		// fallthrough
-	case DATA_CHAR:
-	case DATA_FIXBINARY:
-	case DATA_INT:
-	case DATA_FLOAT:
-	case DATA_DOUBLE:
-	case DATA_POINT:
-		return(len);
-	case DATA_MYSQL:
-		if (prtype & DATA_BINARY_TYPE) {
-			return(len);
-		} else {
-			ulint	mbminlen = DATA_MBMINLEN(mbminmaxlen);
-			ulint	mbmaxlen = DATA_MBMAXLEN(mbminmaxlen);
-
-			if (mbminlen == mbmaxlen) {
-				return(len);
-			}
-
-			/* this is a variable-length character set */
-			ut_a(mbminlen > 0);
-			ut_a(mbmaxlen > mbminlen);
-			ut_a(len % mbmaxlen == 0);
-			return(len * mbminlen / mbmaxlen);
-		}
-	case DATA_VARCHAR:
-	case DATA_BINARY:
-	case DATA_DECIMAL:
-	case DATA_VARMYSQL:
-	case DATA_VAR_POINT:
-	case DATA_GEOMETRY:
-	case DATA_BLOB:
-		return(0);
-	default:
-		ut_error;
-	}
-
-	return(0);
->>>>>>> 333b4508
 }
 
 /** Returns the maximum size of a data type. Note: types in system tables may
@@ -687,10 +612,7 @@
 @reval ZIP_COLUMN_HEADER_LENGTH if prtype includes DATA_COMPRESSED flag
 */
 UNIV_INLINE
-ulint
-prtype_get_compression_extra(
-	ulint		prtype)	/*!< in: precise type */
-{
-	return (prtype & DATA_COMPRESSED) != 0 ?
-		ZIP_COLUMN_HEADER_LENGTH : 0;
+ulint prtype_get_compression_extra(ulint prtype) /*!< in: precise type */
+{
+  return (prtype & DATA_COMPRESSED) != 0 ? ZIP_COLUMN_HEADER_LENGTH : 0;
 }