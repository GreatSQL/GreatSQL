/*****************************************************************************

<<<<<<< HEAD
Copyright (c) 2012, 2018, Oracle and/or its affiliates. All Rights Reserved.
=======
Copyright (c) 2012, 2019, Oracle and/or its affiliates. All Rights Reserved.
>>>>>>> 4869291f

This program is free software; you can redistribute it and/or modify it under
the terms of the GNU General Public License, version 2.0, as published by the
Free Software Foundation.

This program is also distributed with certain software (including but not
limited to OpenSSL) that is licensed under separate terms, as designated in a
particular file or component or in included license documentation. The authors
of MySQL hereby grant you an additional permission to link the program and
your derivative works with the separately licensed software that they have
included with MySQL.

This program is distributed in the hope that it will be useful, but WITHOUT
ANY WARRANTY; without even the implied warranty of MERCHANTABILITY or FITNESS
FOR A PARTICULAR PURPOSE. See the GNU General Public License, version 2.0,
for more details.

You should have received a copy of the GNU General Public License along with
this program; if not, write to the Free Software Foundation, Inc.,
51 Franklin St, Fifth Floor, Boston, MA 02110-1301  USA

*****************************************************************************/

/** @file include/ut0counter.h

 Counter utility class

 Created 2012/04/12 by Sunny Bains
 *******************************************************/

#ifndef ut0counter_h
#define ut0counter_h

#include <my_rdtsc.h>

#include "univ.i"

#include "os0thread.h"
#include "ut0dbg.h"

#include <array>
#include <atomic>
<<<<<<< HEAD
=======
#include <functional>
>>>>>>> 4869291f

/** CPU cache line size */
#ifdef __powerpc__
#define INNOBASE_CACHE_LINE_SIZE 128
#else
#define INNOBASE_CACHE_LINE_SIZE 64
#endif /* __powerpc__ */

/** Default number of slots to use in ib_counter_t */
#define IB_N_SLOTS 64

/** Get the offset into the counter array. */
template <typename Type, int N>
struct generic_indexer_t {
  /** Default constructor/destructor should be OK. */

  /** @return offset within m_counter */
  static size_t offset(size_t index) UNIV_NOTHROW {
    return (((index % N) + 1) * (INNOBASE_CACHE_LINE_SIZE / sizeof(Type)));
  }
};

/** Use the result of my_timer_cycles(), which mainly uses RDTSC for cycles,
to index into the counter array. See the comments for my_timer_cycles() */
template <typename Type = ulint, int N = 1>
struct counter_indexer_t : public generic_indexer_t<Type, N> {
  /** Default constructor/destructor should be OK. */

  enum { fast = 1 };

  /** @return result from RDTSC or similar functions. */
  static size_t get_rnd_index() UNIV_NOTHROW {
    size_t c = static_cast<size_t>(my_timer_cycles());

    if (c != 0) {
      return (c);
    } else {
<<<<<<< HEAD
    /* We may go here if my_timer_cycles() returns 0,
    so we have to have the plan B for the counter. */
=======
      /* We may go here if my_timer_cycles() returns 0,
      so we have to have the plan B for the counter. */
>>>>>>> 4869291f
#if !defined(_WIN32)
      return (size_t(os_thread_get_curr_id()));
#else
      LARGE_INTEGER cnt;
      QueryPerformanceCounter(&cnt);

      return (static_cast<size_t>(cnt.QuadPart));
#endif /* !_WIN32 */
    }
  }
};

/** For counters where N=1 */
template <typename Type = ulint, int N = 1>
struct single_indexer_t {
  /** Default constructor/destructor should are OK. */

  enum { fast = 0 };

  /** @return offset within m_counter */
  static size_t offset(size_t index) UNIV_NOTHROW {
    ut_ad(N == 1);
    return ((INNOBASE_CACHE_LINE_SIZE / sizeof(Type)));
  }

  /** @return 1 */
  static size_t get_rnd_index() UNIV_NOTHROW {
    ut_ad(N == 1);
    return (1);
  }
};

#define default_indexer_t counter_indexer_t

/** Class for using fuzzy counters. The counter is not protected by any
mutex and the results are not guaranteed to be 100% accurate but close
enough. Creates an array of counters and separates each element by the
INNOBASE_CACHE_LINE_SIZE bytes */
template <typename Type, int N = IB_N_SLOTS,
          template <typename, int> class Indexer = default_indexer_t>
class ib_counter_t {
 public:
  ib_counter_t() { memset(m_counter, 0x0, sizeof(m_counter)); }

  ~ib_counter_t() { ut_ad(validate()); }

  static bool is_fast() { return (Indexer<Type, N>::fast); }

  bool validate() UNIV_NOTHROW {
#ifdef UNIV_DEBUG
    size_t n = (INNOBASE_CACHE_LINE_SIZE / sizeof(Type));

    /* Check that we aren't writing outside our defined bounds. */
    for (size_t i = 0; i < UT_ARR_SIZE(m_counter); i += n) {
      for (size_t j = 1; j < n - 1; ++j) {
        ut_ad(m_counter[i + j] == 0);
      }
    }
#endif /* UNIV_DEBUG */
    return (true);
  }

  /** If you can't use a good index id. Increment by 1. */
  void inc() UNIV_NOTHROW { add(1); }

  /** If you can't use a good index id.
  @param n is the amount to increment */
  void add(Type n) UNIV_NOTHROW {
    size_t i = m_policy.offset(m_policy.get_rnd_index());

    ut_ad(i < UT_ARR_SIZE(m_counter));

    m_counter[i] += n;
  }

  /** Use this if you can use a unique identifier, saves a
  call to get_rnd_index().
  @param	index	index into a slot
  @param	n	amount to increment */
  void add(size_t index, Type n) UNIV_NOTHROW {
    size_t i = m_policy.offset(index);

    ut_ad(i < UT_ARR_SIZE(m_counter));

    m_counter[i] += n;
  }

  /** If you can't use a good index id. Decrement by 1. */
  void dec() UNIV_NOTHROW { sub(1); }

  /** If you can't use a good index id.
  @param n the amount to decrement */
  void sub(Type n) UNIV_NOTHROW {
    size_t i = m_policy.offset(m_policy.get_rnd_index());

    ut_ad(i < UT_ARR_SIZE(m_counter));

    m_counter[i] -= n;
  }

  /** Use this if you can use a unique identifier, saves a
  call to get_rnd_index().
  @param	index	index into a slot
  @param	n	amount to decrement */
  void sub(size_t index, Type n) UNIV_NOTHROW {
    size_t i = m_policy.offset(index);

    ut_ad(i < UT_ARR_SIZE(m_counter));

    m_counter[i] -= n;
  }

  /* @return total value - not 100% accurate, since it is not atomic. */
  operator Type() const UNIV_NOTHROW {
    Type total = 0;

    for (size_t i = 0; i < N; ++i) {
      total += m_counter[m_policy.offset(i)];
    }

    return (total);
  }

  Type operator[](size_t index) const UNIV_NOTHROW {
    size_t i = m_policy.offset(index);

    ut_ad(i < UT_ARR_SIZE(m_counter));

    return (m_counter[i]);
  }

 private:
  /** Indexer into the array */
  Indexer<Type, N> m_policy;

  /** Slot 0 is unused. */
  Type m_counter[(N + 1) * (INNOBASE_CACHE_LINE_SIZE / sizeof(Type))];
<<<<<<< HEAD
};

/** Sharded atomic counter. */
namespace Counter {

using N = std::atomic<size_t>;

static_assert(INNOBASE_CACHE_LINE_SIZE >= sizeof(N),
              "Atomic counter size > INNOBASE_CACHE_LINE_SIZE");

using Pad = byte[INNOBASE_CACHE_LINE_SIZE - sizeof(N)];

/** Counter shard. */
struct Shard {
  /** Separate on cache line. */
  Pad m_pad;

  /** Sharded counter. */
  N m_n{};
};

using Shards = std::array<Shard, 128>;

/** Increment the counter.
=======
};

/** Sharded atomic counter. */
namespace Counter {

using Type = uint64_t;

using N = std::atomic<Type>;

static_assert(INNOBASE_CACHE_LINE_SIZE >= sizeof(N),
              "Atomic counter size > INNOBASE_CACHE_LINE_SIZE");

using Pad = byte[INNOBASE_CACHE_LINE_SIZE - sizeof(N)];

/** Counter shard. */
struct Shard {
  /** Separate on cache line. */
  Pad m_pad;

  /** Sharded counter. */
  N m_n{};
};

using Shards = std::array<Shard, 128>;
using Function = std::function<void(const Type)>;

/** Increment the counter of a shard by 1.
>>>>>>> 4869291f
@param[in,out]  shards          Sharded counter to increment.
@param[in] id                   Shard key. */
inline void inc(Shards &shards, size_t id) {
  shards[id % shards.size()].m_n.fetch_add(1, std::memory_order_relaxed);
}

<<<<<<< HEAD
/** Get the total value of all shards.
@param[in] shards               Shards to sum.
@return total value. */
inline size_t total(const Shards &shards) {
  size_t n = 0;

  for (const auto &shard : shards) {
    n += shard.m_n;
  }
=======
/** Increment the counter for a shard by n.
@param[in,out]  shards          Sharded counter to increment.
@param[in] id                   Shard key.
@param[in] n                    Number to add. */
inline void add(Shards &shards, size_t id, size_t n) {
  shards[id % shards.size()].m_n.fetch_add(n, std::memory_order_relaxed);
}

/** Get the counter value for a shard.
@param[in,out]  shards          Sharded counter to increment.
@param[in] id                   Shard key. */
inline Type get(const Shards &shards, size_t id) {
  return (shards[id % shards.size()].m_n.load(std::memory_order_relaxed));
}

/** Iterate over the shards.
@param[in] shards               Shards to iterate over
@param[in] f                    Callback function
@return total value. */
inline void for_each(const Shards &shards, Function &&f) {
  for (const auto &shard : shards) {
    f(shard.m_n);
  }
}

/** Get the total value of all shards.
@param[in] shards               Shards to sum.
@return total value. */
inline Type total(const Shards &shards) {
  Type n = 0;

  for_each(shards, [&](const Type count) { n += count; });
>>>>>>> 4869291f

  return (n);
}

/** Clear the counter - reset to 0.
@param[in,out] shards          Shards to clear. */
inline void clear(Shards &shards) {
  for (auto &shard : shards) {
    shard.m_n.store(0, std::memory_order_relaxed);
  }
}

}  // namespace Counter

#endif /* ut0counter_h */<|MERGE_RESOLUTION|>--- conflicted
+++ resolved
@@ -1,10 +1,6 @@
 /*****************************************************************************
 
-<<<<<<< HEAD
-Copyright (c) 2012, 2018, Oracle and/or its affiliates. All Rights Reserved.
-=======
 Copyright (c) 2012, 2019, Oracle and/or its affiliates. All Rights Reserved.
->>>>>>> 4869291f
 
 This program is free software; you can redistribute it and/or modify it under
 the terms of the GNU General Public License, version 2.0, as published by the
@@ -47,10 +43,7 @@
 
 #include <array>
 #include <atomic>
-<<<<<<< HEAD
-=======
 #include <functional>
->>>>>>> 4869291f
 
 /** CPU cache line size */
 #ifdef __powerpc__
@@ -88,13 +81,8 @@
     if (c != 0) {
       return (c);
     } else {
-<<<<<<< HEAD
-    /* We may go here if my_timer_cycles() returns 0,
-    so we have to have the plan B for the counter. */
-=======
       /* We may go here if my_timer_cycles() returns 0,
       so we have to have the plan B for the counter. */
->>>>>>> 4869291f
 #if !defined(_WIN32)
       return (size_t(os_thread_get_curr_id()));
 #else
@@ -232,13 +220,14 @@
 
   /** Slot 0 is unused. */
   Type m_counter[(N + 1) * (INNOBASE_CACHE_LINE_SIZE / sizeof(Type))];
-<<<<<<< HEAD
 };
 
 /** Sharded atomic counter. */
 namespace Counter {
 
-using N = std::atomic<size_t>;
+using Type = uint64_t;
+
+using N = std::atomic<Type>;
 
 static_assert(INNOBASE_CACHE_LINE_SIZE >= sizeof(N),
               "Atomic counter size > INNOBASE_CACHE_LINE_SIZE");
@@ -255,54 +244,15 @@
 };
 
 using Shards = std::array<Shard, 128>;
-
-/** Increment the counter.
-=======
-};
-
-/** Sharded atomic counter. */
-namespace Counter {
-
-using Type = uint64_t;
-
-using N = std::atomic<Type>;
-
-static_assert(INNOBASE_CACHE_LINE_SIZE >= sizeof(N),
-              "Atomic counter size > INNOBASE_CACHE_LINE_SIZE");
-
-using Pad = byte[INNOBASE_CACHE_LINE_SIZE - sizeof(N)];
-
-/** Counter shard. */
-struct Shard {
-  /** Separate on cache line. */
-  Pad m_pad;
-
-  /** Sharded counter. */
-  N m_n{};
-};
-
-using Shards = std::array<Shard, 128>;
 using Function = std::function<void(const Type)>;
 
 /** Increment the counter of a shard by 1.
->>>>>>> 4869291f
 @param[in,out]  shards          Sharded counter to increment.
 @param[in] id                   Shard key. */
 inline void inc(Shards &shards, size_t id) {
   shards[id % shards.size()].m_n.fetch_add(1, std::memory_order_relaxed);
 }
 
-<<<<<<< HEAD
-/** Get the total value of all shards.
-@param[in] shards               Shards to sum.
-@return total value. */
-inline size_t total(const Shards &shards) {
-  size_t n = 0;
-
-  for (const auto &shard : shards) {
-    n += shard.m_n;
-  }
-=======
 /** Increment the counter for a shard by n.
 @param[in,out]  shards          Sharded counter to increment.
 @param[in] id                   Shard key.
@@ -335,7 +285,6 @@
   Type n = 0;
 
   for_each(shards, [&](const Type count) { n += count; });
->>>>>>> 4869291f
 
   return (n);
 }
