/*****************************************************************************

<<<<<<< HEAD
Copyright (c) 1995, 2011, Oracle and/or its affiliates. All Rights Reserved.
=======
Copyright (c) 1995, 2012, Oracle and/or its affiliates. All Rights Reserved.
>>>>>>> b1d094f2

This program is free software; you can redistribute it and/or modify it under
the terms of the GNU General Public License as published by the Free Software
Foundation; version 2 of the License.

This program is distributed in the hope that it will be useful, but WITHOUT
ANY WARRANTY; without even the implied warranty of MERCHANTABILITY or FITNESS
FOR A PARTICULAR PURPOSE. See the GNU General Public License for more details.

You should have received a copy of the GNU General Public License along with
this program; if not, write to the Free Software Foundation, Inc.,
51 Franklin Street, Suite 500, Boston, MA 02110-1335 USA

*****************************************************************************/

/**************************************************//**
@file include/mtr0mtr.ic
Mini-transaction buffer

Created 11/26/1995 Heikki Tuuri
*******************************************************/

#ifndef UNIV_HOTBACKUP
# include "sync0sync.h"
# include "sync0rw.h"
#endif /* !UNIV_HOTBACKUP */
#include "mach0data.h"

/***************************************************//**
Checks if a mini-transaction is dirtying a clean page.
@return TRUE if the mtr is dirtying a clean page. */
UNIV_INTERN
ibool
mtr_block_dirtied(
/*==============*/
	const buf_block_t*	block)	/*!< in: block being x-fixed */
	__attribute__((nonnull,warn_unused_result));

/***************************************************************//**
Starts a mini-transaction. */
UNIV_INLINE
void
mtr_start(
/*======*/
	mtr_t*	mtr)	/*!< out: mini-transaction */
{
	UNIV_MEM_INVALID(mtr, sizeof *mtr);

	dyn_array_create(&(mtr->memo));
	dyn_array_create(&(mtr->log));

	mtr->log_mode = MTR_LOG_ALL;
	mtr->inside_ibuf = FALSE;
	mtr->modifications = FALSE;
	mtr->freed_clust_leaf = FALSE;
	mtr->made_dirty = FALSE;
	mtr->n_log_recs = 0;
	mtr->n_freed_pages = 0;

	ut_d(mtr->state = MTR_ACTIVE);
	ut_d(mtr->magic_n = MTR_MAGIC_N);
}

/***************************************************//**
Pushes an object to an mtr memo stack. */
UNIV_INLINE
void
mtr_memo_push(
/*==========*/
	mtr_t*	mtr,	/*!< in: mtr */
	void*	object,	/*!< in: object */
	ulint	type)	/*!< in: object type: MTR_MEMO_S_LOCK, ... */
{
	dyn_array_t*		memo;
	mtr_memo_slot_t*	slot;

	ut_ad(object);
	ut_ad(type >= MTR_MEMO_PAGE_S_FIX);
	ut_ad(type <= MTR_MEMO_FREE_CLUST_LEAF);
	ut_ad(type != MTR_MEMO_FREE_CLUST_LEAF || mtr->freed_clust_leaf);
	ut_ad(mtr);
	ut_ad(mtr->magic_n == MTR_MAGIC_N);
	ut_ad(mtr->state == MTR_ACTIVE);

	/* If this mtr has x-fixed a clean page then we set
	the made_dirty flag. This tells us if we need to
	grab log_flush_order_mutex at mtr_commit so that we
	can insert the dirtied page to the flush list. */
	if (type == MTR_MEMO_PAGE_X_FIX && !mtr->made_dirty) {
		mtr->made_dirty =
			mtr_block_dirtied((const buf_block_t*) object);
	}

	memo = &(mtr->memo);

	slot = (mtr_memo_slot_t*) dyn_array_push(memo, sizeof *slot);

	slot->object = object;
	slot->type = type;
}

/**********************************************************//**
Sets and returns a savepoint in mtr.
@return	savepoint */
UNIV_INLINE
ulint
mtr_set_savepoint(
/*==============*/
	mtr_t*	mtr)	/*!< in: mtr */
{
	dyn_array_t*	memo;

	ut_ad(mtr);
	ut_ad(mtr->magic_n == MTR_MAGIC_N);
	ut_ad(mtr->state == MTR_ACTIVE);

	memo = &(mtr->memo);

	return(dyn_array_get_data_size(memo));
}

#ifndef UNIV_HOTBACKUP
/**********************************************************//**
Releases the (index tree) s-latch stored in an mtr memo after a
savepoint. */
UNIV_INLINE
void
mtr_release_s_latch_at_savepoint(
/*=============================*/
	mtr_t*		mtr,		/*!< in: mtr */
	ulint		savepoint,	/*!< in: savepoint */
	rw_lock_t*	lock)		/*!< in: latch to release */
{
	mtr_memo_slot_t* slot;
	dyn_array_t*	memo;

	ut_ad(mtr);
	ut_ad(mtr->magic_n == MTR_MAGIC_N);
	ut_ad(mtr->state == MTR_ACTIVE);

	memo = &(mtr->memo);

	ut_ad(dyn_array_get_data_size(memo) > savepoint);

	slot = (mtr_memo_slot_t*) dyn_array_get_element(memo, savepoint);

	ut_ad(slot->object == lock);
	ut_ad(slot->type == MTR_MEMO_S_LOCK);

	rw_lock_s_unlock(lock);

	slot->object = NULL;
}

# ifdef UNIV_DEBUG
/**********************************************************//**
Checks if memo contains the given item.
@return	TRUE if contains */
UNIV_INLINE
ibool
mtr_memo_contains(
/*==============*/
	mtr_t*		mtr,	/*!< in: mtr */
	const void*	object,	/*!< in: object to search */
	ulint		type)	/*!< in: type of object */
{
	mtr_memo_slot_t* slot;
	dyn_array_t*	memo;
	ulint		offset;

	ut_ad(mtr);
	ut_ad(mtr->magic_n == MTR_MAGIC_N);
	ut_ad(mtr->state == MTR_ACTIVE || mtr->state == MTR_COMMITTING);

	memo = &(mtr->memo);

	offset = dyn_array_get_data_size(memo);

	while (offset > 0) {
		offset -= sizeof(mtr_memo_slot_t);

		slot = (mtr_memo_slot_t*) dyn_array_get_element(memo, offset);

		if ((object == slot->object) && (type == slot->type)) {

			return(TRUE);
		}
	}

	return(FALSE);
}
# endif /* UNIV_DEBUG */
#endif /* !UNIV_HOTBACKUP */

/***************************************************************//**
Returns the log object of a mini-transaction buffer.
@return	log */
UNIV_INLINE
dyn_array_t*
mtr_get_log(
/*========*/
	mtr_t*	mtr)	/*!< in: mini-transaction */
{
	ut_ad(mtr);
	ut_ad(mtr->magic_n == MTR_MAGIC_N);

	return(&(mtr->log));
}

/***************************************************************//**
Gets the logging mode of a mini-transaction.
@return	logging mode: MTR_LOG_NONE, ... */
UNIV_INLINE
ulint
mtr_get_log_mode(
/*=============*/
	mtr_t*	mtr)	/*!< in: mtr */
{
	ut_ad(mtr);
	ut_ad(mtr->log_mode >= MTR_LOG_ALL);
	ut_ad(mtr->log_mode <= MTR_LOG_SHORT_INSERTS);

	return(mtr->log_mode);
}

/***************************************************************//**
Changes the logging mode of a mini-transaction.
@return	old mode */
UNIV_INLINE
ulint
mtr_set_log_mode(
/*=============*/
	mtr_t*	mtr,	/*!< in: mtr */
	ulint	mode)	/*!< in: logging mode: MTR_LOG_NONE, ... */
{
	ulint	old_mode;

	ut_ad(mtr);
	ut_ad(mode >= MTR_LOG_ALL);
	ut_ad(mode <= MTR_LOG_SHORT_INSERTS);

	old_mode = mtr->log_mode;

	if ((mode == MTR_LOG_SHORT_INSERTS) && (old_mode == MTR_LOG_NONE)) {
		/* Do nothing */
	} else {
		mtr->log_mode = mode;
	}

	ut_ad(old_mode >= MTR_LOG_ALL);
	ut_ad(old_mode <= MTR_LOG_SHORT_INSERTS);

	return(old_mode);
}

#ifndef UNIV_HOTBACKUP
/*********************************************************************//**
Locks a lock in s-mode. */
UNIV_INLINE
void
mtr_s_lock_func(
/*============*/
	rw_lock_t*	lock,	/*!< in: rw-lock */
	const char*	file,	/*!< in: file name */
	ulint		line,	/*!< in: line number */
	mtr_t*		mtr)	/*!< in: mtr */
{
	ut_ad(mtr);
	ut_ad(lock);

	rw_lock_s_lock_func(lock, 0, file, line);

	mtr_memo_push(mtr, lock, MTR_MEMO_S_LOCK);
}

/*********************************************************************//**
Locks a lock in x-mode. */
UNIV_INLINE
void
mtr_x_lock_func(
/*============*/
	rw_lock_t*	lock,	/*!< in: rw-lock */
	const char*	file,	/*!< in: file name */
	ulint		line,	/*!< in: line number */
	mtr_t*		mtr)	/*!< in: mtr */
{
	ut_ad(mtr);
	ut_ad(lock);

	rw_lock_x_lock_func(lock, 0, file, line);

	mtr_memo_push(mtr, lock, MTR_MEMO_X_LOCK);
}
#endif /* !UNIV_HOTBACKUP */<|MERGE_RESOLUTION|>--- conflicted
+++ resolved
@@ -1,10 +1,6 @@
 /*****************************************************************************
 
-<<<<<<< HEAD
-Copyright (c) 1995, 2011, Oracle and/or its affiliates. All Rights Reserved.
-=======
 Copyright (c) 1995, 2012, Oracle and/or its affiliates. All Rights Reserved.
->>>>>>> b1d094f2
 
 This program is free software; you can redistribute it and/or modify it under
 the terms of the GNU General Public License as published by the Free Software
@@ -59,7 +55,6 @@
 	mtr->log_mode = MTR_LOG_ALL;
 	mtr->inside_ibuf = FALSE;
 	mtr->modifications = FALSE;
-	mtr->freed_clust_leaf = FALSE;
 	mtr->made_dirty = FALSE;
 	mtr->n_log_recs = 0;
 	mtr->n_freed_pages = 0;
@@ -83,8 +78,7 @@
 
 	ut_ad(object);
 	ut_ad(type >= MTR_MEMO_PAGE_S_FIX);
-	ut_ad(type <= MTR_MEMO_FREE_CLUST_LEAF);
-	ut_ad(type != MTR_MEMO_FREE_CLUST_LEAF || mtr->freed_clust_leaf);
+	ut_ad(type <= MTR_MEMO_X_LOCK);
 	ut_ad(mtr);
 	ut_ad(mtr->magic_n == MTR_MAGIC_N);
 	ut_ad(mtr->state == MTR_ACTIVE);
