--- conflicted
+++ resolved
@@ -164,27 +164,12 @@
 	ut_ad(m_impl.m_magic_n == MTR_MAGIC_N);
 
 	mtr_memo_slot_t*	slot;
-<<<<<<< HEAD
 
 	slot = m_impl.m_memo.at<mtr_memo_slot_t*>(savepoint);
 
 	ut_a(slot->object == block);
 
-	mutex_enter(&block->mutex);
-
-	ut_a(block->page.buf_fix_count > 0);
-
-	--block->page.buf_fix_count;
-
-	mutex_exit(&block->mutex);
-=======
-
-	slot = m_impl.m_memo.at<mtr_memo_slot_t*>(savepoint);
-
-	ut_a(slot->object == block);
-
 	buf_block_unfix(reinterpret_cast<buf_block_t*>(block));
->>>>>>> a9800d0d
 
 	buf_page_release_latch(block, slot->type);
 
@@ -214,12 +199,6 @@
 	ut_ad(mode >= MTR_LOG_ALL);
 	ut_ad(mode <= MTR_LOG_SHORT_INSERTS);
 
-<<<<<<< HEAD
-	mtr_log_t	old_mode = m_impl.m_log_mode;
-
-	if (mode != MTR_LOG_SHORT_INSERTS || old_mode != MTR_LOG_NONE) {
-		m_impl.m_log_mode = mode;
-=======
 	const mtr_log_t	old_mode = m_impl.m_log_mode;
 
 	switch (old_mode) {
@@ -243,7 +222,6 @@
 		      || m_impl.m_n_log_recs == 0);
 		m_impl.m_log_mode = mode;
 		return(old_mode);
->>>>>>> a9800d0d
 	}
 
 	ut_ad(0);
