--- conflicted
+++ resolved
@@ -62,14 +62,7 @@
 @param[in,out]	n	Number of bytes to allocate
 @param[in] populate virtual page preallocation
 @return allocated memory */
-<<<<<<< HEAD
-void *os_mem_alloc_large(ulint *n);
-=======
-void*
-os_mem_alloc_large(
-	ulint*	n,
-	bool	populate);
->>>>>>> 333b4508
+void *os_mem_alloc_large(ulint *n, bool populate);
 
 /** Frees large pages memory.
 @param[in]	ptr	pointer returned by os_mem_alloc_large()
