/*****************************************************************************

Copyright (c) 1995, 2014, Oracle and/or its affiliates. All Rights Reserved.

This program is free software; you can redistribute it and/or modify it under
the terms of the GNU General Public License as published by the Free Software
Foundation; version 2 of the License.

This program is distributed in the hope that it will be useful, but WITHOUT
ANY WARRANTY; without even the implied warranty of MERCHANTABILITY or FITNESS
FOR A PARTICULAR PURPOSE. See the GNU General Public License for more details.

You should have received a copy of the GNU General Public License along with
this program; if not, write to the Free Software Foundation, Inc.,
51 Franklin Street, Suite 500, Boston, MA 02110-1335 USA

*****************************************************************************/

/**************************************************//**
@file include/os0proc.h
The interface to the operating system
process control primitives

Created 9/30/1995 Heikki Tuuri
*******************************************************/

#ifndef os0proc_h
#define os0proc_h

#include "univ.i"

#ifdef UNIV_LINUX
#include <sys/ipc.h>
#include <sys/shm.h>
#endif

typedef void*			os_process_t;
typedef unsigned long int	os_process_id_t;

/** The total amount of memory currently allocated from the operating
system with os_mem_alloc_large(). */
extern ulint	os_total_large_mem_allocated;

/** Whether to use large pages in the buffer pool */
extern my_bool	os_use_large_pages;

/** Large page size. This may be a boot-time option on some platforms */
extern uint	os_large_page_size;

/** Converts the current process id to a number.
@return process id as a number */
ulint
os_proc_get_number(void);

/** Allocates large pages memory.
@param[in,out]	n	Number of bytes to allocate
@return allocated memory */
void*
os_mem_alloc_large(
<<<<<<< HEAD
	ulint*	n);

/** Frees large pages memory.
@param[in]	ptr	pointer returned by os_mem_alloc_large()
@param[in]	size	size returned by os_mem_alloc_large() */
=======
/*===============*/
	ulint*	n,			/*!< in/out: number of bytes */
	ibool	populate);		/*!< in: virtual page preallocation */
/****************************************************************//**
Frees large pages memory. */
UNIV_INTERN
>>>>>>> 2071aeef
void
os_mem_free_large(
	void	*ptr,
	ulint	size);

#ifndef UNIV_NONINL
#include "os0proc.ic"
#endif

#endif<|MERGE_RESOLUTION|>--- conflicted
+++ resolved
@@ -54,23 +54,15 @@
 
 /** Allocates large pages memory.
 @param[in,out]	n	Number of bytes to allocate
+@param[in]	populate	virtual page preallocation
 @return allocated memory */
 void*
 os_mem_alloc_large(
-<<<<<<< HEAD
 	ulint*	n);
 
 /** Frees large pages memory.
 @param[in]	ptr	pointer returned by os_mem_alloc_large()
 @param[in]	size	size returned by os_mem_alloc_large() */
-=======
-/*===============*/
-	ulint*	n,			/*!< in/out: number of bytes */
-	ibool	populate);		/*!< in: virtual page preallocation */
-/****************************************************************//**
-Frees large pages memory. */
-UNIV_INTERN
->>>>>>> 2071aeef
 void
 os_mem_free_large(
 	void	*ptr,
