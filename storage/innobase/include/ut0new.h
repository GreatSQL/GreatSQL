/*****************************************************************************

Copyright (c) 2014, 2019, Oracle and/or its affiliates. All Rights Reserved.
<<<<<<< HEAD
Copyright (c) 2016, Percona Inc. All Rights Reserved.
=======
>>>>>>> 4869291f

This program is free software; you can redistribute it and/or modify it under
the terms of the GNU General Public License, version 2.0, as published by the
Free Software Foundation.

This program is also distributed with certain software (including but not
limited to OpenSSL) that is licensed under separate terms, as designated in a
particular file or component or in included license documentation. The authors
of MySQL hereby grant you an additional permission to link the program and
your derivative works with the separately licensed software that they have
included with MySQL.

This program is distributed in the hope that it will be useful, but WITHOUT
ANY WARRANTY; without even the implied warranty of MERCHANTABILITY or FITNESS
FOR A PARTICULAR PURPOSE. See the GNU General Public License, version 2.0,
for more details.

You should have received a copy of the GNU General Public License along with
this program; if not, write to the Free Software Foundation, Inc.,
51 Franklin St, Fifth Floor, Boston, MA 02110-1301  USA

*****************************************************************************/

/** @file include/ut0new.h
 Instrumented memory allocator.

 Created May 26, 2014 Vasil Dimov
 *******************************************************/

/** Dynamic memory allocation within InnoDB guidelines.
All dynamic (heap) memory allocations (malloc(3), strdup(3), etc, "new",
various std:: containers that allocate memory internally), that are done
within InnoDB are instrumented. This means that InnoDB uses a custom set
of functions for allocating memory, rather than calling e.g. "new" directly.

Here follows a cheat sheet on what InnoDB functions to use whenever a
standard one would have been used.

Creating new objects with "new":
--------------------------------
Standard:
  new expression
  or
  new(std::nothrow) expression
InnoDB, default instrumentation:
  UT_NEW_NOKEY(expression)
InnoDB, custom instrumentation, preferred:
  UT_NEW(expression, key)

Destroying objects, created with "new":
---------------------------------------
Standard:
  delete ptr
InnoDB:
  UT_DELETE(ptr)

Creating new arrays with "new[]":
---------------------------------
Standard:
  new type[num]
  or
  new(std::nothrow) type[num]
InnoDB, default instrumentation:
  UT_NEW_ARRAY_NOKEY(type, num)
InnoDB, custom instrumentation, preferred:
  UT_NEW_ARRAY(type, num, key)

Destroying arrays, created with "new[]":
----------------------------------------
Standard:
  delete[] ptr
InnoDB:
  UT_DELETE_ARRAY(ptr)

Declaring a type with a std:: container, e.g. std::vector:
----------------------------------------------------------
Standard:
  std::vector<t>
InnoDB:
  std::vector<t, ut_allocator<t> >

Declaring objects of some std:: type:
-------------------------------------
Standard:
  std::vector<t> v
InnoDB, default instrumentation:
  std::vector<t, ut_allocator<t> > v
InnoDB, custom instrumentation, preferred:
  std::vector<t, ut_allocator<t> > v(ut_allocator<t>(key))

Raw block allocation (as usual in C++, consider whether using "new" would
not be more appropriate):
-------------------------------------------------------------------------
Standard:
  malloc(num)
InnoDB, default instrumentation:
  ut_malloc_nokey(num)
InnoDB, custom instrumentation, preferred:
  ut_malloc(num, key)

Raw block resize:
-----------------
Standard:
  realloc(ptr, new_size)
InnoDB:
  ut_realloc(ptr, new_size)

Raw block deallocation:
-----------------------
Standard:
  free(ptr)
InnoDB:
  ut_free(ptr)

Note: the expression passed to UT_NEW() or UT_NEW_NOKEY() must always end
with (), thus:
Standard:
  new int
InnoDB:
  UT_NEW_NOKEY(int())
*/

#ifndef ut0new_h
#define ut0new_h

#include <algorithm>
#include <cerrno>
#include <cstddef>
#include <cstdlib>
#include <cstring>
<<<<<<< HEAD
#include <functional>
=======
>>>>>>> 4869291f
#include <limits>
#include <map>
#include <type_traits> /* std::is_trivially_default_constructible */

#include "my_basename.h"
#include "mysql/psi/mysql_memory.h"
#include "mysql/psi/psi_base.h"
#include "mysql/psi/psi_memory.h"

#include "os0proc.h"
#include "os0thread.h"
#include "univ.i"
#include "ut0byte.h"    /* ut_align */
#include "ut0counter.h" /* INNOBASE_CACHE_LINE_SIZE */
#include "ut0ut.h"

#define OUT_OF_MEMORY_MSG                                             \
  "Check if you should increase the swap file or ulimits of your"     \
  " operating system. Note that on most 32-bit computers the process" \
  " memory space is limited to 2 GB or 4 GB."

/** Maximum number of retries to allocate memory. */
extern const size_t alloc_max_retries;

/** Keys for registering allocations with performance schema.
Pointers to these variables are supplied to PFS code via the pfs_info[]
array and the PFS code initializes them via PSI_MEMORY_CALL(register_memory)().
mem_key_other and mem_key_std are special in the following way.
* If the caller has not provided a key and the file name of the caller is
  unknown, then mem_key_std will be used. This happens only when called from
  within std::* containers.
* If the caller has not provided a key and the file name of the caller is
  known, but is not amongst the predefined names (see ut_new_boot()) then
  mem_key_other will be used. Generally this should not happen and if it
  happens then that means that the list of predefined names must be extended.
Keep this list alphabetically sorted. */
extern PSI_memory_key mem_key_ahi;
extern PSI_memory_key mem_key_archive;
extern PSI_memory_key mem_key_buf_buf_pool;
extern PSI_memory_key mem_key_buf_stat_per_index_t;
/** Memory key for clone */
extern PSI_memory_key mem_key_clone;
extern PSI_memory_key mem_key_dict_stats_bg_recalc_pool_t;
extern PSI_memory_key mem_key_dict_stats_index_map_t;
extern PSI_memory_key mem_key_dict_stats_n_diff_on_level;
<<<<<<< HEAD
=======
extern PSI_memory_key mem_key_redo_log_archive_queue_element;
>>>>>>> 4869291f
extern PSI_memory_key mem_key_other;
extern PSI_memory_key mem_key_partitioning;
extern PSI_memory_key mem_key_row_log_buf;
extern PSI_memory_key mem_key_row_merge_sort;
extern PSI_memory_key mem_key_std;
extern PSI_memory_key mem_key_trx_sys_t_rw_trx_ids;
extern PSI_memory_key mem_key_undo_spaces;
extern PSI_memory_key mem_key_ut_lock_free_hash_t;
/* Please obey alphabetical order in the definitions above. */
<<<<<<< HEAD

extern PSI_memory_key mem_key_log_online_modified_pages;
extern PSI_memory_key mem_key_log_online_sys;
extern PSI_memory_key mem_key_log_online_read_buf;
extern PSI_memory_key mem_key_log_online_iterator_files;
extern PSI_memory_key mem_key_log_online_iterator_page;
extern PSI_memory_key mem_key_parallel_doublewrite;
=======
>>>>>>> 4869291f

/** Setup the internal objects needed for UT_NEW() to operate.
This must be called before the first call to UT_NEW(). */
void ut_new_boot();

/** Setup the internal objects needed for UT_NEW() to operate.
This must be called before the first call to UT_NEW(). This
version of function might be called several times and it will
simply skip all calls except the first one, during which the
initialization will happen. */
void ut_new_boot_safe();

#ifdef UNIV_PFS_MEMORY

/** List of filenames that allocate memory and are instrumented via PFS. */
static constexpr const char *auto_event_names[] = {
    /* Keep this list alphabetically sorted. */
    "api0api",
    "api0misc",
    "btr0btr",
    "btr0bulk",
    "btr0cur",
    "btr0pcur",
    "btr0sea",
    "btr0types",
    "buf",
    "buf0buddy",
    "buf0buf",
    "buf0checksum",
    "buf0dblwr",
    "buf0dump",
    "buf0flu",
    "buf0lru",
    "buf0rea",
    "buf0stats",
    "buf0types",
    "checksum",
    "crc32",
    "create",
    "data0data",
    "data0type",
    "data0types",
    "db0err",
    "dict",
    "dict0boot",
    "dict0crea",
    "dict0dd",
    "dict0dict",
    "dict0load",
    "dict0mem",
    "dict0priv",
    "dict0sdi",
    "dict0stats",
    "dict0stats_bg",
    "dict0types",
    "dyn0buf",
    "dyn0types",
    "eval0eval",
    "eval0proc",
    "fil0fil",
    "fil0types",
    "file",
    "fsp0file",
    "fsp0fsp",
    "fsp0space",
    "fsp0sysspace",
    "fsp0types",
    "fts0ast",
    "fts0blex",
    "fts0config",
    "fts0fts",
    "fts0opt",
    "fts0pars",
    "fts0plugin",
    "fts0priv",
    "fts0que",
    "fts0sql",
    "fts0tlex",
    "fts0tokenize",
    "fts0types",
    "fts0vlc",
    "fut0fut",
    "fut0lst",
    "gis0geo",
    "gis0rtree",
    "gis0sea",
    "gis0type",
    "ha0ha",
    "ha0storage",
    "ha_innodb",
    "ha_innopart",
    "ha_prototypes",
    "handler0alter",
    "hash0hash",
    "i_s",
    "ib0mutex",
    "ibuf0ibuf",
    "ibuf0types",
    "lexyy",
    "lob0lob",
    "lock0iter",
    "lock0lock",
    "lock0prdt",
    "lock0priv",
    "lock0types",
    "lock0wait",
    "log0log",
    "log0recv",
    "log0write",
    "mach0data",
    "mem",
    "mem0mem",
    "memory",
    "mtr0log",
    "mtr0mtr",
    "mtr0types",
    "os0atomic",
    "os0event",
    "os0file",
    "os0numa",
    "os0once",
    "os0proc",
    "os0thread",
    "page",
    "page0cur",
    "page0page",
    "page0size",
    "page0types",
    "page0zip",
    "pars0grm",
    "pars0lex",
    "pars0opt",
    "pars0pars",
    "pars0sym",
    "pars0types",
    "que0que",
    "que0types",
    "read0read",
    "read0types",
    "rec",
    "rem0cmp",
    "rem0rec",
    "rem0types",
    "row0ext",
    "row0ftsort",
    "row0import",
    "row0ins",
    "row0log",
    "row0merge",
    "row0mysql",
    "row0purge",
    "row0quiesce",
    "row0row",
    "row0sel",
    "row0types",
    "row0uins",
    "row0umod",
    "row0undo",
    "row0upd",
    "row0vers",
    "sess0sess",
    "srv0conc",
    "srv0mon",
    "srv0srv",
    "srv0start",
    "srv0tmp",
    "sync0arr",
    "sync0debug",
    "sync0policy",
    "sync0sharded_rw",
    "sync0rw",
    "sync0sync",
    "sync0types",
    "trx0i_s",
    "trx0purge",
    "trx0rec",
    "trx0roll",
    "trx0rseg",
    "trx0sys",
    "trx0trx",
    "trx0types",
    "trx0undo",
    "trx0xa",
    "usr0sess",
    "usr0types",
    "ut",
    "ut0byte",
    "ut0counter",
    "ut0crc32",
    "ut0dbg",
    "ut0link_buf",
    "ut0list",
    "ut0lock_free_hash",
    "ut0lst",
    "ut0mem",
    "ut0mutex",
    "ut0new",
    "ut0pool",
    "ut0rbt",
    "ut0rnd",
    "ut0sort",
    "ut0stage",
    "ut0ut",
    "ut0vec",
    "ut0wqueue",
    "zipdecompress",
};

static constexpr size_t n_auto = UT_ARR_SIZE(auto_event_names);
extern PSI_memory_key auto_event_keys[n_auto];
extern PSI_memory_info pfs_info_auto[n_auto];

/** gcc 5 fails to evalutate costexprs at compile time. */
#if defined(__GNUG__) && (__GNUG__ == 5)

/** Compute whether a string begins with a given prefix, compile-time.
@param[in]	a	first string, taken to be zero-terminated
@param[in]	b	second string (prefix to search for)
@param[in]	b_len	length in bytes of second string
@param[in]	index	character index to start comparing at
@return whether b is a prefix of a */
constexpr bool ut_string_begins_with(const char *a, const char *b, size_t b_len,
                                     size_t index = 0) {
  return (index == b_len || (a[index] == b[index] &&
                             ut_string_begins_with(a, b, b_len, index + 1)));
}

/** Find the length of the filename without its file extension.
@param[in]	file	filename, with extension but without directory
@param[in]	index	character index to start scanning for extension
                        separator at
@return length, in bytes */
constexpr size_t ut_len_without_extension(const char *file, size_t index = 0) {
  return ((file[index] == '\0' || file[index] == '.')
              ? index
              : ut_len_without_extension(file, index + 1));
}

/** Retrieve a memory key (registered with PFS), given the file name of the
caller.
@param[in]	file	portion of the filename - basename, with extension
@param[in]	len	length of the filename to check for
@param[in]	index	index of first PSI key to check
<<<<<<< HEAD
@return registered memory key or PSI_NOT_INSTRUMENTED if not found */
constexpr PSI_memory_key ut_new_get_key_by_base_file(const char *file,
                                                     size_t len,
                                                     size_t index = 0) {
  return ((index == n_auto)
              ? PSI_NOT_INSTRUMENTED
              : (ut_string_begins_with(auto_event_names[index], file, len)
                     ? auto_event_keys[index]
                     : ut_new_get_key_by_base_file(file, len, index + 1)));
}

/** Retrieve a memory key (registered with PFS), given the file name of
the caller.
@param[in]	file	portion of the filename - basename, with extension
@return registered memory key or PSI_NOT_INSTRUMENTED if not found */
=======
@return registered memory key or PSI_NOT_INSTRUMENTED if not found */
constexpr PSI_memory_key ut_new_get_key_by_base_file(const char *file,
                                                     size_t len,
                                                     size_t index = 0) {
  return ((index == n_auto)
              ? PSI_NOT_INSTRUMENTED
              : (ut_string_begins_with(auto_event_names[index], file, len)
                     ? auto_event_keys[index]
                     : ut_new_get_key_by_base_file(file, len, index + 1)));
}

/** Retrieve a memory key (registered with PFS), given the file name of
the caller.
@param[in]	file	portion of the filename - basename, with extension
@return registered memory key or PSI_NOT_INSTRUMENTED if not found */
>>>>>>> 4869291f
constexpr PSI_memory_key ut_new_get_key_by_file(const char *file) {
  return (ut_new_get_key_by_base_file(file, ut_len_without_extension(file)));
}

#define UT_NEW_THIS_FILE_PSI_KEY ut_new_get_key_by_file(MY_BASENAME)

#else /* __GNUG__ == 5 */

/** Compute whether a string begins with a given prefix, compile-time.
@param[in]	a	first string, taken to be zero-terminated
@param[in]	b	second string (prefix to search for)
@param[in]	b_len	length in bytes of second string
@return whether b is a prefix of a */
constexpr bool ut_string_begins_with(const char *a, const char *b,
                                     size_t b_len) {
  for (size_t i = 0; i < b_len; ++i) {
    if (a[i] != b[i]) {
      return false;
    }
  }
  return true;
}

/** Find the length of the filename without its file extension.
@param[in]	file	filename, with extension but without directory
@return length, in bytes */
constexpr size_t ut_len_without_extension(const char *file) {
  for (size_t i = 0;; ++i) {
    if (file[i] == '\0' || file[i] == '.') {
      return i;
    }
  }
}

/** Retrieve a memory key (registered with PFS), given the file name of the
caller.
@param[in]	file	portion of the filename - basename, with extension
@param[in]	len	length of the filename to check for
@return index to registered memory key or -1 if not found */
constexpr int ut_new_get_key_by_base_file(const char *file, size_t len) {
  for (size_t i = 0; i < n_auto; ++i) {
    if (ut_string_begins_with(auto_event_names[i], file, len)) {
      return i;
    }
  }
  return -1;
}

/** Retrieve a memory key (registered with PFS), given the file name of
the caller.
@param[in]	file	portion of the filename - basename, with extension
@return index to memory key or -1 if not found */
constexpr int ut_new_get_key_by_file(const char *file) {
  return ut_new_get_key_by_base_file(file, ut_len_without_extension(file));
}

// Sending an expression through a template variable forces the compiler to
// evaluate the expression at compile time (constexpr in itself has no such
// guarantee, only that the compiler is allowed).
template <int Value>
struct force_constexpr {
  static constexpr int value = Value;
};

#define UT_NEW_THIS_FILE_PSI_INDEX \
  (force_constexpr<ut_new_get_key_by_file(MY_BASENAME)>::value)

#define UT_NEW_THIS_FILE_PSI_KEY    \
  (UT_NEW_THIS_FILE_PSI_INDEX == -1 \
       ? PSI_NOT_INSTRUMENTED       \
       : auto_event_keys[UT_NEW_THIS_FILE_PSI_INDEX])

#endif /* __GNUG__ == 5 */

#endif /* UNIV_PFS_MEMORY */

/** A structure that holds the necessary data for performance schema
accounting. An object of this type is put in front of each allocated block
of memory when allocation is done by ut_allocator::allocate(). This is
because the data is needed even when freeing the memory. Users of
ut_allocator::allocate_large() are responsible for maintaining this
themselves. */
struct ut_new_pfx_t {
#ifdef UNIV_PFS_MEMORY

  /** Performance schema key. Assigned to a name at startup via
  PSI_MEMORY_CALL(register_memory)() and later used for accounting
  allocations and deallocations with
  PSI_MEMORY_CALL(memory_alloc)(key, size, owner) and
  PSI_MEMORY_CALL(memory_free)(key, size, owner). */
  PSI_memory_key m_key;

  /**
    Thread owner.
    Instrumented thread that owns the allocated memory.
    This state is used by the performance schema to maintain
    per thread statistics,
    when memory is given from thread A to thread B.
  */
  struct PSI_thread *m_owner;

#endif /* UNIV_PFS_MEMORY */

  /** Size of the allocated block in bytes, including this prepended
  aux structure (for ut_allocator::allocate()). For example if InnoDB
  code requests to allocate 100 bytes, and sizeof(ut_new_pfx_t) is 16,
  then 116 bytes are allocated in total and m_size will be 116.
  ut_allocator::allocate_large() does not prepend this struct to the
  allocated block and its users are responsible for maintaining it
  and passing it later to ut_allocator::deallocate_large(). */
  size_t m_size;
#if SIZEOF_VOIDP == 4
  /** Pad the header size to a multiple of 64 bits on 32-bit systems,
  so that the payload will be aligned to 64 bits. */
  size_t pad;
#endif
};

/** Allocator class for allocating memory from inside std::* containers. */
template <class T>
class ut_allocator {
 public:
  typedef T *pointer;
  typedef const T *const_pointer;
  typedef T &reference;
  typedef const T &const_reference;
  typedef T value_type;
  typedef size_t size_type;
  typedef ptrdiff_t difference_type;

  /** Default constructor.
  @param[in] key  performance schema key. */
  explicit ut_allocator(PSI_memory_key key = PSI_NOT_INSTRUMENTED)
      :
#ifdef UNIV_PFS_MEMORY
        m_key(key),
#endif /* UNIV_PFS_MEMORY */
        m_oom_fatal(true) {
  }

  /** Constructor from allocator of another type.
  @param[in] other  the allocator to copy. */
  template <class U>
  ut_allocator(const ut_allocator<U> &other)
      :
#ifdef UNIV_PFS_MEMORY
        m_key(other.get_mem_key()),
#endif /* UNIV_PFS_MEMORY */
        m_oom_fatal(other.is_oom_fatal()) {
  }
<<<<<<< HEAD

  /** When out of memory (OOM) happens, report error and do not
  make it fatal.
  @return a reference to the allocator. */
  ut_allocator &set_oom_not_fatal() {
    m_oom_fatal = false;
    return (*this);
  }

  /** Check if allocation failure is a fatal error.
  @return true if allocation failure is fatal, false otherwise. */
  bool is_oom_fatal() const { return (m_oom_fatal); }

=======

  /** When out of memory (OOM) happens, report error and do not
  make it fatal.
  @return a reference to the allocator. */
  ut_allocator &set_oom_not_fatal() {
    m_oom_fatal = false;
    return (*this);
  }

  /** Check if allocation failure is a fatal error.
  @return true if allocation failure is fatal, false otherwise. */
  bool is_oom_fatal() const { return (m_oom_fatal); }

>>>>>>> 4869291f
#ifdef UNIV_PFS_MEMORY
  /** Get the performance schema key to use for tracing allocations.
  @return performance schema key */
  PSI_memory_key get_mem_key() const {
    /* note: keep this as simple getter as is used by copy constructor */
    return (m_key);
  }
#endif /* UNIV_PFS_MEMORY */

  /** Return the maximum number of objects that can be allocated by
  this allocator. */
  size_type max_size() const {
    const size_type s_max = std::numeric_limits<size_type>::max();

#ifdef UNIV_PFS_MEMORY
    return ((s_max - sizeof(ut_new_pfx_t)) / sizeof(T));
#else
    return (s_max / sizeof(T));
#endif /* UNIV_PFS_MEMORY */
  }

  /** Allocate a chunk of memory that can hold 'n_elements' objects of
  type 'T' and trace the allocation.
  If the allocation fails this method may throw an exception. This
  is mandated by the standard and if it returns NULL instead, then
  STL containers that use it (e.g. std::vector) may get confused.
  After successful allocation the returned pointer must be passed
  to ut_allocator::deallocate() when no longer needed.
  @param[in]  n_elements      number of elements
  @param[in]  hint            pointer to a nearby memory location,
                              unused by this implementation
  @param[in]  key             performance schema key
  @param[in]  set_to_zero     if true, then the returned memory is
                              initialized with 0x0 bytes.
  @param[in]  throw_on_error  if true, then exception is throw on
                              allocation failure
  @return pointer to the allocated memory */
  pointer allocate(size_type n_elements, const_pointer hint = NULL,
                   PSI_memory_key key = PSI_NOT_INSTRUMENTED,
                   bool set_to_zero = false, bool throw_on_error = true) {
    if (n_elements == 0) {
      return (NULL);
    }

    if (n_elements > max_size()) {
      if (throw_on_error) {
        throw(std::bad_alloc());
      } else {
        return (NULL);
      }
    }

    void *ptr;
    size_t total_bytes = n_elements * sizeof(T);

#ifdef UNIV_PFS_MEMORY
    /* The header size must not ruin the 64-bit alignment
    on 32-bit systems. Some allocated structures use
    64-bit fields. */
    ut_ad((sizeof(ut_new_pfx_t) & 7) == 0);
    total_bytes += sizeof(ut_new_pfx_t);
#endif /* UNIV_PFS_MEMORY */

    for (size_t retries = 1;; retries++) {
      if (set_to_zero) {
        ptr = calloc(1, total_bytes);
      } else {
        ptr = malloc(total_bytes);
      }

      if (ptr != NULL || retries >= alloc_max_retries) {
        break;
      }

      os_thread_sleep(1000000 /* 1 second */);
    }

    if (ptr == NULL) {
      ib::fatal_or_error(m_oom_fatal)
          << "Cannot allocate " << total_bytes << " bytes of memory after "
          << alloc_max_retries << " retries over " << alloc_max_retries
          << " seconds. OS error: " << strerror(errno) << " (" << errno << "). "
          << OUT_OF_MEMORY_MSG;
      if (throw_on_error) {
        throw(std::bad_alloc());
      } else {
        return (NULL);
      }
    }

#ifdef UNIV_PFS_MEMORY
    ut_new_pfx_t *pfx = static_cast<ut_new_pfx_t *>(ptr);

    allocate_trace(total_bytes, key, pfx);

    return (reinterpret_cast<pointer>(pfx + 1));
#else
    return (reinterpret_cast<pointer>(ptr));
#endif /* UNIV_PFS_MEMORY */
  }

  /** Free a memory allocated by allocate() and trace the deallocation.
  @param[in,out]	ptr		pointer to memory to free
  @param[in]	n_elements	number of elements allocated (unused) */
  void deallocate(pointer ptr, size_type n_elements = 0) {
    if (ptr == NULL) {
      return;
    }

#ifdef UNIV_PFS_MEMORY
    ut_new_pfx_t *pfx = reinterpret_cast<ut_new_pfx_t *>(ptr) - 1;

    deallocate_trace(pfx);

    free(pfx);
#else
    free(ptr);
#endif /* UNIV_PFS_MEMORY */
  }

  /** Create an object of type 'T' using the value 'val' over the
  memory pointed by 'p'. */
  void construct(pointer p, const T &val) { new (p) T(val); }

  /** Destroy an object pointed by 'p'. */
  void destroy(pointer p) { p->~T(); }

  /** Return the address of an object. */
  pointer address(reference x) const { return (&x); }

  /** Return the address of a const object. */
  const_pointer address(const_reference x) const { return (&x); }

  template <class U>
  struct rebind {
    typedef ut_allocator<U> other;
  };

  /* The following are custom methods, not required by the standard. */

#ifdef UNIV_PFS_MEMORY

  /** realloc(3)-like method.
  The passed in ptr must have been returned by allocate() and the
  pointer returned by this method must be passed to deallocate() when
  no longer needed.
  @param[in,out]	ptr		old pointer to reallocate
  @param[in]	n_elements	new number of elements to allocate
  @param[in]	key		Performance schema key to allocate under
  @return newly allocated memory */
  pointer reallocate(void *ptr, size_type n_elements, PSI_memory_key key) {
    if (n_elements == 0) {
      deallocate(static_cast<pointer>(ptr));
      return (NULL);
    }

    if (ptr == NULL) {
      return (allocate(n_elements, NULL, key, false, false));
    }

    if (n_elements > max_size()) {
      return (NULL);
    }

    ut_new_pfx_t *pfx_old;
    ut_new_pfx_t *pfx_new;
    size_t total_bytes;

    pfx_old = reinterpret_cast<ut_new_pfx_t *>(ptr) - 1;

    total_bytes = n_elements * sizeof(T) + sizeof(ut_new_pfx_t);

    for (size_t retries = 1;; retries++) {
      pfx_new = static_cast<ut_new_pfx_t *>(realloc(pfx_old, total_bytes));

      if (pfx_new != NULL || retries >= alloc_max_retries) {
        break;
      }

      os_thread_sleep(1000000 /* 1 second */);
    }

    if (pfx_new == NULL) {
      ib::fatal_or_error(m_oom_fatal)
          << "Cannot reallocate " << total_bytes << " bytes of memory after "
          << alloc_max_retries << " retries over " << alloc_max_retries
          << " seconds. OS error: " << strerror(errno) << " (" << errno << "). "
          << OUT_OF_MEMORY_MSG;
      /* not reached */
      return (NULL);
    }

    /* pfx_new still contains the description of the old block
    that was presumably freed by realloc(). */
    deallocate_trace(pfx_new);

    /* pfx_new is set here to describe the new block. */
    allocate_trace(total_bytes, key, pfx_new);

    return (reinterpret_cast<pointer>(pfx_new + 1));
  }

  /** Allocate, trace the allocation and construct 'n_elements' objects
  of type 'T'. If the allocation fails or if some of the constructors
  throws an exception, then this method will return NULL. It does not
  throw exceptions. After successful completion the returned pointer
  must be passed to delete_array() when no longer needed.
  @param[in]	n_elements	number of elements to allocate
  @param[in]	key		Performance schema key to allocate under
  @return pointer to the first allocated object or NULL */
  pointer new_array(size_type n_elements, PSI_memory_key key) {
    static_assert(std::is_default_constructible<T>::value,
                  "Array element type must be default-constructible");

    T *p = allocate(n_elements, NULL, key, false, false);

    if (p == NULL) {
      return (NULL);
    }

    T *first = p;
    size_type i;

    try {
      for (i = 0; i < n_elements; i++) {
        new (p) T;
        ++p;
      }
    } catch (...) {
      for (size_type j = 0; j < i; j++) {
        --p;
        p->~T();
      }

      deallocate(first);

      throw;
    }

    return (first);
  }

  /** Destroy, deallocate and trace the deallocation of an array created
  by new_array().
  @param[in,out]	ptr	pointer to the first object in the array */
  void delete_array(T *ptr) {
    if (ptr == NULL) {
      return;
    }

    const size_type n_elements = n_elements_allocated(ptr);

    T *p = ptr + n_elements - 1;

    for (size_type i = 0; i < n_elements; i++) {
      p->~T();
      --p;
    }

    deallocate(ptr);
  }

#endif /* UNIV_PFS_MEMORY */

  /** Allocate a large chunk of memory that can hold 'n_elements'
  objects of type 'T' and trace the allocation.
  @param[in]	n_elements	number of elements
  @param[out]	pfx		storage for the description of the
  allocated memory. The caller must provide space for this one and keep
  it until the memory is no longer needed and then pass it to
  deallocate_large().
  @return pointer to the allocated memory or NULL */
<<<<<<< HEAD
  pointer allocate_large(size_type n_elements, ut_new_pfx_t *pfx,
                         bool populate) {
=======
  pointer allocate_large(size_type n_elements, ut_new_pfx_t *pfx) {
>>>>>>> 4869291f
    if (n_elements == 0 || n_elements > max_size()) {
      return (NULL);
    }

    ulint n_bytes = n_elements * sizeof(T);

<<<<<<< HEAD
    pointer ptr =
        reinterpret_cast<pointer>(os_mem_alloc_large(&n_bytes, populate));
=======
    pointer ptr = reinterpret_cast<pointer>(os_mem_alloc_large(&n_bytes));
>>>>>>> 4869291f

#ifdef UNIV_PFS_MEMORY
    if (ptr != NULL) {
      allocate_trace(n_bytes, PSI_NOT_INSTRUMENTED, pfx);
    }
#else
    pfx->m_size = n_bytes;
#endif /* UNIV_PFS_MEMORY */

    return (ptr);
  }

  /** Free a memory allocated by allocate_large() and trace the
  deallocation.
  @param[in,out]	ptr	pointer to memory to free
  @param[in]	pfx	descriptor of the memory, as returned by
  allocate_large(). */
  void deallocate_large(pointer ptr, const ut_new_pfx_t *pfx) {
#ifdef UNIV_PFS_MEMORY
    deallocate_trace(pfx);
#endif /* UNIV_PFS_MEMORY */

    os_mem_free_large(ptr, pfx->m_size);
  }

 private:
#ifdef UNIV_PFS_MEMORY

  /** Retrieve the size of a memory block allocated by new_array().
  @param[in]	ptr	pointer returned by new_array().
  @return size of memory block */
  size_type n_elements_allocated(const_pointer ptr) {
    const ut_new_pfx_t *pfx = reinterpret_cast<const ut_new_pfx_t *>(ptr) - 1;

    const size_type user_bytes = pfx->m_size - sizeof(ut_new_pfx_t);

    ut_ad(user_bytes % sizeof(T) == 0);
<<<<<<< HEAD

    return (user_bytes / sizeof(T));
  }

  /** Trace a memory allocation.
  @param[in]	size	number of bytes that were allocated
  @param[in]	key	Performance Schema key
  @param[out]	pfx	placeholder to store the info which will be
                          needed when freeing the memory */
  void allocate_trace(size_t size, PSI_memory_key key, ut_new_pfx_t *pfx) {
    if (m_key != PSI_NOT_INSTRUMENTED) {
      key = m_key;
    }

=======

    return (user_bytes / sizeof(T));
  }

  /** Trace a memory allocation.
  @param[in]	size	number of bytes that were allocated
  @param[in]	key	Performance Schema key
  @param[out]	pfx	placeholder to store the info which will be
                          needed when freeing the memory */
  void allocate_trace(size_t size, PSI_memory_key key, ut_new_pfx_t *pfx) {
    if (m_key != PSI_NOT_INSTRUMENTED) {
      key = m_key;
    }

>>>>>>> 4869291f
    pfx->m_key = PSI_MEMORY_CALL(memory_alloc)(key, size, &pfx->m_owner);

    pfx->m_size = size;
  }

  /** Trace a memory deallocation.
  @param[in]	pfx	info for the deallocation */
  void deallocate_trace(const ut_new_pfx_t *pfx) {
    PSI_MEMORY_CALL(memory_free)(pfx->m_key, pfx->m_size, pfx->m_owner);
  }
#endif /* UNIV_PFS_MEMORY */

  /* Assignment operator, not used, thus disabled (private. */
  template <class U>
  void operator=(const ut_allocator<U> &);

#ifdef UNIV_PFS_MEMORY
  /** Performance schema key. */
  PSI_memory_key m_key;
#endif /* UNIV_PFS_MEMORY */

  /** A flag to indicate whether out of memory (OOM) error is considered
  fatal.  If true, it is fatal. */
  bool m_oom_fatal;
};

/** Compare two allocators of the same type.
As long as the type of A1 and A2 is the same, a memory allocated by A1
could be freed by A2 even if the pfs mem key is different. */
template <typename T>
inline bool operator==(const ut_allocator<T> &lhs, const ut_allocator<T> &rhs) {
  return (true);
}

/** Compare two allocators of the same type. */
template <typename T>
inline bool operator!=(const ut_allocator<T> &lhs, const ut_allocator<T> &rhs) {
  return (!(lhs == rhs));
}

#ifdef UNIV_PFS_MEMORY

/** Allocate, trace the allocation and construct an object.
Use this macro instead of 'new' within InnoDB.
For example: instead of
        Foo*	f = new Foo(args);
use:
        Foo*	f = UT_NEW(Foo(args), mem_key_some);
Upon failure to allocate the memory, this macro may return NULL. It
will not throw exceptions. After successful allocation the returned
pointer must be passed to UT_DELETE() when no longer needed.
@param[in]	expr	any expression that could follow "new"
@param[in]	key	performance schema memory tracing key
@return pointer to the created object or NULL */
#define UT_NEW(expr, key)                                                \
  /* Placement new will return NULL and not attempt to construct an      \
  object if the passed in pointer is NULL, e.g. if allocate() has        \
  failed to allocate memory and has returned NULL. */                    \
  ::new (ut_allocator<byte>(key).allocate(sizeof expr, NULL, key, false, \
                                          false)) expr

/** Allocate, trace the allocation and construct an object.
Use this macro instead of 'new' within InnoDB and instead of UT_NEW()
when creating a dedicated memory key is not feasible.
For example: instead of
        Foo*	f = new Foo(args);
use:
        Foo*	f = UT_NEW_NOKEY(Foo(args));
Upon failure to allocate the memory, this macro may return NULL. It
will not throw exceptions. After successful allocation the returned
pointer must be passed to UT_DELETE() when no longer needed.
@param[in]	expr	any expression that could follow "new"
@return pointer to the created object or NULL */
#define UT_NEW_NOKEY(expr) UT_NEW(expr, PSI_NOT_INSTRUMENTED)

/** Destroy, deallocate and trace the deallocation of an object created by
UT_NEW() or UT_NEW_NOKEY().
We can't instantiate ut_allocator without having the type of the object, thus
we redirect this to a template function. */
#define UT_DELETE(ptr) ut_delete(ptr)

/** Destroy and account object created by UT_NEW() or UT_NEW_NOKEY().
@param[in,out]	ptr	pointer to the object */
template <typename T>
inline void ut_delete(T *ptr) {
  if (ptr == NULL) {
    return;
  }

  ut_allocator<T> allocator;

  allocator.destroy(ptr);
  allocator.deallocate(ptr);
}

/** Allocate and account 'n_elements' objects of type 'type'.
Use this macro to allocate memory within InnoDB instead of 'new[]'.
The returned pointer must be passed to UT_DELETE_ARRAY().
@param[in]	type		type of objects being created
@param[in]	n_elements	number of objects to create
@param[in]	key		performance schema memory tracing key
@return pointer to the first allocated object or NULL */
#define UT_NEW_ARRAY(type, n_elements, key) \
  ut_allocator<type>(key).new_array(n_elements, UT_NEW_THIS_FILE_PSI_KEY)

/** Allocate and account 'n_elements' objects of type 'type'.
Use this macro to allocate memory within InnoDB instead of 'new[]' and
instead of UT_NEW_ARRAY() when it is not feasible to create a dedicated key.
@param[in]	type		type of objects being created
@param[in]	n_elements	number of objects to create
@return pointer to the first allocated object or NULL */
#define UT_NEW_ARRAY_NOKEY(type, n_elements) \
  UT_NEW_ARRAY(type, n_elements, PSI_NOT_INSTRUMENTED)

/** Destroy, deallocate and trace the deallocation of an array created by
UT_NEW_ARRAY() or UT_NEW_ARRAY_NOKEY().
We can't instantiate ut_allocator without having the type of the object, thus
we redirect this to a template function. */
#define UT_DELETE_ARRAY(ptr) ut_delete_array(ptr)

/** Destroy and account objects created by UT_NEW_ARRAY() or
UT_NEW_ARRAY_NOKEY().
@param[in,out]	ptr	pointer to the first object in the array */
template <typename T>
inline void ut_delete_array(T *ptr) {
  ut_allocator<T>().delete_array(ptr);
}

#define ut_malloc(n_bytes, key)                         \
  static_cast<void *>(ut_allocator<byte>(key).allocate( \
      n_bytes, NULL, UT_NEW_THIS_FILE_PSI_KEY, false, false))

#define ut_zalloc(n_bytes, key)                         \
  static_cast<void *>(ut_allocator<byte>(key).allocate( \
      n_bytes, NULL, UT_NEW_THIS_FILE_PSI_KEY, true, false))

#define ut_malloc_nokey(n_bytes)               \
  static_cast<void *>(                         \
      ut_allocator<byte>(PSI_NOT_INSTRUMENTED) \
          .allocate(n_bytes, NULL, UT_NEW_THIS_FILE_PSI_KEY, false, false))

#define ut_zalloc_nokey(n_bytes)               \
  static_cast<void *>(                         \
      ut_allocator<byte>(PSI_NOT_INSTRUMENTED) \
          .allocate(n_bytes, NULL, UT_NEW_THIS_FILE_PSI_KEY, true, false))

#define ut_zalloc_nokey_nofatal(n_bytes)       \
  static_cast<void *>(                         \
      ut_allocator<byte>(PSI_NOT_INSTRUMENTED) \
          .set_oom_not_fatal()                 \
          .allocate(n_bytes, NULL, UT_NEW_THIS_FILE_PSI_KEY, true, false))

#define ut_realloc(ptr, n_bytes)                               \
  static_cast<void *>(ut_allocator<byte>(PSI_NOT_INSTRUMENTED) \
                          .reallocate(ptr, n_bytes, UT_NEW_THIS_FILE_PSI_KEY))

#define ut_free(ptr)                       \
  ut_allocator<byte>(PSI_NOT_INSTRUMENTED) \
      .deallocate(reinterpret_cast<byte *>(ptr))

#else /* UNIV_PFS_MEMORY */

  /* Fallbacks when memory tracing is disabled at compile time. */

#define UT_NEW(expr, key) ::new (std::nothrow) expr
#define UT_NEW_NOKEY(expr) ::new (std::nothrow) expr
#define UT_DELETE(ptr) ::delete ptr

#define UT_NEW_ARRAY(type, n_elements, key) \
  ::new (std::nothrow) type[n_elements]

#define UT_NEW_ARRAY_NOKEY(type, n_elements) \
  ::new (std::nothrow) type[n_elements]

#define UT_DELETE_ARRAY(ptr) ::delete[] ptr

#define ut_malloc(n_bytes, key) ::malloc(n_bytes)

#define ut_zalloc(n_bytes, key) ::calloc(1, n_bytes)

#define ut_malloc_nokey(n_bytes) ::malloc(n_bytes)

#define ut_zalloc_nokey(n_bytes) ::calloc(1, n_bytes)

#define ut_zalloc_nokey_nofatal(n_bytes) ::calloc(1, n_bytes)

#define ut_realloc(ptr, n_bytes) ::realloc(ptr, n_bytes)

#define ut_free(ptr) ::free(ptr)

#endif /* UNIV_PFS_MEMORY */

/** This is a forward declaration, which is because of the circular dependency
between ut0new.h and ut0byte.h (going through univ.i and sync0types.h).
I've managed to observe problem when building MEB and this helps then. */
UNIV_INLINE
void *ut_align(const void *ptr, ulint align_no);

/** Abstract class to manage an object that is aligned to specified number of
bytes.
@tparam	T_Type		type of the object that is going to be managed
@tparam T_Align_to	number of bytes to align to */
template <typename T_Type, size_t T_Align_to>
class aligned_memory {
 public:
  virtual ~aligned_memory() {
    if (!this->is_object_empty()) {
      this->free_memory();
    }
  }

  virtual void destroy() = 0;

  /** Allows casting to managed objects type to use it directly */
  operator T_Type *() const {
    ut_a(m_object != nullptr);
    return m_object;
  }

  /** Allows referencing the managed object as this was a normal
  pointer. */
  T_Type *operator->() const {
    ut_a(m_object != nullptr);
    return m_object;
  }

 protected:
  /** Checks if no object is currently being managed. */
  bool is_object_empty() const { return m_object == nullptr; }

  /** Allocates memory for a new object and prepares aligned address for
  the object.
  @param[in]	size	Number of bytes to be delivered for the aligned
  object. Number of bytes actually allocated will be higher. */
  T_Type *allocate(size_t size) {
    static_assert(T_Align_to > 0, "Incorrect alignment parameter");
    ut_a(m_memory == nullptr);
    ut_a(m_object == nullptr);

    m_memory = ut_zalloc_nokey(size + T_Align_to - 1);
    m_object = static_cast<T_Type *>(::ut_align(m_memory, T_Align_to));
    return m_object;
  }

  /** Releases memory used to store the object. */
  void free_memory() {
    ut_a(m_memory != nullptr);
    ut_a(m_object != nullptr);

    ut_free(m_memory);

    m_memory = nullptr;
    m_object = nullptr;
  }

 private:
  /** Stores pointer to aligned object memory. */
  T_Type *m_object = nullptr;

  /** Stores pointer to memory used to allocate the object. */
  void *m_memory = nullptr;
};

/** Manages an object that is aligned to specified number of bytes.
@tparam	T_Type		type of the object that is going to be managed
@tparam T_Align_to	number of bytes to align to */
template <typename T_Type, size_t T_Align_to = INNOBASE_CACHE_LINE_SIZE>
class aligned_pointer : public aligned_memory<T_Type, T_Align_to> {
 public:
  ~aligned_pointer() {
    if (!this->is_object_empty()) {
      this->destroy();
    }
  }

  /** Allocates aligned memory for new object and constructs it there.
  @param[in]	args	arguments to be passed to object constructor */
  template <typename... T_Args>
  void create(T_Args... args) {
    new (this->allocate(sizeof(T_Type))) T_Type(std::forward(args)...);
  }

  /** Destroys the managed object and releases its memory. */
  void destroy() {
    (*this)->~T_Type();
    this->free_memory();
  }
};

/** Manages an array of objects. The first element is aligned to specified
number of bytes.
@tparam	T_Type		type of the object that is going to be managed
@tparam T_Align_to	number of bytes to align to */
template <typename T_Type, size_t T_Align_to = INNOBASE_CACHE_LINE_SIZE>
class aligned_array_pointer : public aligned_memory<T_Type, T_Align_to> {
 public:
  /** Allocates aligned memory for new objects. Objects must be trivially
  constructible and destructible.
  @param[in]	size	Number of elements to allocate. */
  void create(size_t size) {
#if !(defined __GNUC__ && __GNUC__ <= 4)
    static_assert(std::is_trivially_default_constructible<T_Type>::value,
                  "Aligned array element type must be "
                  "trivially default-constructible");
#endif
    m_size = size;
    this->allocate(sizeof(T_Type) * m_size);
  }

  /** Deallocates memory of array created earlier. */
  void destroy() {
    static_assert(std::is_trivially_destructible<T_Type>::value,
                  "Aligned array element type must be "
                  "trivially destructible");
    this->free_memory();
  }

  /** Accesses specified index in the allocated array.
  @param[in]	index	index of element in array to get reference to */
  T_Type &operator[](size_t index) const {
    ut_a(index < m_size);
    return ((T_Type *)*this)[index];
  }

 private:
  /** Size of the allocated array. */
  size_t m_size;
};

<<<<<<< HEAD
inline void ut_free_func(byte *buf) { ut_free(buf); }

using ut_unique_ptr = std::unique_ptr<byte, std::function<void(byte *)>>;

inline ut_unique_ptr ut_make_unique_ptr_null() {
  return ut_unique_ptr(nullptr, ut_free_func);
}

inline ut_unique_ptr ut_make_unique_ptr_nokey(const size_t size) {
  return ut_unique_ptr(static_cast<byte *>(ut_malloc_nokey(size)),
                       ut_free_func);
}

inline ut_unique_ptr ut_make_unique_ptr(const size_t size,
                                        PSI_memory_key memory_key) {
  return ut_unique_ptr(static_cast<byte *>(ut_malloc(size, memory_key)),
                       ut_free_func);
}

inline ut_unique_ptr ut_make_unique_ptr_zalloc(const size_t size,
                                               PSI_memory_key memory_key) {
  return ut_unique_ptr(static_cast<byte *>(ut_zalloc(size, memory_key)),
                       ut_free_func);
}

inline ut_unique_ptr ut_make_unique_ptr_zalloc_nokey(const size_t size) {
  return ut_unique_ptr(static_cast<byte *>(ut_zalloc_nokey(size)),
                       ut_free_func);
}

inline ut_unique_ptr ut_make_unique_ptr_zalloc_nokey_no_fatal(
    const size_t size) {
  return ut_unique_ptr(static_cast<byte *>(ut_zalloc_nokey_nofatal(size)),
                       ut_free_func);
}

=======
>>>>>>> 4869291f
#endif /* ut0new_h */<|MERGE_RESOLUTION|>--- conflicted
+++ resolved
@@ -1,10 +1,7 @@
 /*****************************************************************************
 
 Copyright (c) 2014, 2019, Oracle and/or its affiliates. All Rights Reserved.
-<<<<<<< HEAD
 Copyright (c) 2016, Percona Inc. All Rights Reserved.
-=======
->>>>>>> 4869291f
 
 This program is free software; you can redistribute it and/or modify it under
 the terms of the GNU General Public License, version 2.0, as published by the
@@ -135,10 +132,7 @@
 #include <cstddef>
 #include <cstdlib>
 #include <cstring>
-<<<<<<< HEAD
 #include <functional>
-=======
->>>>>>> 4869291f
 #include <limits>
 #include <map>
 #include <type_traits> /* std::is_trivially_default_constructible */
@@ -184,10 +178,7 @@
 extern PSI_memory_key mem_key_dict_stats_bg_recalc_pool_t;
 extern PSI_memory_key mem_key_dict_stats_index_map_t;
 extern PSI_memory_key mem_key_dict_stats_n_diff_on_level;
-<<<<<<< HEAD
-=======
 extern PSI_memory_key mem_key_redo_log_archive_queue_element;
->>>>>>> 4869291f
 extern PSI_memory_key mem_key_other;
 extern PSI_memory_key mem_key_partitioning;
 extern PSI_memory_key mem_key_row_log_buf;
@@ -197,7 +188,6 @@
 extern PSI_memory_key mem_key_undo_spaces;
 extern PSI_memory_key mem_key_ut_lock_free_hash_t;
 /* Please obey alphabetical order in the definitions above. */
-<<<<<<< HEAD
 
 extern PSI_memory_key mem_key_log_online_modified_pages;
 extern PSI_memory_key mem_key_log_online_sys;
@@ -205,8 +195,6 @@
 extern PSI_memory_key mem_key_log_online_iterator_files;
 extern PSI_memory_key mem_key_log_online_iterator_page;
 extern PSI_memory_key mem_key_parallel_doublewrite;
-=======
->>>>>>> 4869291f
 
 /** Setup the internal objects needed for UT_NEW() to operate.
 This must be called before the first call to UT_NEW(). */
@@ -450,7 +438,6 @@
 @param[in]	file	portion of the filename - basename, with extension
 @param[in]	len	length of the filename to check for
 @param[in]	index	index of first PSI key to check
-<<<<<<< HEAD
 @return registered memory key or PSI_NOT_INSTRUMENTED if not found */
 constexpr PSI_memory_key ut_new_get_key_by_base_file(const char *file,
                                                      size_t len,
@@ -466,23 +453,6 @@
 the caller.
 @param[in]	file	portion of the filename - basename, with extension
 @return registered memory key or PSI_NOT_INSTRUMENTED if not found */
-=======
-@return registered memory key or PSI_NOT_INSTRUMENTED if not found */
-constexpr PSI_memory_key ut_new_get_key_by_base_file(const char *file,
-                                                     size_t len,
-                                                     size_t index = 0) {
-  return ((index == n_auto)
-              ? PSI_NOT_INSTRUMENTED
-              : (ut_string_begins_with(auto_event_names[index], file, len)
-                     ? auto_event_keys[index]
-                     : ut_new_get_key_by_base_file(file, len, index + 1)));
-}
-
-/** Retrieve a memory key (registered with PFS), given the file name of
-the caller.
-@param[in]	file	portion of the filename - basename, with extension
-@return registered memory key or PSI_NOT_INSTRUMENTED if not found */
->>>>>>> 4869291f
 constexpr PSI_memory_key ut_new_get_key_by_file(const char *file) {
   return (ut_new_get_key_by_base_file(file, ut_len_without_extension(file)));
 }
@@ -633,7 +603,6 @@
 #endif /* UNIV_PFS_MEMORY */
         m_oom_fatal(other.is_oom_fatal()) {
   }
-<<<<<<< HEAD
 
   /** When out of memory (OOM) happens, report error and do not
   make it fatal.
@@ -647,21 +616,6 @@
   @return true if allocation failure is fatal, false otherwise. */
   bool is_oom_fatal() const { return (m_oom_fatal); }
 
-=======
-
-  /** When out of memory (OOM) happens, report error and do not
-  make it fatal.
-  @return a reference to the allocator. */
-  ut_allocator &set_oom_not_fatal() {
-    m_oom_fatal = false;
-    return (*this);
-  }
-
-  /** Check if allocation failure is a fatal error.
-  @return true if allocation failure is fatal, false otherwise. */
-  bool is_oom_fatal() const { return (m_oom_fatal); }
-
->>>>>>> 4869291f
 #ifdef UNIV_PFS_MEMORY
   /** Get the performance schema key to use for tracing allocations.
   @return performance schema key */
@@ -934,24 +888,16 @@
   it until the memory is no longer needed and then pass it to
   deallocate_large().
   @return pointer to the allocated memory or NULL */
-<<<<<<< HEAD
   pointer allocate_large(size_type n_elements, ut_new_pfx_t *pfx,
                          bool populate) {
-=======
-  pointer allocate_large(size_type n_elements, ut_new_pfx_t *pfx) {
->>>>>>> 4869291f
     if (n_elements == 0 || n_elements > max_size()) {
       return (NULL);
     }
 
     ulint n_bytes = n_elements * sizeof(T);
 
-<<<<<<< HEAD
     pointer ptr =
         reinterpret_cast<pointer>(os_mem_alloc_large(&n_bytes, populate));
-=======
-    pointer ptr = reinterpret_cast<pointer>(os_mem_alloc_large(&n_bytes));
->>>>>>> 4869291f
 
 #ifdef UNIV_PFS_MEMORY
     if (ptr != NULL) {
@@ -989,7 +935,6 @@
     const size_type user_bytes = pfx->m_size - sizeof(ut_new_pfx_t);
 
     ut_ad(user_bytes % sizeof(T) == 0);
-<<<<<<< HEAD
 
     return (user_bytes / sizeof(T));
   }
@@ -1004,22 +949,6 @@
       key = m_key;
     }
 
-=======
-
-    return (user_bytes / sizeof(T));
-  }
-
-  /** Trace a memory allocation.
-  @param[in]	size	number of bytes that were allocated
-  @param[in]	key	Performance Schema key
-  @param[out]	pfx	placeholder to store the info which will be
-                          needed when freeing the memory */
-  void allocate_trace(size_t size, PSI_memory_key key, ut_new_pfx_t *pfx) {
-    if (m_key != PSI_NOT_INSTRUMENTED) {
-      key = m_key;
-    }
-
->>>>>>> 4869291f
     pfx->m_key = PSI_MEMORY_CALL(memory_alloc)(key, size, &pfx->m_owner);
 
     pfx->m_size = size;
@@ -1182,7 +1111,7 @@
 
 #else /* UNIV_PFS_MEMORY */
 
-  /* Fallbacks when memory tracing is disabled at compile time. */
+/* Fallbacks when memory tracing is disabled at compile time. */
 
 #define UT_NEW(expr, key) ::new (std::nothrow) expr
 #define UT_NEW_NOKEY(expr) ::new (std::nothrow) expr
@@ -1349,7 +1278,6 @@
   size_t m_size;
 };
 
-<<<<<<< HEAD
 inline void ut_free_func(byte *buf) { ut_free(buf); }
 
 using ut_unique_ptr = std::unique_ptr<byte, std::function<void(byte *)>>;
@@ -1386,6 +1314,4 @@
                        ut_free_func);
 }
 
-=======
->>>>>>> 4869291f
 #endif /* ut0new_h */