/*****************************************************************************

Copyright (c) 1996, 2016, Oracle and/or its affiliates. All Rights Reserved.

This program is free software; you can redistribute it and/or modify it under
the terms of the GNU General Public License as published by the Free Software
Foundation; version 2 of the License.

This program is distributed in the hope that it will be useful, but WITHOUT
ANY WARRANTY; without even the implied warranty of MERCHANTABILITY or FITNESS
FOR A PARTICULAR PURPOSE. See the GNU General Public License for more details.

You should have received a copy of the GNU General Public License along with
this program; if not, write to the Free Software Foundation, Inc.,
51 Franklin Street, Suite 500, Boston, MA 02110-1335 USA

*****************************************************************************/

/**************************************************//**
@file include/row0row.h
General row routines

Created 4/20/1996 Heikki Tuuri
*******************************************************/

#ifndef row0row_h
#define row0row_h

#include "univ.i"
#include "data0data.h"
#include "dict0types.h"
#include "trx0types.h"
#include "que0types.h"
#include "mtr0mtr.h"
#include "rem0types.h"
#include "row0types.h"
#include "btr0types.h"

/*********************************************************************//**
Gets the offset of the DB_TRX_ID field, in bytes relative to the origin of
a clustered index record.
@return offset of DATA_TRX_ID */
UNIV_INLINE
ulint
row_get_trx_id_offset(
/*==================*/
	const dict_index_t*	index,	/*!< in: clustered index */
	const ulint*		offsets)/*!< in: record offsets */
	MY_ATTRIBUTE((warn_unused_result));
/*********************************************************************//**
Reads the trx id field from a clustered index record.
@return value of the field */
UNIV_INLINE
trx_id_t
row_get_rec_trx_id(
/*===============*/
	const rec_t*		rec,	/*!< in: record */
	const dict_index_t*	index,	/*!< in: clustered index */
	const ulint*		offsets)/*!< in: rec_get_offsets(rec, index) */
	MY_ATTRIBUTE((warn_unused_result));
/*********************************************************************//**
Reads the roll pointer field from a clustered index record.
@return value of the field */
UNIV_INLINE
roll_ptr_t
row_get_rec_roll_ptr(
/*=================*/
	const rec_t*		rec,	/*!< in: record */
	const dict_index_t*	index,	/*!< in: clustered index */
	const ulint*		offsets)/*!< in: rec_get_offsets(rec, index) */
	MY_ATTRIBUTE((warn_unused_result));

/* Flags for row build type. */
#define ROW_BUILD_NORMAL	0	/*!< build index row */
#define ROW_BUILD_FOR_PURGE	1	/*!< build row for purge. */
#define ROW_BUILD_FOR_UNDO	2	/*!< build row for undo. */
#define ROW_BUILD_FOR_INSERT	3	/*!< build row for insert. */
/*****************************************************************//**
When an insert or purge to a table is performed, this function builds
the entry to be inserted into or purged from an index on the table.
@return index entry which should be inserted or purged
@retval NULL if the externally stored columns in the clustered index record
are unavailable and ext != NULL, or row is missing some needed columns. */
dtuple_t*
row_build_index_entry_low(
/*======================*/
	const dtuple_t*		row,	/*!< in: row which should be
					inserted or purged */
	const row_ext_t*	ext,	/*!< in: externally stored column
					prefixes, or NULL */
	dict_index_t*		index,	/*!< in: index on the table */
	mem_heap_t*		heap,	/*!< in: memory heap from which
					the memory for the index entry
					is allocated */
	ulint			flag)	/*!< in: ROW_BUILD_NORMAL,
					ROW_BUILD_FOR_PURGE
                                        or ROW_BUILD_FOR_UNDO */
	MY_ATTRIBUTE((warn_unused_result));
/*****************************************************************//**
When an insert or purge to a table is performed, this function builds
the entry to be inserted into or purged from an index on the table.
@return index entry which should be inserted or purged, or NULL if the
externally stored columns in the clustered index record are
unavailable and ext != NULL */
UNIV_INLINE
dtuple_t*
row_build_index_entry(
/*==================*/
	const dtuple_t*		row,	/*!< in: row which should be
					inserted or purged */
	const row_ext_t*	ext,	/*!< in: externally stored column
					prefixes, or NULL */
	dict_index_t*		index,	/*!< in: index on the table */
	mem_heap_t*		heap)	/*!< in: memory heap from which
					the memory for the index entry
					is allocated */
	MY_ATTRIBUTE((warn_unused_result));
/*******************************************************************//**
An inverse function to row_build_index_entry. Builds a row from a
record in a clustered index.
@return own: row built; see the NOTE below! */
dtuple_t*
row_build(
/*======*/
	ulint			type,	/*!< in: ROW_COPY_POINTERS or
					ROW_COPY_DATA; the latter
					copies also the data fields to
					heap while the first only
					places pointers to data fields
					on the index page, and thus is
					more efficient */
	const dict_index_t*	index,	/*!< in: clustered index */
	const rec_t*		rec,	/*!< in: record in the clustered
					index; NOTE: in the case
					ROW_COPY_POINTERS the data
					fields in the row will point
					directly into this record,
					therefore, the buffer page of
					this record must be at least
					s-latched and the latch held
					as long as the row dtuple is used! */
	const ulint*		offsets,/*!< in: rec_get_offsets(rec,index)
					or NULL, in which case this function
					will invoke rec_get_offsets() */
	const dict_table_t*	col_table,
					/*!< in: table, to check which
					externally stored columns
					occur in the ordering columns
					of an index, or NULL if
					index->table should be
					consulted instead; the user
					columns in this table should be
					the same columns as in index->table */
	const dtuple_t*		add_cols,
					/*!< in: default values of
					added columns, or NULL */
	const ulint*		col_map,/*!< in: mapping of old column
					numbers to new ones, or NULL */
	row_ext_t**		ext,	/*!< out, own: cache of
					externally stored column
					prefixes, or NULL */
	mem_heap_t*		heap);	/*!< in: memory heap from which
					the memory needed is allocated */

/** An inverse function to row_build_index_entry. Builds a row from a
record in a clustered index, with possible indexing on ongoing
addition of new virtual columns.
@param[in]	type		ROW_COPY_POINTERS or ROW_COPY_DATA;
@param[in]	index		clustered index
@param[in]	rec		record in the clustered index
@param[in]	offsets		rec_get_offsets(rec,index) or NULL
@param[in]	col_table	table, to check which
				externally stored columns
				occur in the ordering columns
				of an index, or NULL if
				index->table should be
				consulted instead
@param[in]	add_cols	default values of added columns, or NULL
@param[in]	add_v		new virtual columns added
				along with new indexes
@param[in]	col_map		mapping of old column
				numbers to new ones, or NULL
@param[in]	ext		cache of externally stored column
				prefixes, or NULL
@param[in]	heap		memory heap from which
				the memory needed is allocated
@return own: row built */
dtuple_t*
row_build_w_add_vcol(
	ulint			type,
	const dict_index_t*	index,
	const rec_t*		rec,
	const ulint*		offsets,
	const dict_table_t*	col_table,
	const dtuple_t*		add_cols,
	const dict_add_v_col_t*	add_v,
	const ulint*		col_map,
	row_ext_t**		ext,
	mem_heap_t*		heap);

/*******************************************************************//**
Converts an index record to a typed data tuple.
@return index entry built; does not set info_bits, and the data fields
in the entry will point directly to rec */
dtuple_t*
row_rec_to_index_entry_low(
/*=======================*/
	const rec_t*		rec,	/*!< in: record in the index */
	const dict_index_t*	index,	/*!< in: index */
	const ulint*		offsets,/*!< in: rec_get_offsets(rec, index) */
	ulint*			n_ext,	/*!< out: number of externally
					stored columns */
	mem_heap_t*		heap)	/*!< in: memory heap from which
					the memory needed is allocated */
	MY_ATTRIBUTE((warn_unused_result));
/*******************************************************************//**
Converts an index record to a typed data tuple. NOTE that externally
stored (often big) fields are NOT copied to heap.
@return own: index entry built */
dtuple_t*
row_rec_to_index_entry(
/*===================*/
	const rec_t*		rec,	/*!< in: record in the index */
	const dict_index_t*	index,	/*!< in: index */
	const ulint*		offsets,/*!< in/out: rec_get_offsets(rec) */
	ulint*			n_ext,	/*!< out: number of externally
					stored columns */
	mem_heap_t*		heap)	/*!< in: memory heap from which
					the memory needed is allocated */
	MY_ATTRIBUTE((warn_unused_result));
/*******************************************************************//**
Builds from a secondary index record a row reference with which we can
search the clustered index record.
@return own: row reference built; see the NOTE below! */
dtuple_t*
row_build_row_ref(
/*==============*/
	ulint		type,	/*!< in: ROW_COPY_DATA, or ROW_COPY_POINTERS:
				the former copies also the data fields to
				heap, whereas the latter only places pointers
				to data fields on the index page */
	dict_index_t*	index,	/*!< in: secondary index */
	const rec_t*	rec,	/*!< in: record in the index;
				NOTE: in the case ROW_COPY_POINTERS
				the data fields in the row will point
				directly into this record, therefore,
				the buffer page of this record must be
				at least s-latched and the latch held
				as long as the row reference is used! */
	mem_heap_t*	heap)	/*!< in: memory heap from which the memory
				needed is allocated */
	MY_ATTRIBUTE((warn_unused_result));
/*******************************************************************//**
Builds from a secondary index record a row reference with which we can
search the clustered index record. */
void
row_build_row_ref_in_tuple(
/*=======================*/
	dtuple_t*		ref,	/*!< in/out: row reference built;
					see the NOTE below! */
	const rec_t*		rec,	/*!< in: record in the index;
					NOTE: the data fields in ref
					will point directly into this
					record, therefore, the buffer
					page of this record must be at
					least s-latched and the latch
					held as long as the row
					reference is used! */
	const dict_index_t*	index,	/*!< in: secondary index */
	ulint*			offsets,/*!< in: rec_get_offsets(rec, index)
					or NULL */
	trx_t*			trx);	/*!< in: transaction or NULL */
<<<<<<< HEAD
=======

>>>>>>> 23032807
/*******************************************************************//**
Builds from a secondary index record a row reference with which we can
search the clustered index record. */
UNIV_INLINE
void
row_build_row_ref_fast(
/*===================*/
	dtuple_t*	ref,	/*!< in/out: typed data tuple where the
				reference is built */
	const ulint*	map,	/*!< in: array of field numbers in rec
				telling how ref should be built from
				the fields of rec */
	const rec_t*	rec,	/*!< in: record in the index; must be
				preserved while ref is used, as we do
				not copy field values to heap */
	const ulint*	offsets);/*!< in: array returned by rec_get_offsets() */
/***************************************************************//**
Searches the clustered index record for a row, if we have the row
reference.
@return TRUE if found */
ibool
row_search_on_row_ref(
/*==================*/
	btr_pcur_t*		pcur,	/*!< out: persistent cursor, which must
					be closed by the caller */
	ulint			mode,	/*!< in: BTR_MODIFY_LEAF, ... */
	const dict_table_t*	table,	/*!< in: table */
	const dtuple_t*		ref,	/*!< in: row reference */
	mtr_t*			mtr)	/*!< in/out: mtr */
	MY_ATTRIBUTE((warn_unused_result));
/*********************************************************************//**
Fetches the clustered index record for a secondary index record. The latches
on the secondary index record are preserved.
@return record or NULL, if no record found */
rec_t*
row_get_clust_rec(
/*==============*/
	ulint		mode,	/*!< in: BTR_MODIFY_LEAF, ... */
	const rec_t*	rec,	/*!< in: record in a secondary index */
	dict_index_t*	index,	/*!< in: secondary index */
	dict_index_t**	clust_index,/*!< out: clustered index */
	mtr_t*		mtr)	/*!< in: mtr */
	MY_ATTRIBUTE((warn_unused_result));

/** Result of row_search_index_entry */
enum row_search_result {
	ROW_FOUND = 0,		/*!< the record was found */
	ROW_NOT_FOUND,		/*!< record not found */
	ROW_BUFFERED,		/*!< one of BTR_INSERT, BTR_DELETE, or
				BTR_DELETE_MARK was specified, the
				secondary index leaf page was not in
				the buffer pool, and the operation was
				enqueued in the insert/delete buffer */
	ROW_NOT_DELETED_REF	/*!< BTR_DELETE was specified, and
				row_purge_poss_sec() failed */
};

/***************************************************************//**
Searches an index record.
@return whether the record was found or buffered */
enum row_search_result
row_search_index_entry(
/*===================*/
	dict_index_t*	index,	/*!< in: index */
	const dtuple_t*	entry,	/*!< in: index entry */
	ulint		mode,	/*!< in: BTR_MODIFY_LEAF, ... */
	btr_pcur_t*	pcur,	/*!< in/out: persistent cursor, which must
				be closed by the caller */
	mtr_t*		mtr)	/*!< in: mtr */
	MY_ATTRIBUTE((warn_unused_result));

#define ROW_COPY_DATA		1
#define ROW_COPY_POINTERS	2

/* The allowed latching order of index records is the following:
(1) a secondary index record ->
(2) the clustered index record ->
(3) rollback segment data for the clustered index record. */

/*******************************************************************//**
Formats the raw data in "data" (in InnoDB on-disk format) using
"dict_field" and writes the result to "buf".
Not more than "buf_size" bytes are written to "buf".
The result is always NUL-terminated (provided buf_size is positive) and the
number of bytes that were written to "buf" is returned (including the
terminating NUL).
@return number of bytes that were written */
ulint
row_raw_format(
/*===========*/
	const char*		data,		/*!< in: raw data */
	ulint			data_len,	/*!< in: raw data length
						in bytes */
	const dict_field_t*	dict_field,	/*!< in: index field */
	char*			buf,		/*!< out: output buffer */
	ulint			buf_size)	/*!< in: output buffer size
						in bytes */
	MY_ATTRIBUTE((warn_unused_result));

#ifndef UNIV_NONINL
#include "row0row.ic"
#endif

#endif<|MERGE_RESOLUTION|>--- conflicted
+++ resolved
@@ -270,10 +270,7 @@
 	ulint*			offsets,/*!< in: rec_get_offsets(rec, index)
 					or NULL */
 	trx_t*			trx);	/*!< in: transaction or NULL */
-<<<<<<< HEAD
-=======
-
->>>>>>> 23032807
+
 /*******************************************************************//**
 Builds from a secondary index record a row reference with which we can
 search the clustered index record. */
