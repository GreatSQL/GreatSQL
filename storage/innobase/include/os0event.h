--- conflicted
+++ resolved
@@ -1,9 +1,5 @@
 /*****************************************************************************
-<<<<<<< HEAD
-Copyright (c) 1995, 2018, Oracle and/or its affiliates. All Rights Reserved.
-=======
 Copyright (c) 1995, 2019, Oracle and/or its affiliates. All Rights Reserved.
->>>>>>> 4869291f
 
 This program is free software; you can redistribute it and/or modify it under
 the terms of the GNU General Public License, version 2.0, as published by the
@@ -43,13 +39,20 @@
 // Forward declaration.
 struct os_event;
 typedef struct os_event *os_event_t;
-<<<<<<< HEAD
 
 #ifndef UNIV_INNOCHECKSUM
 
 #include "sync0types.h"
 
 typedef OSMutex EventMutex;
+
+#ifdef _WIN32
+/** Native condition variable. */
+typedef CONDITION_VARIABLE os_cond_t;
+#else
+/** Native condition variable */
+typedef pthread_cond_t os_cond_t;
+#endif /* _WIN32 */
 
 /** InnoDB condition variable. */
 struct os_event {
@@ -58,6 +61,9 @@
   os_event &operator=(const os_event &) = default;
 
   ~os_event() UNIV_NOTHROW;
+
+  friend void os_event_global_init();
+  friend void os_event_global_destroy();
 
   /**
   Destroys a condition variable */
@@ -68,6 +74,8 @@
 #endif /* !_WIN32 */
 
     mutex.destroy();
+
+    ut_ad(n_objects_alive.fetch_sub(1) != 0);
   }
 
   /** Set the event */
@@ -135,10 +143,10 @@
   /**
   Waits for an event object until it is in the signaled state or
   a timeout is exceeded.
-  @param time_in_usec - timeout in microseconds,
-  or OS_SYNC_INFINITE_TIME
-  @param reset_sig_count- zero or the value returned by
-  previous call of os_event_reset().
+  @param time_in_usec timeout in microseconds,
+                  or OS_SYNC_INFINITE_TIME
+  @param reset_sig_count zero or the value returned by
+                  previous call of os_event_reset().
   @return	0 if success, OS_SYNC_TIME_EXCEEDED if timeout was exceeded */
   ulint wait_time_low(ulint time_in_usec, int64_t reset_sig_count) UNIV_NOTHROW;
 
@@ -157,10 +165,12 @@
     {
       int ret;
 
-      ret = pthread_cond_init(&cond_var, NULL);
+      ret = pthread_cond_init(&cond_var, &cond_attr);
       ut_a(ret == 0);
     }
 #endif /* _WIN32 */
+
+    ut_d(n_objects_alive.fetch_add(1));
   }
 
   /**
@@ -215,16 +225,22 @@
 
   /**
   Do a timed wait on condition variable.
-  @param abstime - timeout
-  @param time_in_ms - timeout in milliseconds.
   @return true if timed out, false otherwise */
   bool timed_wait(
 #ifndef _WIN32
-      const timespec *abstime
-#else
-      DWORD time_in_ms
+      const timespec *abstime /*!< Timeout. */
+#else
+      DWORD time_in_ms /*!< Timeout in milliseconds. */
 #endif /* !_WIN32 */
   );
+
+#ifndef _WIN32
+  /** Returns absolute time until which we should wait if
+      we wanted to wait for time_in_usec microseconds since now.
+      This method could be removed if we switched to the usage
+      of std::condition_variable. */
+  struct timespec get_wait_timelimit(ulint time_in_usec);
+#endif /* !_WIN32 */
 
  private:
   /** Mask for the event signal count in the count_and_set field */
@@ -241,24 +257,30 @@
   EventMutex mutex; /*!< this mutex protects
                     the next fields */
 
-#ifdef _WIN32
-  /** Native condition variable. */
-  typedef CONDITION_VARIABLE os_cond_t;
-#else
-  /** Native condition variable */
-  typedef pthread_cond_t os_cond_t;
-#endif /* _WIN32 */
-
   os_cond_t cond_var; /*!< condition variable is
                       used in waiting for the event */
+
+#ifndef _WIN32
+  /** Attributes object passed to pthread_cond_* functions.
+  Defines usage of the monotonic clock if it's available.
+  Initialized once, in the os_event::global_init(), and
+  destroyed in the os_event::global_destroy(). */
+  static pthread_condattr_t cond_attr;
+
+  /** True iff usage of the monotonic clock has been successfuly
+  enabled for the cond_attr object. */
+  static bool cond_attr_has_monotonic_clock;
+#endif /* !_WIN32 */
+
+#ifdef UNIV_DEBUG
+  static std::atomic_size_t n_objects_alive;
+#endif /* UNIV_DEBUG */
 
   // Disable copy constructor
   os_event(const os_event &);
 };
 
 #endif
-=======
->>>>>>> 4869291f
 
 /** Denotes an infinite delay for os_event_wait_time() */
 #define OS_SYNC_INFINITE_TIME ULINT_UNDEFINED
@@ -347,8 +369,6 @@
 
 #include "os0event.ic"
 
-<<<<<<< HEAD
-=======
 /** Initializes support for os_event objects. Must be called once,
  and before any os_event object is created. */
 void os_event_global_init(void);
@@ -358,6 +378,5 @@
 new os_event is allowed to be created. */
 void os_event_global_destroy(void);
 
->>>>>>> 4869291f
 #endif /* !UNIV_HOTBACKUP */
 #endif /* !os0event_h */