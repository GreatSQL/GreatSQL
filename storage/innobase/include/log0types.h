--- conflicted
+++ resolved
@@ -118,7 +118,6 @@
 /** The recovery implementation. */
 struct redo_recover_t;
 
-<<<<<<< HEAD
 typedef size_t log_lock_no_t;
 
 struct Log_handle {
@@ -587,14 +586,10 @@
   Protected by: checkpointer_mutex. */
   aligned_array_pointer<byte, OS_FILE_LOG_BLOCK_SIZE> checkpoint_buf;
 
+  /** Log tracking, if enabled, has advanced to this LSN */
+  atomic_lsn_t tracked_lsn;
 #endif /* !UNIV_HOTBACKUP */
        /** @} */
 };
 
-#endif /* !log0types_h */
-=======
-/** Hashed page file address struct */
-struct recv_addr_t;
-
-#endif /* log0types_h */
->>>>>>> 333b4508
+#endif /* !log0types_h */