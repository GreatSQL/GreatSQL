/*****************************************************************************

Copyright (c) 1995, 2014, Oracle and/or its affiliates. All Rights Reserved.

This program is free software; you can redistribute it and/or modify it under
the terms of the GNU General Public License as published by the Free Software
Foundation; version 2 of the License.

This program is distributed in the hope that it will be useful, but WITHOUT
ANY WARRANTY; without even the implied warranty of MERCHANTABILITY or FITNESS
FOR A PARTICULAR PURPOSE. See the GNU General Public License for more details.

You should have received a copy of the GNU General Public License along with
this program; if not, write to the Free Software Foundation, Inc.,
51 Franklin Street, Suite 500, Boston, MA 02110-1335 USA

*****************************************************************************/

/**************************************************//**
@file include/fil0fil.h
The low-level file system

Created 10/25/1995 Heikki Tuuri
*******************************************************/

#ifndef fil0fil_h
#define fil0fil_h

#include "univ.i"

#ifndef UNIV_INNOCHECKSUM

#include "dict0types.h"
#include "buf0types.h"
#include "mem0mem.h"
#include "page0size.h"
#ifndef UNIV_HOTBACKUP
#include "ibuf0types.h"
#include "log0log.h"
#include "sync0rw.h"
#endif /* !UNIV_HOTBACKUP */

#include <list>
#include <vector>

// Forward declaration
struct mtr_t;
struct trx_t;
class truncate_t;
struct fil_space_t;
struct btr_create_t;
class page_id_t;

typedef std::list<const char*> space_name_list_t;

/** When mysqld is run, the default directory "." is the mysqld datadir,
but in the MySQL Embedded Server Library and ibbackup it is not the default
directory, and we must set the base file path explicitly */
extern const char*	fil_path_to_mysql_datadir;

/** Common InnoDB file extentions */
enum ib_extention {
	NO_EXT = 0,
	IBD = 1,
	ISL = 2,
	CFG = 3
};
extern const char* dot_ext[];
#define DOT_IBD dot_ext[IBD]
#define DOT_ISL dot_ext[ISL]
#define DOT_CFG dot_ext[CFG]

/** Initial size of a single-table tablespace in pages */
#define FIL_IBD_FILE_INITIAL_SIZE	4

/** 'null' (undefined) page offset in the context of file spaces */
#define	FIL_NULL	ULINT32_UNDEFINED

/* Space address data type; this is intended to be used when
addresses accurate to a byte are stored in file pages. If the page part
of the address is FIL_NULL, the address is considered undefined. */

typedef	byte	fil_faddr_t;	/*!< 'type' definition in C: an address
				stored in a file page is a string of bytes */
#define FIL_ADDR_PAGE	0	/* first in address is the page offset */
#define	FIL_ADDR_BYTE	4	/* then comes 2-byte byte offset within page*/
#endif /* !UNIV_INNOCHECKSUM */
#define	FIL_ADDR_SIZE	6	/* address size is 6 bytes */

#ifndef UNIV_INNOCHECKSUM

/** File space address */
struct fil_addr_t {
	ulint	page;		/*!< page number within a space */
	ulint	boffset;	/*!< byte offset within the page */
};

/** The null file address */
extern fil_addr_t	fil_addr_null;

#endif /* !UNIV_INNOCHECKSUM */

/** The byte offsets on a file page for various variables @{ */
#define FIL_PAGE_SPACE_OR_CHKSUM 0	/*!< in < MySQL-4.0.14 space id the
					page belongs to (== 0) but in later
					versions the 'new' checksum of the
					page */
#define FIL_PAGE_OFFSET		4	/*!< page offset inside space */
#define FIL_PAGE_PREV		8	/*!< if there is a 'natural'
					predecessor of the page, its
					offset.  Otherwise FIL_NULL.
					This field is not set on BLOB
					pages, which are stored as a
					singly-linked list.  See also
					FIL_PAGE_NEXT. */
#define FIL_PAGE_NEXT		12	/*!< if there is a 'natural' successor
					of the page, its offset.
					Otherwise FIL_NULL.
					B-tree index pages
					(FIL_PAGE_TYPE contains FIL_PAGE_INDEX)
					on the same PAGE_LEVEL are maintained
					as a doubly linked list via
					FIL_PAGE_PREV and FIL_PAGE_NEXT
					in the collation order of the
					smallest user record on each page. */
#define FIL_PAGE_LSN		16	/*!< lsn of the end of the newest
					modification log record to the page */
#define	FIL_PAGE_TYPE		24	/*!< file page type: FIL_PAGE_INDEX,...,
					2 bytes.

					The contents of this field can only
					be trusted in the following case:
					if the page is an uncompressed
					B-tree index page, then it is
					guaranteed that the value is
					FIL_PAGE_INDEX.
					The opposite does not hold.

					In tablespaces created by
					MySQL/InnoDB 5.1.7 or later, the
					contents of this field is valid
					for all uncompressed pages. */
#define FIL_PAGE_FILE_FLUSH_LSN	26	/*!< this is only defined for the
					first page in a system tablespace
					data file (ibdata*, not *.ibd):
					the file has been flushed to disk
					at least up to this lsn */
#define FIL_PAGE_ARCH_LOG_NO_OR_SPACE_ID  34 /*!< starting from 4.1.x this
					contains the space id of the page */
#define FIL_PAGE_SPACE_ID  FIL_PAGE_ARCH_LOG_NO_OR_SPACE_ID

#define FIL_PAGE_DATA		38	/*!< start of the data on the page */
/* @} */
/** File page trailer @{ */
#define FIL_PAGE_END_LSN_OLD_CHKSUM 8	/*!< the low 4 bytes of this are used
					to store the page checksum, the
					last 4 bytes should be identical
					to the last 4 bytes of FIL_PAGE_LSN */
#define FIL_PAGE_DATA_END	8	/*!< size of the page trailer */
/* @} */

/** File page types (values of FIL_PAGE_TYPE) @{ */
#define FIL_PAGE_INDEX		17855	/*!< B-tree node */
#define FIL_PAGE_UNDO_LOG	2	/*!< Undo log page */
#define FIL_PAGE_INODE		3	/*!< Index node */
#define FIL_PAGE_IBUF_FREE_LIST	4	/*!< Insert buffer free list */
/* File page types introduced in MySQL/InnoDB 5.1.7 */
#define FIL_PAGE_TYPE_ALLOCATED	0	/*!< Freshly allocated page */
#define FIL_PAGE_IBUF_BITMAP	5	/*!< Insert buffer bitmap */
#define FIL_PAGE_TYPE_SYS	6	/*!< System page */
#define FIL_PAGE_TYPE_TRX_SYS	7	/*!< Transaction system data */
#define FIL_PAGE_TYPE_FSP_HDR	8	/*!< File space header */
#define FIL_PAGE_TYPE_XDES	9	/*!< Extent descriptor page */
#define FIL_PAGE_TYPE_BLOB	10	/*!< Uncompressed BLOB page */
#define FIL_PAGE_TYPE_ZBLOB	11	/*!< First compressed BLOB page */
#define FIL_PAGE_TYPE_ZBLOB2	12	/*!< Subsequent compressed BLOB page */
#define FIL_PAGE_TYPE_LAST	FIL_PAGE_TYPE_ZBLOB2
					/*!< Last page type */
/* @} */

#ifndef UNIV_INNOCHECKSUM

/** Space types @{ */
#define FIL_TABLESPACE		501	/*!< tablespace */
#define FIL_LOG			502	/*!< redo log */
/* @} */

/** The number of fsyncs done to the log */
extern ulint	fil_n_log_flushes;

/** Number of pending redo log flushes */
extern ulint	fil_n_pending_log_flushes;
/** Number of pending tablespace flushes */
extern ulint	fil_n_pending_tablespace_flushes;

/** Number of files currently open */
extern ulint	fil_n_file_opened;

#ifndef UNIV_HOTBACKUP
/*******************************************************************//**
Returns the version number of a tablespace, -1 if not found.
@return version number, -1 if the tablespace does not exist in the
memory cache */

ib_int64_t
fil_space_get_version(
/*==================*/
	ulint	id);	/*!< in: space id */

/** Returns the latch of a file space.
@param[in]	id	space id
@param[out]	flags	tablespace flags
@return latch protecting storage allocation */
rw_lock_t*
fil_space_get_latch(
	ulint	id,
	ulint*	flags);

/*******************************************************************//**
Returns the type of a file space.
@return FIL_TABLESPACE or FIL_LOG */

ulint
fil_space_get_type(
/*===============*/
	ulint	id);	/*!< in: space id */
#endif /* !UNIV_HOTBACKUP */
/*******************************************************************//**
Appends a new file to the chain of files of a space. File must be closed.
@return pointer to the file name, or NULL on error */

char*
fil_node_create(
/*============*/
	const char*	name,	/*!< in: file name (file must be closed) */
	ulint		size,	/*!< in: file size in database blocks, rounded
				downwards to an integer */
	fil_space_t*	space,	/*!< in,out: space where to append */
	bool		is_raw)	/*!< in: true if a raw device or
				a raw disk partition */
<<<<<<< HEAD
	__attribute__((nonnull, warn_unused_result));

/** Creates a space memory object and puts it to the 'fil system' hash table.
If there is an error, prints an error message to the .err log.
@param[in]	space	name
@param[in]	id	space id
@param[in]	flags	space flags
@param[in]	purpose	FIL_TABLESPACE, or FIL_LOG if log
@return true if success */
bool
fil_space_create(
	const char*	name,
	ulint		id,
	ulint		flags,
	ulint		purpose);

=======
	__attribute__((nonnull(1), warn_unused_result));
/*******************************************************************//**
Creates a space memory object and puts it to the 'fil system' hash table.
If there is an error, prints an error message to the .err log.
@retval pointer to the tablespace
@retval NULL on failure */

fil_space_t*
fil_space_create(
/*=============*/
	const char*	name,	/*!< in: space name */
	ulint		id,	/*!< in: space id */
	ulint		flags,	/*!< in: tablespace flags */
	ulint		purpose);/*!< in: FIL_TABLESPACE, or FIL_LOG if log */
>>>>>>> e6c8ea00
/*******************************************************************//**
Assigns a new space id for a new single-table tablespace. This works simply by
incrementing the global counter. If 4 billion id's is not enough, we may need
to recycle id's.
@return true if assigned, false if not */

bool
fil_assign_new_space_id(
/*====================*/
	ulint*	space_id);	/*!< in/out: space id */
/*******************************************************************//**
Returns the path from the first fil_node_t found for the space ID sent.
The caller is responsible for freeing the memory allocated here for the
value returned.
@return a copy of fil_node_t::path, NULL if space is zero or not found. */

char*
fil_space_get_first_path(
/*=====================*/
	ulint	id);	/*!< in: space id */
/*******************************************************************//**
Returns the size of the space in pages. The tablespace must be cached in the
memory cache.
@return space size, 0 if space not found */

ulint
fil_space_get_size(
/*===============*/
	ulint	id);	/*!< in: space id */
/*******************************************************************//**
Returns the flags of the space. The tablespace must be cached
in the memory cache.
@return flags, ULINT_UNDEFINED if space not found */

ulint
fil_space_get_flags(
/*================*/
	ulint	id);	/*!< in: space id */

/** Returns the page size of the space and whether it is compressed or not.
The tablespace must be cached in the memory cache.
@param[in]	id	space id
@param[out]	found	true if tablespace was found
@return page size */
const page_size_t
fil_space_get_page_size(
	ulint	id,
	bool*	found);

/*******************************************************************//**
Checks if the pair space, page_no refers to an existing page in a tablespace
file space. The tablespace must be cached in the memory cache.
@return true if the address is meaningful */

bool
fil_check_adress_in_tablespace(
/*===========================*/
	ulint	id,	/*!< in: space id */
	ulint	page_no);/*!< in: page number */
/****************************************************************//**
Initializes the tablespace memory cache. */

void
fil_init(
/*=====*/
	ulint	hash_size,	/*!< in: hash table size */
	ulint	max_n_open);	/*!< in: max number of open files */
/*******************************************************************//**
Initializes the tablespace memory cache. */

void
fil_close(void);
/*===========*/
/*******************************************************************//**
Opens all log files and system tablespace data files. They stay open until the
database server shutdown. This should be called at a server startup after the
space objects for the log and the system tablespace have been created. The
purpose of this operation is to make sure we never run out of file descriptors
if we need to read from the insert buffer or to write to the log. */

void
fil_open_log_and_system_tablespace_files(void);
/*==========================================*/
/*******************************************************************//**
Closes all open files. There must not be any pending i/o's or not flushed
modifications in the files. */

void
fil_close_all_files(void);
/*=====================*/
/*******************************************************************//**
Closes the redo log files. There must not be any pending i/o's or not
flushed modifications in the files. */

void
fil_close_log_files(
/*================*/
	bool	free);	/*!< in: whether to free the memory object */
/*******************************************************************//**
Sets the max tablespace id counter if the given number is bigger than the
previous value. */

void
fil_set_max_space_id_if_bigger(
/*===========================*/
	ulint	max_id);/*!< in: maximum known id */
#ifndef UNIV_HOTBACKUP
/****************************************************************//**
Writes the flushed lsn and the latest archived log number to the page
header of the first page of each data file in the system tablespace.
@return DB_SUCCESS or error number */

dberr_t
fil_write_flushed_lsn_to_data_files(
/*================================*/
	lsn_t	lsn,		/*!< in: lsn to write */
	ulint	arch_log_no);	/*!< in: latest archived log file number */

/*******************************************************************//**
Increments the count of pending operation, if space is not being deleted.
@return true if being deleted, and operation should be skipped */

bool
fil_inc_pending_ops(
/*================*/
	ulint	id);	/*!< in: space id */
/*******************************************************************//**
Decrements the count of pending operations. */

void
fil_decr_pending_ops(
/*=================*/
	ulint	id);	/*!< in: space id */
#endif /* !UNIV_HOTBACKUP */
/********************************************************//**
Creates the database directory for a table if it does not exist yet. */

void
fil_create_directory_for_tablename(
/*===============================*/
	const char*	name);	/*!< in: name in the standard
				'databasename/tablename' format */
/********************************************************//**
Recreates table indexes by applying
TRUNCATE log record during recovery.
@return DB_SUCCESS or error code */

dberr_t
fil_recreate_table(
/*===============*/
	ulint			space_id,	/*!< in: space id */
	ulint			format_flags,	/*!< in: page format */
	ulint			flags,		/*!< in: tablespace flags */
	const char*		name,		/*!< in: table name */
	truncate_t&		truncate);	/*!< in/out: The information of
						TRUNCATE log record */
/********************************************************//**
Recreates the tablespace and table indexes by applying
TRUNCATE log record during recovery.
@return DB_SUCCESS or error code */

dberr_t
fil_recreate_tablespace(
/*====================*/
	ulint			space_id,	/*!< in: space id */
	ulint			format_flags,	/*!< in: page format */
	ulint			flags,		/*!< in: tablespace flags */
	const char*		name,		/*!< in: table name */
	truncate_t&		truncate,	/*!< in/out: The information of
						TRUNCATE log record */
	lsn_t			recv_lsn);	/*!< in: the end LSN of
						the log record */
/*******************************************************************//**
Parses the body of a log record written about an .ibd file operation. That is,
the log record part after the standard (type, space id, page no) header of the
log record.

If desired, also replays the delete or rename operation if the .ibd file
exists and the space id in it matches. Replays the create operation if a file
at that path does not exist yet. If the database directory for the file to be
created does not exist, then we create the directory, too.

Note that ibbackup --apply-log sets fil_path_to_mysql_datadir to point to the
datadir that we should use in replaying the file operations.
@return end of log record, or NULL if the record was not completely
contained between ptr and end_ptr */

byte*
fil_op_log_parse_or_replay(
/*=======================*/
	byte*		ptr,		/*!< in/out: buffer containing the log
					record body, or an initial segment
					of it, if the record does not fire
					completely between ptr and end_ptr */
	const byte*	end_ptr,	/*!< in: buffer end */
	ulint		type,		/*!< in: the type of this log record */
	ulint		space_id,	/*!< in: the space id of the tablespace
					in question */
	ulint		log_flags,	/*!< in: redo log flags
					(stored in the page number parameter) */
	lsn_t		recv_lsn,	/*!< in: the end LSN of log record */
	bool		parse_only);	/*!< in: if true, parse the
					log record don't replay it. */
/*******************************************************************//**
Deletes a single-table tablespace. The tablespace must be cached in the
memory cache.
@return true if success */

dberr_t
fil_delete_tablespace(
/*==================*/
	ulint		id,		/*!< in: space id */
	buf_remove_t	buf_remove);	/*!< in: specify the action to take
					on the tables pages in the buffer
					pool */
/** Check if an index tree is freed by checking a descriptor bit of
index root page.
@param[in]	space_id	space id
@param[in]	root_page_no	root page no of an index tree
@param[in]	page_size	page size
@return true if the index tree is freed */
bool
fil_index_tree_is_freed(
	ulint			space_id,
	ulint			root_page_no,
	const page_size_t&	page_size);

/*******************************************************************//**
Prepare for truncating a single-table tablespace. The tablespace
must be cached in the memory cache.
1) Check pending operations on a tablespace;
2) Remove all insert buffer entries for the tablespace;
@return DB_SUCCESS or error */

dberr_t
fil_prepare_for_truncate(
/*=====================*/
	ulint	id);			/*!< in: space id */
/**********************************************************************//**
Reinitialize the original tablespace header with the same space id
for single tablespace */

void
fil_reinit_space_header(
/*====================*/
	ulint		id,	/*!< in: space id */
	ulint		size);	/*!< in: size in blocks */
/*******************************************************************//**
Closes a single-table tablespace. The tablespace must be cached in the
memory cache. Free all pages used by the tablespace.
@return DB_SUCCESS or error */

dberr_t
fil_close_tablespace(
/*=================*/
	trx_t*	trx,	/*!< in/out: Transaction covering the close */
	ulint	id);	/*!< in: space id */
#ifndef UNIV_HOTBACKUP
/*******************************************************************//**
Discards a single-table tablespace. The tablespace must be cached in the
memory cache. Discarding is like deleting a tablespace, but

 1. We do not drop the table from the data dictionary;

 2. We remove all insert buffer entries for the tablespace immediately;
    in DROP TABLE they are only removed gradually in the background;

 3. When the user does IMPORT TABLESPACE, the tablespace will have the
    same id as it originally had.

 4. Free all the pages in use by the tablespace if rename=true.
@return DB_SUCCESS or error */

dberr_t
fil_discard_tablespace(
/*===================*/
	ulint	id)	/*!< in: space id */
	__attribute__((warn_unused_result));
#endif /* !UNIV_HOTBACKUP */
/*******************************************************************//**
Renames a single-table tablespace. The tablespace must be cached in the
tablespace memory cache.
@return true if success */

bool
fil_rename_tablespace(
/*==================*/
	const char*	old_name_in,	/*!< in: old table name in the
					standard databasename/tablename
					format of InnoDB, or NULL if we
					do the rename based on the space
					id only */
	ulint		id,		/*!< in: space id */
	const char*	new_name,	/*!< in: new table name in the
					standard databasename/tablename
					format of InnoDB */
	const char*	new_path);	/*!< in: new full datafile path
					if the tablespace is remotely
					located, or NULL if it is located
					in the normal data directory. */

/*******************************************************************//**
Allocates and builds a file name from a path, a table or tablespace name
and a suffix. The string must be freed by caller with ut_free().
@param[in] path NULL or the direcory path or the full path and filename.
@param[in] name NULL if path is full, or Table/Tablespace name
@param[in] suffix NULL or the file extention to use.
@return own: file name */

char*
fil_make_filepath(
	const char*	path,
	const char*	name,
	ib_extention	suffix,
	bool		strip_name);

/*******************************************************************//**
Creates a new tablespace in a database directory of MySQL.
Database directories are under the 'datadir' of MySQL. The datadir is the
directory of a running mysqld program. We can refer to it by simply the
path '.'. Tables created with CREATE TEMPORARY TABLE we place in the temp
dir of the mysqld server.
@return DB_SUCCESS or error code */

dberr_t
fil_create_new_single_table_tablespace(
/*===================================*/
	ulint		space_id,	/*!< in: space id */
	const char*	tablename,	/*!< in: the table name in the usual
					databasename/tablename format
					of InnoDB */
	const char*	dir_path,	/*!< in: NULL or a dir path */
	ulint		flags,		/*!< in: tablespace flags */
	ulint		flags2,		/*!< in: table flags2 */
	ulint		size)		/*!< in: the initial size of the
					tablespace file in pages,
					must be >= FIL_IBD_FILE_INITIAL_SIZE */
	__attribute__((warn_unused_result));
#ifndef UNIV_HOTBACKUP
/********************************************************************//**
Tries to open a single-table tablespace and optionally checks the space id is
right in it. If does not succeed, prints an error message to the .err log. This
function is used to open a tablespace when we start up mysqld, and also in
IMPORT TABLESPACE.
NOTE that we assume this operation is used either at the database startup
or under the protection of the dictionary mutex, so that two users cannot
race here. This operation does not leave the file associated with the
tablespace open, but closes it after we have looked at the space id in it.

If the validate boolean is set, we read the first page of the file and
check that the space id in the file is what we expect. We assume that
this function runs much faster if no check is made, since accessing the
file inode probably is much faster (the OS caches them) than accessing
the first page of the file.  This boolean may be initially false, but if
a remote tablespace is found it will be changed to true.

If the fix_dict boolean is set, then it is safe to use an internal SQL
statement to update the dictionary tables if they are incorrect.

@param[in] validate True if we should validate the tablespace.
@param[in] fix_dict True if the dictionary is available to be fixed.
@param[in] id Tablespace ID
@param[in] flags Tablespace flags
@param[in] tablename Table name in the databasename/tablename format.
@param[in] path_in Tablespace filepath if found in SYS_DATAFILES
@return DB_SUCCESS or error code */

dberr_t
fil_open_single_table_tablespace(
	bool		validate,
	bool		fix_dict,
	ulint		id,
	ulint		flags,
	const char*	tablename,
	const char*	path_in)
	__attribute__((nonnull(5), warn_unused_result));

#endif /* !UNIV_HOTBACKUP */
/***********************************************************************//**
A fault-tolerant function that tries to read the next file name in the
directory. We retry 100 times if os_file_readdir_next_file() returns -1. The
idea is to read as much good data as we can and jump over bad data.
@return 0 if ok, -1 if error even after the retries, 1 if at the end
of the directory */

int
fil_file_readdir_next_file(
/*=======================*/
	dberr_t*	err,	/*!< out: this is set to DB_ERROR if an error
				was encountered, otherwise not changed */
	const char*	dirname,/*!< in: directory name or path */
	os_file_dir_t	dir,	/*!< in: directory stream */
	os_file_stat_t*	info);	/*!< in/out: buffer where the
				info is returned */
/********************************************************************//**
At the server startup, if we need crash recovery, scans the database
directories under the MySQL datadir, looking for .ibd files. Those files are
single-table tablespaces. We need to know the space id in each of them so that
we know into which file we should look to check the contents of a page stored
in the doublewrite buffer, also to know where to apply log records where the
space id is != 0.
@return DB_SUCCESS or error number */

dberr_t
fil_load_single_table_tablespaces(void);
/*===================================*/
/*******************************************************************//**
Returns true if a single-table tablespace does not exist in the memory cache,
or is being deleted there.
@return true if does not exist or is being deleted */

bool
fil_tablespace_deleted_or_being_deleted_in_mem(
/*===========================================*/
	ulint		id,	/*!< in: space id */
	ib_int64_t	version);/*!< in: tablespace_version should be this; if
				you pass -1 as the value of this, then this
				parameter is ignored */
/*******************************************************************//**
Returns true if a single-table tablespace exists in the memory cache.
@return true if exists */

bool
fil_tablespace_exists_in_mem(
/*=========================*/
	ulint	id);	/*!< in: space id */
#ifndef UNIV_HOTBACKUP
/*******************************************************************//**
Returns true if a matching tablespace exists in the InnoDB tablespace memory
cache. Note that if we have not done a crash recovery at the database startup,
there may be many tablespaces which are not yet in the memory cache.
@return true if a matching tablespace exists in the memory cache */

bool
fil_space_for_table_exists_in_mem(
/*==============================*/
	ulint		id,		/*!< in: space id */
	const char*	name,		/*!< in: table name in the standard
					'databasename/tablename' format */
	bool		print_error_if_does_not_exist,
					/*!< in: print detailed error
					information to the .err log if a
					matching tablespace is not found from
					memory */
	bool		adjust_space,	/*!< in: whether to adjust space id
					when find table space mismatch */
	mem_heap_t*	heap,		/*!< in: heap memory */
	table_id_t	table_id);	/*!< in: table id */
#else /* !UNIV_HOTBACKUP */
/********************************************************************//**
Extends all tablespaces to the size stored in the space header. During the
ibbackup --apply-log phase we extended the spaces on-demand so that log records
could be appllied, but that may have left spaces still too small compared to
the size stored in the space header. */

void
fil_extend_tablespaces_to_stored_len(void);
/*======================================*/
#endif /* !UNIV_HOTBACKUP */
/**********************************************************************//**
Tries to extend a data file so that it would accommodate the number of pages
given. The tablespace must be cached in the memory cache. If the space is big
enough already, does nothing.
@return true if success */

bool
fil_extend_space_to_desired_size(
/*=============================*/
	ulint*	actual_size,	/*!< out: size of the space after extension;
				if we ran out of disk space this may be lower
				than the desired size */
	ulint	space_id,	/*!< in: space id */
	ulint	size_after_extend);/*!< in: desired size in pages after the
				extension; if the current space size is bigger
				than this already, the function does nothing */
/*******************************************************************//**
Tries to reserve free extents in a file space.
@return true if succeed */

bool
fil_space_reserve_free_extents(
/*===========================*/
	ulint	id,		/*!< in: space id */
	ulint	n_free_now,	/*!< in: number of free extents now */
	ulint	n_to_reserve);	/*!< in: how many one wants to reserve */
/*******************************************************************//**
Releases free extents in a file space. */

void
fil_space_release_free_extents(
/*===========================*/
	ulint	id,		/*!< in: space id */
	ulint	n_reserved);	/*!< in: how many one reserved */
/*******************************************************************//**
Gets the number of reserved extents. If the database is silent, this number
should be zero. */

ulint
fil_space_get_n_reserved_extents(
/*=============================*/
	ulint	id);		/*!< in: space id */

/** Reads or writes data. This operation could be asynchronous (aio).
@param[in]	type		OS_FILE_READ or OS_FILE_WRITE, ORed to
OS_FILE_LOG, if a log i/o and ORed to OS_AIO_SIMULATED_WAKE_LATER if
simulated aio and we want to post a batch of IOs; NOTE that a simulated
batch may introduce hidden chances of deadlocks, because IOs are not
actually handled until all have been posted: use with great caution!
@param[in]	sync		true if synchronous aio is desired
@param[in]	page_id		page id
@param[in]	page_size	page size
@param[in]	byte_offset	remainder of offset in bytes; in aio this
must be divisible by the OS block size
@param[in]	len		how many bytes to read or write; this must
not cross a file boundary; in aio this must be a block size multiple
@param[in,out]	buf		buffer where to store read data or from where
to write; in aio this must be appropriately aligned
@param[in]	message		message for aio handler if non-sync aio used,
else ignored
@return DB_SUCCESS, DB_TABLESPACE_DELETED or DB_TABLESPACE_TRUNCATED
if we are trying to do i/o on a tablespace which does not exist */
dberr_t
fil_io(
	ulint			type,
	bool			sync,
	const page_id_t&	page_id,
	const page_size_t&	page_size,
	ulint			byte_offset,
	ulint			len,
	void*			buf,
	void*			message);

/**********************************************************************//**
Waits for an aio operation to complete. This function is used to write the
handler for completed requests. The aio array of pending requests is divided
into segments (see os0file.cc for more info). The thread specifies which
segment it wants to wait for. */

void
fil_aio_wait(
/*=========*/
	ulint	segment);	/*!< in: the number of the segment in the aio
				array to wait for */
/**********************************************************************//**
Flushes to disk possible writes cached by the OS. If the space does not exist
or is being dropped, does not do anything. */

void
fil_flush(
/*======*/
	ulint	space_id);	/*!< in: file space id (this can be a group of
				log files or a tablespace of the database) */
/**********************************************************************//**
Flushes to disk writes in file spaces of the given type possibly cached by
the OS. */

void
fil_flush_file_spaces(
/*==================*/
	ulint	purpose);	/*!< in: FIL_TABLESPACE, FIL_LOG */
/******************************************************************//**
Checks the consistency of the tablespace cache.
@return true if ok */

bool
fil_validate(void);
/*==============*/
/********************************************************************//**
Returns true if file address is undefined.
@return true if undefined */

bool
fil_addr_is_null(
/*=============*/
	fil_addr_t	addr);	/*!< in: address */
/********************************************************************//**
Get the predecessor of a file page.
@return FIL_PAGE_PREV */

ulint
fil_page_get_prev(
/*==============*/
	const byte*	page);	/*!< in: file page */
/********************************************************************//**
Get the successor of a file page.
@return FIL_PAGE_NEXT */

ulint
fil_page_get_next(
/*==============*/
	const byte*	page);	/*!< in: file page */
/*********************************************************************//**
Sets the file page type. */

void
fil_page_set_type(
/*==============*/
	byte*	page,	/*!< in/out: file page */
	ulint	type);	/*!< in: type */
/*********************************************************************//**
Gets the file page type.
@return type; NOTE that if the type has not been written to page, the
return value not defined */

ulint
fil_page_get_type(
/*==============*/
	const byte*	page);	/*!< in: file page */

/*******************************************************************//**
Returns true if a single-table tablespace is being deleted.
@return true if being deleted */

bool
fil_tablespace_is_being_deleted(
/*============================*/
	ulint		id);	/*!< in: space id */

/********************************************************************//**
Delete the tablespace file and any related files like .cfg.
This should not be called for temporary tables. */

void
fil_delete_file(
/*============*/
	const char*	path);	/*!< in: filepath of the ibd tablespace */

/** Callback functor. */
struct PageCallback {

	/** Default constructor */
	PageCallback()
		:
		m_page_size(0, 0, false),
		m_filepath() UNIV_NOTHROW {}

	virtual ~PageCallback() UNIV_NOTHROW {}

	/** Called for page 0 in the tablespace file at the start.
	@param file_size size of the file in bytes
	@param block contents of the first page in the tablespace file
	@retval DB_SUCCESS or error code.*/
	virtual dberr_t init(
		os_offset_t		file_size,
		const buf_block_t*	block) UNIV_NOTHROW = 0;

	/** Called for every page in the tablespace. If the page was not
	updated then its state must be set to BUF_PAGE_NOT_USED. For
	compressed tables the page descriptor memory will be at offset:
	block->frame + UNIV_PAGE_SIZE;
	@param offset physical offset within the file
	@param block block read from file, note it is not from the buffer pool
	@retval DB_SUCCESS or error code. */
	virtual dberr_t operator()(
		os_offset_t 	offset,
		buf_block_t*	block) UNIV_NOTHROW = 0;

	/** Set the name of the physical file and the file handle that is used
	to open it for the file that is being iterated over.
	@param filename then physical name of the tablespace file.
	@param file OS file handle */
	void set_file(const char* filename, os_file_t file) UNIV_NOTHROW
	{
		m_file = file;
		m_filepath = filename;
	}

	/**
	@return the space id of the tablespace */
	virtual ulint get_space_id() const UNIV_NOTHROW = 0;

	/** Set the tablespace table size.
	@param[in] page a page belonging to the tablespace */
	void set_page_size(const buf_frame_t* page) UNIV_NOTHROW;

	/** The compressed page size
	@return the compressed page size */
	const page_size_t& get_page_size() const
	{
		return(m_page_size);
	}

	/** The tablespace page size. */
	page_size_t		m_page_size;

	/** File handle to the tablespace */
	os_file_t		m_file;

	/** Physical file path. */
	const char*		m_filepath;

protected:
	// Disable copying
	PageCallback(const PageCallback&);
	PageCallback& operator=(const PageCallback&);
};

/********************************************************************//**
Iterate over all the pages in the tablespace.
@param table the table definiton in the server
@param n_io_buffers number of blocks to read and write together
@param callback functor that will do the page updates
@return DB_SUCCESS or error code */

dberr_t
fil_tablespace_iterate(
/*===================*/
	dict_table_t*		table,
	ulint			n_io_buffers,
	PageCallback&		callback)
	__attribute__((nonnull, warn_unused_result));

/********************************************************************//**
Looks for a pre-existing fil_space_t with the given tablespace ID
and, if found, returns the name and filepath in newly allocated buffers that the caller must free.
@param[in] space_id The tablespace ID to search for.
@param[out] name Name of the tablespace found.
@param[out] fileapth The filepath of the first datafile for thtablespace found.
@return true if tablespace is found, false if not. */

bool
fil_space_read_name_and_filepath(
	ulint	space_id,
	char**	name,
	char**	filepath);

/*******************************************************************//**
Checks if a single-table tablespace for a given table name exists in the
tablespace memory cache.
@return space id, ULINT_UNDEFINED if not found */

ulint
fil_get_space_id_for_table(
/*=======================*/
	const char*	name);	/*!< in: table name in the standard
				'databasename/tablename' format */

/**
Iterate over all the spaces in the space list and fetch the
tablespace names. It will return a copy of the name that must be
freed by the caller using: delete[].
@return DB_SUCCESS if all OK. */

dberr_t
fil_get_space_names(
/*================*/
	space_name_list_t&	space_name_list)
				/*!< in/out: Vector for collecting the names. */
	__attribute__((warn_unused_result));

/****************************************************************//**
Generate redo logs for swapping two .ibd files */

void
fil_mtr_rename_log(
/*===============*/
	ulint		old_space_id,	/*!< in: tablespace id of the old
					table. */
	const char*	old_name,	/*!< in: old table name */
	ulint		new_space_id,	/*!< in: tablespace id of the new
					table */
	const char*	new_name,	/*!< in: new table name */
	const char*	tmp_name,	/*!< in: temp table name used while
					swapping */
	mtr_t*		mtr)		/*!< in/out: mini-transaction */
	__attribute__((nonnull));

#ifdef UNIV_COMPILE_TEST_FUNCS
void test_make_filepath();
#endif /* UNIV_COMPILE_TEST_FUNCS */

#endif /* !UNIV_INNOCHECKSUM */

#endif /* fil0fil_h */<|MERGE_RESOLUTION|>--- conflicted
+++ resolved
@@ -238,8 +238,7 @@
 	fil_space_t*	space,	/*!< in,out: space where to append */
 	bool		is_raw)	/*!< in: true if a raw device or
 				a raw disk partition */
-<<<<<<< HEAD
-	__attribute__((nonnull, warn_unused_result));
+	__attribute__((warn_unused_result));
 
 /** Creates a space memory object and puts it to the 'fil system' hash table.
 If there is an error, prints an error message to the .err log.
@@ -247,30 +246,15 @@
 @param[in]	id	space id
 @param[in]	flags	space flags
 @param[in]	purpose	FIL_TABLESPACE, or FIL_LOG if log
-@return true if success */
-bool
+@retval pointer to the tablespace
+@retval NULL on failure */
+fil_space_t*
 fil_space_create(
 	const char*	name,
 	ulint		id,
 	ulint		flags,
 	ulint		purpose);
 
-=======
-	__attribute__((nonnull(1), warn_unused_result));
-/*******************************************************************//**
-Creates a space memory object and puts it to the 'fil system' hash table.
-If there is an error, prints an error message to the .err log.
-@retval pointer to the tablespace
-@retval NULL on failure */
-
-fil_space_t*
-fil_space_create(
-/*=============*/
-	const char*	name,	/*!< in: space name */
-	ulint		id,	/*!< in: space id */
-	ulint		flags,	/*!< in: tablespace flags */
-	ulint		purpose);/*!< in: FIL_TABLESPACE, or FIL_LOG if log */
->>>>>>> e6c8ea00
 /*******************************************************************//**
 Assigns a new space id for a new single-table tablespace. This works simply by
 incrementing the global counter. If 4 billion id's is not enough, we may need
