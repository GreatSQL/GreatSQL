/*****************************************************************************

Copyright (c) 1997, 2018, Oracle and/or its affiliates. All Rights Reserved.

This program is free software; you can redistribute it and/or modify it under
the terms of the GNU General Public License, version 2.0, as published by the
Free Software Foundation.

This program is also distributed with certain software (including but not
limited to OpenSSL) that is licensed under separate terms, as designated in a
particular file or component or in included license documentation. The authors
of MySQL hereby grant you an additional permission to link the program and
your derivative works with the separately licensed software that they have
included with MySQL.

This program is distributed in the hope that it will be useful, but WITHOUT
ANY WARRANTY; without even the implied warranty of MERCHANTABILITY or FITNESS
FOR A PARTICULAR PURPOSE. See the GNU General Public License, version 2.0,
for more details.

You should have received a copy of the GNU General Public License along with
this program; if not, write to the Free Software Foundation, Inc.,
51 Franklin St, Fifth Floor, Boston, MA 02110-1301  USA

*****************************************************************************/

/** @file include/read0types.h
 Cursor read

 Created 2/16/1997 Heikki Tuuri
 *******************************************************/

#ifndef read0types_h
#define read0types_h

#include <algorithm>
#include "dict0mem.h"

#include "mem0mem.h"
#include "trx0types.h"

// Friend declaration
class MVCC;

/** Read view lists the trx ids of those transactions for which a consistent
read should not see the modifications to the database. */

class ReadView {
<<<<<<< HEAD
  /** This is similar to a std::vector but it is not a drop
  in replacement. It is specific to ReadView. */
  class ids_t {
    typedef trx_ids_t::value_type value_type;

    /**
    Constructor */
    ids_t() : m_ptr(), m_size(), m_reserved() {}

    /**
    Destructor */
    ~ids_t() { UT_DELETE_ARRAY(m_ptr); }

    /**
    Try and increase the size of the array. Old elements are
    copied across. It is a no-op if n is < current size.

    @param n 		Make space for n elements */
    void reserve(ulint n);

    /**
    Resize the array, sets the current element count.
    @param n		new size of the array, in elements */
    void resize(ulint n) {
      ut_ad(n <= capacity());

      m_size = n;
    }

    /**
    Reset the size to 0 */
    void clear() { resize(0); }

    /**
    @return the capacity of the array in elements */
    ulint capacity() const { return (m_reserved); }

    /**
    Copy and overwrite the current array contents

    @param start		Source array
    @param end		Pointer to end of array */
    void assign(const value_type *start, const value_type *end);

    /**
    Insert the value in the correct slot, preserving the order.
    Doesn't check for duplicates. */
    void insert(value_type value);

    /**
    @return the value of the first element in the array */
    value_type front() const {
      ut_ad(!empty());

      return (m_ptr[0]);
    }

    /**
    @return the value of the last element in the array */
    value_type back() const {
      ut_ad(!empty());

      return (m_ptr[m_size - 1]);
    }

    /**
    Append a value to the array.
    @param value		the value to append */
    void push_back(value_type value);

    /**
    @return a pointer to the start of the array */
    trx_id_t *data() { return (m_ptr); };

    /**
    @return a const pointer to the start of the array */
    const trx_id_t *data() const { return (m_ptr); };

    /**
    @return the number of elements in the array */
    ulint size() const { return (m_size); }

    /**
    @return true if size() == 0 */
    bool empty() const { return (size() == 0); }

   private:
    // Prevent copying
    ids_t(const ids_t &);
    ids_t &operator=(const ids_t &);

   private:
    /** Memory for the array */
    value_type *m_ptr;

    /** Number of active elements in the array */
    ulint m_size;

    /** Size of m_ptr in elements */
    ulint m_reserved;

    friend class ReadView;
  };

 public:
  ReadView();
  ~ReadView();
  /** Check whether transaction id is valid.
  @param[in]	id		transaction id to check
  @param[in]	name		table name */
  static void check_trx_id_sanity(trx_id_t id, const table_name_t &name);

  /** Check whether the changes by id are visible.
  @param[in]	id	transaction id to check against the view
  @param[in]	name	table name
  @return whether the view sees the modifications of id. */
  bool changes_visible(trx_id_t id, const table_name_t &name) const
      MY_ATTRIBUTE((warn_unused_result)) {
    ut_ad(id > 0);

    if (id < m_up_limit_id || id == m_creator_trx_id) {
      return (true);
    }

    check_trx_id_sanity(id, name);

    if (id >= m_low_limit_id) {
      return (false);

    } else if (m_ids.empty()) {
      return (true);
    }

    const ids_t::value_type *p = m_ids.data();

    return (!std::binary_search(p, p + m_ids.size(), id));
  }

  /**
  @param id		transaction to check
  @return true if view sees transaction id */
  bool sees(trx_id_t id) const { return (id < m_up_limit_id); }

  /**
  Mark the view as closed */
  void close() {
    ut_ad(m_creator_trx_id != TRX_ID_MAX);
    m_creator_trx_id = TRX_ID_MAX;
  }

  /**
  @return true if the view is closed */
  bool is_closed() const { return (m_closed); }

  /**
  Write the limits to the file.
  @param file		file to write to */
  void print_limits(FILE *file) const {
    fprintf(file,
            "Trx read view will not see trx with"
            " id >= " TRX_ID_FMT ", sees < " TRX_ID_FMT "\n",
            m_low_limit_id, m_up_limit_id);
  }

  /**
  @return the low limit no */
  trx_id_t low_limit_no() const { return (m_low_limit_no); }

  /**
  @return the low limit id */
  trx_id_t low_limit_id() const { return (m_low_limit_id); }

  /**
  @return true if there are no transaction ids in the snapshot */
  bool empty() const { return (m_ids.empty()); }
=======
	/** This is similar to a std::vector but it is not a drop
	in replacement. It is specific to ReadView. */
	class ids_t {
		typedef trx_ids_t::value_type value_type;

		/**
		Constructor */
		ids_t() : m_ptr(), m_size(), m_reserved() { }

		/**
		Destructor */
		~ids_t() { UT_DELETE_ARRAY(m_ptr); }

		/**
		Try and increase the size of the array. Old elements are
		copied across. It is a no-op if n is < current size.

		@param n 		Make space for n elements */
		void reserve(ulint n);

		/**
		Resize the array, sets the current element count.
		@param n		new size of the array, in elements */
		void resize(ulint n)
		{
			ut_ad(n <= capacity());

			m_size = n;
		}

		/**
		Reset the size to 0 */
		void clear() { resize(0); }

		/**
		@return the capacity of the array in elements */
		ulint capacity() const { return(m_reserved); }

		/**
		Copy and overwrite the current array contents

		@param start		Source array
		@param end		Pointer to end of array */
		void assign(const value_type* start, const value_type* end);

		/**
		Insert the value in the correct slot, preserving the order.
		Doesn't check for duplicates. */
		void insert(value_type value);

		/**
		@return the value of the first element in the array */
		value_type front() const
		{
			ut_ad(!empty());

			return(m_ptr[0]);
		}

		/**
		@return the value of the last element in the array */
		value_type back() const
		{
			ut_ad(!empty());

			return(m_ptr[m_size - 1]);
		}

		/**
		Append a value to the array.
		@param value		the value to append */
		void push_back(value_type value);

		/**
		@return a pointer to the start of the array */
		trx_id_t* data() { return(m_ptr); };

		/**
		@return a const pointer to the start of the array */
		const trx_id_t* data() const { return(m_ptr); };

		/**
		@return the number of elements in the array */
		ulint size() const { return(m_size); }

		/**
		@return true if size() == 0 */
		bool empty() const { return(size() == 0); }

	private:
		// Prevent copying
		ids_t(const ids_t&);
		ids_t& operator=(const ids_t&);

	private:
		/** Memory for the array */
		value_type*	m_ptr;

		/** Number of active elements in the array */
		ulint		m_size;

		/** Size of m_ptr in elements */
		ulint		m_reserved;

		friend class ReadView;
	};
public:
	ReadView();
	~ReadView();
	/** Check whether transaction id is valid.
	@param[in]	id		transaction id to check
	@param[in]	name		table name */
	static void check_trx_id_sanity(
		trx_id_t		id,
		const table_name_t&	name);

	/** Check whether the changes by id are visible.
	@param[in]	id	transaction id to check against the view
	@param[in]	name	table name
	@return whether the view sees the modifications of id. */
	bool changes_visible(
		trx_id_t		id,
		const table_name_t&	name) const
		MY_ATTRIBUTE((warn_unused_result))
	{
		ut_ad(id > 0);

		if (id < m_up_limit_id || id == m_creator_trx_id) {

			return(true);
		}

		check_trx_id_sanity(id, name);

		if (id >= m_low_limit_id) {

			return(false);

		} else if (m_ids.empty()) {

			return(true);
		}

		const ids_t::value_type*	p = m_ids.data();

		return(!std::binary_search(p, p + m_ids.size(), id));
	}

	/**
	@param id		transaction to check
	@return true if view sees transaction id */
	bool sees(trx_id_t id) const
	{
		return(id < m_up_limit_id);
	}

	/**
	Mark the view as closed */
	void close()
	{
		ut_ad(m_creator_trx_id != TRX_ID_MAX);
		m_creator_trx_id = TRX_ID_MAX;
		m_cloned = false;
	}

	/**
	@return true if the view is closed */
	bool is_closed() const
	{
		return(m_closed);
	}

	/**
	Write the limits to the file.
	@param file		file to write to */
	void print_limits(FILE* file) const
	{
		fprintf(file,
			"Trx read view will not see trx with"
			" id >= " TRX_ID_FMT ", sees < " TRX_ID_FMT "\n",
			m_low_limit_id, m_up_limit_id);
	}

	/**
	@return the low limit no */
	trx_id_t low_limit_no() const
	{
		return(m_low_limit_no);
	}

	/**
	@return the low limit id */
	trx_id_t low_limit_id() const
	{
		return(m_low_limit_id);
	}

	/**
	@return true if there are no transaction ids in the snapshot */
	bool empty() const
	{
		return(m_ids.empty());
	}
>>>>>>> 333b4508

	/**
	Clones a read view object. The resulting read view has identical change
	visibility as the donor read view
	@param	result	pointer to resulting read view. If NULL, a view will be
	allocated. If non-NULL, a view will overwrite a previously-existing
	in-use or released view.
	@param	from_trx	transation owning the donor read view. */

	void clone(ReadView*& result, trx_t* from_trx) const;

#ifdef UNIV_DEBUG
<<<<<<< HEAD
  /**
  @param rhs		view to compare with
  @return truen if this view is less than or equal rhs */
  bool le(const ReadView *rhs) const {
    return (m_low_limit_no <= rhs->m_low_limit_no);
  }

  trx_id_t up_limit_id() const { return (m_up_limit_id); }
#endif /* UNIV_DEBUG */
 private:
  /**
  Copy the transaction ids from the source vector */
  inline void copy_trx_ids(const trx_ids_t &trx_ids);

  /**
  Opens a read view where exactly the transactions serialized before this
  point in time are seen in the view.
  @param id		Creator transaction id */
  inline void prepare(trx_id_t id);

  /**
  Complete the read view creation */
  inline void complete();

  /**
  Copy state from another view. Must call copy_complete() to finish.
  @param other		view to copy from */
  inline void copy_prepare(const ReadView &other);

  /**
  Complete the copy, insert the creator transaction id into the
  m_trx_ids too and adjust the m_up_limit_id *, if required */
  inline void copy_complete();

  /**
  Set the creator transaction id, existing id must be 0 */
  void creator_trx_id(trx_id_t id) {
    ut_ad(m_creator_trx_id == 0);
    m_creator_trx_id = id;
  }

  friend class MVCC;

 private:
  // Disable copying
  ReadView(const ReadView &);
  ReadView &operator=(const ReadView &);

 private:
  /** The read should not see any transaction with trx id >= this
  value. In other words, this is the "high water mark". */
  trx_id_t m_low_limit_id;

  /** The read should see all trx ids which are strictly
  smaller (<) than this value.  In other words, this is the
  low water mark". */
  trx_id_t m_up_limit_id;

  /** trx id of creating transaction, set to TRX_ID_MAX for free
  views. */
  trx_id_t m_creator_trx_id;

  /** Set of RW transactions that was active when this snapshot
  was taken */
  ids_t m_ids;

  /** The view does not need to see the undo logs for transactions
  whose transaction number is strictly smaller (<) than this value:
  they can be removed in purge if not needed by other views */
  trx_id_t m_low_limit_no;

  /** AC-NL-RO transaction view that has been "closed". */
  bool m_closed;

  typedef UT_LIST_NODE_T(ReadView) node_t;

  /** List of read views in trx_sys */
  byte pad1[64 - sizeof(node_t)];
  node_t m_view_list;
=======
	/**
	@param rhs		view to compare with
	@return truen if this view is less than or equal rhs */
	bool le(const ReadView* rhs) const
	{
		return(m_low_limit_no <= rhs->m_low_limit_no);
	}
#endif /* UNIV_DEBUG */

	trx_id_t up_limit_id() const
	{
		return(m_up_limit_id);
	}

	void print(FILE* file) const
	{
		fprintf(file, "Read view low limit trx n:o " TRX_ID_FMT "\n",
			low_limit_no());
		print_limits(file);
		fprintf(file, "Read view individually stored trx ids:\n");
		for (ulint i = 0; i < m_ids.size(); i++) {
			fprintf(file, "Read view trx id " TRX_ID_FMT "\n",
				m_ids.data()[i]);
		}
	}

	bool is_cloned() const
	{
		return(m_cloned);
	}

private:
	/**
	Copy the transaction ids from the source vector */
	inline void copy_trx_ids(const trx_ids_t& trx_ids);

	/**
	Opens a read view where exactly the transactions serialized before this
	point in time are seen in the view.
	@param id		Creator transaction id */
	inline void prepare(trx_id_t id);

	/**
	Complete the read view creation */
	inline void complete();

	/**
	Copy state from another view. Must call copy_complete() to finish.
	@param other		view to copy from */
	inline void copy_prepare(const ReadView& other);

	/**
	Complete the copy, insert the creator transaction id into the
	m_trx_ids too and adjust the m_up_limit_id *, if required */
	inline void copy_complete();

	/**
	Set the creator transaction id, existing id must be 0 */
	void creator_trx_id(trx_id_t id)
	{
		ut_ad(m_creator_trx_id == 0);
		m_creator_trx_id = id;
	}

	friend class MVCC;

private:
	// Disable copying
	ReadView(const ReadView&);
	ReadView& operator=(const ReadView&);

private:
	/** The read should not see any transaction with trx id >= this
	value. In other words, this is the "high water mark". */
	trx_id_t	m_low_limit_id;

	/** The read should see all trx ids which are strictly
	smaller (<) than this value.  In other words, this is the
	low water mark". */
	trx_id_t	m_up_limit_id;

	/** trx id of creating transaction, set to TRX_ID_MAX for free
	views. */
	trx_id_t	m_creator_trx_id;

	/** Set of RW transactions that was active when this snapshot
	was taken */
	ids_t		m_ids;

	/** The view does not need to see the undo logs for transactions
	whose transaction number is strictly smaller (<) than this value:
	they can be removed in purge if not needed by other views */
	trx_id_t	m_low_limit_no;

	/** AC-NL-RO transaction view that has been "closed". */
	bool		m_closed;

	/** This is a view cloned by clone but not by
	MVCC::clone_oldest_view. Used to make sure the cloned transaction does
	not see its own changes. */
	bool		m_cloned;

	typedef UT_LIST_NODE_T(ReadView) node_t;

	/** List of read views in trx_sys */
	byte		pad1[64 - sizeof(node_t)];
	node_t		m_view_list;
>>>>>>> 333b4508
};

#endif<|MERGE_RESOLUTION|>--- conflicted
+++ resolved
@@ -46,7 +46,6 @@
 read should not see the modifications to the database. */
 
 class ReadView {
-<<<<<<< HEAD
   /** This is similar to a std::vector but it is not a drop
   in replacement. It is specific to ReadView. */
   class ids_t {
@@ -195,6 +194,7 @@
   void close() {
     ut_ad(m_creator_trx_id != TRX_ID_MAX);
     m_creator_trx_id = TRX_ID_MAX;
+    m_cloned = false;
   }
 
   /**
@@ -222,233 +222,39 @@
   /**
   @return true if there are no transaction ids in the snapshot */
   bool empty() const { return (m_ids.empty()); }
-=======
-	/** This is similar to a std::vector but it is not a drop
-	in replacement. It is specific to ReadView. */
-	class ids_t {
-		typedef trx_ids_t::value_type value_type;
-
-		/**
-		Constructor */
-		ids_t() : m_ptr(), m_size(), m_reserved() { }
-
-		/**
-		Destructor */
-		~ids_t() { UT_DELETE_ARRAY(m_ptr); }
-
-		/**
-		Try and increase the size of the array. Old elements are
-		copied across. It is a no-op if n is < current size.
-
-		@param n 		Make space for n elements */
-		void reserve(ulint n);
-
-		/**
-		Resize the array, sets the current element count.
-		@param n		new size of the array, in elements */
-		void resize(ulint n)
-		{
-			ut_ad(n <= capacity());
-
-			m_size = n;
-		}
-
-		/**
-		Reset the size to 0 */
-		void clear() { resize(0); }
-
-		/**
-		@return the capacity of the array in elements */
-		ulint capacity() const { return(m_reserved); }
-
-		/**
-		Copy and overwrite the current array contents
-
-		@param start		Source array
-		@param end		Pointer to end of array */
-		void assign(const value_type* start, const value_type* end);
-
-		/**
-		Insert the value in the correct slot, preserving the order.
-		Doesn't check for duplicates. */
-		void insert(value_type value);
-
-		/**
-		@return the value of the first element in the array */
-		value_type front() const
-		{
-			ut_ad(!empty());
-
-			return(m_ptr[0]);
-		}
-
-		/**
-		@return the value of the last element in the array */
-		value_type back() const
-		{
-			ut_ad(!empty());
-
-			return(m_ptr[m_size - 1]);
-		}
-
-		/**
-		Append a value to the array.
-		@param value		the value to append */
-		void push_back(value_type value);
-
-		/**
-		@return a pointer to the start of the array */
-		trx_id_t* data() { return(m_ptr); };
-
-		/**
-		@return a const pointer to the start of the array */
-		const trx_id_t* data() const { return(m_ptr); };
-
-		/**
-		@return the number of elements in the array */
-		ulint size() const { return(m_size); }
-
-		/**
-		@return true if size() == 0 */
-		bool empty() const { return(size() == 0); }
-
-	private:
-		// Prevent copying
-		ids_t(const ids_t&);
-		ids_t& operator=(const ids_t&);
-
-	private:
-		/** Memory for the array */
-		value_type*	m_ptr;
-
-		/** Number of active elements in the array */
-		ulint		m_size;
-
-		/** Size of m_ptr in elements */
-		ulint		m_reserved;
-
-		friend class ReadView;
-	};
-public:
-	ReadView();
-	~ReadView();
-	/** Check whether transaction id is valid.
-	@param[in]	id		transaction id to check
-	@param[in]	name		table name */
-	static void check_trx_id_sanity(
-		trx_id_t		id,
-		const table_name_t&	name);
-
-	/** Check whether the changes by id are visible.
-	@param[in]	id	transaction id to check against the view
-	@param[in]	name	table name
-	@return whether the view sees the modifications of id. */
-	bool changes_visible(
-		trx_id_t		id,
-		const table_name_t&	name) const
-		MY_ATTRIBUTE((warn_unused_result))
-	{
-		ut_ad(id > 0);
-
-		if (id < m_up_limit_id || id == m_creator_trx_id) {
-
-			return(true);
-		}
-
-		check_trx_id_sanity(id, name);
-
-		if (id >= m_low_limit_id) {
-
-			return(false);
-
-		} else if (m_ids.empty()) {
-
-			return(true);
-		}
-
-		const ids_t::value_type*	p = m_ids.data();
-
-		return(!std::binary_search(p, p + m_ids.size(), id));
-	}
-
-	/**
-	@param id		transaction to check
-	@return true if view sees transaction id */
-	bool sees(trx_id_t id) const
-	{
-		return(id < m_up_limit_id);
-	}
-
-	/**
-	Mark the view as closed */
-	void close()
-	{
-		ut_ad(m_creator_trx_id != TRX_ID_MAX);
-		m_creator_trx_id = TRX_ID_MAX;
-		m_cloned = false;
-	}
-
-	/**
-	@return true if the view is closed */
-	bool is_closed() const
-	{
-		return(m_closed);
-	}
-
-	/**
-	Write the limits to the file.
-	@param file		file to write to */
-	void print_limits(FILE* file) const
-	{
-		fprintf(file,
-			"Trx read view will not see trx with"
-			" id >= " TRX_ID_FMT ", sees < " TRX_ID_FMT "\n",
-			m_low_limit_id, m_up_limit_id);
-	}
-
-	/**
-	@return the low limit no */
-	trx_id_t low_limit_no() const
-	{
-		return(m_low_limit_no);
-	}
-
-	/**
-	@return the low limit id */
-	trx_id_t low_limit_id() const
-	{
-		return(m_low_limit_id);
-	}
-
-	/**
-	@return true if there are no transaction ids in the snapshot */
-	bool empty() const
-	{
-		return(m_ids.empty());
-	}
->>>>>>> 333b4508
-
-	/**
-	Clones a read view object. The resulting read view has identical change
-	visibility as the donor read view
-	@param	result	pointer to resulting read view. If NULL, a view will be
-	allocated. If non-NULL, a view will overwrite a previously-existing
-	in-use or released view.
-	@param	from_trx	transation owning the donor read view. */
-
-	void clone(ReadView*& result, trx_t* from_trx) const;
+
+  /**
+  Clones a read view object. The resulting read view has identical change
+  visibility as the donor read view
+  @param	result	pointer to resulting read view. If NULL, a view will be
+  allocated. If non-NULL, a view will overwrite a previously-existing
+  in-use or released view.
+  @param	from_trx	transation owning the donor read view. */
+
+  void clone(ReadView *&result, trx_t *from_trx) const;
 
 #ifdef UNIV_DEBUG
-<<<<<<< HEAD
   /**
   @param rhs		view to compare with
   @return truen if this view is less than or equal rhs */
   bool le(const ReadView *rhs) const {
     return (m_low_limit_no <= rhs->m_low_limit_no);
   }
+#endif /* UNIV_DEBUG */
 
   trx_id_t up_limit_id() const { return (m_up_limit_id); }
-#endif /* UNIV_DEBUG */
+
+  void print(FILE *file) const {
+    fprintf(file, "Read view low limit trx n:o " TRX_ID_FMT "\n",
+            low_limit_no());
+    print_limits(file);
+    fprintf(file, "Read view individually stored trx ids:\n");
+    for (ulint i = 0; i < m_ids.size(); i++)
+      fprintf(file, "Read view trx id " TRX_ID_FMT "\n", m_ids.data()[i]);
+  }
+
+  bool is_cloned() const { return (m_cloned); }
+
  private:
   /**
   Copy the transaction ids from the source vector */
@@ -514,120 +320,16 @@
   /** AC-NL-RO transaction view that has been "closed". */
   bool m_closed;
 
+  /** This is a view cloned by clone but not by
+  MVCC::clone_oldest_view. Used to make sure the cloned transaction does
+  not see its own changes. */
+  bool m_cloned;
+
   typedef UT_LIST_NODE_T(ReadView) node_t;
 
   /** List of read views in trx_sys */
   byte pad1[64 - sizeof(node_t)];
   node_t m_view_list;
-=======
-	/**
-	@param rhs		view to compare with
-	@return truen if this view is less than or equal rhs */
-	bool le(const ReadView* rhs) const
-	{
-		return(m_low_limit_no <= rhs->m_low_limit_no);
-	}
-#endif /* UNIV_DEBUG */
-
-	trx_id_t up_limit_id() const
-	{
-		return(m_up_limit_id);
-	}
-
-	void print(FILE* file) const
-	{
-		fprintf(file, "Read view low limit trx n:o " TRX_ID_FMT "\n",
-			low_limit_no());
-		print_limits(file);
-		fprintf(file, "Read view individually stored trx ids:\n");
-		for (ulint i = 0; i < m_ids.size(); i++) {
-			fprintf(file, "Read view trx id " TRX_ID_FMT "\n",
-				m_ids.data()[i]);
-		}
-	}
-
-	bool is_cloned() const
-	{
-		return(m_cloned);
-	}
-
-private:
-	/**
-	Copy the transaction ids from the source vector */
-	inline void copy_trx_ids(const trx_ids_t& trx_ids);
-
-	/**
-	Opens a read view where exactly the transactions serialized before this
-	point in time are seen in the view.
-	@param id		Creator transaction id */
-	inline void prepare(trx_id_t id);
-
-	/**
-	Complete the read view creation */
-	inline void complete();
-
-	/**
-	Copy state from another view. Must call copy_complete() to finish.
-	@param other		view to copy from */
-	inline void copy_prepare(const ReadView& other);
-
-	/**
-	Complete the copy, insert the creator transaction id into the
-	m_trx_ids too and adjust the m_up_limit_id *, if required */
-	inline void copy_complete();
-
-	/**
-	Set the creator transaction id, existing id must be 0 */
-	void creator_trx_id(trx_id_t id)
-	{
-		ut_ad(m_creator_trx_id == 0);
-		m_creator_trx_id = id;
-	}
-
-	friend class MVCC;
-
-private:
-	// Disable copying
-	ReadView(const ReadView&);
-	ReadView& operator=(const ReadView&);
-
-private:
-	/** The read should not see any transaction with trx id >= this
-	value. In other words, this is the "high water mark". */
-	trx_id_t	m_low_limit_id;
-
-	/** The read should see all trx ids which are strictly
-	smaller (<) than this value.  In other words, this is the
-	low water mark". */
-	trx_id_t	m_up_limit_id;
-
-	/** trx id of creating transaction, set to TRX_ID_MAX for free
-	views. */
-	trx_id_t	m_creator_trx_id;
-
-	/** Set of RW transactions that was active when this snapshot
-	was taken */
-	ids_t		m_ids;
-
-	/** The view does not need to see the undo logs for transactions
-	whose transaction number is strictly smaller (<) than this value:
-	they can be removed in purge if not needed by other views */
-	trx_id_t	m_low_limit_no;
-
-	/** AC-NL-RO transaction view that has been "closed". */
-	bool		m_closed;
-
-	/** This is a view cloned by clone but not by
-	MVCC::clone_oldest_view. Used to make sure the cloned transaction does
-	not see its own changes. */
-	bool		m_cloned;
-
-	typedef UT_LIST_NODE_T(ReadView) node_t;
-
-	/** List of read views in trx_sys */
-	byte		pad1[64 - sizeof(node_t)];
-	node_t		m_view_list;
->>>>>>> 333b4508
 };
 
 #endif