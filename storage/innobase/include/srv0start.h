/*****************************************************************************

Copyright (c) 1995, 2018, Oracle and/or its affiliates. All Rights Reserved.

This program is free software; you can redistribute it and/or modify it under
the terms of the GNU General Public License, version 2.0, as published by the
Free Software Foundation.

This program is also distributed with certain software (including but not
limited to OpenSSL) that is licensed under separate terms, as designated in a
particular file or component or in included license documentation. The authors
of MySQL hereby grant you an additional permission to link the program and
your derivative works with the separately licensed software that they have
included with MySQL.

This program is distributed in the hope that it will be useful, but WITHOUT
ANY WARRANTY; without even the implied warranty of MERCHANTABILITY or FITNESS
FOR A PARTICULAR PURPOSE. See the GNU General Public License, version 2.0,
for more details.

You should have received a copy of the GNU General Public License along with
this program; if not, write to the Free Software Foundation, Inc.,
51 Franklin St, Fifth Floor, Boston, MA 02110-1301  USA

*****************************************************************************/

/** @file include/srv0start.h
 Starts the Innobase database server

 Created 10/10/1995 Heikki Tuuri
 *******************************************************/

#ifndef srv0start_h
#define srv0start_h

<<<<<<< HEAD
#include "log0types.h"
#include "os0thread-create.h"
#ifndef UNIV_HOTBACKUP
#include "sync0rw.h"
#endif /* !UNIV_HOTBACKUP */
#include "trx0purge.h"
=======
#ifndef UNIV_INNOCHECKSUM

>>>>>>> 333b4508
#include "univ.i"
#include "ut0byte.h"

// Forward declaration
struct dict_table_t;

#ifndef UNIV_DEBUG
#define RECOVERY_CRASH(x) \
  do {                    \
  } while (0)
#else
#define RECOVERY_CRASH(x)                                  \
  do {                                                     \
    if (srv_force_recovery_crash == x) {                   \
      fprintf(stderr, "innodb_force_recovery_crash=%lu\n", \
              srv_force_recovery_crash);                   \
      fflush(stderr);                                      \
      _exit(3);                                            \
    }                                                      \
  } while (0)
#endif /* UNIV_DEBUG */

/** If buffer pool is less than the size,
only one buffer pool instance is used. */
#define BUF_POOL_SIZE_THRESHOLD (1024 * 1024 * 1024)

/** Parse temporary tablespace configuration.
 @return true if ok, false on parse error */
bool srv_parse_temp_data_file_paths_and_sizes(
    char *str); /*!< in/out: the data file path string */
/** Frees the memory allocated by srv_parse_data_file_paths_and_sizes()
 and srv_parse_log_group_home_dirs(). */
void srv_free_paths_and_sizes(void);

/** Adds a slash or a backslash to the end of a string if it is missing
 and the string is not empty.
 @return string which has the separator if the string is not empty */
char *srv_add_path_separator_if_needed(
    char *str); /*!< in: null-terminated character string */
#ifndef UNIV_HOTBACKUP

/** Upgrade undo tablespaces by deleting the old undo tablespaces
referenced by the TRX_SYS page.
@return error code */
dberr_t srv_undo_tablespaces_upgrade();

/** Update the number of active undo tablespaces.
@param[in]	target		target value for srv_undo_tablespaces
@return error code */
dberr_t srv_undo_tablespaces_update(ulong target);

/** Start InnoDB.
@param[in]	create_new_db		Whether to create a new database
@param[in]	scan_directories	Scan directories for .ibd files for
                                        recovery "dir1;dir2; ... dirN"
@return DB_SUCCESS or error code */
dberr_t srv_start(bool create_new_db, const std::string &scan_directories);

/** On a restart, initialize the remaining InnoDB subsystems so that
any tables (including data dictionary tables) can be accessed. */
void srv_dict_recover_on_restart();

/** Start up the remaining InnoDB service threads.
@param[in]	bootstrap	True if this is in bootstrap */
void srv_start_threads(bool bootstrap);

/** Shut down all InnoDB background tasks that may look up objects in
the data dictionary. */
void srv_pre_dd_shutdown();

/** Shut down the InnoDB database. */
void srv_shutdown();

/** Shut down all InnoDB background threads. */
void srv_shutdown_all_bg_threads();

/** Start purge threads. During upgrade we start
purge threads early to apply purge. */
void srv_start_purge_threads();

/** Copy the file path component of the physical file to parameter. It will
 copy up to and including the terminating path separator.
 @return number of bytes copied or ULINT_UNDEFINED if destination buffer
         is smaller than the path to be copied. */
ulint srv_path_copy(char *dest,             /*!< out: destination buffer */
                    ulint dest_len,         /*!< in: max bytes to copy */
                    const char *basedir,    /*!< in: base directory */
                    const char *table_name) /*!< in: source table name */
    MY_ATTRIBUTE((warn_unused_result));

/** Get the encryption-data filename from the table name for a
single-table tablespace.
@param[in]	table		table object
@param[out]	filename	filename
@param[in]	max_len		filename max length */
<<<<<<< HEAD
void srv_get_encryption_data_filename(dict_table_t *table, char *filename,
                                      ulint max_len);
#endif /* !UNIV_HOTBACKUP */

/** true if the server is being started */
extern bool srv_is_being_started;
/** true if SYS_TABLESPACES is available for lookups */
extern bool srv_sys_tablespaces_open;
/** true if the server is being started, before rolling back any
=======
void
srv_get_encryption_data_filename(
	dict_table_t*	table,
	char*		filename,
	ulint		max_len);

/** Initializes the log tracking subsystem and starts its thread.  */
void
srv_init_log_online(void);

/** Log sequence number at shutdown */
extern	lsn_t	srv_shutdown_lsn;
/** Log sequence number immediately after startup */
extern	lsn_t	srv_start_lsn;

/** TRUE if the server is being started */
extern	bool	srv_is_being_started;
/** TRUE if SYS_TABLESPACES is available for lookups */
extern	bool	srv_sys_tablespaces_open;
/** TRUE if the server was successfully started */
extern	ibool	srv_was_started;
/** TRUE if the server is being started, before rolling back any
>>>>>>> 333b4508
incomplete transactions */
extern bool srv_startup_is_before_trx_rollback_phase;
#ifdef UNIV_DEBUG
/** true if srv_pre_dd_shutdown() has been completed */
extern bool srv_is_being_shutdown;
#endif /* UNIV_DEBUG */

/** TRUE if a raw partition is in use */
extern ibool srv_start_raw_disk_in_use;

/** Shutdown state */
enum srv_shutdown_t {
  SRV_SHUTDOWN_NONE = 0,    /*!< Database running normally */
  SRV_SHUTDOWN_CLEANUP,     /*!< Cleaning up in
                            logs_empty_and_mark_files_at_shutdown() */
  SRV_SHUTDOWN_FLUSH_PHASE, /*!< At this phase the master and the
                           purge threads must have completed their
                           work. Once we enter this phase the
                           page_cleaner can clean up the buffer
                           pool and exit */
  SRV_SHUTDOWN_LAST_PHASE,  /*!< Last phase after ensuring that
                            the buffer pool can be freed: flush
                            all file spaces and close all files */
  SRV_SHUTDOWN_EXIT_THREADS /*!< Exit all threads */
};

/** At a shutdown this value climbs from SRV_SHUTDOWN_NONE to
SRV_SHUTDOWN_CLEANUP and then to SRV_SHUTDOWN_LAST_PHASE, and so on */
extern enum srv_shutdown_t srv_shutdown_state;

/** Call exit(3) */
void srv_fatal_error() MY_ATTRIBUTE((noreturn));
/**
Shutdown all background threads created by InnoDB. */
void srv_shutdown_all_bg_threads();

#endif /* !UNIV_INNOCHECKSUM */

#endif<|MERGE_RESOLUTION|>--- conflicted
+++ resolved
@@ -33,17 +33,12 @@
 #ifndef srv0start_h
 #define srv0start_h
 
-<<<<<<< HEAD
 #include "log0types.h"
 #include "os0thread-create.h"
 #ifndef UNIV_HOTBACKUP
 #include "sync0rw.h"
 #endif /* !UNIV_HOTBACKUP */
 #include "trx0purge.h"
-=======
-#ifndef UNIV_INNOCHECKSUM
-
->>>>>>> 333b4508
 #include "univ.i"
 #include "ut0byte.h"
 
@@ -139,40 +134,18 @@
 @param[in]	table		table object
 @param[out]	filename	filename
 @param[in]	max_len		filename max length */
-<<<<<<< HEAD
 void srv_get_encryption_data_filename(dict_table_t *table, char *filename,
                                       ulint max_len);
 #endif /* !UNIV_HOTBACKUP */
+
+/** Initializes the log tracking subsystem and starts its thread.  */
+void srv_init_log_online();
 
 /** true if the server is being started */
 extern bool srv_is_being_started;
 /** true if SYS_TABLESPACES is available for lookups */
 extern bool srv_sys_tablespaces_open;
 /** true if the server is being started, before rolling back any
-=======
-void
-srv_get_encryption_data_filename(
-	dict_table_t*	table,
-	char*		filename,
-	ulint		max_len);
-
-/** Initializes the log tracking subsystem and starts its thread.  */
-void
-srv_init_log_online(void);
-
-/** Log sequence number at shutdown */
-extern	lsn_t	srv_shutdown_lsn;
-/** Log sequence number immediately after startup */
-extern	lsn_t	srv_start_lsn;
-
-/** TRUE if the server is being started */
-extern	bool	srv_is_being_started;
-/** TRUE if SYS_TABLESPACES is available for lookups */
-extern	bool	srv_sys_tablespaces_open;
-/** TRUE if the server was successfully started */
-extern	ibool	srv_was_started;
-/** TRUE if the server is being started, before rolling back any
->>>>>>> 333b4508
 incomplete transactions */
 extern bool srv_startup_is_before_trx_rollback_phase;
 #ifdef UNIV_DEBUG
@@ -209,6 +182,4 @@
 Shutdown all background threads created by InnoDB. */
 void srv_shutdown_all_bg_threads();
 
-#endif /* !UNIV_INNOCHECKSUM */
-
 #endif