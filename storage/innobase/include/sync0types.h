/*****************************************************************************

Copyright (c) 1995, 2015, Oracle and/or its affiliates. All Rights Reserved.

This program is free software; you can redistribute it and/or modify it under
the terms of the GNU General Public License as published by the Free Software
Foundation; version 2 of the License.

This program is distributed in the hope that it will be useful, but WITHOUT
ANY WARRANTY; without even the implied warranty of MERCHANTABILITY or FITNESS
FOR A PARTICULAR PURPOSE. See the GNU General Public License for more details.

You should have received a copy of the GNU General Public License along with
this program; if not, write to the Free Software Foundation, Inc.,
51 Franklin Street, Suite 500, Boston, MA 02110-1335 USA

*****************************************************************************/

/**************************************************//**
@file include/sync0types.h
Global types for sync

Created 9/5/1995 Heikki Tuuri
*******************************************************/

#ifndef sync0types_h
#define sync0types_h

#include <vector>
#include <iostream>

<<<<<<< HEAD
#include "ut0new.h"
#include "ut0counter.h"

#if defined(UNIV_DEBUG) && !defined(UNIV_INNOCHECKSUM)
/** Set when InnoDB has invoked exit(). */
extern bool	innodb_calling_exit;
#endif /* UNIV_DEBUG && !UNIV_INNOCHECKSUM */

#ifdef _WIN32
/** Native mutex */
typedef CRITICAL_SECTION	sys_mutex_t;
#else
/** Native mutex */
typedef pthread_mutex_t		sys_mutex_t;
#endif /* _WIN32 */

/** The new (C++11) syntax allows the following and we should use it when it
is available on platforms that we support.

	enum class mutex_state_t : lock_word_t { ... };
*/

/** Mutex states. */
enum mutex_state_t {
	/** Mutex is free */
	MUTEX_STATE_UNLOCKED = 0,

	/** Mutex is acquired by some thread. */
	MUTEX_STATE_LOCKED = 1,

	/** Mutex is contended and there are threads waiting on the lock. */
	MUTEX_STATE_WAITERS = 2
};

/*
		LATCHING ORDER WITHIN THE DATABASE
		==================================

The mutex or latch in the central memory object, for instance, a rollback
segment object, must be acquired before acquiring the latch or latches to
the corresponding file data structure. In the latching order below, these
file page object latches are placed immediately below the corresponding
central memory object latch or mutex.

Synchronization object			Notes
----------------------			-----

Dictionary mutex			If we have a pointer to a dictionary
|					object, e.g., a table, it can be
|					accessed without reserving the
|					dictionary mutex. We must have a
|					reservation, a memoryfix, to the
|					appropriate table object in this case,
|					and the table must be explicitly
|					released later.
V
Dictionary header
|
V
Secondary index tree latch		The tree latch protects also all
|					the B-tree non-leaf pages. These
V					can be read with the page only
Secondary index non-leaf		bufferfixed to save CPU time,
|					no s-latch is needed on the page.
|					Modification of a page requires an
|					x-latch on the page, however. If a
|					thread owns an x-latch to the tree,
|					it is allowed to latch non-leaf pages
|					even after it has acquired the fsp
|					latch.
V
Secondary index leaf			The latch on the secondary index leaf
|					can be kept while accessing the
|					clustered index, to save CPU time.
V
Clustered index tree latch		To increase concurrency, the tree
|					latch is usually released when the
|					leaf page latch has been acquired.
V
Clustered index non-leaf
|
V
Clustered index leaf
|
V
Transaction system header
|
V
Transaction undo mutex			The undo log entry must be written
|					before any index page is modified.
|					Transaction undo mutex is for the undo
|					logs the analogue of the tree latch
|					for a B-tree. If a thread has the
|					trx undo mutex reserved, it is allowed
|					to latch the undo log pages in any
|					order, and also after it has acquired
|					the fsp latch.
V
Rollback segment mutex			The rollback segment mutex must be
|					reserved, if, e.g., a new page must
|					be added to an undo log. The rollback
|					segment and the undo logs in its
|					history list can be seen as an
|					analogue of a B-tree, and the latches
|					reserved similarly, using a version of
|					lock-coupling. If an undo log must be
|					extended by a page when inserting an
|					undo log record, this corresponds to
|					a pessimistic insert in a B-tree.
V
Rollback segment header
|
V
Purge system latch
|
V
Undo log pages				If a thread owns the trx undo mutex,
|					or for a log in the history list, the
|					rseg mutex, it is allowed to latch
|					undo log pages in any order, and even
|					after it has acquired the fsp latch.
|					If a thread does not have the
|					appropriate mutex, it is allowed to
|					latch only a single undo log page in
|					a mini-transaction.
V
File space management latch		If a mini-transaction must allocate
|					several file pages, it can do that,
|					because it keeps the x-latch to the
|					file space management in its memo.
V
File system pages
|
V
lock_sys_wait_mutex			Mutex protecting lock timeout data
|
V
lock_sys_mutex				Mutex protecting lock_sys_t
|
V
trx_sys->mutex				Mutex protecting trx_sys_t
|
V
Threads mutex				Background thread scheduling mutex
|
V
query_thr_mutex				Mutex protecting query threads
|
V
trx_mutex				Mutex protecting trx_t fields
|
V
Search system mutex
|
V
Buffer pool mutex
|
V
Log mutex
|
Any other latch
|
V
Memory pool mutex */

/** Latching order levels. If you modify these, you have to also update
LatchDebug internals in sync0debug.cc */

enum latch_level_t {
	SYNC_UNKNOWN = 0,

	SYNC_MUTEX = 1,

	RW_LOCK_SX,
	RW_LOCK_X_WAIT,
	RW_LOCK_S,
	RW_LOCK_X,
	RW_LOCK_NOT_LOCKED,

	SYNC_MONITOR_MUTEX,

	SYNC_ANY_LATCH,

	SYNC_DOUBLEWRITE,

	SYNC_BUF_FLUSH_LIST,

	SYNC_BUF_BLOCK,
	SYNC_BUF_PAGE_HASH,

	SYNC_BUF_POOL,

	SYNC_POOL,
	SYNC_POOL_MANAGER,

	SYNC_SEARCH_SYS,

	SYNC_WORK_QUEUE,

	SYNC_FTS_TOKENIZE,
	SYNC_FTS_OPTIMIZE,
	SYNC_FTS_BG_THREADS,
	SYNC_FTS_CACHE_INIT,
	SYNC_RECV,
	SYNC_LOG_FLUSH_ORDER,
	SYNC_LOG,
	SYNC_PAGE_CLEANER,
	SYNC_PURGE_QUEUE,
	SYNC_TRX_SYS_HEADER,
	SYNC_REC_LOCK,
	SYNC_THREADS,
	SYNC_TRX,
	SYNC_TRX_SYS,
	SYNC_LOCK_SYS,
	SYNC_LOCK_WAIT_SYS,

	SYNC_INDEX_ONLINE_LOG,

	SYNC_IBUF_BITMAP,
	SYNC_IBUF_BITMAP_MUTEX,
	SYNC_IBUF_TREE_NODE,
	SYNC_IBUF_TREE_NODE_NEW,
	SYNC_IBUF_INDEX_TREE,

	SYNC_IBUF_MUTEX,

	SYNC_FSP_PAGE,
	SYNC_FSP,
	SYNC_EXTERN_STORAGE,
	SYNC_TRX_UNDO_PAGE,
	SYNC_RSEG_HEADER,
	SYNC_RSEG_HEADER_NEW,
	SYNC_NOREDO_RSEG,
	SYNC_REDO_RSEG,
	SYNC_TRX_UNDO,
	SYNC_PURGE_LATCH,
	SYNC_TREE_NODE,
	SYNC_TREE_NODE_FROM_HASH,
	SYNC_TREE_NODE_NEW,
	SYNC_INDEX_TREE,

	SYNC_IBUF_PESS_INSERT_MUTEX,
	SYNC_IBUF_HEADER,
	SYNC_DICT_HEADER,
	SYNC_STATS_AUTO_RECALC,
	SYNC_DICT_AUTOINC_MUTEX,
	SYNC_DICT,
	SYNC_FTS_CACHE,

	SYNC_DICT_OPERATION,

	SYNC_FILE_FORMAT_TAG,

	SYNC_TRX_I_S_LAST_READ,

	SYNC_TRX_I_S_RWLOCK,

	SYNC_RECV_WRITER,

	/** Level is varying. Only used with buffer pool page locks, which
	do not have a fixed level, but instead have their level set after
	the page is locked; see e.g.  ibuf_bitmap_get_map_page(). */

	SYNC_LEVEL_VARYING,

	/** This can be used to suppress order checking. */
	SYNC_NO_ORDER_CHECK,

	/** Maximum level value */
	SYNC_LEVEL_MAX = SYNC_NO_ORDER_CHECK
};

/** Each latch has an ID. This id is used for creating the latch and to look
up its meta-data. See sync0debug.c. */
enum latch_id_t {
	LATCH_ID_NONE = 0,
	LATCH_ID_AUTOINC,
	LATCH_ID_BUF_BLOCK_MUTEX,
	LATCH_ID_BUF_POOL,
	LATCH_ID_BUF_POOL_ZIP,
	LATCH_ID_CACHE_LAST_READ,
	LATCH_ID_DICT_FOREIGN_ERR,
	LATCH_ID_DICT_SYS,
	LATCH_ID_FILE_FORMAT_MAX,
	LATCH_ID_FIL_SYSTEM,
	LATCH_ID_FLUSH_LIST,
	LATCH_ID_FTS_BG_THREADS,
	LATCH_ID_FTS_DELETE,
	LATCH_ID_FTS_OPTIMIZE,
	LATCH_ID_FTS_DOC_ID,
	LATCH_ID_FTS_PLL_TOKENIZE,
	LATCH_ID_HASH_TABLE_MUTEX,
	LATCH_ID_IBUF_BITMAP,
	LATCH_ID_IBUF,
	LATCH_ID_IBUF_PESSIMISTIC_INSERT,
	LATCH_ID_LOG_SYS,
	LATCH_ID_LOG_FLUSH_ORDER,
	LATCH_ID_LIST,
	LATCH_ID_MUTEX_LIST,
	LATCH_ID_PAGE_CLEANER,
	LATCH_ID_PURGE_SYS_PQ,
	LATCH_ID_RECALC_POOL,
	LATCH_ID_RECV_SYS,
	LATCH_ID_RECV_WRITER,
	LATCH_ID_REDO_RSEG,
	LATCH_ID_NOREDO_RSEG,
	LATCH_ID_RW_LOCK_DEBUG,
	LATCH_ID_RTR_SSN_MUTEX,
	LATCH_ID_RTR_ACTIVE_MUTEX,
	LATCH_ID_RTR_MATCH_MUTEX,
	LATCH_ID_RTR_PATH_MUTEX,
	LATCH_ID_RW_LOCK_LIST,
	LATCH_ID_RW_LOCK_MUTEX,
	LATCH_ID_SRV_DICT_TMPFILE,
	LATCH_ID_SRV_INNODB_MONITOR,
	LATCH_ID_SRV_MISC_TMPFILE,
	LATCH_ID_SRV_MONITOR_FILE,
	LATCH_ID_SYNC_THREAD,
	LATCH_ID_BUF_DBLWR,
	LATCH_ID_TRX_UNDO,
	LATCH_ID_TRX_POOL,
	LATCH_ID_TRX_POOL_MANAGER,
	LATCH_ID_TRX,
	LATCH_ID_LOCK_SYS,
	LATCH_ID_LOCK_SYS_WAIT,
	LATCH_ID_TRX_SYS,
	LATCH_ID_SRV_SYS,
	LATCH_ID_SRV_SYS_TASKS,
	LATCH_ID_PAGE_ZIP_STAT_PER_INDEX,
	LATCH_ID_EVENT_MANAGER,
	LATCH_ID_EVENT_MUTEX,
	LATCH_ID_SYNC_ARRAY_MUTEX,
	LATCH_ID_THREAD_MUTEX,
	LATCH_ID_ZIP_PAD_MUTEX,
	LATCH_ID_OS_AIO_READ_MUTEX,
	LATCH_ID_OS_AIO_WRITE_MUTEX,
	LATCH_ID_OS_AIO_LOG_MUTEX,
	LATCH_ID_OS_AIO_IBUF_MUTEX,
	LATCH_ID_OS_AIO_SYNC_MUTEX,
	LATCH_ID_ROW_DROP_LIST,
	LATCH_ID_INDEX_ONLINE_LOG,
	LATCH_ID_WORK_QUEUE,
	LATCH_ID_BTR_SEARCH,
	LATCH_ID_BUF_BLOCK_LOCK,
	LATCH_ID_BUF_BLOCK_DEBUG,
	LATCH_ID_DICT_OPERATION,
	LATCH_ID_CHECKPOINT,
	LATCH_ID_FIL_SPACE,
	LATCH_ID_FTS_CACHE,
	LATCH_ID_FTS_CACHE_INIT,
	LATCH_ID_TRX_I_S_CACHE,
	LATCH_ID_TRX_PURGE,
	LATCH_ID_IBUF_INDEX_TREE,
	LATCH_ID_INDEX_TREE,
	LATCH_ID_DICT_TABLE_STATS,
	LATCH_ID_HASH_TABLE_RW_LOCK,
	LATCH_ID_BUF_CHUNK_MAP_LATCH,
	LATCH_ID_SYNC_DEBUG_MUTEX,
	LATCH_ID_TEST_MUTEX,
	LATCH_ID_MAX = LATCH_ID_TEST_MUTEX
};

#ifndef UNIV_INNOCHECKSUM
/** OS mutex, without any policy. It is a thin wrapper around the
system mutexes. The interface is different from the policy mutexes,
to ensure that it is called directly and not confused with the
policy mutexes. */
struct OSMutex {

	/** Constructor */
	OSMutex()
		UNIV_NOTHROW
	{
		ut_d(m_freed = true);
	}

	/** Create the mutex by calling the system functions. */
	void init()
		UNIV_NOTHROW
	{
		ut_ad(m_freed);

#ifdef _WIN32
		InitializeCriticalSection((LPCRITICAL_SECTION) &m_mutex);
#else
		{
			int	ret = pthread_mutex_init(&m_mutex, NULL);
			ut_a(ret == 0);
		}
#endif /* _WIN32 */

		ut_d(m_freed = false);
	}

	/** Destructor */
	~OSMutex() { }

	/** Destroy the mutex */
	void destroy()
		UNIV_NOTHROW
	{
		ut_ad(innodb_calling_exit || !m_freed);
#ifdef _WIN32
		DeleteCriticalSection((LPCRITICAL_SECTION) &m_mutex);
#else
		int	ret;

		ret = pthread_mutex_destroy(&m_mutex);

		if (ret != 0) {

			ib::error()
				<< "Return value " << ret << " when calling "
				<< "pthread_mutex_destroy().";
		}
#endif /* _WIN32 */
		ut_d(m_freed = true);
	}

	/** Release the mutex. */
	void exit()
		UNIV_NOTHROW
	{
		ut_ad(innodb_calling_exit || !m_freed);
#ifdef _WIN32
		LeaveCriticalSection(&m_mutex);
#else
		int	ret = pthread_mutex_unlock(&m_mutex);
		ut_a(ret == 0);
#endif /* _WIN32 */
	}

	/** Acquire the mutex. */
	void enter()
		UNIV_NOTHROW
	{
		ut_ad(innodb_calling_exit || !m_freed);
#ifdef _WIN32
		EnterCriticalSection((LPCRITICAL_SECTION) &m_mutex);
#else
		int	ret = pthread_mutex_lock(&m_mutex);
		ut_a(ret == 0);
#endif /* _WIN32 */
	}

	/** @return true if locking succeeded */
	bool try_lock()
		UNIV_NOTHROW
	{
		ut_ad(innodb_calling_exit || !m_freed);
#ifdef _WIN32
		return(TryEnterCriticalSection(&m_mutex) != 0);
#else
		return(pthread_mutex_trylock(&m_mutex) == 0);
#endif /* _WIN32 */
	}

	/** Required for os_event_t */
	operator sys_mutex_t*()
		UNIV_NOTHROW
	{
		return(&m_mutex);
	}

private:
#ifdef UNIV_DEBUG
	/** true if the mutex has been freed/destroyed. */
	bool			m_freed;
#endif /* UNIV_DEBUG */

	sys_mutex_t		m_mutex;
};

#ifdef UNIV_PFS_MUTEX
/** Latch element
@param[in]	id		Latch id
@param[in]	level		Latch level
@param[in]	key		PFS key */
# define LATCH_ADD(id, level, key)	latch_meta[LATCH_ID_ ## id] =	\
	UT_NEW_NOKEY(latch_meta_t(LATCH_ID_ ## id, #id, level, #level, key))
#else
# define LATCH_ADD(id, level, key)	latch_meta[LATCH_ID_ ## id] =	\
	UT_NEW_NOKEY(latch_meta_t(LATCH_ID_ ## id, #id, level, #level))
#endif /* UNIV_PFS_MUTEX */

/** Default latch counter */
class LatchCounter {

public:
	/** The counts we collect for a mutex */
	struct Count {

		/** Constructor */
		Count()
			UNIV_NOTHROW
			:
			m_spins(),
			m_waits(),
			m_calls(),
			m_enabled()
		{
			/* No op */
		}

		/** Rest the values to zero */
		void reset()
			UNIV_NOTHROW
		{
			m_spins = 0;
			m_waits = 0;
			m_calls = 0;
		}

		/** Number of spins trying to acquire the latch. */
		uint32_t	m_spins;

		/** Number of waits trying to acquire the latch */
		uint32_t	m_waits;

		/** Number of times it was called */
		uint32_t	m_calls;

		/** true if enabled */
		bool		m_enabled;
	};

	/** Constructor */
	LatchCounter()
		UNIV_NOTHROW
		:
		m_active(false)
	{
		m_mutex.init();
	}

	/** Destructor */
	~LatchCounter()
		UNIV_NOTHROW
	{
		m_mutex.destroy();

		for (Counters::iterator it = m_counters.begin();
		     it != m_counters.end();
		     ++it) {

			Count*	count = *it;

			UT_DELETE(count);
		}
	}

	/** Reset all counters to zero. It is not protected by any
	mutex and we don't care about atomicity. Unless it is a
	demonstrated problem. The information collected is not
	required for the correct functioning of the server. */
	void reset()
		UNIV_NOTHROW
	{
		m_mutex.enter();

		Counters::iterator	end = m_counters.end();

		for (Counters::iterator it = m_counters.begin();
		     it != end;
		     ++it) {

			(*it)->reset();
		}

		m_mutex.exit();
	}

	/** @return the aggregate counter */
	Count* sum_register()
		UNIV_NOTHROW
	{
		m_mutex.enter();

		Count*	count;

		if (m_counters.empty()) {
			count = UT_NEW_NOKEY(Count());
			m_counters.push_back(count);
		} else {
			ut_a(m_counters.size() == 1);
			count = m_counters[0];
		}

		m_mutex.exit();

		return(count);
	}

	/** Deregister the count. We don't do anything
	@param[in]	count		The count instance to deregister */
	void sum_deregister(Count* count)
		UNIV_NOTHROW
	{
		/* Do nothing */
	}

	/** Register a single instance counter */
	void single_register(Count* count)
		UNIV_NOTHROW
	{
		m_mutex.enter();

		m_counters.push_back(count);

		m_mutex.exit();
	}

	/** Deregister a single instance counter
	@param[in]	count		The count instance to deregister */
	void single_deregister(Count* count)
		UNIV_NOTHROW
	{
		m_mutex.enter();

		m_counters.erase(
			std::remove(
				m_counters.begin(),
				m_counters.end(), count),
			m_counters.end());

		m_mutex.exit();
	}

	/** Iterate over the counters */
	template <typename Callback>
	void iterate(Callback& callback) const
		UNIV_NOTHROW
	{
		Counters::const_iterator	end = m_counters.end();

		for (Counters::const_iterator it = m_counters.begin();
		     it != end;
		     ++it) {

			callback(*it);
		}
	}

	/** Disable the monitoring */
	void enable()
		UNIV_NOTHROW
	{
		m_mutex.enter();

		Counters::const_iterator	end = m_counters.end();

		for (Counters::const_iterator it = m_counters.begin();
		     it != end;
		     ++it) {

			(*it)->m_enabled = true;
		}

		m_active = true;

		m_mutex.exit();
	}

	/** Disable the monitoring */
	void disable()
		UNIV_NOTHROW
	{
		m_mutex.enter();

		Counters::const_iterator	end = m_counters.end();

		for (Counters::const_iterator it = m_counters.begin();
		     it != end;
		     ++it) {

			(*it)->m_enabled = false;
		}

		m_active = false;

		m_mutex.exit();
	}

	/** @return if monitoring is active */
	bool is_enabled() const
		UNIV_NOTHROW
	{
		return(m_active);
	}

private:
	/* Disable copying */
	LatchCounter(const LatchCounter&);
	LatchCounter& operator=(const LatchCounter&);

private:
	typedef OSMutex Mutex;
	typedef std::vector<Count*> Counters;

	/** Mutex protecting m_counters */
	Mutex			m_mutex;

	/** Counters for the latches */
	Counters		m_counters;

	/** if true then we collect the data */
	bool			m_active;
};

/** Latch meta data */
template <typename Counter = LatchCounter>
class LatchMeta {

public:
	typedef Counter CounterType;

#ifdef UNIV_PFS_MUTEX
	typedef	mysql_pfs_key_t	pfs_key_t;
#endif /* UNIV_PFS_MUTEX */

	/** Constructor */
	LatchMeta()
		:
		m_id(LATCH_ID_NONE),
		m_name(),
		m_level(SYNC_UNKNOWN),
		m_level_name()
#ifdef UNIV_PFS_MUTEX
		,m_pfs_key()
#endif /* UNIV_PFS_MUTEX */
	{
	}

	/** Destructor */
	~LatchMeta() { }

	/** Constructor
	@param[in]	id		Latch id
	@param[in]	name		Latch name
	@param[in]	level		Latch level
	@param[in]	level_name	Latch level text representation
	@param[in]	key		PFS key */
	LatchMeta(
		latch_id_t	id,
		const char*	name,
		latch_level_t	level,
		const char*	level_name
#ifdef UNIV_PFS_MUTEX
		,pfs_key_t	key
#endif /* UNIV_PFS_MUTEX */
	      )
		:
		m_id(id),
		m_name(name),
		m_level(level),
		m_level_name(level_name)
#ifdef UNIV_PFS_MUTEX
		,m_pfs_key(key)
#endif /* UNIV_PFS_MUTEX */
	{
		/* No op */
	}

	/* Less than operator.
	@param[in]	rhs		Instance to compare against
	@return true if this.get_id() < rhs.get_id() */
	bool operator<(const LatchMeta& rhs) const
	{
		return(get_id() < rhs.get_id());
	}

	/** @return the latch id */
	latch_id_t get_id() const
	{
		return(m_id);
	}

	/** @return the latch name */
	const char* get_name() const
	{
		return(m_name);
	}

	/** @return the latch level */
	latch_level_t get_level() const
	{
		return(m_level);
	}

	/** @return the latch level name */
	const char* get_level_name() const
	{
		return(m_level_name);
	}

#ifdef UNIV_PFS_MUTEX
	/** @return the PFS key for the latch */
	pfs_key_t get_pfs_key() const
	{
		return(m_pfs_key);
	}
#endif /* UNIV_PFS_MUTEX */

	/** @return the counter instance */
	Counter* get_counter()
	{
		return(&m_counter);
	}

private:
	/** Latch id */
	latch_id_t		m_id;

	/** Latch name */
	const char*		m_name;

	/** Latch level in the ordering */
	latch_level_t		m_level;

	/** Latch level text representation */
	const char*		m_level_name;

#ifdef UNIV_PFS_MUTEX
	/** PFS key */
	pfs_key_t		m_pfs_key;
#endif /* UNIV_PFS_MUTEX */

	/** For gathering latch statistics */
	Counter			m_counter;
};

typedef LatchMeta<LatchCounter> latch_meta_t;
typedef std::vector<latch_meta_t*, ut_allocator<latch_meta_t*> > LatchMetaData;

/** Note: This is accessed without any mutex protection. It is initialised
at startup and elements should not be added to or removed from it after
that.  See sync_latch_meta_init() */
extern LatchMetaData	latch_meta;

/** Get the latch meta-data from the latch ID
@param[in]	id		Latch ID
@return the latch meta data */
inline
latch_meta_t&
sync_latch_get_meta(latch_id_t id)
{
	ut_ad(static_cast<size_t>(id) < latch_meta.size());
	ut_ad(id == latch_meta[id]->get_id());

	return(*latch_meta[id]);
}

/** Fetch the counter for the latch
@param[in]	id		Latch ID
@return the latch counter */
inline
latch_meta_t::CounterType*
sync_latch_get_counter(latch_id_t id)
{
	latch_meta_t&	meta = sync_latch_get_meta(id);

	return(meta.get_counter());
}

/** Get the latch name from the latch ID
@param[in]	id		Latch ID
@return the name, will assert if not found */
inline
const char*
sync_latch_get_name(latch_id_t id)
{
	const latch_meta_t&	meta = sync_latch_get_meta(id);

	return(meta.get_name());
}

/** Get the latch ordering level
@param[in]	id		Latch id to lookup
@return the latch level */
inline
latch_level_t
sync_latch_get_level(latch_id_t id)
{
	const latch_meta_t&	meta = sync_latch_get_meta(id);

	return(meta.get_level());
}

#ifdef HAVE_PSI_INTERFACE
/** Get the latch PFS key from the latch ID
@param[in]	id		Latch ID
@return the PFS key */
inline
mysql_pfs_key_t
sync_latch_get_pfs_key(latch_id_t id)
{
	const latch_meta_t&	meta = sync_latch_get_meta(id);

	return(meta.get_pfs_key());
}
#endif

/** String representation of the filename and line number where the
latch was created
@param[in]	id		Latch ID
@param[in]	created		Filename and line number where it was crated
@return the string representation */
std::string
sync_mutex_to_string(
	latch_id_t		id,
	const std::string&	created);

/** Get the latch name from a sync level
@param[in]	level		Latch level to lookup
@return 0 if not found. */
const char*
sync_latch_get_name(latch_level_t level);

/** Print the filename "basename"
@return the basename */
const char*
sync_basename(const char* filename);

/** Register a latch, called when it is created
@param[in]	ptr		Latch instance that was created
@param[in]	filename	Filename where it was created
@param[in]	line		Line number in filename */
void
sync_file_created_register(
	const void*	ptr,
	const char*	filename,
	uint16_t	line);

/** Deregister a latch, called when it is destroyed
@param[in]	ptr		Latch to be destroyed */
void
sync_file_created_deregister(const void* ptr);

/** Get the string where the file was created. Its format is "name:line"
@param[in]	ptr		Latch instance
@return created information or "" if can't be found */
std::string
sync_file_created_get(const void* ptr);

#ifdef UNIV_DEBUG

/** All (ordered) latches, used in debugging, must derive from this class. */
struct latch_t {

	/** Constructor
	@param[in]	id	The latch ID */
	explicit latch_t(latch_id_t id = LATCH_ID_NONE)
		UNIV_NOTHROW
		:
		m_id(id),
		m_rw_lock(),
		m_temp_fsp() { }

	/** Destructor */
	virtual ~latch_t() UNIV_NOTHROW { }

	/** @return the latch ID */
	latch_id_t get_id() const
	{
		return(m_id);
	}

	/** @return true if it is a rw-lock */
	bool is_rw_lock() const
		UNIV_NOTHROW
	{
		return(m_rw_lock);
	}

	/** Print the latch context
	@return the string representation */
	virtual std::string to_string() const = 0;

	/** @return "filename:line" from where the latch was last locked */
	virtual std::string locked_from() const = 0;

	/** @return the latch level */
	latch_level_t get_level() const
		UNIV_NOTHROW
	{
		ut_a(m_id != LATCH_ID_NONE);

		return(sync_latch_get_level(m_id));
	}

	/** @return true if the latch is for a temporary file space*/
	bool is_temp_fsp() const
		UNIV_NOTHROW
	{
		return(m_temp_fsp);
	}

	/** Set the temporary tablespace flag. The latch order constraints
	are different for intrinsic tables. We don't always acquire the
	index->lock. We need to figure out the context and add some special
	rules during the checks. */
	void set_temp_fsp()
		UNIV_NOTHROW
	{
		ut_ad(get_id() == LATCH_ID_FIL_SPACE);
		m_temp_fsp = true;
	}

	/** @return the latch name, m_id must be set  */
	const char* get_name() const
		UNIV_NOTHROW
	{
		ut_a(m_id != LATCH_ID_NONE);

		return(sync_latch_get_name(m_id));
	}

	/** Latch ID */
	latch_id_t	m_id;

	/** true if it is a rw-lock. In debug mode, rw_lock_t derives from
	this class and sets this variable. */
	bool		m_rw_lock;

	/** true if it is an temporary space latch */
	bool		m_temp_fsp;
};

/** Subclass this to iterate over a thread's acquired latch levels. */
struct sync_check_functor_t {
	virtual ~sync_check_functor_t() { }
	virtual bool operator()(const latch_level_t) = 0;
	virtual bool result() const = 0;
};

/** Functor to check whether the calling thread owns the btr search mutex. */
struct btrsea_sync_check : public sync_check_functor_t {

	/** Constructor
	@param[in]	has_search_latch	true if owns the latch */
	explicit btrsea_sync_check(bool has_search_latch)
		:
		m_result(),
		m_has_search_latch(has_search_latch) { }

	/** Destructor */
	virtual ~btrsea_sync_check() { }

	/** Called for every latch owned by the calling thread.
	@param[in]	level		Level of the existing latch
	@return true if the predicate check is successful */
	virtual bool operator()(const latch_level_t level)
	{
		/* If calling thread doesn't hold search latch then
		check if there are latch level exception provided.

		Note: Optimizer has added InnoDB intrinsic table as an
		alternative to MyISAM intrinsic table. With this a new
		control flow comes into existence, it is:

		Server -> Plugin -> SE

		Plugin in this case is I_S which is sharing the latch vector
		of InnoDB and so there could be lock conflicts. Ideally
		the Plugin should use a difference namespace latch vector
		as it doesn't have any depedency with SE latching protocol.

		Added check that will allow thread to hold I_S latches */

		if (!m_has_search_latch
		    && (level != SYNC_SEARCH_SYS
			&& level != SYNC_FTS_CACHE
			&& level != SYNC_TRX_I_S_RWLOCK
			&& level != SYNC_TRX_I_S_LAST_READ)) {

			m_result = true;

			return(m_result);
		}

		return(false);
	}

	/** @return result from the check */
	virtual bool result() const
	{
		return(m_result);
	}

private:
	/** True if all OK */
	bool		m_result;

	/** If the caller owns the search latch */
	const bool	m_has_search_latch;
};

/** Functor to check for dictionay latching constraints. */
struct dict_sync_check : public sync_check_functor_t {

	/** Constructor
	@param[in]	dict_mutex_allow	true if the dict mutex
						is allowed */
	explicit dict_sync_check(bool dict_mutex_allowed)
		:
		m_result(),
		m_dict_mutex_allowed(dict_mutex_allowed) { }

	/** Destructor */
	virtual ~dict_sync_check() { }

	/** Check the latching constraints
	@param[in]	level		The level held by the thread */
	virtual bool operator()(const latch_level_t level)
	{
		if (!m_dict_mutex_allowed
		    || (level != SYNC_DICT
			&& level != SYNC_DICT_OPERATION
			&& level != SYNC_FTS_CACHE
			/* This only happens in recv_apply_hashed_log_recs. */
			&& level != SYNC_RECV_WRITER
			&& level != SYNC_NO_ORDER_CHECK)) {

			m_result = true;

			return(true);
		}

		return(false);
	}

	/** @return the result of the check */
	virtual bool result() const
	{
		return(m_result);
	}

private:
	/** True if all OK */
	bool		m_result;

	/** True if it is OK to hold the dict mutex */
	const bool	m_dict_mutex_allowed;
};

/** Functor to check for given latching constraints. */
struct sync_allowed_latches : public sync_check_functor_t {

	/** Constructor
	@param[in]	from	first element in an array of latch_level_t
	@param[in]	to	last element in an array of latch_level_t */
	sync_allowed_latches(
		const latch_level_t*	from,
		const latch_level_t*	to)
		:
		m_result(),
		m_latches(from, to) { }

	/** Checks whether the given latch_t violates the latch constraint.
	This object maintains a list of allowed latch levels, and if the given
	latch belongs to a latch level that is not there in the allowed list,
	then it is a violation.

	@param[in]	latch	The latch level to check
	@return true if there is a latch ordering violation */
	virtual bool operator()(const latch_level_t level)
	{
		for (latches_t::const_iterator it = m_latches.begin();
		     it != m_latches.end();
		     ++it) {

			if (level == *it) {

				m_result = false;

				/* No violation */
				return(false);
			}
		}

		return(true);
	}

	/** @return the result of the check */
	virtual bool result() const
	{
		return(m_result);
	}

private:
	/** Save the result of validation check here
	True if all OK */
	bool		m_result;

	typedef std::vector<latch_level_t, ut_allocator<latch_level_t> >
		latches_t;

	/** List of latch levels that are allowed to be held */
	latches_t	m_latches;
};

/** Get the latch id from a latch name.
@param[in]	id	Latch name
@return LATCH_ID_NONE. */
latch_id_t
sync_latch_get_id(const char* name);

typedef ulint rw_lock_flags_t;

/* Flags to specify lock types for rw_lock_own_flagged() */
enum rw_lock_flag_t {
	RW_LOCK_FLAG_S  = 1 << 0,
	RW_LOCK_FLAG_X  = 1 << 1,
	RW_LOCK_FLAG_SX = 1 << 2
};

#endif /* UNIV_DBEUG */

#endif /* UNIV_INNOCHECKSUM */

#endif /* sync0types_h */
=======
/* The relative priority of the current thread.  If 0, low priority; if 1, high
priority.  */
extern UNIV_THREAD_LOCAL ulint srv_current_thread_priority;

struct ib_prio_mutex_t;

/** Priority mutex and rwlatch acquisition priorities */
enum ib_sync_priority {
	DEFAULT_PRIO,
	LOW_PRIO,
	HIGH_PRIO
};

#endif
>>>>>>> 2071aeef
<|MERGE_RESOLUTION|>--- conflicted
+++ resolved
@@ -29,7 +29,6 @@
 #include <vector>
 #include <iostream>
 
-<<<<<<< HEAD
 #include "ut0new.h"
 #include "ut0counter.h"
 
@@ -185,7 +184,7 @@
 Search system mutex
 |
 V
-Buffer pool mutex
+Buffer pool mutexes
 |
 V
 Log mutex
@@ -216,11 +215,13 @@
 	SYNC_DOUBLEWRITE,
 
 	SYNC_BUF_FLUSH_LIST,
-
+	SYNC_BUF_FLUSH_STATE,
+	SYNC_BUF_ZIP_HASH,
+	SYNC_BUF_FREE_LIST,
+	SYNC_BUF_ZIP_FREE,
 	SYNC_BUF_BLOCK,
 	SYNC_BUF_PAGE_HASH,
-
-	SYNC_BUF_POOL,
+	SYNC_BUF_LRU_LIST,
 
 	SYNC_POOL,
 	SYNC_POOL_MANAGER,
@@ -236,6 +237,7 @@
 	SYNC_RECV,
 	SYNC_LOG_FLUSH_ORDER,
 	SYNC_LOG,
+	SYNC_LOG_ONLINE,
 	SYNC_PAGE_CLEANER,
 	SYNC_PURGE_QUEUE,
 	SYNC_TRX_SYS_HEADER,
@@ -308,7 +310,11 @@
 	LATCH_ID_NONE = 0,
 	LATCH_ID_AUTOINC,
 	LATCH_ID_BUF_BLOCK_MUTEX,
-	LATCH_ID_BUF_POOL,
+	LATCH_ID_BUF_POOL_LRU_LIST,
+	LATCH_ID_BUF_POOL_FREE_LIST,
+	LATCH_ID_BUF_POOL_ZIP_FREE,
+	LATCH_ID_BUF_POOL_ZIP_HASH,
+	LATCH_ID_BUF_POOL_FLUSH_STATE,
 	LATCH_ID_BUF_POOL_ZIP,
 	LATCH_ID_CACHE_LAST_READ,
 	LATCH_ID_DICT_FOREIGN_ERR,
@@ -326,6 +332,7 @@
 	LATCH_ID_IBUF,
 	LATCH_ID_IBUF_PESSIMISTIC_INSERT,
 	LATCH_ID_LOG_SYS,
+	LATCH_ID_LOG_ONLINE,
 	LATCH_ID_LOG_FLUSH_ORDER,
 	LATCH_ID_LIST,
 	LATCH_ID_MUTEX_LIST,
@@ -1250,20 +1257,4 @@
 
 #endif /* UNIV_INNOCHECKSUM */
 
-#endif /* sync0types_h */
-=======
-/* The relative priority of the current thread.  If 0, low priority; if 1, high
-priority.  */
-extern UNIV_THREAD_LOCAL ulint srv_current_thread_priority;
-
-struct ib_prio_mutex_t;
-
-/** Priority mutex and rwlatch acquisition priorities */
-enum ib_sync_priority {
-	DEFAULT_PRIO,
-	LOW_PRIO,
-	HIGH_PRIO
-};
-
-#endif
->>>>>>> 2071aeef
+#endif /* sync0types_h */