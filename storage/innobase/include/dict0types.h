/*****************************************************************************

Copyright (c) 1996, 2013, Oracle and/or its affiliates. All Rights Reserved.

This program is free software; you can redistribute it and/or modify it under
the terms of the GNU General Public License as published by the Free Software
Foundation; version 2 of the License.

This program is distributed in the hope that it will be useful, but WITHOUT
ANY WARRANTY; without even the implied warranty of MERCHANTABILITY or FITNESS
FOR A PARTICULAR PURPOSE. See the GNU General Public License for more details.

You should have received a copy of the GNU General Public License along with
this program; if not, write to the Free Software Foundation, Inc.,
51 Franklin Street, Suite 500, Boston, MA 02110-1335 USA

*****************************************************************************/

/**************************************************//**
@file include/dict0types.h
Data dictionary global types

Created 1/8/1996 Heikki Tuuri
*******************************************************/

#ifndef dict0types_h
#define dict0types_h

struct dict_sys_t;
struct dict_col_t;
struct dict_field_t;
struct dict_index_t;
struct dict_table_t;
struct dict_foreign_t;

struct ind_node_t;
struct tab_node_t;

/* Space id and page no where the dictionary header resides */
#define	DICT_HDR_SPACE		0	/* the SYSTEM tablespace */
#define	DICT_HDR_PAGE_NO	FSP_DICT_HDR_PAGE_NO

/* The ibuf table and indexes's ID are assigned as the number
DICT_IBUF_ID_MIN plus the space id */
#define DICT_IBUF_ID_MIN	0xFFFFFFFF00000000ULL

typedef ib_id_t		table_id_t;
typedef ib_id_t		index_id_t;

/** Error to ignore when we load table dictionary into memory. However,
the table and index will be marked as "corrupted", and caller will
be responsible to deal with corrupted table or index.
Note: please define the IGNORE_ERR_* as bits, so their value can
be or-ed together */
enum dict_err_ignore_t {
	DICT_ERR_IGNORE_NONE = 0,	/*!< no error to ignore */
	DICT_ERR_IGNORE_INDEX_ROOT = 1,	/*!< ignore error if index root
					page is FIL_NULL or incorrect value */
	DICT_ERR_IGNORE_CORRUPT = 2,	/*!< skip corrupted indexes */
	DICT_ERR_IGNORE_FK_NOKEY = 4,	/*!< ignore error if any foreign
					key is missing */
	DICT_ERR_IGNORE_RECOVER_LOCK = 8,
					/*!< Used when recovering table locks
					for resurrected transactions.
					Silently load a missing
					tablespace, and do not load
					incomplete index definitions. */
	DICT_ERR_IGNORE_ALL = 0xFFFF	/*!< ignore all errors */
};

/** Quiescing states for flushing tables to disk. */
enum ib_quiesce_t {
	QUIESCE_NONE,
	QUIESCE_START,			/*!< Initialise, prepare to start */
	QUIESCE_COMPLETE		/*!< All done */
};

/** Prefix for tmp tables, adopted from sql/table.h */
<<<<<<< HEAD
#define TEMP_FILE_PREFIX		"#sql"
#define TEMP_FILE_PREFIX_INNODB		"#sql-ib"
=======
#define tmp_file_prefix		"#sql"
#define tmp_file_prefix_length	4
>>>>>>> acdeda0f

#endif<|MERGE_RESOLUTION|>--- conflicted
+++ resolved
@@ -76,12 +76,8 @@
 };
 
 /** Prefix for tmp tables, adopted from sql/table.h */
-<<<<<<< HEAD
 #define TEMP_FILE_PREFIX		"#sql"
+#define TEMP_FILE_PREFIX_LENGTH		4
 #define TEMP_FILE_PREFIX_INNODB		"#sql-ib"
-=======
-#define tmp_file_prefix		"#sql"
-#define tmp_file_prefix_length	4
->>>>>>> acdeda0f
 
 #endif