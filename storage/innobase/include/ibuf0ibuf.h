/*****************************************************************************

Copyright (c) 1997, 2009, Innobase Oy. All Rights Reserved.

This program is free software; you can redistribute it and/or modify it under
the terms of the GNU General Public License as published by the Free Software
Foundation; version 2 of the License.

This program is distributed in the hope that it will be useful, but WITHOUT
ANY WARRANTY; without even the implied warranty of MERCHANTABILITY or FITNESS
FOR A PARTICULAR PURPOSE. See the GNU General Public License for more details.

You should have received a copy of the GNU General Public License along with
this program; if not, write to the Free Software Foundation, Inc., 
51 Franklin St, Fifth Floor, Boston, MA 02110-1301 USA

*****************************************************************************/

/**************************************************//**
@file include/ibuf0ibuf.h
Insert buffer

Created 7/19/1997 Heikki Tuuri
*******************************************************/

#ifndef ibuf0ibuf_h
#define ibuf0ibuf_h

#include "univ.i"

#include "mtr0mtr.h"
#include "dict0mem.h"
#include "fsp0fsp.h"

#ifndef UNIV_HOTBACKUP
# include "ibuf0types.h"

/* Possible operations buffered in the insert/whatever buffer. See
ibuf_insert(). DO NOT CHANGE THE VALUES OF THESE, THEY ARE STORED ON DISK. */
typedef enum {
	IBUF_OP_INSERT = 0,
	IBUF_OP_DELETE_MARK = 1,
	IBUF_OP_DELETE = 2,

	/* Number of different operation types. */
	IBUF_OP_COUNT = 3
} ibuf_op_t;

/** Combinations of operations that can be buffered.  Because the enum
values are used for indexing innobase_change_buffering_values[], they
should start at 0 and there should not be any gaps. */
typedef enum {
	IBUF_USE_NONE = 0,
	IBUF_USE_INSERT,	/* insert */
	IBUF_USE_DELETE_MARK,	/* delete */
	IBUF_USE_INSERT_DELETE_MARK,	/* insert+delete */
	IBUF_USE_DELETE,	/* delete+purge */
	IBUF_USE_ALL,		/* insert+delete+purge */

	IBUF_USE_COUNT		/* number of entries in ibuf_use_t */
} ibuf_use_t;

/** Operations that can currently be buffered. */
extern ibuf_use_t	ibuf_use;

<<<<<<< HEAD
#if defined UNIV_DEBUG || defined UNIV_IBUF_DEBUG
/** Flag to control insert buffer debugging. */
extern uint		ibuf_debug;
#endif /* UNIV_DEBUG || UNIV_IBUF_DEBUG */

=======
>>>>>>> f6dfd7d7
/** The insert buffer control structure */
extern ibuf_t*		ibuf;

/* The purpose of the insert buffer is to reduce random disk access.
When we wish to insert a record into a non-unique secondary index and
the B-tree leaf page where the record belongs to is not in the buffer
pool, we insert the record into the insert buffer B-tree, indexed by
(space_id, page_no).  When the page is eventually read into the buffer
pool, we look up the insert buffer B-tree for any modifications to the
page, and apply these upon the completion of the read operation.  This
is called the insert buffer merge. */

/* The insert buffer merge must always succeed.  To guarantee this,
the insert buffer subsystem keeps track of the free space in pages for
which it can buffer operations.  Two bits per page in the insert
buffer bitmap indicate the available space in coarse increments.  The
free bits in the insert buffer bitmap must never exceed the free space
on a page.  It is safe to decrement or reset the bits in the bitmap in
a mini-transaction that is committed before the mini-transaction that
affects the free space.  It is unsafe to increment the bits in a
separately committed mini-transaction, because in crash recovery, the
free bits could momentarily be set too high. */

/******************************************************************//**
Creates the insert buffer data structure at a database startup. */
UNIV_INTERN
void
ibuf_init_at_db_start(void);
/*=======================*/
/*********************************************************************//**
Reads the biggest tablespace id from the high end of the insert buffer
tree and updates the counter in fil_system. */
UNIV_INTERN
void
ibuf_update_max_tablespace_id(void);
/*===============================*/
/***************************************************************//**
Starts an insert buffer mini-transaction. */
UNIV_INLINE
void
ibuf_mtr_start(
/*===========*/
	mtr_t*	mtr)	/*!< out: mini-transaction */
	__attribute__((nonnull));
/***************************************************************//**
Commits an insert buffer mini-transaction. */
UNIV_INLINE
void
ibuf_mtr_commit(
/*============*/
	mtr_t*	mtr)	/*!< in/out: mini-transaction */
	__attribute__((nonnull));
/*********************************************************************//**
Initializes an ibuf bitmap page. */
UNIV_INTERN
void
ibuf_bitmap_page_init(
/*==================*/
	buf_block_t*	block,	/*!< in: bitmap page */
	mtr_t*		mtr);	/*!< in: mtr */
/************************************************************************//**
Resets the free bits of the page in the ibuf bitmap. This is done in a
separate mini-transaction, hence this operation does not restrict
further work to only ibuf bitmap operations, which would result if the
latch to the bitmap page were kept.  NOTE: The free bits in the insert
buffer bitmap must never exceed the free space on a page.  It is safe
to decrement or reset the bits in the bitmap in a mini-transaction
that is committed before the mini-transaction that affects the free
space. */
UNIV_INTERN
void
ibuf_reset_free_bits(
/*=================*/
	buf_block_t*	block);	/*!< in: index page; free bits are set to 0
				if the index is a non-clustered
				non-unique, and page level is 0 */
/************************************************************************//**
Updates the free bits of an uncompressed page in the ibuf bitmap if
there is not enough free on the page any more.  This is done in a
separate mini-transaction, hence this operation does not restrict
further work to only ibuf bitmap operations, which would result if the
latch to the bitmap page were kept.  NOTE: The free bits in the insert
buffer bitmap must never exceed the free space on a page.  It is
unsafe to increment the bits in a separately committed
mini-transaction, because in crash recovery, the free bits could
momentarily be set too high.  It is only safe to use this function for
decrementing the free bits.  Should more free space become available,
we must not update the free bits here, because that would break crash
recovery. */
UNIV_INLINE
void
ibuf_update_free_bits_if_full(
/*==========================*/
	buf_block_t*	block,	/*!< in: index page to which we have added new
				records; the free bits are updated if the
				index is non-clustered and non-unique and
				the page level is 0, and the page becomes
				fuller */
	ulint		max_ins_size,/*!< in: value of maximum insert size with
				reorganize before the latest operation
				performed to the page */
	ulint		increase);/*!< in: upper limit for the additional space
				used in the latest operation, if known, or
				ULINT_UNDEFINED */
/**********************************************************************//**
Updates the free bits for an uncompressed page to reflect the present
state.  Does this in the mtr given, which means that the latching
order rules virtually prevent any further operations for this OS
thread until mtr is committed.  NOTE: The free bits in the insert
buffer bitmap must never exceed the free space on a page.  It is safe
to set the free bits in the same mini-transaction that updated the
page. */
UNIV_INTERN
void
ibuf_update_free_bits_low(
/*======================*/
	const buf_block_t*	block,		/*!< in: index page */
	ulint			max_ins_size,	/*!< in: value of
						maximum insert size
						with reorganize before
						the latest operation
						performed to the page */
	mtr_t*			mtr);		/*!< in/out: mtr */
/**********************************************************************//**
Updates the free bits for a compressed page to reflect the present
state.  Does this in the mtr given, which means that the latching
order rules virtually prevent any further operations for this OS
thread until mtr is committed.  NOTE: The free bits in the insert
buffer bitmap must never exceed the free space on a page.  It is safe
to set the free bits in the same mini-transaction that updated the
page. */
UNIV_INTERN
void
ibuf_update_free_bits_zip(
/*======================*/
	buf_block_t*	block,	/*!< in/out: index page */
	mtr_t*		mtr);	/*!< in/out: mtr */
/**********************************************************************//**
Updates the free bits for the two pages to reflect the present state.
Does this in the mtr given, which means that the latching order rules
virtually prevent any further operations until mtr is committed.
NOTE: The free bits in the insert buffer bitmap must never exceed the
free space on a page.  It is safe to set the free bits in the same
mini-transaction that updated the pages. */
UNIV_INTERN
void
ibuf_update_free_bits_for_two_pages_low(
/*====================================*/
	ulint		zip_size,/*!< in: compressed page size in bytes;
				0 for uncompressed pages */
	buf_block_t*	block1,	/*!< in: index page */
	buf_block_t*	block2,	/*!< in: index page */
	mtr_t*		mtr);	/*!< in: mtr */
/**********************************************************************//**
A basic partial test if an insert to the insert buffer could be possible and
recommended. */
UNIV_INLINE
ibool
ibuf_should_try(
/*============*/
	dict_index_t*	index,			/*!< in: index where to insert */
	ulint		ignore_sec_unique);	/*!< in: if != 0, we should
						ignore UNIQUE constraint on
						a secondary index when we
						decide */
/******************************************************************//**
Returns TRUE if the current OS thread is performing an insert buffer
routine.

For instance, a read-ahead of non-ibuf pages is forbidden by threads
that are executing an insert buffer routine.
@return TRUE if inside an insert buffer routine */
UNIV_INLINE
ibool
ibuf_inside(
/*========*/
	const mtr_t*	mtr)	/*!< in: mini-transaction */
	__attribute__((nonnull, pure));
/***********************************************************************//**
Checks if a page address is an ibuf bitmap page (level 3 page) address.
@return	TRUE if a bitmap page */
UNIV_INLINE
ibool
ibuf_bitmap_page(
/*=============*/
	ulint	zip_size,/*!< in: compressed page size in bytes;
			0 for uncompressed pages */
	ulint	page_no);/*!< in: page number */
/***********************************************************************//**
Checks if a page is a level 2 or 3 page in the ibuf hierarchy of pages.
Must not be called when recv_no_ibuf_operations==TRUE.
@return	TRUE if level 2 or level 3 page */
UNIV_INTERN
ibool
ibuf_page_low(
/*==========*/
	ulint		space,	/*!< in: space id */
	ulint		zip_size,/*!< in: compressed page size in bytes, or 0 */
	ulint		page_no,/*!< in: page number */
#ifdef UNIV_DEBUG
	ibool		x_latch,/*!< in: FALSE if relaxed check
				(avoid latching the bitmap page) */
#endif /* UNIV_DEBUG */
	const char*	file,	/*!< in: file name */
	ulint		line,	/*!< in: line where called */
	mtr_t*		mtr)	/*!< in: mtr which will contain an
				x-latch to the bitmap page if the page
				is not one of the fixed address ibuf
				pages, or NULL, in which case a new
				transaction is created. */
	__attribute__((warn_unused_result));
#ifdef UNIV_DEBUG
/** Checks if a page is a level 2 or 3 page in the ibuf hierarchy of
pages.  Must not be called when recv_no_ibuf_operations==TRUE.
@param space	tablespace identifier
@param zip_size	compressed page size in bytes, or 0
@param page_no	page number
@param mtr	mini-transaction or NULL
@return TRUE if level 2 or level 3 page */
# define ibuf_page(space, zip_size, page_no, mtr)			\
	ibuf_page_low(space, zip_size, page_no, TRUE, __FILE__, __LINE__, mtr)
#else /* UVIV_DEBUG */
/** Checks if a page is a level 2 or 3 page in the ibuf hierarchy of
pages.  Must not be called when recv_no_ibuf_operations==TRUE.
@param space	tablespace identifier
@param zip_size	compressed page size in bytes, or 0
@param page_no	page number
@param mtr	mini-transaction or NULL
@return TRUE if level 2 or level 3 page */
# define ibuf_page(space, zip_size, page_no, mtr)			\
	ibuf_page_low(space, zip_size, page_no, __FILE__, __LINE__, mtr)
#endif /* UVIV_DEBUG */
/***********************************************************************//**
Frees excess pages from the ibuf free list. This function is called when an OS
thread calls fsp services to allocate a new file segment, or a new page to a
file segment, and the thread did not own the fsp latch before this call. */
UNIV_INTERN
void
ibuf_free_excess_pages(void);
/*========================*/
/*********************************************************************//**
Buffer an operation in the insert/delete buffer, instead of doing it
directly to the disk page, if this is possible. Does not do it if the index
is clustered or unique.
@return	TRUE if success */
UNIV_INTERN
ibool
ibuf_insert(
/*========*/
	ibuf_op_t	op,	/*!< in: operation type */
	const dtuple_t*	entry,	/*!< in: index entry to insert */
	dict_index_t*	index,	/*!< in: index where to insert */
	ulint		space,	/*!< in: space id where to insert */
	ulint		zip_size,/*!< in: compressed page size in bytes, or 0 */
	ulint		page_no,/*!< in: page number where to insert */
	que_thr_t*	thr);	/*!< in: query thread */
/*********************************************************************//**
When an index page is read from a disk to the buffer pool, this function
applies any buffered operations to the page and deletes the entries from the
insert buffer. If the page is not read, but created in the buffer pool, this
function deletes its buffered entries from the insert buffer; there can
exist entries for such a page if the page belonged to an index which
subsequently was dropped. */
UNIV_INTERN
void
ibuf_merge_or_delete_for_page(
/*==========================*/
	buf_block_t*	block,	/*!< in: if page has been read from
				disk, pointer to the page x-latched,
				else NULL */
	ulint		space,	/*!< in: space id of the index page */
	ulint		page_no,/*!< in: page number of the index page */
	ulint		zip_size,/*!< in: compressed page size in bytes,
				or 0 */
	ibool		update_ibuf_bitmap);/*!< in: normally this is set
				to TRUE, but if we have deleted or are
				deleting the tablespace, then we
				naturally do not want to update a
				non-existent bitmap page */
/*********************************************************************//**
Deletes all entries in the insert buffer for a given space id. This is used
in DISCARD TABLESPACE and IMPORT TABLESPACE.
NOTE: this does not update the page free bitmaps in the space. The space will
become CORRUPT when you call this function! */
UNIV_INTERN
void
ibuf_delete_for_discarded_space(
/*============================*/
	ulint	space);	/*!< in: space id */
/*********************************************************************//**
Contracts insert buffer trees by reading pages to the buffer pool.
@return a lower limit for the combined size in bytes of entries which
will be merged from ibuf trees to the pages read, 0 if ibuf is
empty */
UNIV_INTERN
ulint
ibuf_contract(
/*==========*/
	ibool	sync);	/*!< in: TRUE if the caller wants to wait for the
			issued read with the highest tablespace address
			to complete */
/*********************************************************************//**
Contracts insert buffer trees by reading pages to the buffer pool.
@return a lower limit for the combined size in bytes of entries which
will be merged from ibuf trees to the pages read, 0 if ibuf is
empty */
UNIV_INTERN
ulint
ibuf_contract_for_n_pages(
/*======================*/
	ibool	sync,	/*!< in: TRUE if the caller wants to wait for the
			issued read with the highest tablespace address
			to complete */
	ulint	n_pages);/*!< in: try to read at least this many pages to
			the buffer pool and merge the ibuf contents to
			them */
#endif /* !UNIV_HOTBACKUP */
/*********************************************************************//**
Parses a redo log record of an ibuf bitmap page init.
@return	end of log record or NULL */
UNIV_INTERN
byte*
ibuf_parse_bitmap_init(
/*===================*/
	byte*		ptr,	/*!< in: buffer */
	byte*		end_ptr,/*!< in: buffer end */
	buf_block_t*	block,	/*!< in: block or NULL */
	mtr_t*		mtr);	/*!< in: mtr or NULL */
#ifndef UNIV_HOTBACKUP
#ifdef UNIV_IBUF_COUNT_DEBUG
/******************************************************************//**
Gets the ibuf count for a given page.
@return number of entries in the insert buffer currently buffered for
this page */
UNIV_INTERN
ulint
ibuf_count_get(
/*===========*/
	ulint	space,	/*!< in: space id */
	ulint	page_no);/*!< in: page number */
#endif
/******************************************************************//**
Looks if the insert buffer is empty.
@return	TRUE if empty */
UNIV_INTERN
ibool
ibuf_is_empty(void);
/*===============*/
/******************************************************************//**
Prints info of ibuf. */
UNIV_INTERN
void
ibuf_print(
/*=======*/
	FILE*	file);	/*!< in: file where to print */
/********************************************************************
Read the first two bytes from a record's fourth field (counter field in new
records; something else in older records).
@return	"counter" field, or ULINT_UNDEFINED if for some reason it can't be read */
UNIV_INTERN
ulint
ibuf_rec_get_counter(
/*=================*/
	const rec_t*	rec);	/*!< in: ibuf record */
/******************************************************************//**
Closes insert buffer and frees the data structures. */
UNIV_INTERN
void
ibuf_close(void);
/*============*/

#define IBUF_HEADER_PAGE_NO	FSP_IBUF_HEADER_PAGE_NO
#define IBUF_TREE_ROOT_PAGE_NO	FSP_IBUF_TREE_ROOT_PAGE_NO

#endif /* !UNIV_HOTBACKUP */

/* The ibuf header page currently contains only the file segment header
for the file segment from which the pages for the ibuf tree are allocated */
#define IBUF_HEADER		PAGE_DATA
#define	IBUF_TREE_SEG_HEADER	0	/* fseg header for ibuf tree */

/* The insert buffer tree itself is always located in space 0. */
#define IBUF_SPACE_ID		0

#ifndef UNIV_NONINL
#include "ibuf0ibuf.ic"
#endif

#endif<|MERGE_RESOLUTION|>--- conflicted
+++ resolved
@@ -63,14 +63,6 @@
 /** Operations that can currently be buffered. */
 extern ibuf_use_t	ibuf_use;
 
-<<<<<<< HEAD
-#if defined UNIV_DEBUG || defined UNIV_IBUF_DEBUG
-/** Flag to control insert buffer debugging. */
-extern uint		ibuf_debug;
-#endif /* UNIV_DEBUG || UNIV_IBUF_DEBUG */
-
-=======
->>>>>>> f6dfd7d7
 /** The insert buffer control structure */
 extern ibuf_t*		ibuf;
 
