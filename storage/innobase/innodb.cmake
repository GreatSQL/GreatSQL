<<<<<<< HEAD
# Copyright (c) 2006, 2017, Oracle and/or its affiliates. All rights reserved.
=======
# Copyright (c) 2006, 2019, Oracle and/or its affiliates. All rights reserved.
>>>>>>> 4869291f
#
# This program is free software; you can redistribute it and/or modify
# it under the terms of the GNU General Public License, version 2.0,
# as published by the Free Software Foundation.
#
# This program is also distributed with certain software (including
# but not limited to OpenSSL) that is licensed under separate terms,
# as designated in a particular file or component or in included license
# documentation.  The authors of MySQL hereby grant you an additional
# permission to link the program and your derivative works with the
# separately licensed software that they have included with MySQL.
#
# This program is distributed in the hope that it will be useful,
# but WITHOUT ANY WARRANTY; without even the implied warranty of
# MERCHANTABILITY or FITNESS FOR A PARTICULAR PURPOSE.  See the
# GNU General Public License, version 2.0, for more details.
#
# You should have received a copy of the GNU General Public License
# along with this program; if not, write to the Free Software
# Foundation, Inc., 51 Franklin St, Fifth Floor, Boston, MA 02110-1301  USA

# This is the CMakeLists for InnoDB

INCLUDE(CheckFunctionExists)
INCLUDE(CheckCSourceCompiles)
INCLUDE(CheckCSourceRuns)

IF(LZ4_INCLUDE_DIR AND LZ4_LIBRARY)
  ADD_DEFINITIONS(-DHAVE_LZ4=1)
  INCLUDE_DIRECTORIES(${LZ4_INCLUDE_DIR})
ENDIF()

# OS tests
IF(UNIX AND NOT IGNORE_AIO_CHECK)
<<<<<<< HEAD
  IF(CMAKE_SYSTEM_NAME STREQUAL "Linux")
=======
  IF(LINUX)
>>>>>>> 4869291f

    ADD_DEFINITIONS("-DUNIV_LINUX")

    CHECK_INCLUDE_FILES (libaio.h HAVE_LIBAIO_H)
    CHECK_LIBRARY_EXISTS(aio io_queue_init "" HAVE_LIBAIO)

    IF(HAVE_LIBAIO_H AND HAVE_LIBAIO)
      ADD_DEFINITIONS(-DLINUX_NATIVE_AIO=1)
      LINK_LIBRARIES(aio)
    ENDIF()

  ELSEIF(SOLARIS)
    ADD_DEFINITIONS("-DUNIV_SOLARIS")
  ENDIF()
ENDIF()

OPTION(INNODB_COMPILER_HINTS "Compile InnoDB with compiler hints" ON)
MARK_AS_ADVANCED(INNODB_COMPILER_HINTS)

IF(INNODB_COMPILER_HINTS)
   ADD_DEFINITIONS("-DCOMPILER_HINTS")
ENDIF()

SET(MUTEXTYPE "event" CACHE STRING "Mutex type: event, sys or futex")

<<<<<<< HEAD
# Turn off unused parameter warnings for InnoDB.
IF(CMAKE_COMPILER_IS_GNUCXX OR CMAKE_CXX_COMPILER_ID MATCHES "Clang")
  SET(CMAKE_CXX_FLAGS "${CMAKE_CXX_FLAGS} -Wno-unused-parameter")
=======
IF(CMAKE_COMPILER_IS_GNUCXX OR CMAKE_CXX_COMPILER_ID MATCHES "Clang")
  # Turn off unused parameter warnings.
  STRING_APPEND(CMAKE_CXX_FLAGS " -Wno-unused-parameter")
  # Turn off warnings about implicit casting away const.
  STRING_APPEND(CMAKE_CXX_FLAGS " -Wno-cast-qual")
>>>>>>> 4869291f
ENDIF()

IF(CMAKE_CXX_COMPILER_ID MATCHES "GNU")
# After: WL#5825 Using C++ Standard Library with MySQL code
#       we no longer use -fno-exceptions
#	SET(CMAKE_CXX_FLAGS "${CMAKE_CXX_FLAGS} -fno-exceptions")

# Add -Wconversion if compiling with GCC
## As of Mar 15 2011 this flag causes 3573+ warnings. If you are reading this
## please fix them and enable the following code:
#SET(CMAKE_CXX_FLAGS "${CMAKE_CXX_FLAGS} -Wconversion")

  IF (CMAKE_SYSTEM_PROCESSOR MATCHES "x86_64" OR
      CMAKE_SYSTEM_PROCESSOR MATCHES "i386")
    INCLUDE(CheckCXXCompilerFlag)
    CHECK_CXX_COMPILER_FLAG("-fno-builtin-memcmp" HAVE_NO_BUILTIN_MEMCMP)
    IF (HAVE_NO_BUILTIN_MEMCMP)
      # Work around http://gcc.gnu.org/bugzilla/show_bug.cgi?id=43052
      SET_SOURCE_FILES_PROPERTIES(${CMAKE_CURRENT_SOURCE_DIR}/rem/rem0cmp.cc
	PROPERTIES COMPILE_FLAGS -fno-builtin-memcmp)
    ENDIF()
  ENDIF()
ENDIF()

# Enable InnoDB's UNIV_DEBUG in debug builds
SET(CMAKE_CXX_FLAGS_DEBUG "${CMAKE_CXX_FLAGS_DEBUG} -DUNIV_DEBUG")

OPTION(WITH_INNODB_EXTRA_DEBUG "Enable extra InnoDB debug checks" OFF)
IF(WITH_INNODB_EXTRA_DEBUG)
  IF(NOT WITH_DEBUG)
    MESSAGE(FATAL_ERROR "WITH_INNODB_EXTRA_DEBUG can be enabled only when WITH_DEBUG is enabled")
  ENDIF()

  SET(EXTRA_DEBUG_FLAGS "")
  SET(EXTRA_DEBUG_FLAGS "${EXTRA_DEBUG_FLAGS} -DUNIV_AHI_DEBUG")
  SET(EXTRA_DEBUG_FLAGS "${EXTRA_DEBUG_FLAGS} -DUNIV_DDL_DEBUG")
  SET(EXTRA_DEBUG_FLAGS "${EXTRA_DEBUG_FLAGS} -DUNIV_DEBUG_FILE_ACCESSES")
  SET(EXTRA_DEBUG_FLAGS "${EXTRA_DEBUG_FLAGS} -DUNIV_ZIP_DEBUG")

  SET(CMAKE_CXX_FLAGS_DEBUG "${CMAKE_CXX_FLAGS_DEBUG} ${EXTRA_DEBUG_FLAGS}")
  SET(CMAKE_C_FLAGS_DEBUG "${CMAKE_C_FLAGS_DEBUG} ${EXTRA_DEBUG_FLAGS}")
ENDIF()

CHECK_FUNCTION_EXISTS(sched_getcpu  HAVE_SCHED_GETCPU)
IF(HAVE_SCHED_GETCPU)
 ADD_DEFINITIONS(-DHAVE_SCHED_GETCPU=1)
ENDIF()

CHECK_FUNCTION_EXISTS(nanosleep HAVE_NANOSLEEP)
IF(HAVE_NANOSLEEP)
 ADD_DEFINITIONS(-DHAVE_NANOSLEEP=1)
ENDIF()

IF(NOT MSVC)
  CHECK_C_SOURCE_RUNS(
  "
  #ifndef _GNU_SOURCE
  #define _GNU_SOURCE
  #endif
  #include <fcntl.h>
  #include <linux/falloc.h>
  int main()
  {
    /* Ignore the return value for now. Check if the flags exist.
    The return value is checked  at runtime. */
    fallocate(0, FALLOC_FL_PUNCH_HOLE | FALLOC_FL_KEEP_SIZE, 0, 0);

    return(0);
  }"
  HAVE_FALLOC_PUNCH_HOLE_AND_KEEP_SIZE
  )
ENDIF()

IF(HAVE_FALLOC_PUNCH_HOLE_AND_KEEP_SIZE)
 ADD_DEFINITIONS(-DHAVE_FALLOC_PUNCH_HOLE_AND_KEEP_SIZE=1)
ENDIF()

IF(NOT MSVC)
IF(NOT CMAKE_CROSSCOMPILING)
  CHECK_C_SOURCE_RUNS(
  "#include<stdint.h>
  int main()
  {
    __sync_synchronize();
    return(0);
  }"
  HAVE_IB_GCC_SYNC_SYNCHRONISE
  )
  CHECK_C_SOURCE_RUNS(
  "#include<stdint.h>
  int main()
  {
    __atomic_thread_fence(__ATOMIC_ACQUIRE);
    __atomic_thread_fence(__ATOMIC_RELEASE);
    return(0);
  }"
  HAVE_IB_GCC_ATOMIC_THREAD_FENCE
  )
  CHECK_C_SOURCE_RUNS(
  "#include<stdint.h>
  int main()
  {
    unsigned char	a = 0;
    unsigned char	b = 0;
    unsigned char	c = 1;

    __atomic_exchange(&a, &b,  &c, __ATOMIC_RELEASE);
    __atomic_compare_exchange(&a, &b, &c, 0,
			      __ATOMIC_RELEASE, __ATOMIC_ACQUIRE);
    return(0);
  }"
  HAVE_IB_GCC_ATOMIC_COMPARE_EXCHANGE
  )
ENDIF()

IF(HAVE_IB_GCC_SYNC_SYNCHRONISE)
 ADD_DEFINITIONS(-DHAVE_IB_GCC_SYNC_SYNCHRONISE=1)
ENDIF()

IF(HAVE_IB_GCC_ATOMIC_THREAD_FENCE)
 ADD_DEFINITIONS(-DHAVE_IB_GCC_ATOMIC_THREAD_FENCE=1)
ENDIF()

IF(HAVE_IB_GCC_ATOMIC_COMPARE_EXCHANGE)
 ADD_DEFINITIONS(-DHAVE_IB_GCC_ATOMIC_COMPARE_EXCHANGE=1)
ENDIF()

 # either define HAVE_IB_ATOMIC_PTHREAD_T_GCC or not
IF(NOT CMAKE_CROSSCOMPILING)
  CHECK_C_SOURCE_RUNS(
  "
  #include <pthread.h>
  #include <string.h>

  int main() {
    pthread_t       x1;
    pthread_t       x2;
    pthread_t       x3;

    memset(&x1, 0x0, sizeof(x1));
    memset(&x2, 0x0, sizeof(x2));
    memset(&x3, 0x0, sizeof(x3));

    __sync_bool_compare_and_swap(&x1, x2, x3);

    return(0);
  }"
  HAVE_IB_ATOMIC_PTHREAD_T_GCC)
ENDIF()
IF(HAVE_IB_ATOMIC_PTHREAD_T_GCC)
  ADD_DEFINITIONS(-DHAVE_IB_ATOMIC_PTHREAD_T_GCC=1)
ENDIF()

# Only use futexes on Linux if GCC atomics are available
IF(NOT MSVC AND NOT CMAKE_CROSSCOMPILING)
  CHECK_C_SOURCE_RUNS(
  "
  #include <stdio.h>
  #include <unistd.h>
  #include <errno.h>
  #include <assert.h>
  #include <linux/futex.h>
  #include <unistd.h>
  #include <sys/syscall.h>

   int futex_wait(int* futex, int v) {
	return(syscall(SYS_futex, futex, FUTEX_WAIT_PRIVATE, v, NULL, NULL, 0));
   }

   int futex_signal(int* futex) {
	return(syscall(SYS_futex, futex, FUTEX_WAKE, 1, NULL, NULL, 0));
   }

  int main() {
	int	ret;
	int	m = 1;

	/* It is setup to fail and return EWOULDBLOCK. */
	ret = futex_wait(&m, 0);
	assert(ret == -1 && errno == EWOULDBLOCK);
	/* Shouldn't wake up any threads. */
	assert(futex_signal(&m) == 0);

	return(0);
  }"
  HAVE_IB_LINUX_FUTEX)
ENDIF()
IF(HAVE_IB_LINUX_FUTEX)
  ADD_DEFINITIONS(-DHAVE_IB_LINUX_FUTEX=1)
ENDIF()

ENDIF(NOT MSVC)

# Solaris atomics
IF(SOLARIS)
  IF(NOT CMAKE_CROSSCOMPILING)
  CHECK_C_SOURCE_COMPILES(
  "#include <mbarrier.h>
  int main() {
    __machine_r_barrier();
    __machine_w_barrier();
    return(0);
  }"
  HAVE_IB_MACHINE_BARRIER_SOLARIS)
  ENDIF()
  IF(HAVE_IB_MACHINE_BARRIER_SOLARIS)
    ADD_DEFINITIONS(-DHAVE_IB_MACHINE_BARRIER_SOLARIS=1)
  ENDIF()
ENDIF()

IF(MSVC)
  ADD_DEFINITIONS(-DHAVE_WINDOWS_MM_FENCE)
ENDIF()

IF(MUTEXTYPE MATCHES "event")
  ADD_DEFINITIONS(-DMUTEX_EVENT)
ELSEIF(MUTEXTYPE MATCHES "futex" AND DEFINED HAVE_IB_LINUX_FUTEX)
  ADD_DEFINITIONS(-DMUTEX_FUTEX)
ELSE()
   ADD_DEFINITIONS(-DMUTEX_SYS)
ENDIF()

# Include directories under innobase
INCLUDE_DIRECTORIES(${CMAKE_SOURCE_DIR}/storage/innobase/
		    ${CMAKE_SOURCE_DIR}/storage/innobase/include
		    ${CMAKE_SOURCE_DIR}/storage/innobase/handler
		    ${CMAKE_SOURCE_DIR}/libbinlogevents/include)<|MERGE_RESOLUTION|>--- conflicted
+++ resolved
@@ -1,8 +1,4 @@
-<<<<<<< HEAD
-# Copyright (c) 2006, 2017, Oracle and/or its affiliates. All rights reserved.
-=======
 # Copyright (c) 2006, 2019, Oracle and/or its affiliates. All rights reserved.
->>>>>>> 4869291f
 #
 # This program is free software; you can redistribute it and/or modify
 # it under the terms of the GNU General Public License, version 2.0,
@@ -37,11 +33,7 @@
 
 # OS tests
 IF(UNIX AND NOT IGNORE_AIO_CHECK)
-<<<<<<< HEAD
-  IF(CMAKE_SYSTEM_NAME STREQUAL "Linux")
-=======
   IF(LINUX)
->>>>>>> 4869291f
 
     ADD_DEFINITIONS("-DUNIV_LINUX")
 
@@ -67,17 +59,11 @@
 
 SET(MUTEXTYPE "event" CACHE STRING "Mutex type: event, sys or futex")
 
-<<<<<<< HEAD
-# Turn off unused parameter warnings for InnoDB.
-IF(CMAKE_COMPILER_IS_GNUCXX OR CMAKE_CXX_COMPILER_ID MATCHES "Clang")
-  SET(CMAKE_CXX_FLAGS "${CMAKE_CXX_FLAGS} -Wno-unused-parameter")
-=======
 IF(CMAKE_COMPILER_IS_GNUCXX OR CMAKE_CXX_COMPILER_ID MATCHES "Clang")
   # Turn off unused parameter warnings.
   STRING_APPEND(CMAKE_CXX_FLAGS " -Wno-unused-parameter")
   # Turn off warnings about implicit casting away const.
   STRING_APPEND(CMAKE_CXX_FLAGS " -Wno-cast-qual")
->>>>>>> 4869291f
 ENDIF()
 
 IF(CMAKE_CXX_COMPILER_ID MATCHES "GNU")
