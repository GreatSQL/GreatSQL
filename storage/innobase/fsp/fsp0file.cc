--- conflicted
+++ resolved
@@ -427,8 +427,8 @@
                   "encryption"
                << " could finish up the rotation.";
     // exclude encryption flag from validation
-    m_flags &= ~FSP_FLAGS_MASK_ENCRYPTION;
-    flags &= ~FSP_FLAGS_MASK_ENCRYPTION;
+    FSP_FLAGS_UNSET_ENCRYPTION(m_flags);
+    FSP_FLAGS_UNSET_ENCRYPTION(flags);
   }
 
   /* Make sure the datafile we found matched the space ID.
@@ -708,15 +708,12 @@
       fprintf(stderr, "Got from file %lu:", m_space_id);
 #endif
 
-<<<<<<< HEAD
       if (!fsp_header_get_encryption_key(m_flags, m_encryption_key,
                                          m_encryption_iv, m_first_page)) {
         ib::error(ER_IB_MSG_401)
-            << "Encryption information in"
-            << " datafile: " << m_filepath << " can't be decrypted"
-            << " , please confirm the keyfile"
-            << " is match and keyring plugin"
-            << " is loaded.";
+            << "Encryption information in datafile: " << m_filepath
+            << " can't be decrypted, please confirm the "
+            << "keyfile is match and keyring plugin is loaded.";
 
         m_is_valid = false;
         free_first_page();
@@ -737,14 +734,6 @@
                   << "used key_id " << crypt_data->key_id
                   << " is not available. "
                   << "Can't continue reading table.";
-=======
-    if (!fsp_header_get_encryption_key(m_flags, m_encryption_key,
-                                       m_encryption_iv, m_first_page)) {
-      ib::error(ER_IB_MSG_401)
-          << "Encryption information in datafile: " << m_filepath
-          << " can't be decrypted, please confirm the "
-             "keyfile is match and keyring plugin is loaded.";
->>>>>>> 8e797a5d
 
       m_is_valid = false;
       free_first_page();
