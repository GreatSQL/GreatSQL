/*****************************************************************************

Copyright (c) 1995, 2018, Oracle and/or its affiliates. All Rights Reserved.

This program is free software; you can redistribute it and/or modify it under
the terms of the GNU General Public License, version 2.0, as published by the
Free Software Foundation.

This program is also distributed with certain software (including but not
limited to OpenSSL) that is licensed under separate terms, as designated in a
particular file or component or in included license documentation. The authors
of MySQL hereby grant you an additional permission to link the program and
your derivative works with the separately licensed software that they have
included with MySQL.

This program is distributed in the hope that it will be useful, but WITHOUT
ANY WARRANTY; without even the implied warranty of MERCHANTABILITY or FITNESS
FOR A PARTICULAR PURPOSE. See the GNU General Public License, version 2.0,
for more details.

You should have received a copy of the GNU General Public License along with
this program; if not, write to the Free Software Foundation, Inc.,
51 Franklin St, Fifth Floor, Boston, MA 02110-1301  USA

*****************************************************************************/

/** @file fsp/fsp0fsp.cc
 File space management

 Created 11/29/1995 Heikki Tuuri
 ***********************************************************************/

#include "fsp0fsp.h"
#include "buf0buf.h"
#include "fil0fil.h"
#include "ha_prototypes.h"
#include "mtr0log.h"
#include "my_compiler.h"
#include "my_dbug.h"
#include "my_inttypes.h"
#include "page0page.h"
#include "page0zip.h"
#include "ut0byte.h"
#ifdef UNIV_HOTBACKUP
#include "fut0lst.h"
#endif /* UNIV_HOTBACKUP */
#include <my_aes.h>

#ifndef UNIV_HOTBACKUP
#include "btr0btr.h"
#include "btr0sea.h"
#include "dict0boot.h"
#include "dict0dd.h"
#include "fut0fut.h"
#include "ibuf0ibuf.h"
#include "log0log.h"
#include "srv0srv.h"
#endif /* !UNIV_HOTBACKUP */
#include "dict0mem.h"
#include "fsp0sysspace.h"
#include "srv0start.h"
#include "trx0purge.h"

#ifndef UNIV_HOTBACKUP
/** Returns an extent to the free list of a space.
@param[in]	page_id		page id in the extent
@param[in]	page_size	page size
@param[in,out]	mtr		mini-transaction */
static void fsp_free_extent(const page_id_t &page_id,
                            const page_size_t &page_size, mtr_t *mtr);

/** Determine if extent belongs to a given segment.
@param[in]	descr	extent descriptor
@param[in]	seg_id	segment identifier
@param[in]	mtr	mini-transaction
@return	true if extent is part of the segment, false otherwise */
static bool xdes_in_segment(const xdes_t *descr, ib_id_t seg_id, mtr_t *mtr);

/** Marks a page used. The page must reside within the extents of the given
 segment. */
static void fseg_mark_page_used(
    fseg_inode_t *seg_inode, /*!< in: segment inode */
    page_no_t page,          /*!< in: page offset */
    xdes_t *descr,           /*!< in: extent descriptor */
    mtr_t *mtr);             /*!< in/out: mini-transaction */

/** Returns the first extent descriptor for a segment.
We think of the extent lists of the segment catenated in the order
FSEG_FULL -> FSEG_NOT_FULL -> FSEG_FREE.
@param[in]	inode		segment inode
@param[in]	space_id	space id
@param[in]	page_size	page size
@param[in,out]	mtr		mini-transaction
@return the first extent descriptor, or NULL if none */
static xdes_t *fseg_get_first_extent(fseg_inode_t *inode, space_id_t space_id,
                                     const page_size_t &page_size, mtr_t *mtr);

/** Put new extents to the free list if there are free extents above the free
limit. If an extent happens to contain an extent descriptor page, the extent
is put to the FSP_FREE_FRAG list with the page marked as used.
@param[in]	init_space	true if this is a single-table tablespace
and we are only initializing the first extent and the first bitmap pages;
then we will not allocate more extents
@param[in,out]	space		tablespace
@param[in,out]	header		tablespace header
@param[in,out]	mtr		mini-transaction */
static UNIV_COLD void fsp_fill_free_list(bool init_space, fil_space_t *space,
                                         fsp_header_t *header, mtr_t *mtr);

/** Allocates a single free page from a segment.
This function implements the intelligent allocation strategy which tries
to minimize file space fragmentation.
@param[in,out]	space			tablespace
@param[in]	page_size		page size
@param[in,out]	seg_inode		segment inode
@param[in]	hint			hint of which page would be desirable
@param[in]	direction		if the new page is needed because of
an index page split, and records are inserted there in order, into which
direction they go alphabetically: FSP_DOWN, FSP_UP, FSP_NO_DIR
@param[in]	rw_latch		RW_SX_LATCH, RW_X_LATCH
@param[in,out]	mtr			mini-transaction
@param[in,out]	init_mtr		mtr or another mini-transaction in
which the page should be initialized. If init_mtr != mtr, but the page is
already latched in mtr, do not initialize the page
@param[in]	has_done_reservation	TRUE if the space has already been
reserved, in this case we will never return NULL
@retval NULL	if no page could be allocated
@retval block	rw_lock_x_lock_count(&block->lock) == 1 if allocation succeeded
(init_mtr == mtr, or the page was not previously freed in mtr)
@retval block	(not allocated or initialized) otherwise */
static buf_block_t *fseg_alloc_free_page_low(
    fil_space_t *space, const page_size_t &page_size, fseg_inode_t *seg_inode,
    page_no_t hint, byte direction, rw_lock_type_t rw_latch, mtr_t *mtr,
    mtr_t *init_mtr
#ifdef UNIV_DEBUG
    ,
    ibool has_done_reservation
#endif /* UNIV_DEBUG */
    ) MY_ATTRIBUTE((warn_unused_result));
#endif /* !UNIV_HOTBACKUP */

/** Get the segment identifier to which the extent belongs to.
@param[in]	descr	extent descriptor
@return	the segment identifier */
inline ib_id_t xdes_get_segment_id(const xdes_t *descr) {
  return (mach_read_from_8(descr + XDES_ID));
}

/** Get the segment identifier to which the extent belongs to.
@param[in]	descr	extent descriptor
@param[in]	mtr	mini-transaction
@return	the segment identifier */
inline ib_id_t xdes_get_segment_id(const xdes_t *descr, mtr_t *mtr) {
#ifndef UNIV_HOTBACKUP
  ut_ad(mtr_memo_contains_page_flagged(
      mtr, descr,
      MTR_MEMO_PAGE_S_FIX | MTR_MEMO_PAGE_X_FIX | MTR_MEMO_PAGE_SX_FIX));
#endif /* !UNIV_HOTBACKUP */

  return (xdes_get_segment_id(descr));
}

#ifndef UNIV_HOTBACKUP
/** Gets a pointer to the space header and x-locks its page.
@param[in]	id		space id
@param[in]	page_size	page size
@param[in,out]	mtr		mini-transaction
@return pointer to the space header, page x-locked */
fsp_header_t *fsp_get_space_header(space_id_t id, const page_size_t &page_size,
                                   mtr_t *mtr) {
  buf_block_t *block;
  fsp_header_t *header;

  ut_ad(id != 0 || !page_size.is_compressed());

  block = buf_page_get(page_id_t(id, 0), page_size, RW_SX_LATCH, mtr);

  SRV_CORRUPT_TABLE_CHECK(block, return (0););

  header = FSP_HEADER_OFFSET + buf_block_get_frame(block);
  buf_block_dbg_add_level(block, SYNC_FSP_PAGE);

  ut_ad(id == mach_read_from_4(FSP_SPACE_ID + header));
#ifdef UNIV_DEBUG
  const ulint flags = mach_read_from_4(FSP_SPACE_FLAGS + header);
  ut_ad(page_size_t(flags).equals_to(page_size));
#endif /* UNIV_DEBUG */
  return (header);
}

/** Convert a 32 bit integer tablespace flags to the 32 bit table flags.
This can only be done for a tablespace that was built as a file-per-table
tablespace. Note that the fsp_flags cannot show the difference between a
Compact and Redundant table, so an extra Compact boolean must be supplied.
                        Low order bit
                    | REDUNDANT | COMPACT | COMPRESSED | DYNAMIC
fil_space_t::flags  |     0     |    0    |     1      |    1
dict_table_t::flags |     0     |    1    |     1      |    1
@param[in]	fsp_flags	fil_space_t::flags
@param[in]	compact		true if not Redundant row format
@return tablespace flags (fil_space_t::flags) */
ulint fsp_flags_to_dict_tf(ulint fsp_flags, bool compact) {
  /* If the table in this file-per-table tablespace is Compact
  row format, the low order bit will not indicate Compact. */
  bool post_antelope = FSP_FLAGS_GET_POST_ANTELOPE(fsp_flags);
  ulint zip_ssize = FSP_FLAGS_GET_ZIP_SSIZE(fsp_flags);
  bool atomic_blobs = FSP_FLAGS_HAS_ATOMIC_BLOBS(fsp_flags);
  bool data_dir = FSP_FLAGS_HAS_DATA_DIR(fsp_flags);
  bool shared_space = FSP_FLAGS_GET_SHARED(fsp_flags);
  /* FSP_FLAGS_GET_TEMPORARY(fsp_flags) does not have an equivalent
  flag position in the table flags. But it would go into flags2 if
  any code is created where that is needed. */

  ulint flags = dict_tf_init(post_antelope | compact, zip_ssize, atomic_blobs,
                             data_dir, shared_space);

  return (flags);
}
#endif /* !UNIV_HOTBACKUP */

/** Check whether a space id is an undo tablespace ID
Undo tablespaces have space_id's starting 1 less than the redo logs.
They are numbered down from this.  Since rseg_id=0 always refers to the
system tablespace, undo_space_num values start at 1.  The current limit
is 127. The translation from an undo_space_num is:
   undo space_id = log_first_space_id - undo_space_num
@param[in]	space_id	space id to check
@return true if it is undo tablespace else false. */
bool fsp_is_undo_tablespace(space_id_t space_id) {
  /* Starting with v8, undo space_ids have a unique range. */
  if (space_id >= dict_sys_t::s_min_undo_space_id &&
      space_id <= dict_sys_t::s_max_undo_space_id) {
    return (true);
  }

  /* If upgrading from 5.7, there may be a list of old-style
  undo tablespaces.  Search them. */
  if (trx_sys_undo_spaces != nullptr) {
    return (trx_sys_undo_spaces->contains(space_id));
  }

  return (false);
}

/** Check if tablespace is system temporary.
@param[in]	space_id	tablespace ID
@return true if tablespace is system temporary. */
bool fsp_is_system_temporary(space_id_t space_id) {
  return (space_id == srv_tmp_space.space_id());
}

/** Check if checksum is disabled for the given space.
@param[in]	space_id	tablespace ID
@return true if checksum is disabled for given space. */
bool fsp_is_checksum_disabled(space_id_t space_id) {
  return (fsp_is_system_temporary(space_id));
}

#ifndef UNIV_HOTBACKUP
#ifdef UNIV_DEBUG

/** Skip some of the sanity checks that are time consuming even in debug mode
and can affect frequent verification runs that are done to ensure stability of
the product.
@return true if check should be skipped for given space. */
bool fsp_skip_sanity_check(space_id_t space_id) {
  return (srv_skip_temp_table_checks_debug &&
          fsp_is_system_temporary(space_id));
}

#endif /* UNIV_DEBUG */

/** Gets a descriptor bit of a page.
 @return true if free */
UNIV_INLINE
ibool xdes_mtr_get_bit(const xdes_t *descr, /*!< in: descriptor */
                       ulint bit, /*!< in: XDES_FREE_BIT or XDES_CLEAN_BIT */
                       page_no_t offset, /*!< in: page offset within extent:
                                         0 ... FSP_EXTENT_SIZE - 1 */
                       mtr_t *mtr)       /*!< in: mini-transaction */
{
  ut_ad(mtr->is_active());
  ut_ad(mtr_memo_contains_page(mtr, descr, MTR_MEMO_PAGE_SX_FIX));

  return (xdes_get_bit(descr, bit, offset));
}

/** Sets a descriptor bit of a page. */
UNIV_INLINE
void xdes_set_bit(xdes_t *descr,    /*!< in: descriptor */
                  ulint bit,        /*!< in: XDES_FREE_BIT or XDES_CLEAN_BIT */
                  page_no_t offset, /*!< in: page offset within extent:
                                    0 ... FSP_EXTENT_SIZE - 1 */
                  ibool val,        /*!< in: bit value */
                  mtr_t *mtr)       /*!< in/out: mini-transaction */
{
  ulint index;
  ulint byte_index;
  ulint bit_index;
  ulint descr_byte;

  ut_ad(mtr_memo_contains_page(mtr, descr, MTR_MEMO_PAGE_SX_FIX));
  ut_ad((bit == XDES_FREE_BIT) || (bit == XDES_CLEAN_BIT));
  ut_ad(offset < FSP_EXTENT_SIZE);

  index = bit + XDES_BITS_PER_PAGE * offset;

  byte_index = index / 8;
  bit_index = index % 8;

  descr_byte = mach_read_from_1(descr + XDES_BITMAP + byte_index);
  descr_byte = ut_bit_set_nth(descr_byte, bit_index, val);

  mlog_write_ulint(descr + XDES_BITMAP + byte_index, descr_byte, MLOG_1BYTE,
                   mtr);
}

/** Looks for a descriptor bit having the desired value. Starts from hint
 and scans upward; at the end of the extent the search is wrapped to
 the start of the extent.
 @return bit index of the bit, ULINT_UNDEFINED if not found */
UNIV_INLINE
page_no_t xdes_find_bit(
    xdes_t *descr,  /*!< in: descriptor */
    ulint bit,      /*!< in: XDES_FREE_BIT or XDES_CLEAN_BIT */
    ibool val,      /*!< in: desired bit value */
    page_no_t hint, /*!< in: hint of which bit position would
                    be desirable */
    mtr_t *mtr)     /*!< in/out: mini-transaction */
{
  page_no_t i;

  ut_ad(descr && mtr);
  ut_ad(val <= TRUE);
  ut_ad(hint < FSP_EXTENT_SIZE);
  ut_ad(mtr_memo_contains_page(mtr, descr, MTR_MEMO_PAGE_SX_FIX));
  for (i = hint; i < FSP_EXTENT_SIZE; i++) {
    if (val == xdes_mtr_get_bit(descr, bit, i, mtr)) {
      return (i);
    }
  }

  for (i = 0; i < hint; i++) {
    if (val == xdes_mtr_get_bit(descr, bit, i, mtr)) {
      return (i);
    }
  }

  return (FIL_NULL);
}

/** Returns the number of used pages in a descriptor.
 @return number of pages used */
UNIV_INLINE
page_no_t xdes_get_n_used(const xdes_t *descr, /*!< in: descriptor */
                          mtr_t *mtr)          /*!< in/out: mini-transaction */
{
  page_no_t count = 0;

  ut_ad(descr && mtr);
  ut_ad(mtr_memo_contains_page(mtr, descr, MTR_MEMO_PAGE_SX_FIX));
  for (page_no_t i = 0; i < FSP_EXTENT_SIZE; ++i) {
    if (FALSE == xdes_mtr_get_bit(descr, XDES_FREE_BIT, i, mtr)) {
      count++;
    }
  }

  return (count);
}

#ifdef UNIV_DEBUG
/** Check if the state of extent descriptor is valid.
@param[in]	state	the extent descriptor state
@return	true if state is valid, false otherwise */
bool xdes_state_is_valid(ulint state) {
  switch (state) {
    case XDES_NOT_INITED:
    case XDES_FREE:
    case XDES_FREE_FRAG:
    case XDES_FULL_FRAG:
    case XDES_FSEG:
    case XDES_FSEG_FRAG:
      return (true);
  }
  return (false);
}
#endif /* UNIV_DEBUG */

/** Returns true if extent contains no used pages.
 @return true if totally free */
UNIV_INLINE
ibool xdes_is_free(const xdes_t *descr, /*!< in: descriptor */
                   mtr_t *mtr)          /*!< in/out: mini-transaction */
{
  if (0 == xdes_get_n_used(descr, mtr)) {
    ut_ad(xdes_get_state(descr, mtr) != XDES_FSEG_FRAG);

    return (TRUE);
  }

  return (FALSE);
}

/** Returns true if extent contains no free pages.
 @return true if full */
UNIV_INLINE
ibool xdes_is_full(const xdes_t *descr, /*!< in: descriptor */
                   mtr_t *mtr)          /*!< in/out: mini-transaction */
{
  if (FSP_EXTENT_SIZE == xdes_get_n_used(descr, mtr)) {
    return (TRUE);
  }

  return (FALSE);
}

/** Sets the state of an xdes. */
UNIV_INLINE
void xdes_set_state(xdes_t *descr,      /*!< in/out: descriptor */
                    xdes_state_t state, /*!< in: state to set */
                    mtr_t *mtr)         /*!< in/out: mini-transaction */
{
  ut_ad(descr && mtr);
  ut_ad(mtr_memo_contains_page(mtr, descr, MTR_MEMO_PAGE_SX_FIX));

#ifdef UNIV_DEBUG
  switch (xdes_get_state(descr, mtr)) {
    case XDES_FREE:
      ut_ad(state == XDES_FSEG || state == XDES_FREE_FRAG);
      break;
    case XDES_FREE_FRAG:
      ut_ad(state == XDES_FULL_FRAG || state == XDES_FSEG_FRAG ||
            state == XDES_FREE);
      break;
    case XDES_FULL_FRAG:
      ut_ad(state == XDES_FREE_FRAG);
      break;
    case XDES_FSEG:
      ut_ad(state == XDES_FREE);
      break;
    case XDES_FSEG_FRAG:
      ut_ad(state == XDES_FREE_FRAG || state == XDES_FULL_FRAG ||
            state == XDES_FREE);
      break;
    case XDES_NOT_INITED:
      /* The state is not yet initialized. */
      ut_ad(state == XDES_FREE);
      break;
  }
#endif /* UNIV_DEBUG */

  mlog_write_ulint(descr + XDES_STATE, state, MLOG_4BYTES, mtr);
}

/** Update the segment identifier to which the extent belongs to.
@param[in,out]	descr	extent descriptor
@param[in,out]	seg_id	segment identifier
@param[in]	state	state of the extent.
@param[in,out]	mtr	mini-transaction. */
inline void xdes_set_segment_id(xdes_t *descr, const ib_id_t seg_id,
                                xdes_state_t state, mtr_t *mtr) {
  ut_ad(mtr != NULL);
  mlog_write_ull(descr + XDES_ID, seg_id, mtr);
  xdes_set_state(descr, state, mtr);
}

/** Inits an extent descriptor to the free and clean state. */
UNIV_INLINE
void xdes_init(xdes_t *descr, /*!< in: descriptor */
               mtr_t *mtr)    /*!< in/out: mini-transaction */
{
  ulint i;

  ut_ad(descr && mtr);
  ut_ad(mtr_memo_contains_page(mtr, descr, MTR_MEMO_PAGE_SX_FIX));
  ut_ad((XDES_SIZE - XDES_BITMAP) % 4 == 0);

  xdes_set_segment_id(descr, 0, XDES_FREE, mtr);
  flst_write_addr(descr + XDES_FLST_NODE + FLST_PREV, fil_addr_null, mtr);
  flst_write_addr(descr + XDES_FLST_NODE + FLST_NEXT, fil_addr_null, mtr);

  for (i = XDES_BITMAP; i < XDES_SIZE; i += 4) {
    mlog_write_ulint(descr + i, 0xFFFFFFFFUL, MLOG_4BYTES, mtr);
  }
}

/** Get pointer to a the extent descriptor of a page.
@param[in,out]	sp_header	tablespace header page, x-latched
@param[in]	space		tablespace identifier
@param[in]	offset		page offset
@param[in,out]	mtr		mini-transaction
@param[in]	init_space	whether the tablespace is being initialized
@param[out]	desc_block	descriptor block, or NULL if it is
the same as the tablespace header
@return pointer to the extent descriptor, NULL if the page does not
exist in the space or if the offset exceeds free limit */
UNIV_INLINE MY_ATTRIBUTE((warn_unused_result)) xdes_t
    *xdes_get_descriptor_with_space_hdr(fsp_header_t *sp_header,
                                        space_id_t space, page_no_t offset,
                                        mtr_t *mtr, bool init_space = false,
                                        buf_block_t **desc_block = NULL) {
  ulint limit;
  ulint size;
  page_no_t descr_page_no;
  ulint flags;
  page_t *descr_page;
#ifdef UNIV_DEBUG
  const fil_space_t *fspace = fil_space_get(space);
  ut_ad(fspace != NULL);
#endif /* UNIV_DEBUG */
  ut_ad(mtr_memo_contains(mtr, &fspace->latch, MTR_MEMO_X_LOCK));
  ut_ad(mtr_memo_contains_page(mtr, sp_header, MTR_MEMO_PAGE_SX_FIX));
  ut_ad(page_offset(sp_header) == FSP_HEADER_OFFSET);
  /* Read free limit and space size */
  limit = mach_read_from_4(sp_header + FSP_FREE_LIMIT);
  size = mach_read_from_4(sp_header + FSP_SIZE);
  flags = mach_read_from_4(sp_header + FSP_SPACE_FLAGS);
  ut_ad(limit == fspace->free_limit ||
        (fspace->free_limit == 0 &&
         (init_space || fspace->purpose == FIL_TYPE_TEMPORARY ||
          (srv_startup_is_before_trx_rollback_phase &&
           fsp_is_undo_tablespace(fspace->id)))));
  ut_ad(size == fspace->size_in_header);
  ut_ad((flags & ~FSP_FLAGS_MASK_DATA_DIR) ==
            (fspace->flags & ~FSP_FLAGS_MASK_DATA_DIR) ||
        fspace->purpose == FIL_TYPE_TEMPORARY);

  if ((offset >= size) || (offset >= limit)) {
    return (NULL);
  }

  const page_size_t page_size(flags);

  descr_page_no = xdes_calc_descriptor_page(page_size, offset);

  buf_block_t *block;

  if (descr_page_no == 0) {
    /* It is on the space header page */

    descr_page = page_align(sp_header);
    block = NULL;
  } else {
    block = buf_page_get(page_id_t(space, descr_page_no), page_size,
                         RW_SX_LATCH, mtr);

    buf_block_dbg_add_level(block, SYNC_FSP_PAGE);

    descr_page = buf_block_get_frame(block);
  }

  if (desc_block != NULL) {
    *desc_block = block;
  }

  return (descr_page + XDES_ARR_OFFSET +
          XDES_SIZE * xdes_calc_descriptor_index(page_size, offset));
}

/** Gets pointer to a the extent descriptor of a page.
The page where the extent descriptor resides is x-locked. If the page offset
is equal to the free limit of the space, adds new extents from above the free
limit to the space free list, if not free limit == space size. This adding
is necessary to make the descriptor defined, as they are uninitialized
above the free limit.
@param[in]	space_id	space id
@param[in]	offset		page offset; if equal to the free limit, we
try to add new extents to the space free list
@param[in]	page_size	page size
@param[in,out]	mtr		mini-transaction
@return pointer to the extent descriptor, NULL if the page does not
exist in the space or if the offset exceeds the free limit */
static MY_ATTRIBUTE((warn_unused_result)) xdes_t *xdes_get_descriptor(
    space_id_t space_id, page_no_t offset, const page_size_t &page_size,
    mtr_t *mtr) {
  buf_block_t *block;
  fsp_header_t *sp_header;

  block = buf_page_get(page_id_t(space_id, 0), page_size, RW_SX_LATCH, mtr);

  SRV_CORRUPT_TABLE_CHECK(block, return (nullptr););

  buf_block_dbg_add_level(block, SYNC_FSP_PAGE);

  sp_header = FSP_HEADER_OFFSET + buf_block_get_frame(block);
  return (xdes_get_descriptor_with_space_hdr(sp_header, space_id, offset, mtr));
}

/** Gets pointer to a the extent descriptor if the file address of the
descriptor list node is known. The page where the extent descriptor resides
is x-locked.
@param[in]	space		space id
@param[in]	page_size	page size
@param[in]	lst_node	file address of the list node contained in the
                                descriptor
@param[in,out]	mtr		mini-transaction
@return pointer to the extent descriptor */
UNIV_INLINE
xdes_t *xdes_lst_get_descriptor(space_id_t space, const page_size_t &page_size,
                                fil_addr_t lst_node, mtr_t *mtr) {
  xdes_t *descr;

  ut_ad(mtr);
  ut_ad(mtr_memo_contains(mtr, fil_space_get_latch(space), MTR_MEMO_X_LOCK));

  descr = fut_get_ptr(space, page_size, lst_node, RW_SX_LATCH, mtr) -
          XDES_FLST_NODE;

  return (descr);
}

/** Returns page offset of the first page in extent described by a descriptor.
 @return offset of the first page in extent */
UNIV_INLINE
page_no_t xdes_get_offset(const xdes_t *descr) /*!< in: extent descriptor */
{
  ut_ad(descr);

  return (page_get_page_no(page_align(descr)) +
          static_cast<page_no_t>(
              ((page_offset(descr) - XDES_ARR_OFFSET) / XDES_SIZE) *
              FSP_EXTENT_SIZE));
}
#endif /* !UNIV_HOTBACKUP */

/** Inits a file page whose prior contents should be ignored. */
static void fsp_init_file_page_low(
    buf_block_t *block) /*!< in: pointer to a page */
{
  page_t *page = buf_block_get_frame(block);
  page_zip_des_t *page_zip = buf_block_get_page_zip(block);

  if (!fsp_is_system_temporary(block->page.id.space())) {
    memset(page, 0, UNIV_PAGE_SIZE);
  }

  mach_write_to_4(page + FIL_PAGE_OFFSET, block->page.id.page_no());
  mach_write_to_4(page + FIL_PAGE_ARCH_LOG_NO_OR_SPACE_ID,
                  block->page.id.space());

  /* Reset FRAME LSN, which otherwise points to the LSN of the last
  page that used this buffer block. This is needed by CLONE for
  tracking dirty pages. */
  memset(page + FIL_PAGE_LSN, 0, 8);

  if (page_zip) {
    memset(page_zip->data, 0, page_zip_get_size(page_zip));
    memcpy(page_zip->data + FIL_PAGE_OFFSET, page + FIL_PAGE_OFFSET, 4);
    memcpy(page_zip->data + FIL_PAGE_ARCH_LOG_NO_OR_SPACE_ID,
           page + FIL_PAGE_ARCH_LOG_NO_OR_SPACE_ID, 4);
    memcpy(page_zip->data + FIL_PAGE_LSN, page + FIL_PAGE_LSN, 8);
  }
}

#ifndef UNIV_HOTBACKUP
#ifdef UNIV_DEBUG
/** Assert that the mini-transaction is compatible with
updating an allocation bitmap page.
@param[in]	id	tablespace identifier
@param[in]	mtr	mini-transaction */
static void fsp_space_modify_check(space_id_t id, const mtr_t *mtr) {
  switch (mtr->get_log_mode()) {
    case MTR_LOG_SHORT_INSERTS:
    case MTR_LOG_NONE:
      /* These modes are only allowed within a non-bitmap page
      when there is a higher-level redo log record written. */
      break;
    case MTR_LOG_NO_REDO:
#ifdef UNIV_DEBUG
    {
      const fil_type_t type = fil_space_get_type(id);
      ut_a(fsp_is_system_temporary(id) ||
           fil_space_get_flags(id) == ULINT_UNDEFINED ||
           type == FIL_TYPE_TEMPORARY || type == FIL_TYPE_IMPORT ||
           fil_space_is_redo_skipped(id) || undo::is_inactive(id));
    }
#endif /* UNIV_DEBUG */
      return;
    case MTR_LOG_ALL:
      /* We must not write redo log for the shared temporary
      tablespace. */
      ut_ad(!fsp_is_system_temporary(id));
      /* If we write redo log, the tablespace must exist. */
      ut_ad(fil_space_get_type(id) == FIL_TYPE_TABLESPACE);
      return;
  }

  ut_ad(0);
}
#endif /* UNIV_DEBUG */

/** Initialize a file page.
@param[in,out]	block	file page
@param[in,out]	mtr	mini-transaction */
static void fsp_init_file_page(buf_block_t *block, mtr_t *mtr) {
  fsp_init_file_page_low(block);

  ut_d(fsp_space_modify_check(block->page.id.space(), mtr));
  mlog_write_initial_log_record(buf_block_get_frame(block),
                                MLOG_INIT_FILE_PAGE2, mtr);
}
#endif /* !UNIV_HOTBACKUP */

/** Parses a redo log record of a file page init.
 @return end of log record or NULL */
byte *fsp_parse_init_file_page(
    byte *ptr,                            /*!< in: buffer */
    byte *end_ptr MY_ATTRIBUTE((unused)), /*!< in: buffer end */
    buf_block_t *block)                   /*!< in: block or NULL */
{
  ut_ad(ptr != NULL);
  ut_ad(end_ptr != NULL);

  if (block) {
    fsp_init_file_page_low(block);
  }

  return (ptr);
}

/** Initializes the fsp system. */
void fsp_init() {
  /* FSP_EXTENT_SIZE must be a multiple of page & zip size */
  ut_a(UNIV_PAGE_SIZE > 0);
  ut_a(0 == (UNIV_PAGE_SIZE % FSP_EXTENT_SIZE));

  static_assert(!(UNIV_PAGE_SIZE_MAX % FSP_EXTENT_SIZE_MAX),
                "UNIV_PAGE_SIZE_MAX % FSP_EXTENT_SIZE_MAX != 0");

  static_assert(!(UNIV_ZIP_SIZE_MIN % FSP_EXTENT_SIZE_MIN),
                "UNIV_ZIP_SIZE_MIN % FSP_EXTENT_SIZE_MIN != 0");

  /* Does nothing at the moment */
}

/** Writes the space id and flags to a tablespace header.  The flags contain
 row type, physical/compressed page size, and logical/uncompressed page
 size of the tablespace. */
void fsp_header_init_fields(
    page_t *page,        /*!< in/out: first page in the space */
    space_id_t space_id, /*!< in: space id */
    ulint flags)         /*!< in: tablespace flags
                         (FSP_SPACE_FLAGS) */
{
  ut_a(fsp_flags_is_valid(flags));

  mach_write_to_4(FSP_HEADER_OFFSET + FSP_SPACE_ID + page, space_id);
  mach_write_to_4(FSP_HEADER_OFFSET + FSP_SPACE_FLAGS + page, flags);
}

/** Get the offset of encrytion information in page 0.
@param[in]	page_size	page size.
@return	offset on success, otherwise 0. */
ulint fsp_header_get_encryption_offset(const page_size_t &page_size) {
  ulint offset;
#ifdef UNIV_DEBUG
  ulint left_size;
#endif

  offset = XDES_ARR_OFFSET + XDES_SIZE * xdes_arr_size(page_size);
#ifdef UNIV_DEBUG
  left_size =
      page_size.physical() - FSP_HEADER_OFFSET - offset - FIL_PAGE_DATA_END;

  ut_ad(left_size >= ENCRYPTION_INFO_SIZE);
#endif

  return offset;
}

#ifndef UNIV_HOTBACKUP
/** Write the encryption info into the space header.
@param[in]      space_id		tablespace id
@param[in]      space_flags		tablespace flags
@param[in]      encrypt_info		buffer for re-encrypt key
@param[in]      update_fsp_flags	if it need to update the space flags
@param[in,out]	mtr			mini-transaction
@return true if success. */
bool fsp_header_write_encryption(space_id_t space_id, ulint space_flags,
                                 byte *encrypt_info, bool update_fsp_flags,
                                 mtr_t *mtr) {
  buf_block_t *block;
  ulint offset;
  page_t *page;
  uint32_t master_key_id;

  const page_size_t page_size(space_flags);

  /* Save the encryption info to the page 0. */
  block = buf_page_get(page_id_t(space_id, 0), page_size, RW_SX_LATCH, mtr);
  buf_block_dbg_add_level(block, SYNC_FSP_PAGE);
  ut_ad(space_id == page_get_space_id(buf_block_get_frame(block)));

  offset = fsp_header_get_encryption_offset(page_size);
  ut_ad(offset != 0 && offset < UNIV_PAGE_SIZE);

  page = buf_block_get_frame(block);

  /* If is in recovering, skip all master key id is rotated
  tablespaces. */
  master_key_id = mach_read_from_4(page + offset + ENCRYPTION_MAGIC_SIZE);
  if (master_key_id == Encryption::s_master_key_id) {
    ut_ad(memcmp(page + offset, ENCRYPTION_KEY_MAGIC_V1,
                 ENCRYPTION_MAGIC_SIZE) == 0 ||
          memcmp(page + offset, ENCRYPTION_KEY_MAGIC_V2,
                 ENCRYPTION_MAGIC_SIZE) == 0 ||
          memcmp(page + offset, ENCRYPTION_KEY_MAGIC_V3,
                 ENCRYPTION_MAGIC_SIZE) == 0);
    return (true);
  }

  mlog_write_string(page + offset, encrypt_info, ENCRYPTION_INFO_SIZE, mtr);

  /* Write the new fsp flags into be update to the header if needed */
  if (update_fsp_flags) {
    mlog_write_ulint(page + FSP_HEADER_OFFSET + FSP_SPACE_FLAGS, space_flags,
                     MLOG_4BYTES, mtr);
  }

  return (true);
}

/** Rotate the encryption info in the space header.
@param[in]	space		tablespace
@param[in]      encrypt_info	buffer for re-encrypt key.
@param[in,out]	mtr		mini-transaction
@return true if success. */
bool fsp_header_rotate_encryption(fil_space_t *space, byte *encrypt_info,
                                  mtr_t *mtr) {
  ut_ad(mtr);
  ut_ad(space->encryption_type != Encryption::NONE);

  DBUG_EXECUTE_IF("fsp_header_rotate_encryption_failure", return (false););

  /* Fill encryption info. */
  if (!Encryption::fill_encryption_info(
          space->encryption_key, space->encryption_iv, encrypt_info, false)) {
    return (false);
  }

  /* Write encryption info into space header. */
  return (fsp_header_write_encryption(space->id, space->flags, encrypt_info,
                                      false, mtr));
}

/** Enable encryption for already existing tablespace.
<<<<<<< HEAD
@param[in]	space_id	tablespace id
@return true if success */
bool fsp_enable_encryption(space_id_t space_id) {
  byte encrypt_info[ENCRYPTION_INFO_SIZE];
  fil_space_t *space = fil_space_get(space_id);
=======
@param[in,out]	space	tablespace object
@return true if success, else false */
bool
fsp_enable_encryption(
	fil_space_t*	space)
{
	byte		encrypt_info[ENCRYPTION_INFO_SIZE_V2];
	ulint		space_id = space->id;
>>>>>>> be20e845

  memset(encrypt_info, 0, ENCRYPTION_INFO_SIZE);

  if (!Encryption::fill_encryption_info(
          space->encryption_key, space->encryption_iv, encrypt_info, false)) {
    return (false);
  }

  mtr_t mtr;
  mtr_start(&mtr);
  mtr_set_log_mode(&mtr, MTR_LOG_NO_REDO);

  mtr_x_lock_space(space, &mtr);

  const page_size_t page_size(space->flags);
  buf_block_t *block =
      buf_page_get(page_id_t(space->id, 0), page_size, RW_SX_LATCH, &mtr);
  buf_block_dbg_add_level(block, SYNC_FSP_PAGE);
  ut_ad(space->id == page_get_space_id(buf_block_get_frame(block)));

  page_t *page = buf_block_get_frame(block);
  mlog_write_ulint(FSP_HEADER_OFFSET + FSP_SPACE_FLAGS + page, space->flags,
                   MLOG_4BYTES, &mtr);

  ulint offset = fsp_header_get_encryption_offset(page_size);
  ut_ad(offset != 0 && offset < UNIV_PAGE_SIZE);

  mlog_write_string(page + offset, encrypt_info, ENCRYPTION_INFO_SIZE, &mtr);

  mtr_commit(&mtr);

  return (true);
}

/** Initializes the space header of a new created space and creates also the
insert buffer tree root if space == 0.
@param[in]	space_id	space id
@param[in]	size		current size in blocks
@param[in,out]	mtr		min-transaction
@param[in]	is_boot		if it's for bootstrap
@return	true on success, otherwise false. */
bool fsp_header_init(space_id_t space_id, page_no_t size, mtr_t *mtr,
                     bool is_boot) {
  fsp_header_t *header;
  buf_block_t *block;
  page_t *page;

  ut_ad(mtr);

  fil_space_t *space = fil_space_get(space_id);

  mtr_x_lock_space(space, mtr);

  const page_id_t page_id(space_id, 0);
  const page_size_t page_size(space->flags);

  block = buf_page_create(page_id, page_size, RW_SX_LATCH, mtr);
  buf_block_dbg_add_level(block, SYNC_FSP_PAGE);

  space->size_in_header = size;
  space->free_len = 0;
  space->free_limit = 0;

  /* The prior contents of the file page should be ignored */

  fsp_init_file_page(block, mtr);
  page = buf_block_get_frame(block);

  mlog_write_ulint(page + FIL_PAGE_TYPE, FIL_PAGE_TYPE_FSP_HDR, MLOG_2BYTES,
                   mtr);

  mlog_write_ulint(page + FIL_PAGE_SRV_VERSION, DD_SPACE_CURRENT_SRV_VERSION,
                   MLOG_4BYTES, mtr);
  mlog_write_ulint(page + FIL_PAGE_SPACE_VERSION,
                   DD_SPACE_CURRENT_SPACE_VERSION, MLOG_4BYTES, mtr);

  header = FSP_HEADER_OFFSET + page;

  mlog_write_ulint(header + FSP_SPACE_ID, space_id, MLOG_4BYTES, mtr);
  mlog_write_ulint(header + FSP_NOT_USED, 0, MLOG_4BYTES, mtr);

  fsp_header_size_update(header, size, mtr);
  mlog_write_ulint(header + FSP_FREE_LIMIT, 0, MLOG_4BYTES, mtr);
  mlog_write_ulint(header + FSP_SPACE_FLAGS, space->flags, MLOG_4BYTES, mtr);
  mlog_write_ulint(header + FSP_FRAG_N_USED, 0, MLOG_4BYTES, mtr);

  flst_init(header + FSP_FREE, mtr);
  flst_init(header + FSP_FREE_FRAG, mtr);
  flst_init(header + FSP_FULL_FRAG, mtr);
  flst_init(header + FSP_SEG_INODES_FULL, mtr);
  flst_init(header + FSP_SEG_INODES_FREE, mtr);

  mlog_write_ull(header + FSP_SEG_ID, 1, mtr);

  fsp_fill_free_list(!fsp_is_system_or_temp_tablespace(space_id), space, header,
                     mtr);

  /* For encryption tablespace, we need to save the encryption
  info to the page 0. */
  if (FSP_FLAGS_GET_ENCRYPTION(space->flags)) {
    ulint offset = fsp_header_get_encryption_offset(page_size);
    byte encryption_info[ENCRYPTION_INFO_SIZE];

    if (offset == 0) return (false);

    if (!Encryption::fill_encryption_info(space->encryption_key,
                                          space->encryption_iv, encryption_info,
                                          is_boot)) {
      space->encryption_type = Encryption::NONE;
      memset(space->encryption_key, 0, ENCRYPTION_KEY_LEN);
      memset(space->encryption_iv, 0, ENCRYPTION_KEY_LEN);
      return (false);
    }

    mlog_write_string(page + offset, encryption_info, ENCRYPTION_INFO_SIZE,
                      mtr);
  }

  if (space_id == TRX_SYS_SPACE) {
    if (btr_create(DICT_CLUSTERED | DICT_IBUF, 0, univ_page_size,
                   DICT_IBUF_ID_MIN + space_id, dict_ind_redundant,
                   mtr) == FIL_NULL) {
      return (false);
    }
  }

  return (true);
}
#endif /* !UNIV_HOTBACKUP */

/** Reads the space id from the first page of a tablespace.
 @return space id, ULINT UNDEFINED if error */
space_id_t fsp_header_get_space_id(
    const page_t *page) /*!< in: first page of a tablespace */
{
  space_id_t fsp_id;
  space_id_t id;

  fsp_id = mach_read_from_4(FSP_HEADER_OFFSET + page + FSP_SPACE_ID);

  id = mach_read_from_4(page + FIL_PAGE_ARCH_LOG_NO_OR_SPACE_ID);

  DBUG_EXECUTE_IF("fsp_header_get_space_id_failure", id = SPACE_UNKNOWN;);

  if (id != fsp_id) {
    ib::error(ER_IB_MSG_414) << "Space ID in fsp header is " << fsp_id
                             << ", but in the page header it is " << id << ".";
    return (SPACE_UNKNOWN);
  }

  return (id);
}

/** Reads the page size from the first page of a tablespace.
@param[in]	page	first page of a tablespace
@return page size */
page_size_t fsp_header_get_page_size(const page_t *page) {
  return (page_size_t(fsp_header_get_flags(page)));
}

/** Reads the encryption key from the first page of a tablespace.
@param[in]	fsp_flags	tablespace flags
@param[in,out]	key		tablespace key
@param[in,out]	iv		tablespace iv
@param[in]	page	first page of a tablespace
@return true if success */
bool fsp_header_get_encryption_key(ulint fsp_flags, byte *key, byte *iv,
                                   page_t *page) {
  ulint offset;
  const page_size_t page_size(fsp_flags);

  offset = fsp_header_get_encryption_offset(page_size);
  if (offset == 0) {
    return (false);
  }

  return (Encryption::decode_encryption_info(key, iv, page + offset));
}

#ifndef UNIV_HOTBACKUP
/** Increases the space size field of a space. */
void fsp_header_inc_size(space_id_t space_id, /*!< in: space id */
                         page_no_t size_inc, /*!< in: size increment in pages */
                         mtr_t *mtr)         /*!< in/out: mini-transaction */
{
  fil_space_t *space = fil_space_get(space_id);

  mtr_x_lock_space(space, mtr);

  ut_d(fsp_space_modify_check(space_id, mtr));

  fsp_header_t *header;

  header = fsp_get_space_header(space_id, page_size_t(space->flags), mtr);

  page_no_t size;

  size = mach_read_from_4(header + FSP_SIZE);
  ut_ad(size == space->size_in_header);

  size += size_inc;

  fsp_header_size_update(header, size, mtr);
  space->size_in_header = size;
}

/** Gets the size of the system tablespace from the tablespace header.  If
 we do not have an auto-extending data file, this should be equal to
 the size of the data files.  If there is an auto-extending data file,
 this can be smaller.
 @return size in pages */
page_no_t fsp_header_get_tablespace_size(void) {
  fil_space_t *space = fil_space_get_sys_space();

  mtr_t mtr;

  mtr_start(&mtr);

  mtr_x_lock_space(space, &mtr);

  fsp_header_t *header;

  header = fsp_get_space_header(TRX_SYS_SPACE, univ_page_size, &mtr);

  page_no_t size;

  size = mach_read_from_4(header + FSP_SIZE);

  ut_ad(space->size_in_header == size);

  mtr_commit(&mtr);

  return (size);
}

/** Try to extend a single-table tablespace so that a page would fit in the
data file.
@param[in,out]	space	tablespace
@param[in]	page_no	page number
@param[in,out]	header	tablespace header
@param[in,out]	mtr	mini-transaction
@return true if success */
static UNIV_COLD
MY_ATTRIBUTE((warn_unused_result)) bool fsp_try_extend_data_file_with_pages(
    fil_space_t *space, page_no_t page_no, fsp_header_t *header, mtr_t *mtr) {
  DBUG_ENTER("fsp_try_extend_data_file_with_pages");

  ut_a(!fsp_is_system_or_temp_tablespace(space->id));
  ut_d(fsp_space_modify_check(space->id, mtr));

  page_no_t size = mach_read_from_4(header + FSP_SIZE);
  ut_ad(size == space->size_in_header);

  ut_a(page_no >= size);

  bool success = fil_space_extend(space, page_no + 1);

  /* The size may be less than we wanted if we ran out of disk space. */
  fsp_header_size_update(header, space->size, mtr);
  space->size_in_header = space->size;

  DBUG_RETURN(success);
}

/** Try to extend the last data file of a tablespace if it is auto-extending.
@param[in,out]	space	tablespace
@param[in,out]	header	tablespace header
@param[in,out]	mtr	mini-transaction
@return whether the tablespace was extended */
static UNIV_COLD ulint fsp_try_extend_data_file(fil_space_t *space,
                                                fsp_header_t *header,
                                                mtr_t *mtr) {
  page_no_t size;          /* current number of pages
                           in the datafile */
  page_no_t size_increase; /* number of pages to extend
                           this file */
  const char *OUT_OF_SPACE_MSG =
      "ran out of space. Please add another file or use"
      " 'autoextend' for the last file in setting";
  DBUG_ENTER("fsp_try_extend_data_file");

  ut_d(fsp_space_modify_check(space->id, mtr));

  if (space->id == TRX_SYS_SPACE &&
      !srv_sys_space.can_auto_extend_last_file()) {
    /* We print the error message only once to avoid
    spamming the error log. Note that we don't need
    to reset the flag to false as dealing with this
    error requires server restart. */
    if (!srv_sys_space.get_tablespace_full_status()) {
      ib::error(ER_IB_MSG_415) << "Tablespace " << srv_sys_space.name() << " "
                               << OUT_OF_SPACE_MSG << " innodb_data_file_path.";
      srv_sys_space.set_tablespace_full_status(true);
    }
    DBUG_RETURN(false);
  } else if (fsp_is_system_temporary(space->id) &&
             !srv_tmp_space.can_auto_extend_last_file()) {
    /* We print the error message only once to avoid
    spamming the error log. Note that we don't need
    to reset the flag to false as dealing with this
    error requires server restart. */
    if (!srv_tmp_space.get_tablespace_full_status()) {
      ib::error(ER_IB_MSG_416)
          << "Tablespace " << srv_tmp_space.name() << " " << OUT_OF_SPACE_MSG
          << " innodb_temp_data_file_path.";
      srv_tmp_space.set_tablespace_full_status(true);
    }
    DBUG_RETURN(false);
  }

  size = mach_read_from_4(header + FSP_SIZE);
  ut_ad(size == space->size_in_header);

  const page_size_t page_size(mach_read_from_4(header + FSP_SPACE_FLAGS));

  if (space->id == TRX_SYS_SPACE) {
    size_increase = srv_sys_space.get_increment();

  } else if (space->purpose == FIL_TYPE_TEMPORARY) {
    size_increase = srv_tmp_space.get_increment();

  } else {
    page_no_t extent_pages = fsp_get_extent_size_in_pages(page_size);
    if (size < extent_pages) {
      /* Let us first extend the file to extent_size */
      if (!fsp_try_extend_data_file_with_pages(space, extent_pages - 1, header,
                                               mtr)) {
        DBUG_RETURN(false);
      }

      size = extent_pages;
    }

    size_increase = fsp_get_pages_to_extend_ibd(page_size, size);
  }

  if (size_increase == 0) {
    DBUG_RETURN(false);
  }

  if (!fil_space_extend(space, size + size_increase)) {
    DBUG_RETURN(false);
  }

  /* We ignore any fragments of a full megabyte when storing the size
  to the space header */

  space->size_in_header =
      ut_calc_align_down(space->size, (1024 * 1024) / page_size.physical());

  fsp_header_size_update(header, space->size_in_header, mtr);

  DBUG_RETURN(true);
}

/** Calculate the number of pages to extend a datafile.
We extend single-table and general tablespaces first one extent at a time,
but 4 at a time for bigger tablespaces. It is not enough to extend always
by one extent, because we need to add at least one extent to FSP_FREE.
A single extent descriptor page will track many extents. And the extent
that uses its extent descriptor page is put onto the FSP_FREE_FRAG list.
Extents that do not use their extent descriptor page are added to FSP_FREE.
The physical page size is used to determine how many extents are tracked
on one extent descriptor page. See xdes_calc_descriptor_page().
@param[in]	page_size	page_size of the datafile
@param[in]	size		current number of pages in the datafile
@return number of pages to extend the file. */
page_no_t fsp_get_pages_to_extend_ibd(const page_size_t &page_size,
                                      page_no_t size) {
  page_no_t size_increase; /* number of pages to extend this file */
  page_no_t extent_size;   /* one megabyte, in pages */
  page_no_t threshold;     /* The size of the tablespace (in number
                           of pages) where we start allocating more
                           than one extent at a time. */

  extent_size = fsp_get_extent_size_in_pages(page_size);

  /* The threshold is set at 32MiB except when the physical page
  size is small enough that it must be done sooner. */
  threshold =
      std::min(32 * extent_size, static_cast<page_no_t>(page_size.physical()));

  if (size < threshold) {
    size_increase = extent_size;
  } else {
    /* Below in fsp_fill_free_list() we assume
    that we add at most FSP_FREE_ADD extents at
    a time */
    size_increase = FSP_FREE_ADD * extent_size;
  }

  return (size_increase);
}

/** Initialize a fragment extent and puts it into the free fragment list.
@param[in,out]	header	tablespace header
@param[in,out]	descr	extent descriptor
@param[in,out]	mtr	mini-transaction */
static void fsp_init_xdes_free_frag(fsp_header_t *header, xdes_t *descr,
                                    mtr_t *mtr) {
  ulint n_used;

  /* The first page in the extent is a extent descriptor page
  and the second is an ibuf bitmap page: mark them used */
  xdes_set_bit(descr, XDES_FREE_BIT, FSP_XDES_OFFSET, FALSE, mtr);
  xdes_set_bit(descr, XDES_FREE_BIT, FSP_IBUF_BITMAP_OFFSET, FALSE, mtr);

  xdes_set_segment_id(descr, 0, XDES_FREE_FRAG, mtr);
  flst_add_last(header + FSP_FREE_FRAG, descr + XDES_FLST_NODE, mtr);

  n_used = mtr_read_ulint(header + FSP_FRAG_N_USED, MLOG_4BYTES, mtr);
  mlog_write_ulint(header + FSP_FRAG_N_USED, n_used + XDES_FRAG_N_USED,
                   MLOG_4BYTES, mtr);
}

/** Put new extents to the free list if there are free extents above the free
limit. If an extent happens to contain an extent descriptor page, the extent
is put to the FSP_FREE_FRAG list with the page marked as used.
@param[in]	init_space	true if this is a single-table tablespace
and we are only initializing the first extent and the first bitmap pages;
then we will not allocate more extents
@param[in,out]	space		tablespace
@param[in,out]	header		tablespace header
@param[in,out]	mtr		mini-transaction */
static void fsp_fill_free_list(bool init_space, fil_space_t *space,
                               fsp_header_t *header, mtr_t *mtr) {
  page_no_t limit;
  page_no_t size;
  ulint flags;
  xdes_t *descr;
  ulint count = 0;
  page_no_t i;

  ut_ad(page_offset(header) == FSP_HEADER_OFFSET);
  ut_d(fsp_space_modify_check(space->id, mtr));

  /* Check if we can fill free list from above the free list limit */
  size = mach_read_from_4(header + FSP_SIZE);
  limit = mach_read_from_4(header + FSP_FREE_LIMIT);
  flags = mach_read_from_4(header + FSP_SPACE_FLAGS);

  ut_ad(size == space->size_in_header);
  ut_ad(limit == space->free_limit);
  ut_ad(flags == space->flags);

  const page_size_t page_size(flags);

  if (size < limit + FSP_EXTENT_SIZE * FSP_FREE_ADD) {
    if ((!init_space && !fsp_is_system_or_temp_tablespace(space->id)) ||
        (space->id == TRX_SYS_SPACE &&
         srv_sys_space.can_auto_extend_last_file()) ||
        (fsp_is_system_temporary(space->id) &&
         srv_tmp_space.can_auto_extend_last_file())) {
      fsp_try_extend_data_file(space, header, mtr);
      size = space->size_in_header;
    }
  }

  i = limit;

  while ((init_space && i < 1) ||
         ((i + FSP_EXTENT_SIZE <= size) && (count < FSP_FREE_ADD))) {
    bool init_xdes = (ut_2pow_remainder(i, page_size.physical()) == 0);

    space->free_limit = i + FSP_EXTENT_SIZE;
    mlog_write_ulint(header + FSP_FREE_LIMIT, i + FSP_EXTENT_SIZE, MLOG_4BYTES,
                     mtr);

    if (init_xdes) {
      buf_block_t *block;

      /* We are going to initialize a new descriptor page
      and a new ibuf bitmap page: the prior contents of the
      pages should be ignored. */

      if (i > 0) {
        const page_id_t page_id(space->id, i);

        block = buf_page_create(page_id, page_size, RW_SX_LATCH, mtr);

        buf_block_dbg_add_level(block, SYNC_FSP_PAGE);

        fsp_init_file_page(block, mtr);
        mlog_write_ulint(buf_block_get_frame(block) + FIL_PAGE_TYPE,
                         FIL_PAGE_TYPE_XDES, MLOG_2BYTES, mtr);
      }

      /* Initialize the ibuf bitmap page in a separate
      mini-transaction because it is low in the latching
      order, and we must be able to release its latch.
      Note: Insert-Buffering is disabled for tables that
      reside in the temp-tablespace. */
      if (!fsp_is_system_temporary(space->id)) {
        mtr_t ibuf_mtr;

        mtr_start(&ibuf_mtr);

        if (space->purpose == FIL_TYPE_TEMPORARY) {
          mtr_set_log_mode(&ibuf_mtr, MTR_LOG_NO_REDO);
        }

        const page_id_t page_id(space->id, i + FSP_IBUF_BITMAP_OFFSET);

        block = buf_page_create(page_id, page_size, RW_SX_LATCH, &ibuf_mtr);

        buf_block_dbg_add_level(block, SYNC_FSP_PAGE);

        fsp_init_file_page(block, &ibuf_mtr);

        ibuf_bitmap_page_init(block, &ibuf_mtr);

        mtr_commit(&ibuf_mtr);
      }
    }

    buf_block_t *desc_block = NULL;
    descr = xdes_get_descriptor_with_space_hdr(header, space->id, i, mtr,
                                               init_space, &desc_block);
    if (desc_block != NULL) {
      fil_block_check_type(desc_block, FIL_PAGE_TYPE_XDES, mtr);
    }
    xdes_init(descr, mtr);

    if (init_xdes) {
      fsp_init_xdes_free_frag(header, descr, mtr);
    } else {
      flst_add_last(header + FSP_FREE, descr + XDES_FLST_NODE, mtr);
      count++;
    }

    i += FSP_EXTENT_SIZE;
  }
  ut_a(count < std::numeric_limits<uint32_t>::max());
  space->free_len += (uint32_t)count;
}

/** Allocates a new free extent.
@param[in]	space_id	tablespace identifier
@param[in]	page_size	page size
@param[in]	hint		hint of which extent would be desirable: any
page offset in the extent goes; the hint must not be > FSP_FREE_LIMIT
@param[in,out]	mtr		mini-transaction
@return extent descriptor, NULL if cannot be allocated */
static xdes_t *fsp_alloc_free_extent(space_id_t space_id,
                                     const page_size_t &page_size,
                                     page_no_t hint, mtr_t *mtr) {
  fsp_header_t *header;
  fil_addr_t first;
  xdes_t *descr;
  buf_block_t *desc_block = NULL;

  header = fsp_get_space_header(space_id, page_size, mtr);

  descr = xdes_get_descriptor_with_space_hdr(header, space_id, hint, mtr, false,
                                             &desc_block);

  fil_space_t *space = fil_space_get(space_id);
  ut_a(space != NULL);

  if (desc_block != NULL) {
    fil_block_check_type(desc_block, FIL_PAGE_TYPE_XDES, mtr);
  }

  if (descr && (xdes_get_state(descr, mtr) == XDES_FREE)) {
    /* Ok, we can take this extent */
  } else {
    /* Take the first extent in the free list */
    first = flst_get_first(header + FSP_FREE, mtr);

    if (fil_addr_is_null(first)) {
      fsp_fill_free_list(false, space, header, mtr);

      first = flst_get_first(header + FSP_FREE, mtr);
    }

    if (fil_addr_is_null(first)) {
      return (NULL); /* No free extents left */
    }

    descr = xdes_lst_get_descriptor(space_id, page_size, first, mtr);
  }

  flst_remove(header + FSP_FREE, descr + XDES_FLST_NODE, mtr);
  space->free_len--;

  return (descr);
}

/** Allocates a single free page from a space. */
static void fsp_alloc_from_free_frag(
    fsp_header_t *header, /*!< in/out: tablespace header */
    xdes_t *descr,        /*!< in/out: extent descriptor */
    page_no_t bit,        /*!< in: slot to allocate in the extent */
    mtr_t *mtr)           /*!< in/out: mini-transaction */
{
  ulint frag_n_used;

  ut_ad(xdes_get_state(descr, mtr) == XDES_FREE_FRAG);
  ut_a(xdes_mtr_get_bit(descr, XDES_FREE_BIT, bit, mtr));
  xdes_set_bit(descr, XDES_FREE_BIT, bit, FALSE, mtr);

  /* Update the FRAG_N_USED field */
  frag_n_used = mach_read_from_4(header + FSP_FRAG_N_USED);
  frag_n_used++;
  mlog_write_ulint(header + FSP_FRAG_N_USED, frag_n_used, MLOG_4BYTES, mtr);
  if (xdes_is_full(descr, mtr)) {
    /* The fragment is full: move it to another list */
    flst_remove(header + FSP_FREE_FRAG, descr + XDES_FLST_NODE, mtr);
    xdes_set_state(descr, XDES_FULL_FRAG, mtr);

    flst_add_last(header + FSP_FULL_FRAG, descr + XDES_FLST_NODE, mtr);
    mlog_write_ulint(header + FSP_FRAG_N_USED, frag_n_used - FSP_EXTENT_SIZE,
                     MLOG_4BYTES, mtr);
  }
}

/** Gets a buffer block for an allocated page.
NOTE: If init_mtr != mtr, the block will only be initialized if it was
not previously x-latched. It is assumed that the block has been
x-latched only by mtr, and freed in mtr in that case.
@param[in]	page_id		page id of the allocated page
@param[in]	page_size	page size of the allocated page
@param[in]	rw_latch	RW_SX_LATCH, RW_X_LATCH
@param[in,out]	mtr		mini-transaction of the allocation
@param[in,out]	init_mtr	mini-transaction for initializing the page
@return block, initialized if init_mtr==mtr
or rw_lock_x_lock_count(&block->lock) == 1 */
static buf_block_t *fsp_page_create(const page_id_t &page_id,
                                    const page_size_t &page_size,
                                    rw_lock_type_t rw_latch, mtr_t *mtr,
                                    mtr_t *init_mtr) {
  ut_ad(rw_latch == RW_X_LATCH || rw_latch == RW_SX_LATCH);
  buf_block_t *block = buf_page_create(page_id, page_size, rw_latch, init_mtr);

  if (init_mtr == mtr ||
      (rw_latch == RW_X_LATCH ? rw_lock_get_x_lock_count(&block->lock) == 1
                              : rw_lock_get_sx_lock_count(&block->lock) == 1)) {
    /* Initialize the page, unless it was already
    SX-latched in mtr. (In this case, we would want to
    allocate another page that has not been freed in mtr.) */
    ut_ad(init_mtr == mtr ||
          !mtr_memo_contains_flagged(
              mtr, block, MTR_MEMO_PAGE_X_FIX | MTR_MEMO_PAGE_SX_FIX));

    fsp_init_file_page(block, init_mtr);
  }

  return (block);
}

/** Allocates a single free page from a space.
The page is marked as used.
@param[in]	space		space id
@param[in]	page_size	page size
@param[in]	hint		hint of which page would be desirable
@param[in]	rw_latch	RW_SX_LATCH, RW_X_LATCH
@param[in,out]	mtr		mini-transaction
@param[in,out]	init_mtr	mini-transaction in which the page should be
initialized (may be the same as mtr)
@retval NULL	if no page could be allocated
@retval block	rw_lock_x_lock_count(&block->lock) == 1 if allocation succeeded
(init_mtr == mtr, or the page was not previously freed in mtr)
@retval block	(not allocated or initialized) otherwise */
static MY_ATTRIBUTE((warn_unused_result)) buf_block_t *fsp_alloc_free_page(
    space_id_t space, const page_size_t &page_size, page_no_t hint,
    rw_lock_type_t rw_latch, mtr_t *mtr, mtr_t *init_mtr) {
  fsp_header_t *header;
  fil_addr_t first;
  xdes_t *descr;
  page_no_t free;
  page_no_t page_no;
  page_no_t space_size;

  ut_ad(mtr);
  ut_ad(init_mtr);

  ut_d(fsp_space_modify_check(space, mtr));
  header = fsp_get_space_header(space, page_size, mtr);

  /* Get the hinted descriptor */
  descr = xdes_get_descriptor_with_space_hdr(header, space, hint, mtr);

  if (descr && (xdes_get_state(descr, mtr) == XDES_FREE_FRAG)) {
    /* Ok, we can take this extent */
  } else {
    /* Else take the first extent in free_frag list */
    first = flst_get_first(header + FSP_FREE_FRAG, mtr);

    if (fil_addr_is_null(first)) {
      /* There are no partially full fragments: allocate
      a free extent and add it to the FREE_FRAG list. NOTE
      that the allocation may have as a side-effect that an
      extent containing a descriptor page is added to the
      FREE_FRAG list. But we will allocate our page from the
      the free extent anyway. */

      descr = fsp_alloc_free_extent(space, page_size, hint, mtr);

      if (descr == NULL) {
        /* No free space left */

        return (NULL);
      }

      xdes_set_state(descr, XDES_FREE_FRAG, mtr);
      flst_add_last(header + FSP_FREE_FRAG, descr + XDES_FLST_NODE, mtr);
    } else {
      descr = xdes_lst_get_descriptor(space, page_size, first, mtr);
    }

    /* Reset the hint */
    hint = 0;
  }

  /* Now we have in descr an extent with at least one free page. Look
  for a free page in the extent. */

  free = xdes_find_bit(descr, XDES_FREE_BIT, TRUE, hint % FSP_EXTENT_SIZE, mtr);
  if (free == FIL_NULL) {
    ut_print_buf(stderr, ((byte *)descr) - 500, 1000);
    putc('\n', stderr);

    ut_error;
  }

  page_no = xdes_get_offset(descr) + free;

  space_size = mach_read_from_4(header + FSP_SIZE);
  ut_ad(space_size == fil_space_get(space)->size_in_header ||
        (space == TRX_SYS_SPACE && srv_startup_is_before_trx_rollback_phase));

  if (space_size <= page_no) {
    /* It must be that we are extending a single-table tablespace
    whose size is still < 64 pages */

    ut_a(!fsp_is_system_or_temp_tablespace(space));
    if (page_no >= FSP_EXTENT_SIZE) {
      ib::error(ER_IB_MSG_417) << "Trying to extend a single-table"
                                  " tablespace "
                               << space
                               << " , by single"
                                  " page(s) though the space size "
                               << space_size << ". Page no " << page_no << ".";
      return (NULL);
    }

    fil_space_t *fspace = fil_space_get(space);

    if (!fsp_try_extend_data_file_with_pages(fspace, page_no, header, mtr)) {
      /* No disk space left */
      return (NULL);
    }
  }

  fsp_alloc_from_free_frag(header, descr, free, mtr);
  return (fsp_page_create(page_id_t(space, page_no), page_size, rw_latch, mtr,
                          init_mtr));
}

/** Frees a single page of a space.
The page is marked as free and clean.
@param[in]	page_id		page id
@param[in]	page_size	page size
@param[in,out]	mtr		mini-transaction */
static void fsp_free_page(const page_id_t &page_id,
                          const page_size_t &page_size, mtr_t *mtr) {
  fsp_header_t *header;
  xdes_t *descr;
  ulint state;
  ulint frag_n_used;

  ut_ad(mtr);
  ut_d(fsp_space_modify_check(page_id.space(), mtr));

  /* fprintf(stderr, "Freeing page %lu in space %lu\n", page, space); */

  header = fsp_get_space_header(page_id.space(), page_size, mtr);

  descr = xdes_get_descriptor_with_space_hdr(header, page_id.space(),
                                             page_id.page_no(), mtr);

  state = xdes_get_state(descr, mtr);

  if (state != XDES_FREE_FRAG && state != XDES_FULL_FRAG) {
    ib::error(ER_IB_MSG_418) << "File space extent descriptor of page "
                             << page_id << " has state " << state;
    fputs("InnoDB: Dump of descriptor: ", stderr);
    ut_print_buf(stderr, ((byte *)descr) - 50, 200);
    putc('\n', stderr);
    /* Crash in debug version, so that we get a core dump
    of this corruption. */
    ut_ad(0);

    if (state == XDES_FREE) {
      /* We put here some fault tolerance: if the page
      is already free, return without doing anything! */

      return;
    }

    ut_error;
  }

  if (xdes_mtr_get_bit(descr, XDES_FREE_BIT,
                       page_id.page_no() % FSP_EXTENT_SIZE, mtr)) {
    ib::error(ER_IB_MSG_419)
        << "File space extent descriptor of page " << page_id
        << " says it is free. Dump of descriptor: ";
    ut_print_buf(stderr, ((byte *)descr) - 50, 200);
    putc('\n', stderr);
    /* Crash in debug version, so that we get a core dump
    of this corruption. */
    ut_ad(0);

    /* We put here some fault tolerance: if the page
    is already free, return without doing anything! */

    return;
  }

  const page_no_t bit = page_id.page_no() % FSP_EXTENT_SIZE;

  xdes_set_bit(descr, XDES_FREE_BIT, bit, TRUE, mtr);
  xdes_set_bit(descr, XDES_CLEAN_BIT, bit, TRUE, mtr);

  frag_n_used = mtr_read_ulint(header + FSP_FRAG_N_USED, MLOG_4BYTES, mtr);
  if (state == XDES_FULL_FRAG) {
    /* The fragment was full: move it to another list */
    flst_remove(header + FSP_FULL_FRAG, descr + XDES_FLST_NODE, mtr);
    xdes_set_state(descr, XDES_FREE_FRAG, mtr);
    flst_add_last(header + FSP_FREE_FRAG, descr + XDES_FLST_NODE, mtr);
    mlog_write_ulint(header + FSP_FRAG_N_USED,
                     frag_n_used + FSP_EXTENT_SIZE - 1, MLOG_4BYTES, mtr);
  } else {
    ut_a(frag_n_used > 0);
    mlog_write_ulint(header + FSP_FRAG_N_USED, frag_n_used - 1, MLOG_4BYTES,
                     mtr);
  }

  if (xdes_is_free(descr, mtr)) {
    /* The extent has become free: move it to another list */
    flst_remove(header + FSP_FREE_FRAG, descr + XDES_FLST_NODE, mtr);
    fsp_free_extent(page_id, page_size, mtr);
  }
}

/** Returns an extent to the free list of a space.
@param[in]	page_id		page id in the extent
@param[in]	page_size	page size
@param[in,out]	mtr		mini-transaction */
static void fsp_free_extent(const page_id_t &page_id,
                            const page_size_t &page_size, mtr_t *mtr) {
  fsp_header_t *header;
  xdes_t *descr;

  ut_ad(mtr);

  header = fsp_get_space_header(page_id.space(), page_size, mtr);

  descr = xdes_get_descriptor_with_space_hdr(header, page_id.space(),
                                             page_id.page_no(), mtr);

  switch (xdes_get_state(descr, mtr)) {
    case XDES_FSEG_FRAG:
      /* The extent is being returned to the FSP_FREE_FRAG list. */
      xdes_init(descr, mtr);
      fsp_init_xdes_free_frag(header, descr, mtr);
      break;
    case XDES_FSEG:
    case XDES_FREE_FRAG:
    case XDES_FULL_FRAG:

      xdes_init(descr, mtr);

      flst_add_last(header + FSP_FREE, descr + XDES_FLST_NODE, mtr);

      fil_space_t *space;

      space = fil_space_get(page_id.space());

      ++space->free_len;

      break;

    case XDES_FREE:
    case XDES_NOT_INITED:
      ut_error;
  }
}

/** Returns the nth inode slot on an inode page.
@param[in]	page		segment inode page
@param[in]	i		inode index on page
@param[in]	page_size	page size
@param[in,out]	mtr		mini-transaction
@return segment inode */
UNIV_INLINE
fseg_inode_t *fsp_seg_inode_page_get_nth_inode(page_t *page, page_no_t i,
                                               const page_size_t &page_size,
                                               mtr_t *mtr) {
  ut_ad(i < FSP_SEG_INODES_PER_PAGE(page_size));
  ut_ad(mtr_memo_contains_page(mtr, page, MTR_MEMO_PAGE_SX_FIX));

  return (page + FSEG_ARR_OFFSET + FSEG_INODE_SIZE * i);
}

/** Looks for a used segment inode on a segment inode page.
@param[in]	page		segment inode page
@param[in]	page_size	page size
@param[in,out]	mtr		mini-transaction
@return segment inode index, or FIL_NULL if not found */
static page_no_t fsp_seg_inode_page_find_used(page_t *page,
                                              const page_size_t &page_size,
                                              mtr_t *mtr) {
  page_no_t i;
  fseg_inode_t *inode;

  for (i = 0; i < FSP_SEG_INODES_PER_PAGE(page_size); i++) {
    inode = fsp_seg_inode_page_get_nth_inode(page, i, page_size, mtr);

    if (mach_read_from_8(inode + FSEG_ID)) {
      /* This is used */

      ut_ad(mach_read_from_4(inode + FSEG_MAGIC_N) == FSEG_MAGIC_N_VALUE);
      return (i);
    }
  }

  return (FIL_NULL);
}

/** Looks for an unused segment inode on a segment inode page.
@param[in]	page		segment inode page
@param[in]	i		search forward starting from this index
@param[in]	page_size	page size
@param[in,out]	mtr		mini-transaction
@return segment inode index, or FIL_NULL if not found */
static page_no_t fsp_seg_inode_page_find_free(page_t *page, page_no_t i,
                                              const page_size_t &page_size,
                                              mtr_t *mtr) {
  SRV_CORRUPT_TABLE_CHECK(page, return (FIL_NULL););

  for (; i < FSP_SEG_INODES_PER_PAGE(page_size); i++) {
    fseg_inode_t *inode;

    inode = fsp_seg_inode_page_get_nth_inode(page, i, page_size, mtr);

    if (!mach_read_from_8(inode + FSEG_ID)) {
      /* This is unused */
      return (i);
    }

    ut_ad(mach_read_from_4(inode + FSEG_MAGIC_N) == FSEG_MAGIC_N_VALUE);
  }

  return (FIL_NULL);
}

/** Allocates a new file segment inode page.
 @return true if could be allocated */
static ibool fsp_alloc_seg_inode_page(
    fsp_header_t *space_header, /*!< in: space header */
    mtr_t *mtr)                 /*!< in/out: mini-transaction */
{
  fseg_inode_t *inode;
  buf_block_t *block;
  page_t *page;
  space_id_t space;

  ut_ad(page_offset(space_header) == FSP_HEADER_OFFSET);

  space = page_get_space_id(page_align(space_header));

  const page_size_t page_size(mach_read_from_4(FSP_SPACE_FLAGS + space_header));

  block = fsp_alloc_free_page(space, page_size, 0, RW_SX_LATCH, mtr, mtr);

  if (block == NULL) {
    return (FALSE);
  }

  buf_block_dbg_add_level(block, SYNC_FSP_PAGE);
  ut_ad(rw_lock_get_sx_lock_count(&block->lock) == 1);

  page = buf_block_get_frame(block);

  mlog_write_ulint(page + FIL_PAGE_TYPE, FIL_PAGE_INODE, MLOG_2BYTES, mtr);

  for (page_no_t i = 0; i < FSP_SEG_INODES_PER_PAGE(page_size); i++) {
    inode = fsp_seg_inode_page_get_nth_inode(page, i, page_size, mtr);

    mlog_write_ull(inode + FSEG_ID, 0, mtr);
  }

  flst_add_last(space_header + FSP_SEG_INODES_FREE, page + FSEG_INODE_PAGE_NODE,
                mtr);

  return (TRUE);
}

/** Allocates a new file segment inode.
 @return segment inode, or NULL if not enough space */
static fseg_inode_t *fsp_alloc_seg_inode(
    fsp_header_t *space_header, /*!< in: space header */
    mtr_t *mtr)                 /*!< in/out: mini-transaction */
{
  buf_block_t *block;
  page_t *page;
  fseg_inode_t *inode;
  page_no_t n;

  ut_ad(page_offset(space_header) == FSP_HEADER_OFFSET);

  /* Allocate a new segment inode page if needed. */
  if (flst_get_len(space_header + FSP_SEG_INODES_FREE) == 0 &&
      !fsp_alloc_seg_inode_page(space_header, mtr)) {
    return (NULL);
  }

  const page_size_t page_size(mach_read_from_4(FSP_SPACE_FLAGS + space_header));

  const page_id_t page_id(
      page_get_space_id(page_align(space_header)),
      flst_get_first(space_header + FSP_SEG_INODES_FREE, mtr).page);

  block = buf_page_get(page_id, page_size, RW_SX_LATCH, mtr);
  buf_block_dbg_add_level(block, SYNC_FSP_PAGE);
  fil_block_check_type(block, FIL_PAGE_INODE, mtr);

  page = buf_block_get_frame(block);

  SRV_CORRUPT_TABLE_CHECK(page, return (nullptr););

  n = fsp_seg_inode_page_find_free(page, 0, page_size, mtr);

  ut_a(n != FIL_NULL);

  inode = fsp_seg_inode_page_get_nth_inode(page, n, page_size, mtr);

  if (FIL_NULL == fsp_seg_inode_page_find_free(page, n + 1, page_size, mtr)) {
    /* There are no other unused headers left on the page: move it
    to another list */

    flst_remove(space_header + FSP_SEG_INODES_FREE, page + FSEG_INODE_PAGE_NODE,
                mtr);

    flst_add_last(space_header + FSP_SEG_INODES_FULL,
                  page + FSEG_INODE_PAGE_NODE, mtr);
  }

  ut_ad(!mach_read_from_8(inode + FSEG_ID) ||
        mach_read_from_4(inode + FSEG_MAGIC_N) == FSEG_MAGIC_N_VALUE);
  return (inode);
}

/** Frees a file segment inode.
@param[in]	space		space id
@param[in]	page_size	page size
@param[in,out]	inode		segment inode
@param[in,out]	mtr		mini-transaction */
static void fsp_free_seg_inode(space_id_t space, const page_size_t &page_size,
                               fseg_inode_t *inode, mtr_t *mtr) {
  page_t *page;
  fsp_header_t *space_header;

  ut_d(fsp_space_modify_check(space, mtr));

  page = page_align(inode);

  space_header = fsp_get_space_header(space, page_size, mtr);

  ut_ad(mach_read_from_4(inode + FSEG_MAGIC_N) == FSEG_MAGIC_N_VALUE);

  if (FIL_NULL == fsp_seg_inode_page_find_free(page, 0, page_size, mtr)) {
    /* Move the page to another list */

    flst_remove(space_header + FSP_SEG_INODES_FULL, page + FSEG_INODE_PAGE_NODE,
                mtr);

    flst_add_last(space_header + FSP_SEG_INODES_FREE,
                  page + FSEG_INODE_PAGE_NODE, mtr);
  }

  mlog_write_ull(inode + FSEG_ID, 0, mtr);
  mlog_write_ulint(inode + FSEG_MAGIC_N, 0xfa051ce3, MLOG_4BYTES, mtr);

  if (FIL_NULL == fsp_seg_inode_page_find_used(page, page_size, mtr)) {
    /* There are no other used headers left on the page: free it */

    flst_remove(space_header + FSP_SEG_INODES_FREE, page + FSEG_INODE_PAGE_NODE,
                mtr);

    fsp_free_page(page_id_t(space, page_get_page_no(page)), page_size, mtr);
  }
}

/** Returns the file segment inode, page x-latched.
@param[in]	header		segment header
@param[in]	space		space id
@param[in]	page_size	page size
@param[in,out]	mtr		mini-transaction
@param[out]	block		inode block, or NULL to ignore
@return segment inode, page x-latched; NULL if the inode is free */
static fseg_inode_t *fseg_inode_try_get(fseg_header_t *header, space_id_t space,
                                        const page_size_t &page_size,
                                        mtr_t *mtr, buf_block_t **block) {
  fil_addr_t inode_addr;
  fseg_inode_t *inode;

  inode_addr.page = mach_read_from_4(header + FSEG_HDR_PAGE_NO);
  inode_addr.boffset = mach_read_from_2(header + FSEG_HDR_OFFSET);
  ut_ad(space == mach_read_from_4(header + FSEG_HDR_SPACE));

  inode = fut_get_ptr(space, page_size, inode_addr, RW_SX_LATCH, mtr, block);

  SRV_CORRUPT_TABLE_CHECK(inode, return (nullptr););

  if (UNIV_UNLIKELY(!mach_read_from_8(inode + FSEG_ID))) {
    inode = NULL;
  } else {
    ut_ad(mach_read_from_4(inode + FSEG_MAGIC_N) == FSEG_MAGIC_N_VALUE);
  }

  return (inode);
}

/** Returns the file segment inode, page x-latched.
@param[in]	header		segment header
@param[in]	space		space id
@param[in]	page_size	page size
@param[in,out]	mtr		mini-transaction
@param[out]	block		inode block
@return segment inode, page x-latched */
static fseg_inode_t *fseg_inode_get(fseg_header_t *header, space_id_t space,
                                    const page_size_t &page_size, mtr_t *mtr,
                                    buf_block_t **block = NULL) {
  fseg_inode_t *inode =
      fseg_inode_try_get(header, space, page_size, mtr, block);
  SRV_CORRUPT_TABLE_CHECK(inode, ; /* do nothing */);
  return (inode);
}

/** Gets the page number from the nth fragment page slot.
 @return page number, FIL_NULL if not in use */
UNIV_INLINE
page_no_t fseg_get_nth_frag_page_no(
    fseg_inode_t *inode, /*!< in: segment inode */
    ulint n,             /*!< in: slot index */
    mtr_t *mtr MY_ATTRIBUTE((unused)))
/*!< in/out: mini-transaction */
{
  ut_ad(inode && mtr);
  ut_ad(n < FSEG_FRAG_ARR_N_SLOTS);
  ut_ad(mtr_memo_contains_page(mtr, inode, MTR_MEMO_PAGE_SX_FIX));
  ut_ad(mach_read_from_4(inode + FSEG_MAGIC_N) == FSEG_MAGIC_N_VALUE);
  return (mach_read_from_4(inode + FSEG_FRAG_ARR + n * FSEG_FRAG_SLOT_SIZE));
}

/** Sets the page number in the nth fragment page slot. */
UNIV_INLINE
void fseg_set_nth_frag_page_no(fseg_inode_t *inode, /*!< in: segment inode */
                               ulint n,             /*!< in: slot index */
                               page_no_t page_no, /*!< in: page number to set */
                               mtr_t *mtr) /*!< in/out: mini-transaction */
{
  ut_ad(inode && mtr);
  ut_ad(n < FSEG_FRAG_ARR_N_SLOTS);
  ut_ad(mtr_memo_contains_page(mtr, inode, MTR_MEMO_PAGE_SX_FIX));
  ut_ad(mach_read_from_4(inode + FSEG_MAGIC_N) == FSEG_MAGIC_N_VALUE);

  mlog_write_ulint(inode + FSEG_FRAG_ARR + n * FSEG_FRAG_SLOT_SIZE, page_no,
                   MLOG_4BYTES, mtr);
}

/** Finds a fragment page slot which is free.
 @return slot index; ULINT_UNDEFINED if none found */
static ulint fseg_find_free_frag_page_slot(
    fseg_inode_t *inode, /*!< in: segment inode */
    mtr_t *mtr)          /*!< in/out: mini-transaction */
{
  ulint i;
  page_no_t page_no;

  ut_ad(inode && mtr);

  for (i = 0; i < FSEG_FRAG_ARR_N_SLOTS; i++) {
    page_no = fseg_get_nth_frag_page_no(inode, i, mtr);

    if (page_no == FIL_NULL) {
      return (i);
    }
  }

  return (ULINT_UNDEFINED);
}

/** Finds a fragment page slot which is used and last in the array.
 @return slot index; ULINT_UNDEFINED if none found */
static ulint fseg_find_last_used_frag_page_slot(
    fseg_inode_t *inode, /*!< in: segment inode */
    mtr_t *mtr)          /*!< in/out: mini-transaction */
{
  ulint i;
  page_no_t page_no;

  ut_ad(inode && mtr);

  for (i = 0; i < FSEG_FRAG_ARR_N_SLOTS; i++) {
    page_no =
        fseg_get_nth_frag_page_no(inode, FSEG_FRAG_ARR_N_SLOTS - i - 1, mtr);

    if (page_no != FIL_NULL) {
      return (FSEG_FRAG_ARR_N_SLOTS - i - 1);
    }
  }

  return (ULINT_UNDEFINED);
}

/** Calculates reserved fragment page slots.
 @return number of fragment pages */
static ulint fseg_get_n_frag_pages(
    fseg_inode_t *inode, /*!< in: segment inode */
    mtr_t *mtr)          /*!< in/out: mini-transaction */
{
  ulint i;
  ulint count = 0;

  ut_ad(inode && mtr);

  for (i = 0; i < FSEG_FRAG_ARR_N_SLOTS; i++) {
    if (FIL_NULL != fseg_get_nth_frag_page_no(inode, i, mtr)) {
      count++;
    }
  }

  return (count);
}

/** Creates a new segment.
 @return the block where the segment header is placed, x-latched, NULL
 if could not create segment because of lack of space */
buf_block_t *fseg_create_general(
    space_id_t space_id, /*!< in: space id */
    page_no_t page,      /*!< in: page where the segment header is
                         placed: if this is != 0, the page must belong
                         to another segment, if this is 0, a new page
                         will be allocated and it will belong to the
                         created segment */
    ulint byte_offset,   /*!< in: byte offset of the created segment header
                    on the page */
    ibool has_done_reservation, /*!< in: TRUE if the caller has already
                  done the reservation for the pages with
                  fsp_reserve_free_extents (at least 2 extents: one for
                  the inode and the other for the segment) then there is
                  no need to do the check for this individual
                  operation */
    mtr_t *mtr)                 /*!< in/out: mini-transaction */
{
  fsp_header_t *space_header;
  fseg_inode_t *inode;
  ib_id_t seg_id;
  buf_block_t *block = 0;    /* remove warning */
  fseg_header_t *header = 0; /* remove warning */
  ulint n_reserved = 0;
  ulint i;

  DBUG_ENTER("fseg_create_general");

  ut_ad(mtr);
  ut_ad(byte_offset + FSEG_HEADER_SIZE <= UNIV_PAGE_SIZE - FIL_PAGE_DATA_END);
  ut_d(fsp_space_modify_check(space_id, mtr));

  fil_space_t *space = fil_space_get(space_id);

  mtr_x_lock_space(space, mtr);

  const page_size_t page_size(space->flags);

  if (page != 0) {
    block =
        buf_page_get(page_id_t(space_id, page), page_size, RW_SX_LATCH, mtr);

    header = byte_offset + buf_block_get_frame(block);

    const ulint type = space_id == TRX_SYS_SPACE && page == TRX_SYS_PAGE_NO
                           ? FIL_PAGE_TYPE_TRX_SYS
                           : FIL_PAGE_TYPE_SYS;

    fil_block_check_type(block, type, mtr);
  }

  if (rw_lock_get_x_lock_count(&space->latch) == 1) {
    /* This thread did not own the latch before this call: free
    excess pages from the insert buffer free list */

    if (space_id == IBUF_SPACE_ID) {
      ibuf_free_excess_pages();
    }
  }

  if (!has_done_reservation &&
      !fsp_reserve_free_extents(&n_reserved, space_id, 2, FSP_NORMAL, mtr)) {
    DBUG_RETURN(NULL);
  }

  space_header = fsp_get_space_header(space_id, page_size, mtr);

  inode = fsp_alloc_seg_inode(space_header, mtr);

  if (inode == NULL) {
    goto funct_exit;
  }

  /* Read the next segment id from space header and increment the
  value in space header */

  seg_id = mach_read_from_8(space_header + FSP_SEG_ID);

  mlog_write_ull(space_header + FSP_SEG_ID, seg_id + 1, mtr);

  mlog_write_ull(inode + FSEG_ID, seg_id, mtr);
  mlog_write_ulint(inode + FSEG_NOT_FULL_N_USED, 0, MLOG_4BYTES, mtr);

  flst_init(inode + FSEG_FREE, mtr);
  flst_init(inode + FSEG_NOT_FULL, mtr);
  flst_init(inode + FSEG_FULL, mtr);

  mlog_write_ulint(inode + FSEG_MAGIC_N, FSEG_MAGIC_N_VALUE, MLOG_4BYTES, mtr);
  for (i = 0; i < FSEG_FRAG_ARR_N_SLOTS; i++) {
    fseg_set_nth_frag_page_no(inode, i, FIL_NULL, mtr);
  }

  if (page == 0) {
    block = fseg_alloc_free_page_low(space, page_size, inode, 0, FSP_UP,
                                     RW_SX_LATCH, mtr, mtr
#ifdef UNIV_DEBUG
                                     ,
                                     has_done_reservation
#endif /* UNIV_DEBUG */
    );

    /* The allocation cannot fail if we have already reserved a
    space for the page. */
    ut_ad(!has_done_reservation || block != NULL);

    if (block == NULL) {
      fsp_free_seg_inode(space_id, page_size, inode, mtr);

      goto funct_exit;
    }

    ut_ad(rw_lock_get_sx_lock_count(&block->lock) == 1);

    header = byte_offset + buf_block_get_frame(block);
    mlog_write_ulint(buf_block_get_frame(block) + FIL_PAGE_TYPE,
                     FIL_PAGE_TYPE_SYS, MLOG_2BYTES, mtr);
  }

  mlog_write_ulint(header + FSEG_HDR_OFFSET, page_offset(inode), MLOG_2BYTES,
                   mtr);

  mlog_write_ulint(header + FSEG_HDR_PAGE_NO,
                   page_get_page_no(page_align(inode)), MLOG_4BYTES, mtr);

  mlog_write_ulint(header + FSEG_HDR_SPACE, space_id, MLOG_4BYTES, mtr);

funct_exit:
  if (!has_done_reservation) {
    fil_space_release_free_extents(space_id, n_reserved);
  }

  DBUG_RETURN(block);
}

/** Creates a new segment.
 @return the block where the segment header is placed, x-latched, NULL
 if could not create segment because of lack of space */
buf_block_t *fseg_create(
    space_id_t space,  /*!< in: space id */
    page_no_t page,    /*!< in: page where the segment header is
                       placed: if this is != 0, the page must belong
                       to another segment, if this is 0, a new page
                       will be allocated and it will belong to the
                       created segment */
    ulint byte_offset, /*!< in: byte offset of the created
                       segment header on the page */
    mtr_t *mtr)        /*!< in/out: mini-transaction */
{
  return (fseg_create_general(space, page, byte_offset, FALSE, mtr));
}

/** Calculates the number of pages reserved by a segment, and how many pages are
 currently used.
 @return number of reserved pages */
static ulint fseg_n_reserved_pages_low(
    fseg_inode_t *inode, /*!< in: segment inode */
    ulint *used,         /*!< out: number of pages used (not
                         more than reserved) */
    mtr_t *mtr)          /*!< in/out: mini-transaction */
{
  ulint ret;

  ut_ad(inode && used && mtr);
  ut_ad(mtr_memo_contains_page(mtr, inode, MTR_MEMO_PAGE_SX_FIX));

  *used = mach_read_from_4(inode + FSEG_NOT_FULL_N_USED) +
          FSP_EXTENT_SIZE * flst_get_len(inode + FSEG_FULL) +
          fseg_get_n_frag_pages(inode, mtr);

  ret = fseg_get_n_frag_pages(inode, mtr) +
        FSP_EXTENT_SIZE * flst_get_len(inode + FSEG_FREE) +
        FSP_EXTENT_SIZE * flst_get_len(inode + FSEG_NOT_FULL) +
        FSP_EXTENT_SIZE * flst_get_len(inode + FSEG_FULL);

  return (ret);
}

/** Calculates the number of pages reserved by a segment, and how many pages are
 currently used.
 @return number of reserved pages */
ulint fseg_n_reserved_pages(
    fseg_header_t *header, /*!< in: segment header */
    ulint *used,           /*!< out: number of pages used (<= reserved) */
    mtr_t *mtr)            /*!< in/out: mini-transaction */
{
  space_id_t space_id;

  space_id = page_get_space_id(page_align(header));

  fil_space_t *space = fil_space_get(space_id);

  mtr_x_lock_space(space, mtr);

  const page_size_t page_size(space->flags);

  fseg_inode_t *inode;

  inode = fseg_inode_get(header, space_id, page_size, mtr);

  ulint ret = fseg_n_reserved_pages_low(inode, used, mtr);

  return (ret);
}

/** Tries to fill the free list of a segment with consecutive free extents.
This happens if the segment is big enough to allow extents in the free list,
the free list is empty, and the extents can be allocated consecutively from
the hint onward.
@param[in]	inode		segment inode
@param[in]	space		space id
@param[in]	page_size	page size
@param[in]	hint		hint which extent would be good as the first
extent
@param[in,out]	mtr		mini-transaction */
static void fseg_fill_free_list(fseg_inode_t *inode, space_id_t space,
                                const page_size_t &page_size, page_no_t hint,
                                mtr_t *mtr) {
  xdes_t *descr;
  page_no_t i;
  ib_id_t seg_id;
  ulint reserved;
  ulint used;

  ut_ad(inode && mtr);
  ut_ad(!((page_offset(inode) - FSEG_ARR_OFFSET) % FSEG_INODE_SIZE));
  ut_d(fsp_space_modify_check(space, mtr));

  reserved = fseg_n_reserved_pages_low(inode, &used, mtr);

  if (reserved < FSEG_FREE_LIST_LIMIT * FSP_EXTENT_SIZE) {
    /* The segment is too small to allow extents in free list */

    return;
  }

  if (flst_get_len(inode + FSEG_FREE) > 0) {
    /* Free list is not empty */

    return;
  }

  for (i = 0; i < FSEG_FREE_LIST_MAX_LEN; i++) {
    descr = xdes_get_descriptor(space, hint, page_size, mtr);

    if ((descr == NULL) || (XDES_FREE != xdes_get_state(descr, mtr))) {
      /* We cannot allocate the desired extent: stop */

      return;
    }

    descr = fsp_alloc_free_extent(space, page_size, hint, mtr);

    seg_id = mach_read_from_8(inode + FSEG_ID);
    ut_ad(mach_read_from_4(inode + FSEG_MAGIC_N) == FSEG_MAGIC_N_VALUE);
    xdes_set_segment_id(descr, seg_id, XDES_FSEG, mtr);

    flst_add_last(inode + FSEG_FREE, descr + XDES_FLST_NODE, mtr);
    hint += FSP_EXTENT_SIZE;
  }
}

/** A fragment extent can be leased if it is the special kind that has a
descriptor page and no other pages are being used except the descriptor
and ibuf bitmap pages.  The number of used pages will be equal to
XDES_FRAG_N_USED.
@param[in]	descr		extent descriptor
@param[in]	page_size	the page size
@param[in,out]	mtr		mini transaction
@return	true if the extent is leasable, false otherwise. */
UNIV_INLINE
bool xdes_is_leasable(const xdes_t *descr, const page_size_t &page_size,
                      mtr_t *mtr) {
  ut_ad(descr && mtr);
  ut_ad(mtr_memo_contains_page(mtr, descr, MTR_MEMO_PAGE_SX_FIX));

  const page_no_t page_no = xdes_get_offset(descr);
  const bool has_xdes_page = !ut_2pow_remainder(page_no, page_size.physical());

  if (!has_xdes_page) {
    return (false);
  }
  /* Page 0 and 1 must not be free */
  if (xdes_mtr_get_bit(descr, XDES_FREE_BIT, 0, mtr) ||
      xdes_mtr_get_bit(descr, XDES_FREE_BIT, 1, mtr)) {
    return (false);
  }

  /* All other pages must be free */
  for (page_no_t i = 2; i < FSP_EXTENT_SIZE; ++i) {
    if (!xdes_mtr_get_bit(descr, XDES_FREE_BIT, i, mtr)) {
      return (false);
    }
  }

  return (true);
}

/** Get the extent descriptor of the last fragmented extent from the
free_frag list.
@param[in]	header		tablespace header
@param[in]	page_size	page size
@param[in,out]	mtr		mini-transaction
@return	the extent descriptor, or NULL if none */
static xdes_t *fsp_get_last_free_frag_extent(fsp_header_t *header,
                                             const page_size_t &page_size,
                                             mtr_t *mtr) {
  space_id_t space;
  fil_addr_t node;
  xdes_t *descr;

  node = flst_get_last(header + FSP_FREE_FRAG, mtr);

  if (fil_addr_is_null(node)) {
    return (NULL);
  }

  space = mach_read_from_4(header + FSEG_HDR_SPACE);
  descr = xdes_lst_get_descriptor(space, page_size, node, mtr);
  ut_ad(xdes_get_state(descr, mtr) == XDES_FREE_FRAG);

  return (descr);
}

/** Allocate an extent from free fragment extent to a segment.
@param[in]	space		space id
@param[in,out]	inode		segment to which extent is leased
@param[in]	page_size	page size
@param[in,out]	mtr		mini-transaction
@return	extent descriptor or NULL */
static xdes_t *fsp_alloc_xdes_free_frag(space_id_t space, fseg_inode_t *inode,
                                        const page_size_t &page_size,
                                        mtr_t *mtr) {
  xdes_t *descr;
  ib_id_t seg_id;
  ulint n_used;

  ut_ad(mtr);
  ut_ad(mtr_memo_contains(mtr, fil_space_get_latch(space), MTR_MEMO_X_LOCK));

  fsp_header_t *header = fsp_get_space_header(space, page_size, mtr);

  /* If available, take an extent from the free_frag list. */
  if (!(descr = fsp_get_last_free_frag_extent(header, page_size, mtr))) {
    return (NULL);
  }

  if (!xdes_is_leasable(descr, page_size, mtr)) {
    return (NULL);
  }
  ut_ad(xdes_get_n_used(descr, mtr) == XDES_FRAG_N_USED);

  /* Remove from the FSP_FREE_FRAG list */
  flst_remove(header + FSP_FREE_FRAG, descr + XDES_FLST_NODE, mtr);
  n_used = mtr_read_ulint(header + FSP_FRAG_N_USED, MLOG_4BYTES, mtr);
  mlog_write_ulint(header + FSP_FRAG_N_USED, n_used - XDES_FRAG_N_USED,
                   MLOG_4BYTES, mtr);

  /* Transition the extent (and its ownership) to the segment. */
  seg_id = mach_read_from_8(inode + FSEG_ID);
  xdes_set_segment_id(descr, seg_id, XDES_FSEG_FRAG, mtr);

  /* Add to the end of FSEG_NOT_FULL list. */
  flst_add_last(inode + FSEG_NOT_FULL, descr + XDES_FLST_NODE, mtr);
  n_used = mtr_read_ulint(inode + FSEG_NOT_FULL_N_USED, MLOG_4BYTES, mtr);
  mlog_write_ulint(inode + FSEG_NOT_FULL_N_USED, n_used + XDES_FRAG_N_USED,
                   MLOG_4BYTES, mtr);

  return (descr);
}

/** Allocates a free extent for the segment: looks first in the free list of
the segment, then tries to allocate from the space free list.
NOTE that the extent returned still resides in the segment free list, it is
not yet taken off it!
@param[in]	inode		segment inode
@param[in]	space		space id
@param[in]	page_size	page size
@param[in,out]	mtr		mini-transaction
@retval NULL	if no page could be allocated
@retval block	rw_lock_x_lock_count(&block->lock) == 1 if allocation succeeded
(init_mtr == mtr, or the page was not previously freed in mtr)
@retval block	(not allocated or initialized) otherwise */
static xdes_t *fseg_alloc_free_extent(fseg_inode_t *inode, space_id_t space,
                                      const page_size_t &page_size,
                                      mtr_t *mtr) {
  xdes_t *descr;
  ib_id_t seg_id;
  fil_addr_t first;

  ut_ad(!((page_offset(inode) - FSEG_ARR_OFFSET) % FSEG_INODE_SIZE));
  ut_ad(mach_read_from_4(inode + FSEG_MAGIC_N) == FSEG_MAGIC_N_VALUE);
  ut_d(fsp_space_modify_check(space, mtr));

  if (flst_get_len(inode + FSEG_FREE) > 0) {
    /* Segment free list is not empty, allocate from it */

    first = flst_get_first(inode + FSEG_FREE, mtr);

    descr = xdes_lst_get_descriptor(space, page_size, first, mtr);
  } else {
    /* Segment free list was empty. */

    /* Check if we can allocate an extent from free frag
    list of tablespace. */
    descr = fsp_alloc_xdes_free_frag(space, inode, page_size, mtr);

    if (descr != NULL) {
      return (descr);
    }

    /* Allocate from space */
    descr = fsp_alloc_free_extent(space, page_size, 0, mtr);

    if (descr == NULL) {
      return (NULL);
    }

    seg_id = mach_read_from_8(inode + FSEG_ID);

    xdes_set_segment_id(descr, seg_id, XDES_FSEG, mtr);
    flst_add_last(inode + FSEG_FREE, descr + XDES_FLST_NODE, mtr);

    /* Try to fill the segment free list */
    fseg_fill_free_list(inode, space, page_size,
                        xdes_get_offset(descr) + FSP_EXTENT_SIZE, mtr);
  }

  return (descr);
}

/** Allocates a single free page from a segment.
This function implements the intelligent allocation strategy which tries to
minimize file space fragmentation.
@param[in,out]	space			tablespace
@param[in]	page_size		page size
@param[in,out]	seg_inode		segment inode
@param[in]	hint			hint of which page would be desirable
@param[in]	direction		if the new page is needed because of
an index page split, and records are inserted there in order, into which
direction they go alphabetically: FSP_DOWN, FSP_UP, FSP_NO_DIR
@param[in]	rw_latch		RW_SX_LATCH, RW_X_LATCH
@param[in,out]	mtr			mini-transaction
@param[in,out]	init_mtr		mtr or another mini-transaction in
which the page should be initialized. If init_mtr != mtr, but the page is
already latched in mtr, do not initialize the page
@param[in]	has_done_reservation	TRUE if the space has already been
reserved, in this case we will never return NULL
@retval NULL	if no page could be allocated
@retval block	rw_lock_x_lock_count(&block->lock) == 1 if allocation succeeded
(init_mtr == mtr, or the page was not previously freed in mtr)
@retval block	(not allocated or initialized) otherwise */
static buf_block_t *fseg_alloc_free_page_low(fil_space_t *space,
                                             const page_size_t &page_size,
                                             fseg_inode_t *seg_inode,
                                             page_no_t hint, byte direction,
                                             rw_lock_type_t rw_latch,
                                             mtr_t *mtr, mtr_t *init_mtr
#ifdef UNIV_DEBUG
                                             ,
                                             ibool has_done_reservation
#endif /* UNIV_DEBUG */
) {
  fsp_header_t *space_header;
  ib_id_t seg_id;
  ulint used;
  ulint reserved;
  xdes_t *descr;      /*!< extent of the hinted page */
  page_no_t ret_page; /*!< the allocated page offset, FIL_NULL
                      if could not be allocated */
  xdes_t *ret_descr;  /*!< the extent of the allocated page */
  ulint n;
  const space_id_t space_id = space->id;

  ut_ad(mtr);
  ut_ad((direction >= FSP_UP) && (direction <= FSP_NO_DIR));
  ut_ad(mach_read_from_4(seg_inode + FSEG_MAGIC_N) == FSEG_MAGIC_N_VALUE);
  ut_ad(!((page_offset(seg_inode) - FSEG_ARR_OFFSET) % FSEG_INODE_SIZE));
  ut_ad(space->purpose == FIL_TYPE_TEMPORARY ||
        space->purpose == FIL_TYPE_TABLESPACE);
  seg_id = mach_read_from_8(seg_inode + FSEG_ID);

  ut_ad(seg_id);
  ut_d(fsp_space_modify_check(space_id, mtr));
  ut_ad(fil_page_get_type(page_align(seg_inode)) == FIL_PAGE_INODE);

  reserved = fseg_n_reserved_pages_low(seg_inode, &used, mtr);

  space_header = fsp_get_space_header(space_id, page_size, mtr);

  descr = xdes_get_descriptor_with_space_hdr(space_header, space_id, hint, mtr);
  if (descr == NULL) {
    /* Hint outside space or too high above free limit: reset
    hint */
    /* The file space header page is always allocated. */
    hint = 0;
    descr = xdes_get_descriptor(space_id, hint, page_size, mtr);
  }

  /* In the big if-else below we look for ret_page and ret_descr */
  /*-------------------------------------------------------------*/
  if (xdes_in_segment(descr, seg_id, mtr) &&
      (xdes_mtr_get_bit(descr, XDES_FREE_BIT, hint % FSP_EXTENT_SIZE, mtr) ==
       TRUE)) {
  take_hinted_page:
    /* 1. We can take the hinted page
    =================================*/
    ret_descr = descr;
    ret_page = hint;
    /* Skip the check for extending the tablespace. If the
    page hint were not within the size of the tablespace,
    we would have got (descr == NULL) above and reset the hint. */
    goto got_hinted_page;
    /*-----------------------------------------------------------*/
  } else if (xdes_get_state(descr, mtr) == XDES_FREE &&
             reserved - used < reserved / FSEG_FILLFACTOR &&
             used >= FSEG_FRAG_LIMIT) {
    /* 2. We allocate the free extent from space and can take
    =========================================================
    the hinted page
    ===============*/
    ret_descr = fsp_alloc_free_extent(space_id, page_size, hint, mtr);

    ut_a(ret_descr == descr);

    xdes_set_segment_id(ret_descr, seg_id, XDES_FSEG, mtr);
    flst_add_last(seg_inode + FSEG_FREE, ret_descr + XDES_FLST_NODE, mtr);

    /* Try to fill the segment free list */
    fseg_fill_free_list(seg_inode, space_id, page_size, hint + FSP_EXTENT_SIZE,
                        mtr);
    goto take_hinted_page;
    /*-----------------------------------------------------------*/
  } else if ((direction != FSP_NO_DIR) &&
             ((reserved - used) < reserved / FSEG_FILLFACTOR) &&
             (used >= FSEG_FRAG_LIMIT) &&
             (!!(ret_descr = fseg_alloc_free_extent(seg_inode, space_id,
                                                    page_size, mtr)))) {
    /* 3. We take any free extent (which was already assigned above
    ===============================================================
    in the if-condition to ret_descr) and take the lowest or
    ========================================================
    highest page in it, depending on the direction
    ==============================================*/
    ret_page = xdes_get_offset(ret_descr);

    if (direction == FSP_DOWN) {
      ret_page += FSP_EXTENT_SIZE - 1;
    } else if (xdes_get_state(ret_descr, mtr) == XDES_FSEG_FRAG) {
      ret_page += xdes_find_bit(ret_descr, XDES_FREE_BIT, TRUE, 0, mtr);
    }

    ut_ad(!has_done_reservation || ret_page != FIL_NULL);
    /*-----------------------------------------------------------*/
  } else if (xdes_in_segment(descr, seg_id, mtr) &&
             (!xdes_is_full(descr, mtr))) {
    /* 4. We can take the page from the same extent as the
    ======================================================
    hinted page (and the extent already belongs to the
    ==================================================
    segment)
    ========*/
    ret_descr = descr;
    ret_page = xdes_get_offset(ret_descr) +
               xdes_find_bit(ret_descr, XDES_FREE_BIT, TRUE,
                             hint % FSP_EXTENT_SIZE, mtr);
    ut_ad(!has_done_reservation || ret_page != FIL_NULL);
    /*-----------------------------------------------------------*/
  } else if (reserved - used > 0) {
    /* 5. We take any unused page from the segment
    ==============================================*/
    fil_addr_t first;

    if (flst_get_len(seg_inode + FSEG_NOT_FULL) > 0) {
      first = flst_get_first(seg_inode + FSEG_NOT_FULL, mtr);
    } else if (flst_get_len(seg_inode + FSEG_FREE) > 0) {
      first = flst_get_first(seg_inode + FSEG_FREE, mtr);
    } else {
      ut_ad(!has_done_reservation);
      return (NULL);
    }

    ret_descr = xdes_lst_get_descriptor(space_id, page_size, first, mtr);
    ret_page = xdes_get_offset(ret_descr) +
               xdes_find_bit(ret_descr, XDES_FREE_BIT, TRUE, 0, mtr);
    ut_ad(!has_done_reservation || ret_page != FIL_NULL);
    /*-----------------------------------------------------------*/
  } else if (used < FSEG_FRAG_LIMIT) {
    /* 6. We allocate an individual page from the space
    ===================================================*/
    buf_block_t *block =
        fsp_alloc_free_page(space_id, page_size, hint, rw_latch, mtr, init_mtr);

    ut_ad(!has_done_reservation || block != NULL);

    if (block != NULL) {
      /* Put the page in the fragment page array of the
      segment */
      n = fseg_find_free_frag_page_slot(seg_inode, mtr);
      ut_a(n != ULINT_UNDEFINED);

      fseg_set_nth_frag_page_no(seg_inode, n, block->page.id.page_no(), mtr);
    }

    /* fsp_alloc_free_page() invoked fsp_init_file_page()
    already. */
    return (block);
    /*-----------------------------------------------------------*/
  } else {
    /* 7. We allocate a new extent and take its first page
    ======================================================*/
    ret_descr = fseg_alloc_free_extent(seg_inode, space_id, page_size, mtr);

    if (ret_descr == NULL) {
      ret_page = FIL_NULL;
      ut_ad(!has_done_reservation);
    } else {
      const xdes_state_t state = xdes_get_state(ret_descr, mtr);
      ret_page = xdes_get_offset(ret_descr);

      if (state == XDES_FSEG_FRAG) {
        ret_page += xdes_find_bit(ret_descr, XDES_FREE_BIT, TRUE, 0, mtr);
      }

      ut_ad(!has_done_reservation || ret_page != FIL_NULL);
    }
  }

  if (ret_page == FIL_NULL) {
    /* Page could not be allocated */

    ut_ad(!has_done_reservation);
    return (NULL);
  }

  if (space->size <= ret_page && !fsp_is_system_or_temp_tablespace(space_id)) {
    /* It must be that we are extending a single-table
    tablespace whose size is still < 64 pages */

    if (ret_page >= FSP_EXTENT_SIZE) {
      ib::error(ER_IB_MSG_420)
          << "Error (2): trying to extend"
             " a single-table tablespace "
          << space_id << " by single page(s) though the"
          << " space size " << space->size << ". Page no " << ret_page << ".";
      ut_ad(!has_done_reservation);
      return (NULL);
    }

    if (!fsp_try_extend_data_file_with_pages(space, ret_page, space_header,
                                             mtr)) {
      /* No disk space left */
      ut_ad(!has_done_reservation);
      return (NULL);
    }
  }

got_hinted_page:
  /* ret_descr == NULL if the block was allocated from free_frag
  (XDES_FREE_FRAG) */
  if (ret_descr != NULL) {
    /* At this point we know the extent and the page offset.
    The extent is still in the appropriate list (FSEG_NOT_FULL
    or FSEG_FREE), and the page is not yet marked as used. */

    ut_ad(xdes_get_descriptor(space_id, ret_page, page_size, mtr) == ret_descr);

    ut_ad(xdes_mtr_get_bit(ret_descr, XDES_FREE_BIT, ret_page % FSP_EXTENT_SIZE,
                           mtr));

    fseg_mark_page_used(seg_inode, ret_page, ret_descr, mtr);
  }

  ut_ad(space->flags == mach_read_from_4(FSP_SPACE_FLAGS + space_header));
  return (fsp_page_create(page_id_t(space_id, ret_page), page_size, rw_latch,
                          mtr, init_mtr));
}

/** Allocates a single free page from a segment. This function implements
 the intelligent allocation strategy which tries to minimize file space
 fragmentation.
 @retval NULL if no page could be allocated
 @retval block, rw_lock_x_lock_count(&block->lock) == 1 if allocation succeeded
 (init_mtr == mtr, or the page was not previously freed in mtr)
 @retval block (not allocated or initialized) otherwise */
buf_block_t *fseg_alloc_free_page_general(
    fseg_header_t *seg_header,  /*!< in/out: segment header */
    page_no_t hint,             /*!< in: hint of which page would be
                                desirable */
    byte direction,             /*!< in: if the new page is needed because
                              of an index page split, and records are
                              inserted there in order, into which
                              direction they go alphabetically: FSP_DOWN,
                              FSP_UP, FSP_NO_DIR */
    ibool has_done_reservation, /*!< in: TRUE if the caller has
                  already done the reservation for the page
                  with fsp_reserve_free_extents, then there
                  is no need to do the check for this individual
                  page */
    mtr_t *mtr,                 /*!< in/out: mini-transaction */
    mtr_t *init_mtr)            /*!< in/out: mtr or another mini-transaction
                               in which the page should be initialized.
                               If init_mtr!=mtr, but the page is already
                               latched in mtr, do not initialize the page. */
{
  fseg_inode_t *inode;
  space_id_t space_id;
  buf_block_t *iblock = nullptr;
  buf_block_t *block;
  ulint n_reserved = 0;

  space_id = page_get_space_id(page_align(seg_header));

  fil_space_t *space = fil_space_get(space_id);

  mtr_x_lock_space(space, mtr);

  const page_size_t page_size(space->flags);

  if (rw_lock_get_x_lock_count(&space->latch) == 1) {
    /* This thread did not own the latch before this call: free
    excess pages from the insert buffer free list */

    if (space_id == IBUF_SPACE_ID) {
      ibuf_free_excess_pages();
    }
  }

  inode = fseg_inode_get(seg_header, space_id, page_size, mtr, &iblock);
  fil_block_check_type(iblock, FIL_PAGE_INODE, mtr);

  if (!has_done_reservation &&
      !fsp_reserve_free_extents(&n_reserved, space_id, 2, FSP_NORMAL, mtr)) {
    return (NULL);
  }

  block = fseg_alloc_free_page_low(space, page_size, inode, hint, direction,
                                   RW_X_LATCH, mtr, init_mtr
#ifdef UNIV_DEBUG
                                   ,
                                   has_done_reservation
#endif /* UNIV_DEBUG */
  );

  /* The allocation cannot fail if we have already reserved a
  space for the page. */
  ut_ad(!has_done_reservation || block != NULL);

  if (!has_done_reservation) {
    fil_space_release_free_extents(space_id, n_reserved);
  }

  return (block);
}

/** Check that we have at least n_pages frag pages free in the first extent
of a single-table tablespace, and they are also physically initialized to
the data file. That is we have already extended the data file so that those
pages are inside the data file. If not, this function extends the tablespace
with pages.
@param[in,out]	space		tablespace
@param[in,out]	space_header	tablespace header, x-latched
@param[in]	size		size of the tablespace in pages,
must be less than FSP_EXTENT_SIZE
@param[in,out]	mtr		mini-transaction
@param[in]	n_pages		number of pages to reserve
@return true if there were at least n_pages free pages, or we were able
to extend */
static bool fsp_reserve_free_pages(fil_space_t *space,
                                   fsp_header_t *space_header, page_no_t size,
                                   mtr_t *mtr, page_no_t n_pages) {
  xdes_t *descr;

  ut_a(!fsp_is_system_or_temp_tablespace(space->id));
  ut_a(size < FSP_EXTENT_SIZE);

  descr = xdes_get_descriptor_with_space_hdr(space_header, space->id, 0, mtr);
  page_no_t n_used = xdes_get_n_used(descr, mtr);

  ut_a(n_used <= size);

  return (size >= n_used + n_pages ||
          fsp_try_extend_data_file_with_pages(space, n_used + n_pages - 1,
                                              space_header, mtr));
}

/** Reserves free pages from a tablespace. All mini-transactions which may
use several pages from the tablespace should call this function beforehand
and reserve enough free extents so that they certainly will be able
to do their operation, like a B-tree page split, fully. Reservations
must be released with function fil_space_release_free_extents!

The alloc_type below has the following meaning: FSP_NORMAL means an
operation which will probably result in more space usage, like an
insert in a B-tree; FSP_UNDO means allocation to undo logs: if we are
deleting rows, then this allocation will in the long run result in
less space usage (after a purge); FSP_CLEANING means allocation done
in a physical record delete (like in a purge) or other cleaning operation
which will result in less space usage in the long run. We prefer the latter
two types of allocation: when space is scarce, FSP_NORMAL allocations
will not succeed, but the latter two allocations will succeed, if possible.
The purpose is to avoid dead end where the database is full but the
user cannot free any space because these freeing operations temporarily
reserve some space.

Single-table tablespaces whose size is < FSP_EXTENT_SIZE pages are a special
case. In this function we would liberally reserve several extents for
every page split or merge in a B-tree. But we do not want to waste disk space
if the table only occupies < FSP_EXTENT_SIZE pages. That is why we apply
different rules in that special case, just ensuring that there are n_pages
free pages available.

@param[out]	n_reserved	number of extents actually reserved; if we
                                return true and the tablespace size is <
                                FSP_EXTENT_SIZE pages, then this can be 0,
                                otherwise it is n_ext
@param[in]	space_id	tablespace identifier
@param[in]	n_ext		number of extents to reserve
@param[in]	alloc_type	page reservation type (FSP_BLOB, etc)
@param[in,out]	mtr		the mini transaction
@param[in]	n_pages		for small tablespaces (tablespace size is
                                less than FSP_EXTENT_SIZE), number of free
                                pages to reserve.
@return true if we were able to make the reservation */
bool fsp_reserve_free_extents(ulint *n_reserved, space_id_t space_id,
                              ulint n_ext, fsp_reserve_t alloc_type, mtr_t *mtr,
                              page_no_t n_pages) {
  fsp_header_t *space_header;
  ulint n_free_list_ext;
  page_no_t free_limit;
  page_no_t size;
  ulint n_free;
  ulint n_free_up;
  ulint reserve;
  DBUG_ENTER("fsp_reserve_free_extents");

  *n_reserved = n_ext;

  fil_space_t *space = fil_space_get(space_id);

  mtr_x_lock_space(space, mtr);

  const page_size_t page_size(space->flags);

  space_header = fsp_get_space_header(space_id, page_size, mtr);
try_again:
  size = mach_read_from_4(space_header + FSP_SIZE);
  ut_ad(size == space->size_in_header);

  if (size < FSP_EXTENT_SIZE && n_pages < FSP_EXTENT_SIZE / 2) {
    /* Use different rules for small single-table tablespaces */
    *n_reserved = 0;
    DBUG_RETURN(
        fsp_reserve_free_pages(space, space_header, size, mtr, n_pages));
  }

  n_free_list_ext = flst_get_len(space_header + FSP_FREE);
  ut_ad(space->free_len == n_free_list_ext);

  free_limit = mtr_read_ulint(space_header + FSP_FREE_LIMIT, MLOG_4BYTES, mtr);
  ut_ad(space->free_limit == free_limit);

  /* Below we play safe when counting free extents above the free limit:
  some of them will contain extent descriptor pages, and therefore
  will not be free extents */

  if (size >= free_limit) {
    n_free_up = (size - free_limit) / FSP_EXTENT_SIZE;
  } else {
    ut_ad(alloc_type == FSP_BLOB);
    n_free_up = 0;
  }

  if (n_free_up > 0) {
    n_free_up--;
    n_free_up -= n_free_up / (page_size.physical() / FSP_EXTENT_SIZE);
  }

  n_free = n_free_list_ext + n_free_up;

  switch (alloc_type) {
    case FSP_NORMAL:
      /* We reserve 1 extent + 0.5 % of the space size to undo logs
      and 1 extent + 0.5 % to cleaning operations; NOTE: this source
      code is duplicated in the function below! */

      reserve = 2 + ((size / FSP_EXTENT_SIZE) * 2) / 200;

      if (n_free <= reserve + n_ext) {
        goto try_to_extend;
      }
      break;
    case FSP_UNDO:
      /* We reserve 0.5 % of the space size to cleaning operations */

      reserve = 1 + ((size / FSP_EXTENT_SIZE) * 1) / 200;

      if (n_free <= reserve + n_ext) {
        goto try_to_extend;
      }
      break;
    case FSP_CLEANING:
    case FSP_BLOB:
      break;
    default:
      ut_error;
  }

  if (fil_space_reserve_free_extents(space_id, n_free, n_ext)) {
    DBUG_RETURN(true);
  }
try_to_extend:
  if (fsp_try_extend_data_file(space, space_header, mtr)) {
    goto try_again;
  }

  DBUG_RETURN(false);
}

/** Calculate how many KiB of new data we will be able to insert to the
tablespace without running out of space.
@param[in]	space_id	tablespace ID
@return available space in KiB
@retval UINTMAX_MAX if unknown */
uintmax_t fsp_get_available_space_in_free_extents(space_id_t space_id) {
  fil_space_t *space = fil_space_acquire(space_id);

  if (space == nullptr) {
    return (UINTMAX_MAX);
  }

  auto n_free_extents = fsp_get_available_space_in_free_extents(space);

  fil_space_release(space);

  return (n_free_extents);
}

/** Calculate how many KiB of new data we will be able to insert to the
tablespace without running out of space. Start with a space object that has
been acquired by the caller who holds it for the calculation,
@param[in]	space		tablespace object from fil_space_acquire()
@return available space in KiB */
uintmax_t fsp_get_available_space_in_free_extents(const fil_space_t *space) {
  ut_ad(space->n_pending_ops > 0);

  ulint size_in_header = space->size_in_header;
  if (size_in_header < FSP_EXTENT_SIZE) {
    return (0); /* TODO: count free frag pages and
                return a value based on that */
  }

  /* Below we play safe when counting free extents above the free limit:
  some of them will contain extent descriptor pages, and therefore
  will not be free extents */
  ut_ad(size_in_header >= space->free_limit);
  ulint n_free_up = (size_in_header - space->free_limit) / FSP_EXTENT_SIZE;

  page_size_t page_size(space->flags);
  if (n_free_up > 0) {
    n_free_up--;
    n_free_up -= n_free_up / (page_size.physical() / FSP_EXTENT_SIZE);
  }

  /* We reserve 1 extent + 0.5 % of the space size to undo logs
  and 1 extent + 0.5 % to cleaning operations; NOTE: this source
  code is duplicated in the function above! */

  ulint reserve = 2 + ((size_in_header / FSP_EXTENT_SIZE) * 2) / 200;
  ulint n_free = space->free_len + n_free_up;

  if (reserve > n_free) {
    return (0);
  }

  return (static_cast<uintmax_t>(n_free - reserve) * FSP_EXTENT_SIZE *
          (page_size.physical() / 1024));
}

/** Marks a page used. The page must reside within the extents of the given
 segment. */
static void fseg_mark_page_used(
    fseg_inode_t *seg_inode, /*!< in: segment inode */
    page_no_t page,          /*!< in: page offset */
    xdes_t *descr,           /*!< in: extent descriptor */
    mtr_t *mtr)              /*!< in/out: mini-transaction */
{
  ulint not_full_n_used;

  ut_ad(fil_page_get_type(page_align(seg_inode)) == FIL_PAGE_INODE);
  ut_ad(!((page_offset(seg_inode) - FSEG_ARR_OFFSET) % FSEG_INODE_SIZE));
  ut_ad(mach_read_from_4(seg_inode + FSEG_MAGIC_N) == FSEG_MAGIC_N_VALUE);

  ut_ad(mach_read_from_8(seg_inode + FSEG_ID) ==
        xdes_get_segment_id(descr, mtr));

  if (xdes_is_free(descr, mtr)) {
    /* We move the extent from the free list to the
    NOT_FULL list */
    flst_remove(seg_inode + FSEG_FREE, descr + XDES_FLST_NODE, mtr);
    flst_add_last(seg_inode + FSEG_NOT_FULL, descr + XDES_FLST_NODE, mtr);
  }

  ut_ad(xdes_mtr_get_bit(descr, XDES_FREE_BIT, page % FSP_EXTENT_SIZE, mtr));

  /* We mark the page as used */
  xdes_set_bit(descr, XDES_FREE_BIT, page % FSP_EXTENT_SIZE, FALSE, mtr);

  not_full_n_used =
      mtr_read_ulint(seg_inode + FSEG_NOT_FULL_N_USED, MLOG_4BYTES, mtr);
  not_full_n_used++;
  mlog_write_ulint(seg_inode + FSEG_NOT_FULL_N_USED, not_full_n_used,
                   MLOG_4BYTES, mtr);
  if (xdes_is_full(descr, mtr)) {
    /* We move the extent from the NOT_FULL list to the
    FULL list */
    flst_remove(seg_inode + FSEG_NOT_FULL, descr + XDES_FLST_NODE, mtr);
    flst_add_last(seg_inode + FSEG_FULL, descr + XDES_FLST_NODE, mtr);

    mlog_write_ulint(seg_inode + FSEG_NOT_FULL_N_USED,
                     not_full_n_used - FSP_EXTENT_SIZE, MLOG_4BYTES, mtr);
  }
}

/** Frees a single page of a segment.
@param[in]	seg_inode	segment inode
@param[in]	page_id		page id
@param[in]	page_size	page size
@param[in]	ahi		whether we may need to drop the adaptive
hash index
@param[in,out]	mtr		mini-transaction */
static void fseg_free_page_low(fseg_inode_t *seg_inode,
                               const page_id_t &page_id,
                               const page_size_t &page_size, bool ahi,
                               mtr_t *mtr) {
  xdes_t *descr;
  ulint not_full_n_used;
  ib_id_t descr_id;
  ib_id_t seg_id;
  ulint i;
  DBUG_ENTER("fseg_free_page_low");

  ut_ad(seg_inode != NULL);
  ut_ad(mtr != NULL);
  ut_ad(mach_read_from_4(seg_inode + FSEG_MAGIC_N) == FSEG_MAGIC_N_VALUE);
  ut_ad(!((page_offset(seg_inode) - FSEG_ARR_OFFSET) % FSEG_INODE_SIZE));
  ut_d(fsp_space_modify_check(page_id.space(), mtr));

  /* Drop search system page hash index if the page is found in
  the pool and is hashed */

  if (ahi) {
    btr_search_drop_page_hash_when_freed(page_id, page_size);
  }

  descr =
      xdes_get_descriptor(page_id.space(), page_id.page_no(), page_size, mtr);

  SRV_CORRUPT_TABLE_CHECK(descr, {
    /* The page may be corrupt. pass it. */
    return;
  });

  if (xdes_mtr_get_bit(descr, XDES_FREE_BIT,
                       page_id.page_no() % FSP_EXTENT_SIZE, mtr)) {
    fputs("InnoDB: Dump of the tablespace extent descriptor: ", stderr);
    ut_print_buf(stderr, descr, 40);

    ib::error(ER_IB_MSG_421) << "InnoDB is trying to free page " << page_id
                             << " though it is already marked as free in the"
                                " tablespace! The tablespace free space info is"
                                " corrupt. You may need to dump your tables and"
                                " recreate the whole database!";
  crash:
    ib::fatal(ER_IB_MSG_422) << FORCE_RECOVERY_MSG;
  }

  xdes_state_t state = xdes_get_state(descr, mtr);

  switch (state) {
    case XDES_FSEG:
    case XDES_FSEG_FRAG:
      /* The page belongs to a segment */
      break;
    case XDES_FREE_FRAG:
    case XDES_FULL_FRAG:
      /* The page is in the fragment pages of the segment */

      for (i = 0;; i++) {
        if (fseg_get_nth_frag_page_no(seg_inode, i, mtr) == page_id.page_no()) {
          fseg_set_nth_frag_page_no(seg_inode, i, FIL_NULL, mtr);
          break;
        }
      }

      fsp_free_page(page_id, page_size, mtr);

      DBUG_VOID_RETURN;
    case XDES_FREE:
    case XDES_NOT_INITED:
      ut_error;
  }

  /* If we get here, the page is in some extent of the segment */

  descr_id = xdes_get_segment_id(descr);
  seg_id = mach_read_from_8(seg_inode + FSEG_ID);

  if (UNIV_UNLIKELY(descr_id != seg_id)) {
    fputs("InnoDB: Dump of the tablespace extent descriptor: ", stderr);
    ut_print_buf(stderr, descr, 40);
    fputs("\nInnoDB: Dump of the segment inode: ", stderr);
    ut_print_buf(stderr, seg_inode, 40);
    putc('\n', stderr);

    ib::error(ER_IB_MSG_423)
        << "InnoDB is trying to free page " << page_id
        << ", which does not belong to segment " << descr_id
        << " but belongs to segment " << seg_id << ".";
    goto crash;
  }

  not_full_n_used =
      mtr_read_ulint(seg_inode + FSEG_NOT_FULL_N_USED, MLOG_4BYTES, mtr);
  if (xdes_is_full(descr, mtr)) {
    /* The fragment is full: move it to another list */
    flst_remove(seg_inode + FSEG_FULL, descr + XDES_FLST_NODE, mtr);
    flst_add_last(seg_inode + FSEG_NOT_FULL, descr + XDES_FLST_NODE, mtr);
    not_full_n_used += FSP_EXTENT_SIZE - 1;
  } else {
    ut_a(not_full_n_used > 0);
    not_full_n_used -= 1;
  }

  const page_no_t bit = page_id.page_no() % FSP_EXTENT_SIZE;

  xdes_set_bit(descr, XDES_FREE_BIT, bit, TRUE, mtr);
  xdes_set_bit(descr, XDES_CLEAN_BIT, bit, TRUE, mtr);

  page_no_t n_used = xdes_get_n_used(descr, mtr);

  ut_ad(state != XDES_FSEG_FRAG || (bit != 0 && bit != 1));
  ut_ad(state != XDES_FSEG_FRAG || n_used > 1);
  ut_ad(xdes_is_leasable(descr, page_size, mtr) ==
        (state == XDES_FSEG_FRAG && n_used == XDES_FRAG_N_USED));

  /* A leased fragment extent might have no more pages belonging to
  the segment.*/
  if (state == XDES_FSEG_FRAG && n_used == XDES_FRAG_N_USED) {
    n_used = 0;
    not_full_n_used -= XDES_FRAG_N_USED;
  }

  mlog_write_ulint(seg_inode + FSEG_NOT_FULL_N_USED, not_full_n_used,
                   MLOG_4BYTES, mtr);

  if (n_used == 0) {
    /* The extent has become free: free it to space */
    flst_remove(seg_inode + FSEG_NOT_FULL, descr + XDES_FLST_NODE, mtr);
    fsp_free_extent(page_id, page_size, mtr);
  }

  DBUG_VOID_RETURN;
}

/** Frees a single page of a segment. */
void fseg_free_page(fseg_header_t *seg_header, /*!< in: segment header */
                    space_id_t space_id,       /*!< in: space id */
                    page_no_t page,            /*!< in: page offset */
                    bool ahi,   /*!< in: whether we may need to drop
                                the adaptive hash index */
                    mtr_t *mtr) /*!< in/out: mini-transaction */
{
  DBUG_ENTER("fseg_free_page");
  fseg_inode_t *seg_inode;
  buf_block_t *iblock = nullptr;

  fil_space_t *space = fil_space_get(space_id);

  mtr_x_lock_space(space, mtr);

  const page_size_t page_size(space->flags);

  DBUG_LOG("fseg_free_page", "space_id: " << space_id << ", page_no: " << page);

  seg_inode = fseg_inode_get(seg_header, space_id, page_size, mtr, &iblock);
  fil_block_check_type(iblock, FIL_PAGE_INODE, mtr);

  const page_id_t page_id(space_id, page);

  fseg_free_page_low(seg_inode, page_id, page_size, ahi, mtr);

  ut_d(buf_page_set_file_page_was_freed(page_id));

  DBUG_VOID_RETURN;
}

/** Checks if a single page of a segment is free.
 @return true if free */
bool fseg_page_is_free(fseg_header_t *seg_header, /*!< in: segment header */
                       space_id_t space_id,       /*!< in: space id */
                       page_no_t page)            /*!< in: page offset */
{
  mtr_t mtr;
  ibool is_free;
  xdes_t *descr;
  fseg_inode_t *seg_inode;

  fil_space_t *space = fil_space_get(space_id);

  mtr_start(&mtr);

  mtr_x_lock_space(space, &mtr);

  const page_size_t page_size(space->flags);

  seg_inode = fseg_inode_get(seg_header, space_id, page_size, &mtr);

  ut_a(seg_inode);
  ut_ad(mach_read_from_4(seg_inode + FSEG_MAGIC_N) == FSEG_MAGIC_N_VALUE);
  ut_ad(!((page_offset(seg_inode) - FSEG_ARR_OFFSET) % FSEG_INODE_SIZE));

  descr = xdes_get_descriptor(space_id, page, page_size, &mtr);
  ut_a(descr);

  is_free =
      xdes_mtr_get_bit(descr, XDES_FREE_BIT, page % FSP_EXTENT_SIZE, &mtr);

  mtr_commit(&mtr);

  return (is_free);
}

/** Frees an extent of a segment to the space free list.
@param[in]	seg_inode	segment inode
@param[in]	space		space id
@param[in]	page		a page in the extent
@param[in]	page_size	page size
@param[in]	ahi		whether we may need to drop the adaptive hash
                                index
@param[in,out]	mtr		mini-transaction */
static void fseg_free_extent(fseg_inode_t *seg_inode, space_id_t space,
                             const page_size_t &page_size, page_no_t page,
                             bool ahi, mtr_t *mtr) {
  page_no_t first_page_in_extent;
  xdes_t *descr;
  page_no_t i;

  ut_ad(seg_inode != NULL);
  ut_ad(mtr != NULL);

  descr = xdes_get_descriptor(space, page, page_size, mtr);

  const xdes_state_t state = xdes_get_state(descr, mtr);
  ut_a(state == XDES_FSEG || state == XDES_FSEG_FRAG);

  ut_a(!memcmp(descr + XDES_ID, seg_inode + FSEG_ID, 8));
  ut_ad(mach_read_from_4(seg_inode + FSEG_MAGIC_N) == FSEG_MAGIC_N_VALUE);
  ut_d(fsp_space_modify_check(space, mtr));

  first_page_in_extent = page - (page % FSP_EXTENT_SIZE);

  if (ahi) {
    for (i = state == XDES_FSEG ? 0 : XDES_FRAG_N_USED; i < FSP_EXTENT_SIZE;
         i++) {
      if (!xdes_mtr_get_bit(descr, XDES_FREE_BIT, i, mtr)) {
        /* Drop search system page hash index
        if the page is found in the pool and
        is hashed */

        btr_search_drop_page_hash_when_freed(
            page_id_t(space, first_page_in_extent + i), page_size);
      }
    }
  }

  if (xdes_is_full(descr, mtr)) {
    flst_remove(seg_inode + FSEG_FULL, descr + XDES_FLST_NODE, mtr);
  } else if (xdes_is_free(descr, mtr)) {
    flst_remove(seg_inode + FSEG_FREE, descr + XDES_FLST_NODE, mtr);
  } else {
    flst_remove(seg_inode + FSEG_NOT_FULL, descr + XDES_FLST_NODE, mtr);

    page_no_t not_full_n_used =
        mtr_read_ulint(seg_inode + FSEG_NOT_FULL_N_USED, MLOG_4BYTES, mtr);

    page_no_t descr_n_used = xdes_get_n_used(descr, mtr);
    ut_a(not_full_n_used >= descr_n_used);
    mlog_write_ulint(seg_inode + FSEG_NOT_FULL_N_USED,
                     not_full_n_used - descr_n_used, MLOG_4BYTES, mtr);
  }

  fsp_free_extent(page_id_t(space, page), page_size, mtr);

#ifdef UNIV_DEBUG
  for (i = state == XDES_FSEG ? 0 : XDES_FRAG_N_USED; i < FSP_EXTENT_SIZE;
       i++) {
    buf_page_set_file_page_was_freed(
        page_id_t(space, first_page_in_extent + i));
  }
#endif /* UNIV_DEBUG */
}

/** Frees part of a segment. This function can be used to free a segment by
 repeatedly calling this function in different mini-transactions. Doing
 the freeing in a single mini-transaction might result in too big a
 mini-transaction.
 @return true if freeing completed */
ibool fseg_free_step(
    fseg_header_t *header, /*!< in, own: segment header; NOTE: if the header
                           resides on the first page of the frag list
                           of the segment, this pointer becomes obsolete
                           after the last freeing step */
    bool ahi,              /*!< in: whether we may need to drop
                           the adaptive hash index */
    mtr_t *mtr)            /*!< in/out: mini-transaction */
{
  ulint n;
  page_no_t page;
  xdes_t *descr;
  fseg_inode_t *inode;
  space_id_t space_id;
  page_no_t header_page;

  DBUG_ENTER("fseg_free_step");

  space_id = page_get_space_id(page_align(header));
  header_page = page_get_page_no(page_align(header));

  fil_space_t *space = fil_space_get(space_id);

  mtr_x_lock_space(space, mtr);

  const page_size_t page_size(space->flags);

  descr = xdes_get_descriptor(space_id, header_page, page_size, mtr);

  SRV_CORRUPT_TABLE_CHECK(descr, {
    /* The page may be corrupt. pass it. */
    return (TRUE);
  });

  /* Check that the header resides on a page which has not been
  freed yet */

  ut_a(xdes_mtr_get_bit(descr, XDES_FREE_BIT, header_page % FSP_EXTENT_SIZE,
                        mtr) == FALSE);
  buf_block_t *iblock;

  inode = fseg_inode_try_get(header, space_id, page_size, mtr, &iblock);

  if (inode == NULL) {
    ib::info(ER_IB_MSG_424)
        << "Double free of inode from " << page_id_t(space_id, header_page);
    DBUG_RETURN(TRUE);
  }

  fil_block_check_type(iblock, FIL_PAGE_INODE, mtr);
  descr = fseg_get_first_extent(inode, space_id, page_size, mtr);

  if (descr != NULL) {
    /* Free the extent held by the segment */
    page = xdes_get_offset(descr);

    fseg_free_extent(inode, space_id, page_size, page, ahi, mtr);

    DBUG_RETURN(FALSE);
  }

  /* Free a frag page */
  n = fseg_find_last_used_frag_page_slot(inode, mtr);

  if (n == ULINT_UNDEFINED) {
    /* Freeing completed: free the segment inode */
    fsp_free_seg_inode(space_id, page_size, inode, mtr);

    DBUG_RETURN(TRUE);
  }

  fseg_free_page_low(
      inode, page_id_t(space_id, fseg_get_nth_frag_page_no(inode, n, mtr)),
      page_size, ahi, mtr);

  n = fseg_find_last_used_frag_page_slot(inode, mtr);

  if (n == ULINT_UNDEFINED) {
    /* Freeing completed: free the segment inode */
    fsp_free_seg_inode(space_id, page_size, inode, mtr);

    DBUG_RETURN(TRUE);
  }

  DBUG_RETURN(FALSE);
}

/** Frees part of a segment. Differs from fseg_free_step because this function
 leaves the header page unfreed.
 @return true if freeing completed, except the header page */
ibool fseg_free_step_not_header(
    fseg_header_t *header, /*!< in: segment header which must reside on
                           the first fragment page of the segment */
    bool ahi,              /*!< in: whether we may need to drop
                           the adaptive hash index */
    mtr_t *mtr)            /*!< in/out: mini-transaction */
{
  ulint n;
  xdes_t *descr;
  fseg_inode_t *inode;
  space_id_t space_id;
  page_no_t page_no;

  space_id = page_get_space_id(page_align(header));

  fil_space_t *space = fil_space_get(space_id);

  mtr_x_lock_space(space, mtr);

  const page_size_t page_size(space->flags);
  buf_block_t *iblock = nullptr;

  inode = fseg_inode_get(header, space_id, page_size, mtr, &iblock);
  SRV_CORRUPT_TABLE_CHECK(inode, {
    /* ignore the corruption */
    return (TRUE);
  });

  fil_block_check_type(iblock, FIL_PAGE_INODE, mtr);

  descr = fseg_get_first_extent(inode, space_id, page_size, mtr);

  if (descr != NULL) {
    /* Free the extent held by the segment */
    page_no = xdes_get_offset(descr);

    fseg_free_extent(inode, space_id, page_size, page_no, ahi, mtr);

    return (FALSE);
  }

  /* Free a frag page */

  n = fseg_find_last_used_frag_page_slot(inode, mtr);

  if (n == ULINT_UNDEFINED) {
    ut_error;
  }

  page_no = fseg_get_nth_frag_page_no(inode, n, mtr);

  if (page_no == page_get_page_no(page_align(header))) {
    return (TRUE);
  }

  fseg_free_page_low(inode, page_id_t(space_id, page_no), page_size, ahi, mtr);

  return (FALSE);
}

/** Returns the first extent descriptor for a segment.
We think of the extent lists of the segment catenated in the order
FSEG_FULL -> FSEG_NOT_FULL -> FSEG_FREE.
@param[in]	inode		segment inode
@param[in]	space_id	space id
@param[in]	page_size	page size
@param[in,out]	mtr		mini-transaction
@return the first extent descriptor, or NULL if none */
static xdes_t *fseg_get_first_extent(fseg_inode_t *inode, space_id_t space_id,
                                     const page_size_t &page_size, mtr_t *mtr) {
  fil_addr_t first;
  xdes_t *descr;

  ut_ad(inode && mtr);

  ut_ad(space_id == page_get_space_id(page_align(inode)));
  ut_ad(mach_read_from_4(inode + FSEG_MAGIC_N) == FSEG_MAGIC_N_VALUE);

  first = fil_addr_null;

  if (flst_get_len(inode + FSEG_FULL) > 0) {
    first = flst_get_first(inode + FSEG_FULL, mtr);

  } else if (flst_get_len(inode + FSEG_NOT_FULL) > 0) {
    first = flst_get_first(inode + FSEG_NOT_FULL, mtr);

  } else if (flst_get_len(inode + FSEG_FREE) > 0) {
    first = flst_get_first(inode + FSEG_FREE, mtr);
  }

  if (first.page == FIL_NULL) {
    return (NULL);
  }
  descr = xdes_lst_get_descriptor(space_id, page_size, first, mtr);

  return (descr);
}

#ifdef UNIV_BTR_PRINT
/** Writes info of a segment. */
static void fseg_print_low(fseg_inode_t *inode, /*!< in: segment inode */
                           mtr_t *mtr)          /*!< in/out: mini-transaction */
{
  space_id_t space;
  ulint n_used;
  ulint n_frag;
  ulint n_free;
  ulint n_not_full;
  ulint n_full;
  ulint reserved;
  ulint used;
  page_no_t page_no;
  ib_id_t seg_id;

  ut_ad(mtr_memo_contains_page(mtr, inode, MTR_MEMO_PAGE_SX_FIX));
  space = page_get_space_id(page_align(inode));
  page_no = page_get_page_no(page_align(inode));

  reserved = fseg_n_reserved_pages_low(inode, &used, mtr);

  seg_id = mach_read_from_8(inode + FSEG_ID);

  n_used = mtr_read_ulint(inode + FSEG_NOT_FULL_N_USED, MLOG_4BYTES, mtr);
  n_frag = fseg_get_n_frag_pages(inode, mtr);
  n_free = flst_get_len(inode + FSEG_FREE);
  n_not_full = flst_get_len(inode + FSEG_NOT_FULL);
  n_full = flst_get_len(inode + FSEG_FULL);

  ib::info(ER_IB_MSG_425) << "SEGMENT id " << seg_id << " space " << space
                          << ";"
                          << " page " << page_no << ";"
                          << " res " << reserved << " used " << used << ";"
                          << " full ext " << n_full << ";"
                          << " fragm pages " << n_frag << ";"
                          << " free extents " << n_free << ";"
                          << " not full extents " << n_not_full << ": pages "
                          << n_used;

  ut_ad(mach_read_from_4(inode + FSEG_MAGIC_N) == FSEG_MAGIC_N_VALUE);
}

/** Writes info of a segment. */
void fseg_print(fseg_header_t *header, /*!< in: segment header */
                mtr_t *mtr)            /*!< in/out: mini-transaction */
{
  fseg_inode_t *inode;
  space_id_t space_id;

  space_id = page_get_space_id(page_align(header));

  fil_space_t *space = fil_space_get();

  mtr_x_lock_space(space, mtr);

  const page_size_t page_size(space->flags);

  inode = fseg_inode_get(header, space_id, page_size, mtr);

  fseg_print_low(inode, mtr);
}
#endif /* UNIV_BTR_PRINT */

/** Retrieve tablespace dictionary index root page number stored in the
page 0
@param[in]	space		tablespace id
@param[in]	page_size	page size
@param[in,out]	mtr		mini-transaction
@return root page num of the tablspace dictionary index copy */
page_no_t fsp_sdi_get_root_page_num(space_id_t space,
                                    const page_size_t &page_size, mtr_t *mtr) {
  ut_ad(mtr != NULL);

  buf_block_t *block =
      buf_page_get(page_id_t(space, 0), page_size, RW_S_LATCH, mtr);
  buf_block_dbg_add_level(block, SYNC_FSP_PAGE);

  page_t *page = buf_block_get_frame(block);

  ulint sdi_offset = fsp_header_get_sdi_offset(page_size);

  uint32_t sdi_ver = mach_read_from_4(page + sdi_offset);

  if (sdi_ver != SDI_VERSION) {
    ib::warn(ER_IB_MSG_426) << "SDI version mismatch. Expected: " << SDI_VERSION
                            << " Current version: " << sdi_ver;
  }
  ut_ad(sdi_ver == SDI_VERSION);

  page_no_t root = mach_read_from_4(page + sdi_offset + 4);

  ut_ad(root > 2);

  return (root);
}

/** Write SDI Index root page num to page 0 of tablespace.
@param[in,out]	page		page 0 frame
@param[in]	page_size	size of page
@param[in]	root_page_num	root page number of SDI
@param[in,out]	mtr		mini-transaction */
void fsp_sdi_write_root_to_page(page_t *page, const page_size_t &page_size,
                                page_no_t root_page_num, mtr_t *mtr) {
  ut_ad(page_get_page_no(page) == 0);

  ulint sdi_offset = fsp_header_get_sdi_offset(page_size);

  /* Write SDI version here. */
  mlog_write_ulint(page + sdi_offset, SDI_VERSION, MLOG_4BYTES, mtr);

  /* Write SDI root page number */
  mlog_write_ulint(page + sdi_offset + 4, root_page_num, MLOG_4BYTES, mtr);
}

#ifdef UNIV_DEBUG
/** Print the file segment header to the given output stream.
@param[in]	out	the output stream into which the object is printed.
@retval	the output stream into which the object was printed. */
std::ostream &fseg_header::to_stream(std::ostream &out) const {
  const space_id_t space =
      mtr_read_ulint(m_header + FSEG_HDR_SPACE, MLOG_4BYTES, m_mtr);

  const page_no_t page_no =
      mtr_read_ulint(m_header + FSEG_HDR_PAGE_NO, MLOG_4BYTES, m_mtr);

  const ulint offset =
      mtr_read_ulint(m_header + FSEG_HDR_OFFSET, MLOG_2BYTES, m_mtr);

  out << "[fseg_header_t: space=" << space << ", page=" << page_no
      << ", offset=" << offset << "]";

  return (out);
}
#endif /* UNIV_DEBUG */

/** Determine if extent belongs to a given segment.
@param[in]	descr	extent descriptor
@param[in]	seg_id	segment identifier
@param[in]	mtr	mini-transaction
@return	true if extent is part of the segment, false otherwise */
static bool xdes_in_segment(const xdes_t *descr, ib_id_t seg_id, mtr_t *mtr) {
  const xdes_state_t state = xdes_get_state(descr, mtr);
  return ((state == XDES_FSEG || state == XDES_FSEG_FRAG) &&
          xdes_get_segment_id(descr, mtr) == seg_id);
}

#ifdef UNIV_DEBUG
fsp_header_mem_t::fsp_header_mem_t(const fsp_header_t *header, mtr_t *mtr)
    : m_space_id(mach_read_from_4(header + FSP_SPACE_ID)),
      m_notused(0),
      m_fsp_size(mach_read_from_4(header + FSP_SIZE)),
      m_free_limit(mach_read_from_4(header + FSP_FREE_LIMIT)),
      m_flags(mach_read_from_4(header + FSP_SPACE_FLAGS)),
      m_fsp_frag_n_used(mach_read_from_4(header + FSP_FRAG_N_USED)),
      m_fsp_free(header + FSP_FREE, mtr),
      m_free_frag(header + FSP_FREE_FRAG, mtr),
      m_full_frag(header + FSP_FULL_FRAG, mtr),
      m_segid(mach_read_from_8(header + FSP_SEG_ID)),
      m_inodes_full(header + FSP_SEG_INODES_FULL, mtr),
      m_inodes_free(header + FSP_SEG_INODES_FREE, mtr) {}

std::ostream &fsp_header_mem_t::print(std::ostream &out) const {
  out << "[fsp_header_t: "
      << "m_space_id=" << m_space_id << ", m_fsp_size=" << m_fsp_size
      << ", m_free_limit=" << m_free_limit << ", m_flags=" << m_flags
      << ", m_fsp_frag_n_used=" << m_fsp_frag_n_used
      << ", m_fsp_free=" << m_fsp_free << ", m_free_frag=" << m_free_frag
      << ", m_full_frag=" << m_full_frag << ", m_segid=" << m_segid
      << ", m_inodes_full=" << m_inodes_full
      << ", m_inodes_free=" << m_inodes_free << "]";
  return (out);
}

/** Print the extent descriptor page in user-friendly format.
@param[in]	out	the output file stream
@param[in]	xdes	the extent descriptor page
@param[in]	page_no	the page number of xdes page
@param[in]	mtr	the mini transaction.
@return None. */
std::ostream &xdes_page_print(std::ostream &out, const page_t *xdes,
                              page_no_t page_no, mtr_t *mtr) {
  out << "[Extent Descriptor Page: page_no=" << page_no << "\n";

  if (page_no == 0) {
    const fsp_header_t *tmp = xdes + FSP_HEADER_OFFSET;
    fsp_header_mem_t header(tmp, mtr);
    out << header << "\n";
  }

  ulint N = UNIV_PAGE_SIZE / FSP_EXTENT_SIZE;

  for (ulint i = 0; i < N; ++i) {
    const byte *desc = xdes + XDES_ARR_OFFSET + (i * XDES_SIZE);
    xdes_mem_t x(desc);

    if (x.is_valid()) {
      out << x << "\n";
    }
  }
  out << "]\n";
  return (out);
}

std::ostream &xdes_mem_t::print(std::ostream &out) const {
  ut_ad(m_xdes != NULL);

  const page_no_t page_no = xdes_get_offset(m_xdes);
  const ib_id_t seg_id = xdes_get_segment_id(m_xdes);

  out << "[xdes_t: segid=" << seg_id << ",page=" << page_no
      << ",state=" << state_name() << ",bitmap=[";
  for (page_no_t i = 0; i < FSP_EXTENT_SIZE; ++i) {
    const bool is_free = xdes_get_bit(m_xdes, XDES_FREE_BIT, i);
    out << (is_free ? "." : "+");
  }
  out << "]]";
  return (out);
}

/** Check if the tablespace size information is valid.
@param[in]	space_id	the tablespace identifier
@return true if valid, false if invalid. */
bool fsp_check_tablespace_size(space_id_t space_id) {
  mtr_t mtr;

  mtr_start(&mtr);

  fil_space_t *space = fil_space_get(space_id);

  mtr_x_lock_space(space, &mtr);

  const page_size_t page_size(space->flags);

  fsp_header_t *space_header = fsp_get_space_header(space_id, page_size, &mtr);

  xdes_t *descr =
      xdes_get_descriptor_with_space_hdr(space_header, space->id, 0, &mtr);

  ulint n_used = xdes_get_n_used(descr, &mtr);
  ulint size = mach_read_from_4(space_header + FSP_SIZE);
  ut_a(n_used <= size);

  mtr_commit(&mtr);

  return (true);
}
#endif /* UNIV_DEBUG */

/** Determine if the tablespace has SDI.
@param[in]	space_id	Tablespace id
@return DB_SUCCESS if SDI is present else DB_ERROR
or DB_TABLESPACE_NOT_FOUND */
dberr_t fsp_has_sdi(space_id_t space_id) {
  fil_space_t *space = fil_space_acquire_silent(space_id);
  if (space == NULL) {
    DBUG_EXECUTE_IF(
        "ib_sdi", ib::warn(ER_IB_MSG_427)
                      << "Tablespace doesn't exist for space_id: " << space_id;
        ib::warn(ER_IB_MSG_428) << "Is the tablespace dropped or discarded";);
    return (DB_TABLESPACE_NOT_FOUND);
  }

#ifdef UNIV_DEBUG
  mtr_t mtr;
  mtr.start();
  ut_ad(fsp_sdi_get_root_page_num(space_id, page_size_t(space->flags), &mtr) !=
        0);
  mtr.commit();
#endif /* UNIV_DEBUG */

  fil_space_release(space);
  DBUG_EXECUTE_IF("ib_sdi", if (!FSP_FLAGS_HAS_SDI(space->flags)) {
    ib::warn(ER_IB_MSG_429)
        << "SDI doesn't exist in tablespace: " << space->name;
  });
  return (FSP_FLAGS_HAS_SDI(space->flags) ? DB_SUCCESS : DB_ERROR);
}
#endif /* !UNIV_HOTBACKUP */<|MERGE_RESOLUTION|>--- conflicted
+++ resolved
@@ -844,22 +844,10 @@
 }
 
 /** Enable encryption for already existing tablespace.
-<<<<<<< HEAD
 @param[in]	space_id	tablespace id
 @return true if success */
-bool fsp_enable_encryption(space_id_t space_id) {
+bool fsp_enable_encryption(fil_space_t *space) {
   byte encrypt_info[ENCRYPTION_INFO_SIZE];
-  fil_space_t *space = fil_space_get(space_id);
-=======
-@param[in,out]	space	tablespace object
-@return true if success, else false */
-bool
-fsp_enable_encryption(
-	fil_space_t*	space)
-{
-	byte		encrypt_info[ENCRYPTION_INFO_SIZE_V2];
-	ulint		space_id = space->id;
->>>>>>> be20e845
 
   memset(encrypt_info, 0, ENCRYPTION_INFO_SIZE);
 
