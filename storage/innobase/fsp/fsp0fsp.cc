--- conflicted
+++ resolved
@@ -166,14 +166,10 @@
 
 	ut_ad(id != 0 || !page_size.is_compressed());
 
-<<<<<<< HEAD
 	block = buf_page_get(page_id_t(id, 0), page_size, RW_SX_LATCH, mtr);
-=======
-	block = buf_page_get(id, zip_size, 0, RW_X_LATCH, mtr);
 
 	SRV_CORRUPT_TABLE_CHECK(block, return(0););
 
->>>>>>> 2071aeef
 	header = FSP_HEADER_OFFSET + buf_block_get_frame(block);
 	buf_block_dbg_add_level(block, SYNC_FSP_PAGE);
 
@@ -652,14 +648,10 @@
 	buf_block_t*	block;
 	fsp_header_t*	sp_header;
 
-<<<<<<< HEAD
 	block = buf_page_get(page_id_t(space_id, 0), page_size,
 			     RW_SX_LATCH, mtr);
-=======
-	block = buf_page_get(space, zip_size, 0, RW_X_LATCH, mtr);
 
 	SRV_CORRUPT_TABLE_CHECK(block, return(0););
->>>>>>> 2071aeef
 
 	buf_block_dbg_add_level(block, SYNC_FSP_PAGE);
 
@@ -1507,11 +1499,9 @@
 	} else {
 		rw_lock_sx_lock(&block->lock);
 	}
-	mutex_enter(&block->mutex);
 
 	buf_block_buf_fix_inc(block, __FILE__, __LINE__);
 
-	mutex_exit(&block->mutex);
 	mtr_memo_push(init_mtr, block, rw_latch == RW_X_LATCH
 		      ? MTR_MEMO_PAGE_X_FIX : MTR_MEMO_PAGE_SX_FIX);
 
@@ -1848,13 +1838,9 @@
 	const page_size_t&	page_size,
 	mtr_t*			mtr)
 {
-<<<<<<< HEAD
+	SRV_CORRUPT_TABLE_CHECK(page, return(ULINT_UNDEFINED););
+
 	for (; i < FSP_SEG_INODES_PER_PAGE(page_size); i++) {
-=======
-	SRV_CORRUPT_TABLE_CHECK(page, return(ULINT_UNDEFINED););
-
-	for (; i < FSP_SEG_INODES_PER_PAGE(zip_size); i++) {
->>>>>>> 2071aeef
 
 		fseg_inode_t*	inode;
 
@@ -1961,13 +1947,9 @@
 
 	page = buf_block_get_frame(block);
 
-<<<<<<< HEAD
+	SRV_CORRUPT_TABLE_CHECK(page, return(0););
+
 	n = fsp_seg_inode_page_find_free(page, 0, page_size, mtr);
-=======
-	SRV_CORRUPT_TABLE_CHECK(page, return(0););
-
-	n = fsp_seg_inode_page_find_free(page, 0, zip_size, mtr);
->>>>>>> 2071aeef
 
 	ut_a(n != ULINT_UNDEFINED);
 
@@ -2098,13 +2080,10 @@
 	buf_block_t**		block = NULL)
 {
 	fseg_inode_t*	inode
-<<<<<<< HEAD
 		= fseg_inode_try_get(header, space, page_size, mtr, block);
-	ut_a(inode);
-=======
-		= fseg_inode_try_get(header, space, zip_size, mtr);
+
 	SRV_CORRUPT_TABLE_CHECK(inode, ; /* do nothing */);
->>>>>>> 2071aeef
+
 	return(inode);
 }
 
@@ -2254,11 +2233,6 @@
 	ib_id_t		seg_id;
 	buf_block_t*	block	= 0; /* remove warning */
 	fseg_header_t*	header	= 0; /* remove warning */
-<<<<<<< HEAD
-=======
-	prio_rw_lock_t*	latch;
-	ibool		success;
->>>>>>> 2071aeef
 	ulint		n_reserved;
 	ulint		i;
 
@@ -2437,15 +2411,8 @@
 {
 	ulint		ret;
 	fseg_inode_t*	inode;
-<<<<<<< HEAD
 	ulint		space_id;
 	fil_space_t*	space;
-=======
-	ulint		space;
-	ulint		flags;
-	ulint		zip_size;
-	prio_rw_lock_t*	latch;
->>>>>>> 2071aeef
 
 	space_id = page_get_space_id(page_align(header));
 	space = mtr_x_lock_space(space_id, mtr);
@@ -2880,16 +2847,9 @@
 				latched in mtr, do not initialize the page. */
 {
 	fseg_inode_t*	inode;
-<<<<<<< HEAD
 	ulint		space_id;
 	fil_space_t*	space;
 	buf_block_t*	iblock;
-=======
-	ulint		space;
-	ulint		flags;
-	ulint		zip_size;
-	prio_rw_lock_t*	latch;
->>>>>>> 2071aeef
 	buf_block_t*	block;
 	ulint		n_reserved;
 
@@ -2948,29 +2908,15 @@
 static
 bool
 fsp_reserve_free_pages(
-<<<<<<< HEAD
 	fil_space_t*	space,
 	fsp_header_t*	space_header,
 	ulint		size,
 	mtr_t*		mtr)
-=======
-/*===================*/
-	ulint		space,		/*!< in: space id, must be != 0 */
-	fsp_header_t*	space_header,	/*!< in: header of that space,
-					x-latched */
-	ulint		size,		/*!< in: size of the tablespace in
-					pages, must be < FSP_EXTENT_SIZE */
-	mtr_t*		mtr)		/*!< in/out: mini-transaction */
->>>>>>> 2071aeef
 {
 	xdes_t*	descr;
 	ulint	n_used;
 
-<<<<<<< HEAD
 	ut_a(!is_system_tablespace(space->id));
-=======
-	ut_a(space != 0);
->>>>>>> 2071aeef
 	ut_a(size < FSP_EXTENT_SIZE);
 
 	descr = xdes_get_descriptor_with_space_hdr(
@@ -3023,10 +2969,6 @@
 	mtr_t*	mtr)	/*!< in/out: mini-transaction */
 {
 	fsp_header_t*	space_header;
-<<<<<<< HEAD
-=======
-	prio_rw_lock_t*	latch;
->>>>>>> 2071aeef
 	ulint		n_free_list_ext;
 	ulint		free_limit;
 	ulint		size;
@@ -3045,11 +2987,7 @@
 	size = mach_read_from_4(space_header + FSP_SIZE);
 	ut_ad(size == space->size_in_header);
 
-<<<<<<< HEAD
 	if (alloc_type != FSP_BLOB && size < FSP_EXTENT_SIZE) {
-=======
-	if (size < FSP_EXTENT_SIZE) {
->>>>>>> 2071aeef
 		/* Use different rules for small single-table tablespaces */
 		*n_reserved = 0;
 		return(fsp_reserve_free_pages(space, space_header, size, mtr));
@@ -3066,17 +3004,12 @@
 	some of them will contain extent descriptor pages, and therefore
 	will not be free extents */
 
-<<<<<<< HEAD
 	if (size >= free_limit) {
 		n_free_up = (size - free_limit) / FSP_EXTENT_SIZE;
 	} else {
 		ut_ad(alloc_type == FSP_BLOB);
 		n_free_up = 0;
 	}
-=======
-	ut_ad(size >= free_limit);
-	n_free_up = (size - free_limit) / FSP_EXTENT_SIZE;
->>>>>>> 2071aeef
 
 	if (n_free_up > 0) {
 		n_free_up--;
@@ -3136,49 +3069,9 @@
 fsp_get_available_space_in_free_extents(
 	ulint	space_id)
 {
-<<<<<<< HEAD
 	FilSpace	space(space_id);
 	if (space() == NULL) {
 		return(UINTMAX_MAX);
-=======
-	fsp_header_t*	space_header;
-	ulint		n_free_list_ext;
-	ulint		free_limit;
-	ulint		size;
-	ulint		flags;
-	ulint		zip_size;
-	ulint		n_free;
-	ulint		n_free_up;
-	ulint		reserve;
-	prio_rw_lock_t*	latch;
-	mtr_t		mtr;
-
-	/* The convoluted mutex acquire is to overcome latching order
-	issues: The problem is that the fil_mutex is at a lower level
-	than the tablespace latch and the buffer pool mutexes. We have to
-	first prevent any operations on the file system by acquiring the
-	dictionary mutex. Then acquire the tablespace latch to obey the
-	latching order and then release the dictionary mutex. That way we
-	ensure that the tablespace instance can't be freed while we are
-	examining its contents (see fil_space_free()).
-
-	However, there is one further complication, we release the fil_mutex
-	when we need to invalidate the the pages in the buffer pool and we
-	reacquire the fil_mutex when deleting and freeing the tablespace
-	instance in fil0fil.cc. Here we need to account for that situation
-	too. */
-
-	mutex_enter(&dict_sys->mutex);
-
-	/* At this stage there is no guarantee that the tablespace even
-	exists in the cache. */
-
-	if (fil_tablespace_deleted_or_being_deleted_in_mem(space, -1)) {
-
-		mutex_exit(&dict_sys->mutex);
-
-		return(ULLINT_UNDEFINED);
->>>>>>> 2071aeef
 	}
 
 	return(fsp_get_available_space_in_free_extents(space));
@@ -3427,17 +3320,10 @@
 				the adaptive hash index */
 	mtr_t*		mtr)	/*!< in/out: mini-transaction */
 {
-<<<<<<< HEAD
 	fseg_inode_t*		seg_inode;
 	buf_block_t*		iblock;
 	const fil_space_t*	space = mtr_x_lock_space(space_id, mtr);
 	const page_size_t	page_size(space->flags);
-=======
-	ulint		flags;
-	ulint		zip_size;
-	fseg_inode_t*	seg_inode;
-	prio_rw_lock_t*	latch;
->>>>>>> 2071aeef
 
 	seg_inode = fseg_inode_get(seg_header, space_id, page_size, mtr,
 				   &iblock);
@@ -3462,11 +3348,6 @@
 {
 	mtr_t		mtr;
 	ibool		is_free;
-<<<<<<< HEAD
-=======
-	ulint		flags;
-	prio_rw_lock_t*	latch;
->>>>>>> 2071aeef
 	xdes_t*		descr;
 	fseg_inode_t*	seg_inode;
 
@@ -3595,10 +3476,6 @@
 	fseg_inode_t*	inode;
 	ulint		space_id;
 	ulint		header_page;
-<<<<<<< HEAD
-=======
-	prio_rw_lock_t*	latch;
->>>>>>> 2071aeef
 
 	DBUG_ENTER("fseg_free_step");
 
@@ -3689,10 +3566,6 @@
 	fseg_inode_t*	inode;
 	ulint		space_id;
 	ulint		page_no;
-<<<<<<< HEAD
-=======
-	prio_rw_lock_t*	latch;
->>>>>>> 2071aeef
 
 	space_id = page_get_space_id(page_align(header));
 	ut_ad(mtr->is_named_space(space_id));
@@ -3702,21 +3575,15 @@
 	buf_block_t*		iblock;
 
 	inode = fseg_inode_get(header, space_id, page_size, mtr, &iblock);
+	SRV_CORRUPT_TABLE_CHECK(inode,
+		{
+			/* ignore the corruption */
+			return(TRUE);
+		});
+
 	fil_block_check_type(iblock, FIL_PAGE_INODE, mtr);
 
-<<<<<<< HEAD
 	descr = fseg_get_first_extent(inode, space_id, page_size, mtr);
-=======
-	inode = fseg_inode_get(header, space, zip_size, mtr);
-
-	SRV_CORRUPT_TABLE_CHECK(inode,
-	{
-		/* ignore the corruption */
-		return(TRUE);
-	});
-
-	descr = fseg_get_first_extent(inode, space, zip_size, mtr);
->>>>>>> 2071aeef
 
 	if (descr != NULL) {
 		/* Free the extent held by the segment */
@@ -3994,7 +3861,6 @@
 #endif /* UNIV_BTR_PRINT */
 #endif /* !UNIV_HOTBACKUP */
 
-<<<<<<< HEAD
 #ifdef UNIV_DEBUG
 /** Print the file segment header to the given output stream.
 @param[in]	out	the output stream into which the object is printed.
@@ -4004,340 +3870,6 @@
 {
 	const ulint	space = mtr_read_ulint(m_header + FSEG_HDR_SPACE,
 					       MLOG_4BYTES, m_mtr);
-=======
-/*******************************************************************//**
-Validates the file space system and its segments.
-@return	TRUE if ok */
-UNIV_INTERN
-ibool
-fsp_validate(
-/*=========*/
-	ulint	space)	/*!< in: space id */
-{
-	fsp_header_t*	header;
-	fseg_inode_t*	seg_inode;
-	page_t*		seg_inode_page;
-	prio_rw_lock_t*	latch;
-	ulint		size;
-	ulint		flags;
-	ulint		zip_size;
-	ulint		free_limit;
-	ulint		frag_n_used;
-	mtr_t		mtr;
-	mtr_t		mtr2;
-	xdes_t*		descr;
-	fil_addr_t	node_addr;
-	fil_addr_t	next_node_addr;
-	ulint		descr_count	= 0;
-	ulint		n_used		= 0;
-	ulint		n_used2		= 0;
-	ulint		n_full_frag_pages;
-	ulint		n;
-	ulint		seg_inode_len_free;
-	ulint		seg_inode_len_full;
-
-	latch = fil_space_get_latch(space, &flags);
-	zip_size = fsp_flags_get_zip_size(flags);
-	ut_a(ut_is_2pow(zip_size));
-	ut_a(zip_size <= UNIV_ZIP_SIZE_MAX);
-	ut_a(!zip_size || zip_size >= UNIV_ZIP_SIZE_MIN);
-
-	/* Start first a mini-transaction mtr2 to lock out all other threads
-	from the fsp system */
-	mtr_start(&mtr2);
-	mtr_x_lock(latch, &mtr2);
-
-	mtr_start(&mtr);
-	mtr_x_lock(latch, &mtr);
-
-	header = fsp_get_space_header(space, zip_size, &mtr);
-
-	size = mtr_read_ulint(header + FSP_SIZE, MLOG_4BYTES, &mtr);
-	free_limit = mtr_read_ulint(header + FSP_FREE_LIMIT,
-				    MLOG_4BYTES, &mtr);
-	frag_n_used = mtr_read_ulint(header + FSP_FRAG_N_USED,
-				     MLOG_4BYTES, &mtr);
-
-	n_full_frag_pages = FSP_EXTENT_SIZE
-		* flst_get_len(header + FSP_FULL_FRAG, &mtr);
-
-	if (UNIV_UNLIKELY(free_limit > size)) {
-
-		ut_a(space != 0);
-		ut_a(size < FSP_EXTENT_SIZE);
-	}
-
-	flst_validate(header + FSP_FREE, &mtr);
-	flst_validate(header + FSP_FREE_FRAG, &mtr);
-	flst_validate(header + FSP_FULL_FRAG, &mtr);
-
-	mtr_commit(&mtr);
-
-	/* Validate FSP_FREE list */
-	mtr_start(&mtr);
-	mtr_x_lock(latch, &mtr);
-
-	header = fsp_get_space_header(space, zip_size, &mtr);
-	node_addr = flst_get_first(header + FSP_FREE, &mtr);
-
-	mtr_commit(&mtr);
-
-	while (!fil_addr_is_null(node_addr)) {
-		mtr_start(&mtr);
-		mtr_x_lock(latch, &mtr);
-
-		descr_count++;
-		descr = xdes_lst_get_descriptor(space, zip_size,
-						node_addr, &mtr);
-
-		ut_a(xdes_get_n_used(descr, &mtr) == 0);
-		ut_a(xdes_get_state(descr, &mtr) == XDES_FREE);
-
-		node_addr = flst_get_next_addr(descr + XDES_FLST_NODE, &mtr);
-		mtr_commit(&mtr);
-	}
-
-	/* Validate FSP_FREE_FRAG list */
-	mtr_start(&mtr);
-	mtr_x_lock(latch, &mtr);
-
-	header = fsp_get_space_header(space, zip_size, &mtr);
-	node_addr = flst_get_first(header + FSP_FREE_FRAG, &mtr);
-
-	mtr_commit(&mtr);
-
-	while (!fil_addr_is_null(node_addr)) {
-		mtr_start(&mtr);
-		mtr_x_lock(latch, &mtr);
-
-		descr_count++;
-		descr = xdes_lst_get_descriptor(space, zip_size,
-						node_addr, &mtr);
-
-		ut_a(xdes_get_n_used(descr, &mtr) > 0);
-		ut_a(xdes_get_n_used(descr, &mtr) < FSP_EXTENT_SIZE);
-		ut_a(xdes_get_state(descr, &mtr) == XDES_FREE_FRAG);
-
-		n_used += xdes_get_n_used(descr, &mtr);
-		node_addr = flst_get_next_addr(descr + XDES_FLST_NODE, &mtr);
-
-		mtr_commit(&mtr);
-	}
-
-	/* Validate FSP_FULL_FRAG list */
-	mtr_start(&mtr);
-	mtr_x_lock(latch, &mtr);
-
-	header = fsp_get_space_header(space, zip_size, &mtr);
-	node_addr = flst_get_first(header + FSP_FULL_FRAG, &mtr);
-
-	mtr_commit(&mtr);
-
-	while (!fil_addr_is_null(node_addr)) {
-		mtr_start(&mtr);
-		mtr_x_lock(latch, &mtr);
-
-		descr_count++;
-		descr = xdes_lst_get_descriptor(space, zip_size,
-						node_addr, &mtr);
-
-		ut_a(xdes_get_n_used(descr, &mtr) == FSP_EXTENT_SIZE);
-		ut_a(xdes_get_state(descr, &mtr) == XDES_FULL_FRAG);
-
-		node_addr = flst_get_next_addr(descr + XDES_FLST_NODE, &mtr);
-		mtr_commit(&mtr);
-	}
-
-	/* Validate segments */
-	mtr_start(&mtr);
-	mtr_x_lock(latch, &mtr);
-
-	header = fsp_get_space_header(space, zip_size, &mtr);
-
-	node_addr = flst_get_first(header + FSP_SEG_INODES_FULL, &mtr);
-
-	seg_inode_len_full = flst_get_len(header + FSP_SEG_INODES_FULL, &mtr);
-
-	mtr_commit(&mtr);
-
-	while (!fil_addr_is_null(node_addr)) {
-
-		n = 0;
-		do {
-			mtr_start(&mtr);
-			mtr_x_lock(latch, &mtr);
-
-			seg_inode_page = fut_get_ptr(
-				space, zip_size, node_addr, RW_X_LATCH, &mtr)
-				- FSEG_INODE_PAGE_NODE;
-
-			seg_inode = fsp_seg_inode_page_get_nth_inode(
-				seg_inode_page, n, zip_size, &mtr);
-			ut_a(mach_read_from_8(seg_inode + FSEG_ID) != 0);
-			fseg_validate_low(seg_inode, &mtr);
-
-			descr_count += flst_get_len(seg_inode + FSEG_FREE,
-						    &mtr);
-			descr_count += flst_get_len(seg_inode + FSEG_FULL,
-						    &mtr);
-			descr_count += flst_get_len(seg_inode + FSEG_NOT_FULL,
-						    &mtr);
-
-			n_used2 += fseg_get_n_frag_pages(seg_inode, &mtr);
-
-			next_node_addr = flst_get_next_addr(
-				seg_inode_page + FSEG_INODE_PAGE_NODE, &mtr);
-			mtr_commit(&mtr);
-		} while (++n < FSP_SEG_INODES_PER_PAGE(zip_size));
-
-		node_addr = next_node_addr;
-	}
-
-	mtr_start(&mtr);
-	mtr_x_lock(latch, &mtr);
-
-	header = fsp_get_space_header(space, zip_size, &mtr);
-
-	node_addr = flst_get_first(header + FSP_SEG_INODES_FREE, &mtr);
-
-	seg_inode_len_free = flst_get_len(header + FSP_SEG_INODES_FREE, &mtr);
-
-	mtr_commit(&mtr);
-
-	while (!fil_addr_is_null(node_addr)) {
-
-		n = 0;
-
-		do {
-			mtr_start(&mtr);
-			mtr_x_lock(latch, &mtr);
-
-			seg_inode_page = fut_get_ptr(
-				space, zip_size, node_addr, RW_X_LATCH, &mtr)
-				- FSEG_INODE_PAGE_NODE;
-
-			seg_inode = fsp_seg_inode_page_get_nth_inode(
-				seg_inode_page, n, zip_size, &mtr);
-			if (mach_read_from_8(seg_inode + FSEG_ID)) {
-				fseg_validate_low(seg_inode, &mtr);
-
-				descr_count += flst_get_len(
-					seg_inode + FSEG_FREE, &mtr);
-				descr_count += flst_get_len(
-					seg_inode + FSEG_FULL, &mtr);
-				descr_count += flst_get_len(
-					seg_inode + FSEG_NOT_FULL, &mtr);
-				n_used2 += fseg_get_n_frag_pages(
-					seg_inode, &mtr);
-			}
-
-			next_node_addr = flst_get_next_addr(
-				seg_inode_page + FSEG_INODE_PAGE_NODE, &mtr);
-			mtr_commit(&mtr);
-		} while (++n < FSP_SEG_INODES_PER_PAGE(zip_size));
-
-		node_addr = next_node_addr;
-	}
-
-	ut_a(descr_count * FSP_EXTENT_SIZE == free_limit);
-	if (!zip_size) {
-		ut_a(n_used + n_full_frag_pages
-		     == n_used2 + 2 * ((free_limit + (UNIV_PAGE_SIZE - 1))
-				       / UNIV_PAGE_SIZE)
-		     + seg_inode_len_full + seg_inode_len_free);
-	} else {
-		ut_a(n_used + n_full_frag_pages
-		     == n_used2 + 2 * ((free_limit + (zip_size - 1))
-				       / zip_size)
-		     + seg_inode_len_full + seg_inode_len_free);
-	}
-	ut_a(frag_n_used == n_used);
-
-	mtr_commit(&mtr2);
-
-	return(TRUE);
-}
-
-/*******************************************************************//**
-Prints info of a file space. */
-UNIV_INTERN
-void
-fsp_print(
-/*======*/
-	ulint	space)	/*!< in: space id */
-{
-	fsp_header_t*	header;
-	fseg_inode_t*	seg_inode;
-	page_t*		seg_inode_page;
-	prio_rw_lock_t*	latch;
-	ulint		flags;
-	ulint		zip_size;
-	ulint		size;
-	ulint		free_limit;
-	ulint		frag_n_used;
-	fil_addr_t	node_addr;
-	fil_addr_t	next_node_addr;
-	ulint		n_free;
-	ulint		n_free_frag;
-	ulint		n_full_frag;
-	ib_id_t		seg_id;
-	ulint		n;
-	ulint		n_segs		= 0;
-	mtr_t		mtr;
-	mtr_t		mtr2;
-
-	latch = fil_space_get_latch(space, &flags);
-	zip_size = fsp_flags_get_zip_size(flags);
-
-	/* Start first a mini-transaction mtr2 to lock out all other threads
-	from the fsp system */
-
-	mtr_start(&mtr2);
-
-	mtr_x_lock(latch, &mtr2);
-
-	mtr_start(&mtr);
-
-	mtr_x_lock(latch, &mtr);
-
-	header = fsp_get_space_header(space, zip_size, &mtr);
-
-	size = mtr_read_ulint(header + FSP_SIZE, MLOG_4BYTES, &mtr);
-
-	free_limit = mtr_read_ulint(header + FSP_FREE_LIMIT, MLOG_4BYTES,
-				    &mtr);
-	frag_n_used = mtr_read_ulint(header + FSP_FRAG_N_USED, MLOG_4BYTES,
-				     &mtr);
-	n_free = flst_get_len(header + FSP_FREE, &mtr);
-	n_free_frag = flst_get_len(header + FSP_FREE_FRAG, &mtr);
-	n_full_frag = flst_get_len(header + FSP_FULL_FRAG, &mtr);
-
-	seg_id = mach_read_from_8(header + FSP_SEG_ID);
-
-	fprintf(stderr,
-		"FILE SPACE INFO: id %lu\n"
-		"size %lu, free limit %lu, free extents %lu\n"
-		"not full frag extents %lu: used pages %lu,"
-		" full frag extents %lu\n"
-		"first seg id not used %llu\n",
-		(ulong) space,
-		(ulong) size, (ulong) free_limit, (ulong) n_free,
-		(ulong) n_free_frag, (ulong) frag_n_used, (ulong) n_full_frag,
-		(ullint) seg_id);
-
-	mtr_commit(&mtr);
-
-	/* Print segments */
-
-	mtr_start(&mtr);
-	mtr_x_lock(latch, &mtr);
-
-	header = fsp_get_space_header(space, zip_size, &mtr);
-
-	node_addr = flst_get_first(header + FSP_SEG_INODES_FULL, &mtr);
-
-	mtr_commit(&mtr);
->>>>>>> 2071aeef
 
 	const ulint	page_no = mtr_read_ulint(m_header + FSEG_HDR_PAGE_NO,
 						 MLOG_4BYTES, m_mtr);
