--- conflicted
+++ resolved
@@ -1315,15 +1315,9 @@
 
 	if (relevant_flags != relevant_table_flags) {
 		ib_errf(thd, IB_LOG_LEVEL_ERROR, ER_TABLE_SCHEMA_MISMATCH,
-<<<<<<< HEAD
-			 "Table flags don't match, server table has 0x%lx"
-			 " and the meta-data file has 0x%lx",
-			 (ulong) m_table->n_cols, (ulong) m_flags);
-=======
 			 "Table flags don't match, server table has 0x%x "
 			 "and the meta-data file has 0x%x",
 			 relevant_table_flags, relevant_flags);
->>>>>>> ee75a7f9
 
 		return(DB_ERROR);
 	} else if (m_table->n_cols != m_n_cols) {
