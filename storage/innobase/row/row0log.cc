/*****************************************************************************

Copyright (c) 2011, 2018, Oracle and/or its affiliates. All Rights Reserved.

This program is free software; you can redistribute it and/or modify it under
the terms of the GNU General Public License, version 2.0, as published by the
Free Software Foundation.

This program is also distributed with certain software (including but not
limited to OpenSSL) that is licensed under separate terms, as designated in a
particular file or component or in included license documentation. The authors
of MySQL hereby grant you an additional permission to link the program and
your derivative works with the separately licensed software that they have
included with MySQL.

This program is distributed in the hope that it will be useful, but WITHOUT
ANY WARRANTY; without even the implied warranty of MERCHANTABILITY or FITNESS
FOR A PARTICULAR PURPOSE. See the GNU General Public License, version 2.0,
for more details.

You should have received a copy of the GNU General Public License along with
this program; if not, write to the Free Software Foundation, Inc.,
51 Franklin St, Fifth Floor, Boston, MA 02110-1301  USA

*****************************************************************************/

/** @file row/row0log.cc
 Modification log for online index creation and online table rebuild

 Created 2011-05-26 Marko Makela
 *******************************************************/

#include "row0log.h"

#include "my_config.h"

#include <fcntl.h>
#include <algorithm>
#include <map>

#include "data0data.h"
#include "handler0alter.h"
#include "lob0lob.h"
#include "my_crypt.h"
#include "my_rnd.h"
#include "que0que.h"
#include "row0ext.h"
#include "row0ins.h"
#include "row0merge.h"
#include "row0row.h"
#include "row0upd.h"
#include "srv0mon.h"
#include "srv0start.h"
#include "trx0rec.h"
#include "ut0new.h"
#include "ut0stage.h"

#include "my_dbug.h"

/** Table row modification operations during online table rebuild.
Delete-marked records are not copied to the rebuilt table. */
enum row_tab_op {
  /** Insert a record */
  ROW_T_INSERT = 0x41,
  /** Update a record in place */
  ROW_T_UPDATE,
  /** Delete (purge) a record */
  ROW_T_DELETE
};

/** Index record modification operations during online index creation */
enum row_op {
  /** Insert a record */
  ROW_OP_INSERT = 0x61,
  /** Delete a record */
  ROW_OP_DELETE
};

/** Size of the modification log entry header, in bytes */
#define ROW_LOG_HEADER_SIZE 2 /*op, extra_size*/

/** Log block for modifications during online ALTER TABLE */
struct row_log_buf_t {
  byte *block;            /*!< file block buffer */
  ut_new_pfx_t block_pfx; /*!< opaque descriptor of "block". Set
                       by ut_allocator::allocate_large() and fed to
                       ut_allocator::deallocate_large(). */
  mrec_buf_t buf;         /*!< buffer for accessing a record
                          that spans two blocks */
  ulint blocks;           /*!< current position in blocks */
  ulint bytes;            /*!< current position within block */
  ulonglong total;        /*!< logical position, in bytes from
                          the start of the row_log_table log;
                          0 for row_log_online_op() and
                          row_log_apply(). */
};

/** Tracks BLOB allocation during online ALTER TABLE */
class row_log_table_blob_t {
 public:
  /** Constructor (declaring a BLOB freed)
  @param offset_arg row_log_t::tail::total */
#ifdef UNIV_DEBUG
  row_log_table_blob_t(ulonglong offset_arg)
      : old_offset(0), free_offset(offset_arg), offset(BLOB_FREED) {}
#else  /* UNIV_DEBUG */
  row_log_table_blob_t() : offset(BLOB_FREED) {}
#endif /* UNIV_DEBUG */

    /** Declare a BLOB freed again.
    @param offset_arg row_log_t::tail::total */
#ifdef UNIV_DEBUG
  void blob_free(ulonglong offset_arg)
#else  /* UNIV_DEBUG */
  void blob_free()
#endif /* UNIV_DEBUG */
  {
    ut_ad(offset < offset_arg);
    ut_ad(offset != BLOB_FREED);
    ut_d(old_offset = offset);
    ut_d(free_offset = offset_arg);
    offset = BLOB_FREED;
  }
  /** Declare a freed BLOB reused.
  @param offset_arg row_log_t::tail::total */
  void blob_alloc(ulonglong offset_arg) {
    ut_ad(free_offset <= offset_arg);
    ut_d(old_offset = offset);
    offset = offset_arg;
  }
  /** Determine if a BLOB was freed at a given log position
  @param offset_arg row_log_t::head::total after the log record
  @return true if freed */
  bool is_freed(ulonglong offset_arg) const {
    /* This is supposed to be the offset at the end of the
    current log record. */
    ut_ad(offset_arg > 0);
    /* We should never get anywhere close the magic value. */
    ut_ad(offset_arg < BLOB_FREED);
    return (offset_arg < offset);
  }

 private:
  /** Magic value for a freed BLOB */
  static const ulonglong BLOB_FREED = ~0ULL;
#ifdef UNIV_DEBUG
  /** Old offset, in case a page was freed, reused, freed, ... */
  ulonglong old_offset;
  /** Offset of last blob_free() */
  ulonglong free_offset;
#endif /* UNIV_DEBUG */
  /** Byte offset to the log file */
  ulonglong offset;
};

/** @brief Map of off-page column page numbers to 0 or log byte offsets.

If there is no mapping for a page number, it is safe to access.
If a page number maps to 0, it is an off-page column that has been freed.
If a page number maps to a nonzero number, the number is a byte offset
into the index->online_log, indicating that the page is safe to access
when applying log records starting from that offset. */
typedef std::map<page_no_t, row_log_table_blob_t, std::less<page_no_t>,
                 ut_allocator<std::pair<const page_no_t, row_log_table_blob_t>>>
    page_no_map;

/** @brief Buffer for logging modifications during online index creation

All modifications to an index that is being created will be logged by
row_log_online_op() to this buffer.

All modifications to a table that is being rebuilt will be logged by
row_log_table_delete(), row_log_table_update(), row_log_table_insert()
to this buffer.

When head.blocks == tail.blocks, the reader will access tail.block
directly. When also head.bytes == tail.bytes, both counts will be
reset to 0 and the file will be truncated. */
struct row_log_t {
  int fd;              /*!< file descriptor */
  ib_mutex_t mutex;    /*!< mutex protecting error,
                       max_trx and tail */
  page_no_map *blobs;  /*!< map of page numbers of off-page columns
                       that have been freed during table-rebuilding
                       ALTER TABLE (row_log_table_*); protected by
                       index->lock X-latch only */
  dict_table_t *table; /*!< table that is being rebuilt,
                       or NULL when this is a secondary
                       index that is being created online */
  dict_index_t *index; /*!< index to be built */
  bool same_pk;        /*!< whether the definition of the PRIMARY KEY
                       has remained the same */
  const dtuple_t *add_cols;
  /*!< default values of added columns, or NULL */
  const ulint *col_map; /*!< mapping of old column numbers to
                        new ones, or NULL if !table */
  dberr_t error;        /*!< error that occurred during online
                        table rebuild */
  trx_id_t max_trx;     /*!< biggest observed trx_id in
                        row_log_online_op();
                        protected by mutex and index->lock S-latch,
                        or by index->lock X-latch only */
  row_log_buf_t tail;   /*!< writer context;
                        protected by mutex and index->lock S-latch,
                        or by index->lock X-latch only */
  byte *crypt_tail;     /*!< writer context;
                    temporary buffer used in encryption,
                    decryption or NULL*/
  row_log_buf_t head;   /*!< reader context; protected by MDL only;
                        modifiable by row_log_apply_ops() */
  byte *crypt_head;     /*!< reader context;
                    temporary buffer used in encryption,
                    decryption or NULL */
  ulint n_old_col;
  /*!< number of non-virtual column in
  old table */
  ulint n_old_vcol;
  /*!< number of virtual column in old table */
  const char *path; /*!< where to create temporary file during
                    log operation */
};

struct crypt_info_t {
  /** Encryption algorithm */
  Encryption::Type encryption_type;

  /** Encryption key */
  byte encryption_key[ENCRYPTION_KEY_LEN];

  /** Encryption key length*/
  ulint encryption_klen;
};

bool srv_encrypt_online_alter_logs = false;

crypt_info_t crypt_info = crypt_info_t();

/** Find out if temporary log files encrypted.
@return true if temporary log file should be encrypted, false if not */
bool log_tmp_is_encrypted() noexcept {
  return (crypt_info.encryption_type != Encryption::NONE);
}

/** Check the row log encryption is enabled or not.
It will enable the row log encryption. */
void log_tmp_enable_encryption_if_set() {
  if (srv_encrypt_online_alter_logs) {
    if (crypt_info.encryption_type == Encryption::NONE) {
      crypt_info.encryption_type = Encryption::AES;
      crypt_info.encryption_klen = ENCRYPTION_KEY_LEN;
      my_rand_buffer(crypt_info.encryption_key, ENCRYPTION_KEY_LEN);
    }
  }
}

/** Encrypt a temporary file block.
@param[in]	src		block to encrypt
@param[in]	size		size of the block
@param[out]	dst		destination block
@param[in]	offs		offset to block
@param[in]	space_id	tablespace id
@return whether the operation succeeded */
bool log_tmp_block_encrypt(const byte *src_block, ulint size, byte *dst_block,
                           os_offset_t offs, space_id_t space_id) {
  size_t dst_len;
  byte iv[MY_AES_BLOCK_SIZE];

  memset(iv, 0, MY_AES_BLOCK_SIZE);

  mach_write_to_8(iv, space_id);
  mach_write_to_8(iv + 8, offs);

  int res = my_aes_crypt(
      my_aes_mode::ECB, ENCRYPTION_FLAG_ENCRYPT | ENCRYPTION_FLAG_NOPAD, iv,
      MY_AES_BLOCK_SIZE, iv, &dst_len, crypt_info.encryption_key,
      crypt_info.encryption_klen, nullptr, 0);

  if (res != MY_AES_OK) {
    ib::error() << "Unable to encrypt IV";
    return false;
  }

  ut_ad(dst_len == MY_AES_BLOCK_SIZE);

  res = my_aes_crypt(my_aes_mode::CBC,
                     ENCRYPTION_FLAG_ENCRYPT | ENCRYPTION_FLAG_NOPAD, src_block,
                     size, dst_block, &dst_len, crypt_info.encryption_key,
                     crypt_info.encryption_klen, iv, MY_AES_BLOCK_SIZE);

  if (res != MY_AES_OK) {
    ib::error() << "Unable to encrypt data block  src: "
                << static_cast<const void *>(src_block) << " srclen: " << size
                << " buf: " << static_cast<const void *>(dst_block)
                << " buflen: " << dst_len << ".";
    return false;
  }

  return true;
}

/** Decrypt a temporary file block.
@param[in]	src		block to decrypt
@param[in]	size		size of the block
@param[out]	dst		destination block
@param[in]	offs		offset to block
@param[in]	space_id	tablespace id
@return whether the operation succeeded */
bool log_tmp_block_decrypt(const byte *src_block, ulint size, byte *dst_block,
                           os_offset_t offs, space_id_t space_id) {
  size_t dst_len;
  byte iv[MY_AES_BLOCK_SIZE];

  memset(iv, 0, MY_AES_BLOCK_SIZE);

  mach_write_to_8(iv, space_id);
  mach_write_to_8(iv + 8, offs);

  int res = my_aes_crypt(
      my_aes_mode::ECB, ENCRYPTION_FLAG_ENCRYPT | ENCRYPTION_FLAG_NOPAD, iv,
      MY_AES_BLOCK_SIZE, iv, &dst_len, crypt_info.encryption_key,
      crypt_info.encryption_klen, nullptr, 0);

  if (res != MY_AES_OK) {
    ib::error() << "Unable to encrypt IV";
    return false;
  }

  ut_ad(dst_len == MY_AES_BLOCK_SIZE);

  res = my_aes_crypt(my_aes_mode::CBC,
                     ENCRYPTION_FLAG_DECRYPT | ENCRYPTION_FLAG_NOPAD, src_block,
                     size, dst_block, &dst_len, crypt_info.encryption_key,
                     crypt_info.encryption_klen, iv, MY_AES_BLOCK_SIZE);

  if (res != MY_AES_OK) {
    ib::error() << "Unable to decrypt data block src: "
                << static_cast<const void *>(src_block)
                << " srclen: " << srv_sort_buf_size
                << " buf: " << static_cast<const void *>(dst_block)
                << " buflen: " << dst_len << ".";
    return false;
  }

  return true;
}

/** Create the file or online log if it does not exist.
@param[in,out] log     online rebuild log
@return true if success, false if not */
static MY_ATTRIBUTE((warn_unused_result)) int row_log_tmpfile(row_log_t *log) {
  DBUG_ENTER("row_log_tmpfile");
  if (log->fd < 0) {
    log->fd = row_merge_file_create_low(log->path);
    DBUG_EXECUTE_IF("row_log_tmpfile_fail",
                    if (log->fd > 0) row_merge_file_destroy_low(log->fd);
                    log->fd = -1;);
    if (log->fd >= 0) {
      MONITOR_ATOMIC_INC(MONITOR_ALTER_TABLE_LOG_FILES);
    }
  }

  DBUG_RETURN(log->fd);
}

/** Allocate the memory for the log buffer.
@param[in,out]	log_buf	Buffer used for log operation
@return true if success, false if not */
static MY_ATTRIBUTE((warn_unused_result)) bool row_log_block_allocate(
    row_log_buf_t &log_buf) {
  DBUG_ENTER("row_log_block_allocate");
  if (log_buf.block == NULL) {
    DBUG_EXECUTE_IF("simulate_row_log_allocation_failure", DBUG_RETURN(false););

    log_buf.block =
        ut_allocator<byte>(mem_key_row_log_buf)
            .allocate_large(srv_sort_buf_size, &log_buf.block_pfx, false);

    if (log_buf.block == NULL) {
      DBUG_RETURN(false);
    }
  }
  DBUG_RETURN(true);
}

/** Free the log buffer.
@param[in,out]	log_buf	Buffer used for log operation */
static void row_log_block_free(row_log_buf_t &log_buf) {
  DBUG_ENTER("row_log_block_free");
  if (log_buf.block != NULL) {
    ut_allocator<byte>(mem_key_row_log_buf)
        .deallocate_large(log_buf.block, &log_buf.block_pfx);
    log_buf.block = NULL;
  }
  DBUG_VOID_RETURN;
}

/** Logs an operation to a secondary index that is (or was) being created. */
void row_log_online_op(
    dict_index_t *index,   /*!< in/out: index, S or X latched */
    const dtuple_t *tuple, /*!< in: index tuple */
    trx_id_t trx_id)       /*!< in: transaction ID for insert,
                           or 0 for delete */
{
  byte *b;
  ulint extra_size;
  ulint size;
  ulint mrec_size;
  ulint avail_size;
  row_log_t *log;

  ut_ad(dtuple_validate(tuple));
  ut_ad(dtuple_get_n_fields(tuple) == dict_index_get_n_fields(index));
  ut_ad(rw_lock_own(dict_index_get_lock(index), RW_LOCK_S) ||
        rw_lock_own(dict_index_get_lock(index), RW_LOCK_X));

  if (index->is_corrupted()) {
    return;
  }

  ut_ad(dict_index_is_online_ddl(index));

  /* Compute the size of the record. This differs from
  row_merge_buf_encode(), because here we do not encode
  extra_size+1 (and reserve 0 as the end-of-chunk marker). */

  size = rec_get_converted_size_temp(index, tuple->fields, tuple->n_fields,
                                     NULL, &extra_size);
  ut_ad(size >= extra_size);
  ut_ad(size <= sizeof log->tail.buf);

  mrec_size = ROW_LOG_HEADER_SIZE + (extra_size >= 0x80) + size +
              (trx_id ? DATA_TRX_ID_LEN : 0);

  log = index->online_log;
  mutex_enter(&log->mutex);

  if (trx_id > log->max_trx) {
    log->max_trx = trx_id;
  }

  if (!row_log_block_allocate(log->tail)) {
    log->error = DB_OUT_OF_MEMORY;
    goto err_exit;
  }

  UNIV_MEM_INVALID(log->tail.buf, sizeof log->tail.buf);

  ut_ad(log->tail.bytes < srv_sort_buf_size);
  avail_size = srv_sort_buf_size - log->tail.bytes;

  if (mrec_size > avail_size) {
    b = log->tail.buf;
  } else {
    b = log->tail.block + log->tail.bytes;
  }

  if (trx_id != 0) {
    *b++ = ROW_OP_INSERT;
    trx_write_trx_id(b, trx_id);
    b += DATA_TRX_ID_LEN;
  } else {
    *b++ = ROW_OP_DELETE;
  }

  if (extra_size < 0x80) {
    *b++ = (byte)extra_size;
  } else {
    ut_ad(extra_size < 0x8000);
    *b++ = (byte)(0x80 | (extra_size >> 8));
    *b++ = (byte)extra_size;
  }

  rec_convert_dtuple_to_temp(b + extra_size, index, tuple->fields,
                             tuple->n_fields, NULL);
  b += size;

  if (mrec_size >= avail_size) {
    dberr_t err;
    IORequest request(IORequest::WRITE);
    const os_offset_t byte_offset =
        (os_offset_t)log->tail.blocks * srv_sort_buf_size;
    byte *buf = log->tail.block;

    if (byte_offset + srv_sort_buf_size >= srv_online_max_size) {
      goto write_failed;
    }

    if (mrec_size == avail_size) {
      ut_ad(b == &log->tail.block[srv_sort_buf_size]);
    } else {
      ut_ad(b == log->tail.buf + mrec_size);
      memcpy(log->tail.block + log->tail.bytes, log->tail.buf, avail_size);
    }

    UNIV_MEM_ASSERT_RW(log->tail.block, srv_sort_buf_size);

    if (row_log_tmpfile(log) < 0) {
      log->error = DB_OUT_OF_MEMORY;
      goto err_exit;
    }

    /* If encryption is enabled encrypt buffer before writing it to file
    system. */
    if (log_tmp_is_encrypted()) {
      if (!log_tmp_block_encrypt(log->tail.block, srv_sort_buf_size,
                                 log->crypt_tail, byte_offset,
                                 index->table->space)) {
        log->error = DB_IO_DECRYPT_FAIL;
        goto err_exit;
      }

      srv_stats.n_rowlog_blocks_encrypted.inc();
      buf = log->crypt_tail;
    }

    err = os_file_write_int_fd(request, "(modification log)", log->fd, buf,
                               byte_offset, srv_sort_buf_size);

    log->tail.blocks++;
    if (err != DB_SUCCESS) {
    write_failed:
      /* We set the flag directly instead of
      invoking dict_set_corrupted() here,
      because the index is not "public" yet. */
      index->type |= DICT_CORRUPT;
    }
    UNIV_MEM_INVALID(log->tail.block, srv_sort_buf_size);
    memcpy(log->tail.block, log->tail.buf + avail_size, mrec_size - avail_size);
    log->tail.bytes = mrec_size - avail_size;
  } else {
    log->tail.bytes += mrec_size;
    ut_ad(b == log->tail.block + log->tail.bytes);
  }

  UNIV_MEM_INVALID(log->tail.buf, sizeof log->tail.buf);
err_exit:
  mutex_exit(&log->mutex);
}

/** Gets the error status of the online index rebuild log.
 @return DB_SUCCESS or error code */
dberr_t row_log_table_get_error(
    const dict_index_t *index) /*!< in: clustered index of a table
                               that is being rebuilt online */
{
  ut_ad(index->is_clustered());
  ut_ad(dict_index_is_online_ddl(index));
  return (index->online_log->error);
}

/** Starts logging an operation to a table that is being rebuilt.
 @return pointer to log, or NULL if no logging is necessary */
static MY_ATTRIBUTE((warn_unused_result)) byte *row_log_table_open(
    row_log_t *log, /*!< in/out: online rebuild log */
    ulint size,     /*!< in: size of log record */
    ulint *avail)   /*!< out: available size for log record */
{
  mutex_enter(&log->mutex);

  UNIV_MEM_INVALID(log->tail.buf, sizeof log->tail.buf);

  if (log->error != DB_SUCCESS) {
  err_exit:
    mutex_exit(&log->mutex);
    return (NULL);
  }

  if (!row_log_block_allocate(log->tail)) {
    log->error = DB_OUT_OF_MEMORY;
    goto err_exit;
  }

  ut_ad(log->tail.bytes < srv_sort_buf_size);
  *avail = srv_sort_buf_size - log->tail.bytes;

  if (size > *avail) {
    /* Make sure log->tail.buf is large enough */
    ut_ad(size <= sizeof log->tail.buf);
    return (log->tail.buf);
  } else {
    return (log->tail.block + log->tail.bytes);
  }
}

/** Stops logging an operation to a table that is being rebuilt. */
static void row_log_table_close_func(
    row_log_t *log, /*!< in/out: online rebuild log */
#ifdef UNIV_DEBUG
    const byte *b, /*!< in: end of log record */
#endif             /* UNIV_DEBUG */
    ulint size,    /*!< in: size of log record */
    ulint avail)   /*!< in: available size for log record */
{
  ut_ad(mutex_own(&log->mutex));

  if (size >= avail) {
    dberr_t err;
    IORequest request(IORequest::WRITE);
    const os_offset_t byte_offset =
        (os_offset_t)log->tail.blocks * srv_sort_buf_size;

    if (byte_offset + srv_sort_buf_size >= srv_online_max_size) {
      goto write_failed;
    }

    if (size == avail) {
      ut_ad(b == &log->tail.block[srv_sort_buf_size]);
    } else {
      ut_ad(b == log->tail.buf + size);
      memcpy(log->tail.block + log->tail.bytes, log->tail.buf, avail);
    }

    UNIV_MEM_ASSERT_RW(log->tail.block, srv_sort_buf_size);

    if (row_log_tmpfile(log) < 0) {
      log->error = DB_OUT_OF_MEMORY;
      goto err_exit;
    }

    /* If encryption is enabled encrypt buffer before writing it
       to file system. */
    if (log_tmp_is_encrypted()) {
      if (!log_tmp_block_encrypt(log->tail.block, srv_sort_buf_size,
                                 log->crypt_tail, byte_offset,
                                 log->index->table->space)) {
        log->error = DB_IO_DECRYPT_FAIL;
        goto err_exit;
      }

      srv_stats.n_rowlog_blocks_encrypted.inc();
    }

    err = os_file_write_int_fd(request, "(modification log)", log->fd,
                               log->tail.block, byte_offset, srv_sort_buf_size);

    log->tail.blocks++;
    if (err != DB_SUCCESS) {
    write_failed:
      log->error = DB_ONLINE_LOG_TOO_BIG;
    }
    UNIV_MEM_INVALID(log->tail.block, srv_sort_buf_size);
    memcpy(log->tail.block, log->tail.buf + avail, size - avail);
    log->tail.bytes = size - avail;
  } else {
    log->tail.bytes += size;
    ut_ad(b == log->tail.block + log->tail.bytes);
  }

  log->tail.total += size;
  UNIV_MEM_INVALID(log->tail.buf, sizeof log->tail.buf);
err_exit:
  mutex_exit(&log->mutex);
}

#ifdef UNIV_DEBUG
#define row_log_table_close(log, b, size, avail) \
  row_log_table_close_func(log, b, size, avail)
#else /* UNIV_DEBUG */
#define row_log_table_close(log, b, size, avail) \
  row_log_table_close_func(log, size, avail)
#endif /* UNIV_DEBUG */

/** Check whether a virtual column is indexed in the new table being
created during alter table
@param[in]	index	cluster index
@param[in]	v_no	virtual column number
@return true if it is indexed, else false */
bool row_log_col_is_indexed(const dict_index_t *index, ulint v_no) {
  return (
      dict_table_get_nth_v_col(index->online_log->table, v_no)->m_col.ord_part);
}

/** Logs a delete operation to a table that is being rebuilt.
 This will be merged in row_log_table_apply_delete(). */
void row_log_table_delete(
    trx_t *trx,             /*!< in: current transaction */
    const rec_t *rec,       /*!< in: clustered index leaf page record,
                            page X-latched */
    const dtuple_t *ventry, /*!< in: dtuple holding virtual column info */
    dict_index_t *index,    /*!< in/out: clustered index, S-latched
                            or X-latched */
    const ulint *offsets,   /*!< in: rec_get_offsets(rec,index) */
    const byte *sys)        /*!< in: DB_TRX_ID,DB_ROLL_PTR that should
                            be logged, or NULL to use those in rec */
{
  ulint old_pk_extra_size;
  ulint old_pk_size;
  ulint mrec_size;
  ulint avail_size;
  mem_heap_t *heap = NULL;
  const dtuple_t *old_pk;

  if (index->is_corrupted() || !dict_index_is_online_ddl(index) ||
      index->online_log->error != DB_SUCCESS) {
    return;
  }

  ut_ad(index->is_clustered());
  ut_ad(rec_offs_validate(rec, index, offsets));
  ut_ad(rec_offs_n_fields(offsets) == dict_index_get_n_fields(index));
  ut_ad(rec_offs_size(offsets) <= sizeof index->online_log->tail.buf);
  ut_ad(rw_lock_own_flagged(&index->lock,
                            RW_LOCK_FLAG_S | RW_LOCK_FLAG_X | RW_LOCK_FLAG_SX));

  dict_table_t *new_table = index->online_log->table;
  dict_index_t *new_index = new_table->first_index();

  ut_ad(new_index->is_clustered());
  ut_ad(!dict_index_is_online_ddl(new_index));

  /* Create the tuple PRIMARY KEY,DB_TRX_ID,DB_ROLL_PTR in new_table. */
  if (index->online_log->same_pk) {
    dtuple_t *tuple;
    ut_ad(new_index->n_uniq == index->n_uniq);

    /* The PRIMARY KEY and DB_TRX_ID,DB_ROLL_PTR are in the first
    fields of the record. */
    heap = mem_heap_create(DATA_TRX_ID_LEN +
                           DTUPLE_EST_ALLOC(new_index->n_uniq + 2));
    old_pk = tuple = dtuple_create(heap, new_index->n_uniq + 2);
    dict_index_copy_types(tuple, new_index, tuple->n_fields);
    dtuple_set_n_fields_cmp(tuple, new_index->n_uniq);

    for (ulint i = 0; i < dtuple_get_n_fields(tuple); i++) {
      ulint len;
      const void *field = rec_get_nth_field(rec, offsets, i, &len);
      dfield_t *dfield = dtuple_get_nth_field(tuple, i);
      ut_ad(len != UNIV_SQL_NULL);
      ut_ad(!rec_offs_nth_extern(offsets, i));
      dfield_set_data(dfield, field, len);
    }

    if (sys) {
      dfield_set_data(dtuple_get_nth_field(tuple, new_index->n_uniq), sys,
                      DATA_TRX_ID_LEN);
      dfield_set_data(dtuple_get_nth_field(tuple, new_index->n_uniq + 1),
                      sys + DATA_TRX_ID_LEN, DATA_ROLL_PTR_LEN);
    }
  } else {
    /* The PRIMARY KEY has changed. Translate the tuple. */
    old_pk = row_log_table_get_pk(trx, rec, index, offsets, NULL, &heap);

    if (!old_pk) {
      ut_ad(index->online_log->error != DB_SUCCESS);
      if (heap) {
        goto func_exit;
      }
      return;
    }
  }

  ut_ad(DATA_TRX_ID_LEN ==
        dtuple_get_nth_field(old_pk, old_pk->n_fields - 2)->len);
  ut_ad(DATA_ROLL_PTR_LEN ==
        dtuple_get_nth_field(old_pk, old_pk->n_fields - 1)->len);
  old_pk_size = rec_get_converted_size_temp(
      new_index, old_pk->fields, old_pk->n_fields, NULL, &old_pk_extra_size);
  ut_ad(old_pk_extra_size < 0x100);

  /* 2 = 1 (extra_size) + at least 1 byte payload */
  mrec_size = 2 + old_pk_size;

  /* Check if we need to log virtual column data */
  if (ventry->n_v_fields > 0) {
    ulint v_extra;
    mrec_size +=
        rec_get_converted_size_temp(new_index, NULL, 0, ventry, &v_extra);
  }

  if (byte *b = row_log_table_open(index->online_log, mrec_size, &avail_size)) {
    *b++ = ROW_T_DELETE;
    *b++ = static_cast<byte>(old_pk_extra_size);

    rec_convert_dtuple_to_temp(b + old_pk_extra_size, new_index, old_pk->fields,
                               old_pk->n_fields, NULL);

    b += old_pk_size;

    /* log virtual columns */
    if (ventry->n_v_fields > 0) {
      rec_convert_dtuple_to_temp(b, new_index, NULL, 0, ventry);
      b += mach_read_from_2(b);
    } else if (index->table->n_v_cols) {
      mach_write_to_2(b, 2);
      b += 2;
    }

    row_log_table_close(index->online_log, b, mrec_size, avail_size);
  }

func_exit:
  mem_heap_free(heap);
}

/** Logs an insert or update to a table that is being rebuilt. */
static void row_log_table_low_redundant(
    const rec_t *rec,         /*!< in: clustered index leaf
                              page record in ROW_FORMAT=REDUNDANT,
                              page X-latched */
    const dtuple_t *ventry,   /*!< in: dtuple holding virtual
                              column info or NULL */
    const dtuple_t *o_ventry, /*!< in: old dtuple holding virtual
                             column info or NULL */
    dict_index_t *index,      /*!< in/out: clustered index, S-latched
                              or X-latched */
    bool insert,              /*!< in: true if insert,
                              false if update */
    const dtuple_t *old_pk,   /*!< in: old PRIMARY KEY value
                              (if !insert and a PRIMARY KEY
                              is being created) */
    const dict_index_t *new_index)
/*!< in: clustered index of the
new table, not latched */
{
  ulint old_pk_size;
  ulint old_pk_extra_size;
  ulint size;
  ulint extra_size;
  ulint mrec_size;
  ulint avail_size;
  mem_heap_t *heap = NULL;
  dtuple_t *tuple;
  ulint num_v = ventry ? dtuple_get_n_v_fields(ventry) : 0;

  ut_ad(!page_is_comp(page_align(rec)));
  ut_ad(dict_index_get_n_fields(index) == rec_get_n_fields_old(rec, index));
  ut_ad(dict_tf2_is_valid(index->table->flags, index->table->flags2));
  ut_ad(!dict_table_is_comp(index->table)); /* redundant row format */
  ut_ad(new_index->is_clustered());

  heap = mem_heap_create(DTUPLE_EST_ALLOC(index->n_fields));
  tuple = dtuple_create_with_vcol(heap, index->n_fields, num_v);
  dict_index_copy_types(tuple, index, index->n_fields);

  if (num_v) {
    dict_table_copy_v_types(tuple, index->table);
  }

  dtuple_set_n_fields_cmp(tuple, dict_index_get_n_unique(index));

  if (rec_get_1byte_offs_flag(rec)) {
    for (uint16_t i = 0; i < index->n_fields; i++) {
      dfield_t *dfield;
      ulint len;
      const void *field;

      dfield = dtuple_get_nth_field(tuple, i);
      field = rec_get_nth_field_old_instant(rec, i, index, &len);

      dfield_set_data(dfield, field, len);
    }
  } else {
    for (uint16_t i = 0; i < index->n_fields; i++) {
      dfield_t *dfield;
      ulint len;
      const void *field;

      dfield = dtuple_get_nth_field(tuple, i);
      field = rec_get_nth_field_old_instant(rec, i, index, &len);

      dfield_set_data(dfield, field, len);

      /* Fields stored as default value is not
      stored externally. */
      if (i < rec_get_n_fields_old_raw(rec) && rec_2_is_field_extern(rec, i)) {
        dfield_set_ext(dfield);
      }
    }
  }

  size = rec_get_converted_size_temp(index, tuple->fields, tuple->n_fields,
                                     ventry, &extra_size);

  mrec_size = ROW_LOG_HEADER_SIZE + size + (extra_size >= 0x80);

  if (num_v) {
    if (o_ventry) {
      ulint v_extra = 0;
      mrec_size +=
          rec_get_converted_size_temp(new_index, NULL, 0, o_ventry, &v_extra);
    }
  } else if (index->table->n_v_cols) {
    mrec_size += 2;
  }

  if (insert || index->online_log->same_pk) {
    ut_ad(!old_pk);
    old_pk_extra_size = old_pk_size = 0;
  } else {
    ut_ad(old_pk);
    ut_ad(old_pk->n_fields == 2 + old_pk->n_fields_cmp);
    ut_ad(DATA_TRX_ID_LEN ==
          dtuple_get_nth_field(old_pk, old_pk->n_fields - 2)->len);
    ut_ad(DATA_ROLL_PTR_LEN ==
          dtuple_get_nth_field(old_pk, old_pk->n_fields - 1)->len);

    old_pk_size =
        rec_get_converted_size_temp(new_index, old_pk->fields, old_pk->n_fields,
                                    nullptr, &old_pk_extra_size);
    ut_ad(old_pk_extra_size < 0x100);
    mrec_size += 1 /*old_pk_extra_size*/ + old_pk_size;
  }

  if (byte *b = row_log_table_open(index->online_log, mrec_size, &avail_size)) {
    *b++ = insert ? ROW_T_INSERT : ROW_T_UPDATE;

    if (old_pk_size) {
      *b++ = static_cast<byte>(old_pk_extra_size);

      rec_convert_dtuple_to_temp(b + old_pk_extra_size, new_index,
                                 old_pk->fields, old_pk->n_fields, ventry);
      b += old_pk_size;
    }

    if (extra_size < 0x80) {
      *b++ = static_cast<byte>(extra_size);
    } else {
      ut_ad(extra_size < 0x8000);
      *b++ = static_cast<byte>(0x80 | (extra_size >> 8));
      *b++ = static_cast<byte>(extra_size);
    }

    rec_convert_dtuple_to_temp(b + extra_size, index, tuple->fields,
                               tuple->n_fields, ventry);
    b += size;

    if (num_v) {
      if (o_ventry) {
        rec_convert_dtuple_to_temp(b, new_index, NULL, 0, o_ventry);
        b += mach_read_from_2(b);
      }
    } else if (index->table->n_v_cols) {
      /* The table contains virtual columns, but nothing
      has changed for them, so just mark a 2 bytes length
      field */
      mach_write_to_2(b, 2);
      b += 2;
    }

    row_log_table_close(index->online_log, b, mrec_size, avail_size);
  }

  mem_heap_free(heap);
}

/** Logs an insert or update to a table that is being rebuilt. */
static void row_log_table_low(
    const rec_t *rec,         /*!< in: clustered index leaf page record,
                              page X-latched */
    const dtuple_t *ventry,   /*!< in: dtuple holding virtual column info */
    const dtuple_t *o_ventry, /*!< in: dtuple holding old virtual column
                             info */
    dict_index_t *index,      /*!< in/out: clustered index, S-latched
                              or X-latched */
    const ulint *offsets,     /*!< in: rec_get_offsets(rec,index) */
    bool insert,              /*!< in: true if insert, false if update */
    const dtuple_t *old_pk)   /*!< in: old PRIMARY KEY value (if !insert
                              and a PRIMARY KEY is being created) */
{
  ulint omit_size;
  ulint old_pk_size;
  ulint old_pk_extra_size;
  ulint extra_size;
  ulint mrec_size;
  ulint avail_size;
  const dict_index_t *new_index;

  if (index->is_corrupted() || !dict_index_is_online_ddl(index) ||
      index->online_log->error != DB_SUCCESS) {
    return;
  }

  new_index = index->online_log->table->first_index();

  ut_ad(index->is_clustered());
  ut_ad(new_index->is_clustered());
  ut_ad(!dict_index_is_online_ddl(new_index));
  ut_ad(rec_offs_validate(rec, index, offsets));
  ut_ad(rec_offs_n_fields(offsets) == dict_index_get_n_fields(index));
  ut_ad(rec_offs_size(offsets) <= sizeof index->online_log->tail.buf);
  ut_ad(rw_lock_own_flagged(&index->lock,
                            RW_LOCK_FLAG_S | RW_LOCK_FLAG_X | RW_LOCK_FLAG_SX));
  ut_ad(fil_page_get_type(page_align(rec)) == FIL_PAGE_INDEX);
  ut_ad(page_is_leaf(page_align(rec)));
  ut_ad(!page_is_comp(page_align(rec)) == !rec_offs_comp(offsets));
  /* old_pk=row_log_table_get_pk() [not needed in INSERT] is a prefix
  of the clustered index record (PRIMARY KEY,DB_TRX_ID,DB_ROLL_PTR),
  with no information on virtual columns */
  ut_ad(!old_pk || !insert);
  ut_ad(!old_pk || old_pk->n_v_fields == 0);
  ut_ad(!o_ventry || !insert);
  ut_ad(!o_ventry || ventry);

  if (!rec_offs_comp(offsets)) {
    row_log_table_low_redundant(rec, ventry, o_ventry, index, insert, old_pk,
                                new_index);
    return;
  }

  ut_ad(page_is_comp(page_align(rec)));
  ut_ad(rec_get_status(rec) == REC_STATUS_ORDINARY);

  /* Check the instant to decide copying info bit or not */
  omit_size = REC_N_NEW_EXTRA_BYTES -
              (index->has_instant_cols() ? REC_N_TMP_EXTRA_BYTES : 0);

  extra_size = rec_offs_extra_size(offsets) - omit_size;

  mrec_size = ROW_LOG_HEADER_SIZE + (extra_size >= 0x80) +
              rec_offs_size(offsets) - omit_size;

  if (ventry && ventry->n_v_fields > 0) {
    ulint v_extra = 0;
    uint64_t rec_size =
        rec_get_converted_size_temp(new_index, NULL, 0, ventry, &v_extra);

    mrec_size += rec_size;

    /* If there is actually nothing to be logged for new entry, then
    there must be also nothing to do with old entry. In this case,
    make it same with the case below, by only keep 2 bytes length marker */
    if (rec_size > 2 && o_ventry != nullptr) {
      mrec_size +=
          rec_get_converted_size_temp(new_index, NULL, 0, o_ventry, &v_extra);
    }
  } else if (index->table->n_v_cols) {
    /* Always leave 2 bytes length marker for virtual column
    data logging even if there is none of them is indexed if table
    has virtual columns */
    mrec_size += 2;
  }

  if (insert || index->online_log->same_pk) {
    ut_ad(!old_pk);
    old_pk_extra_size = old_pk_size = 0;
  } else {
    ut_ad(old_pk);
    ut_ad(old_pk->n_fields == 2 + old_pk->n_fields_cmp);
    ut_ad(DATA_TRX_ID_LEN ==
          dtuple_get_nth_field(old_pk, old_pk->n_fields - 2)->len);
    ut_ad(DATA_ROLL_PTR_LEN ==
          dtuple_get_nth_field(old_pk, old_pk->n_fields - 1)->len);

    old_pk_size = rec_get_converted_size_temp(
        new_index, old_pk->fields, old_pk->n_fields, NULL, &old_pk_extra_size);
    ut_ad(old_pk_extra_size < 0x100);
    mrec_size += 1 /*old_pk_extra_size*/ + old_pk_size;
  }

  if (byte *b = row_log_table_open(index->online_log, mrec_size, &avail_size)) {
    *b++ = insert ? ROW_T_INSERT : ROW_T_UPDATE;

    if (old_pk_size) {
      ut_ad(!insert);

      *b++ = static_cast<byte>(old_pk_extra_size);

      rec_convert_dtuple_to_temp(b + old_pk_extra_size, new_index,
                                 old_pk->fields, old_pk->n_fields, NULL);
      b += old_pk_size;
    }

    if (extra_size < 0x80) {
      *b++ = static_cast<byte>(extra_size);
    } else {
      ut_ad(extra_size < 0x8000);
      *b++ = static_cast<byte>(0x80 | (extra_size >> 8));
      *b++ = static_cast<byte>(extra_size);
    }

    memcpy(b, rec - rec_offs_extra_size(offsets), extra_size);
    b += extra_size;
    memcpy(b, rec, rec_offs_data_size(offsets));
    b += rec_offs_data_size(offsets);

    if (ventry && ventry->n_v_fields > 0) {
      uint64_t new_v_size;

      rec_convert_dtuple_to_temp(b, new_index, NULL, 0, ventry);
      new_v_size = mach_read_from_2(b);
      b += new_v_size;

      /* Nothing for new entry to be logged, skip the old one too. */
      if (new_v_size != 2 && o_ventry != nullptr) {
        rec_convert_dtuple_to_temp(b, new_index, NULL, 0, o_ventry);
        b += mach_read_from_2(b);
      }
    } else if (index->table->n_v_cols) {
      /* The table contains virtual columns, but nothing
      has changed for them, so just mark a 2 bytes length
      field */
      mach_write_to_2(b, 2);
      b += 2;
    }

    row_log_table_close(index->online_log, b, mrec_size, avail_size);
  }
}

/** Logs an update to a table that is being rebuilt.
 This will be merged in row_log_table_apply_update(). */
void row_log_table_update(
    const rec_t *rec,          /*!< in: clustered index leaf page record,
                               page X-latched */
    dict_index_t *index,       /*!< in/out: clustered index, S-latched
                               or X-latched */
    const ulint *offsets,      /*!< in: rec_get_offsets(rec,index) */
    const dtuple_t *old_pk,    /*!< in: row_log_table_get_pk()
                               before the update */
    const dtuple_t *new_v_row, /*!< in: dtuple contains the new virtual
                             columns */
    const dtuple_t *old_v_row) /*!< in: dtuple contains the old virtual
                             columns */
{
  row_log_table_low(rec, new_v_row, old_v_row, index, offsets, false, old_pk);
}

/** Gets the old table column of a PRIMARY KEY column.
@param table old table (before ALTER TABLE)
@param col_map mapping of old column numbers to new ones
@param col_no column position in the new table
@return old table column, or NULL if this is an added column */
static const dict_col_t *row_log_table_get_pk_old_col(const dict_table_t *table,
                                                      const ulint *col_map,
                                                      ulint col_no) {
  for (ulint i = 0; i < table->n_cols; i++) {
    if (col_no == col_map[i]) {
      return (table->get_col(i));
    }
  }

  return (NULL);
}

/** Maps an old table column of a PRIMARY KEY column.
@param[in]	trx		current transaction
@param[in]	index		index being operated on
@param[in]	col		old table column (before ALTER TABLE)
@param[in]	ifield		clustered index field in the new table (after
ALTER TABLE)
@param[in,out]	dfield		clustered index tuple field in the new table
@param[in,out]	heap		memory heap for allocating dfield contents
@param[in]	rec		clustered index leaf page record in the old
table
@param[in]	offsets		rec_get_offsets(rec)
@param[in]	i		rec field corresponding to col
@param[in]	page_size	page size of the old table
@param[in]	max_len		maximum length of dfield
@retval DB_INVALID_NULL		if a NULL value is encountered
@retval DB_TOO_BIG_INDEX_COL	if the maximum prefix length is exceeded */
static dberr_t row_log_table_get_pk_col(trx_t *trx, dict_index_t *index,
                                        const dict_col_t *col,
                                        const dict_field_t *ifield,
                                        dfield_t *dfield, mem_heap_t *heap,
                                        const rec_t *rec, const ulint *offsets,
                                        ulint i, const page_size_t &page_size,
                                        ulint max_len) {
  const byte *field;
  ulint len;

  field = rec_get_nth_field(rec, offsets, i, &len);

  if (len == UNIV_SQL_NULL) {
    return (DB_INVALID_NULL);
  }

  if (rec_offs_nth_extern(offsets, i)) {
    ulint field_len = ifield->prefix_len;
    byte *blob_field;

    if (!field_len) {
      field_len = ifield->fixed_len;
      if (!field_len) {
        field_len = max_len + 1;
      }
    }

    blob_field = static_cast<byte *>(mem_heap_alloc(heap, field_len));

    len = lob::btr_copy_externally_stored_field_prefix(
        nullptr, index, blob_field, field_len, page_size, field, false, len);

    if (len >= max_len + 1) {
      return (DB_TOO_BIG_INDEX_COL);
    }

    dfield_set_data(dfield, blob_field, len);
  } else {
    dfield_set_data(dfield, mem_heap_dup(heap, field, len), len);
  }

  return (DB_SUCCESS);
}

/** Constructs the old PRIMARY KEY and DB_TRX_ID,DB_ROLL_PTR
 of a table that is being rebuilt.
 @return tuple of PRIMARY KEY,DB_TRX_ID,DB_ROLL_PTR in the rebuilt table,
 or NULL if the PRIMARY KEY definition does not change */
const dtuple_t *row_log_table_get_pk(
    trx_t *trx,           /*!< in: current transaction */
    const rec_t *rec,     /*!< in: clustered index leaf page record,
                          page X-latched */
    dict_index_t *index,  /*!< in/out: clustered index, S-latched
                          or X-latched */
    const ulint *offsets, /*!< in: rec_get_offsets(rec,index) */
    byte *sys,            /*!< out: DB_TRX_ID,DB_ROLL_PTR for
                          row_log_table_delete(), or NULL */
    mem_heap_t **heap)    /*!< in/out: memory heap where allocated */
{
  dtuple_t *tuple = NULL;
  row_log_t *log = index->online_log;

  ut_ad(index->is_clustered());
  ut_ad(dict_index_is_online_ddl(index));
  ut_ad(!dict_index_is_sdi(index));
  ut_ad(!offsets || rec_offs_validate(rec, index, offsets));
  ut_ad(rw_lock_own_flagged(&index->lock,
                            RW_LOCK_FLAG_S | RW_LOCK_FLAG_X | RW_LOCK_FLAG_SX));

  ut_ad(log);
  ut_ad(log->table);

  if (log->same_pk) {
    /* The PRIMARY KEY columns are unchanged. */
    if (sys) {
      /* Store the DB_TRX_ID,DB_ROLL_PTR. */
      ulint trx_id_offs = index->trx_id_offset;

      if (!trx_id_offs) {
        ulint pos = index->get_sys_col_pos(DATA_TRX_ID);
        ulint len;
        ut_ad(pos > 0);

        if (!offsets) {
          offsets = rec_get_offsets(rec, index, NULL, pos + 1, heap);
        }

        trx_id_offs = rec_get_nth_field_offs(offsets, pos, &len);
        ut_ad(len == DATA_TRX_ID_LEN);
      }

      memcpy(sys, rec + trx_id_offs, DATA_TRX_ID_LEN + DATA_ROLL_PTR_LEN);
    }

    return (NULL);
  }

  mutex_enter(&log->mutex);

  /* log->error is protected by log->mutex. */
  if (log->error == DB_SUCCESS) {
    dict_table_t *new_table = log->table;
    dict_index_t *new_index = new_table->first_index();
    const ulint new_n_uniq = dict_index_get_n_unique(new_index);

    if (!*heap) {
      ulint size = 0;

      if (!offsets) {
        size += (1 + REC_OFFS_HEADER_SIZE + index->n_fields) * sizeof *offsets;
      }

      for (ulint i = 0; i < new_n_uniq; i++) {
        size += new_index->get_col(i)->get_min_size();
      }

      *heap = mem_heap_create(DTUPLE_EST_ALLOC(new_n_uniq + 2) + size);
    }

    if (!offsets) {
      offsets = rec_get_offsets(rec, index, NULL, ULINT_UNDEFINED, heap);
    }

    tuple = dtuple_create(*heap, new_n_uniq + 2);
    dict_index_copy_types(tuple, new_index, tuple->n_fields);
    dtuple_set_n_fields_cmp(tuple, new_n_uniq);

    const ulint max_len = DICT_MAX_FIELD_LEN_BY_FORMAT(new_table);

    const page_size_t &page_size = dict_table_page_size(index->table);

    for (ulint new_i = 0; new_i < new_n_uniq; new_i++) {
      dict_field_t *ifield;
      dfield_t *dfield;
      ulint prtype;
      ulint mbminmaxlen;

      ifield = new_index->get_field(new_i);
      dfield = dtuple_get_nth_field(tuple, new_i);

      const ulint col_no = ifield->col->ind;

      if (const dict_col_t *col = row_log_table_get_pk_old_col(
              index->table, log->col_map, col_no)) {
        ulint i = dict_col_get_clust_pos(col, index);

        if (i == ULINT_UNDEFINED) {
          ut_ad(0);
          log->error = DB_CORRUPTION;
          goto err_exit;
        }

        log->error =
            row_log_table_get_pk_col(trx, index, col, ifield, dfield, *heap,
                                     rec, offsets, i, page_size, max_len);

        if (log->error != DB_SUCCESS) {
        err_exit:
          tuple = NULL;
          goto func_exit;
        }

        mbminmaxlen = col->mbminmaxlen;
        prtype = col->prtype;
      } else {
        /* No matching column was found in the old
        table, so this must be an added column.
        Copy the default value. */
        ut_ad(log->add_cols);

        dfield_copy(dfield, dtuple_get_nth_field(log->add_cols, col_no));
        mbminmaxlen = dfield->type.mbminmaxlen;
        prtype = dfield->type.prtype;
      }

      ut_ad(!dfield_is_ext(dfield));
      ut_ad(!dfield_is_null(dfield));

      if (ifield->prefix_len) {
        ulint len = dtype_get_at_most_n_mbchars(
            prtype, mbminmaxlen, ifield->prefix_len, dfield_get_len(dfield),
            static_cast<const char *>(dfield_get_data(dfield)));

        ut_ad(len <= dfield_get_len(dfield));
        dfield_set_len(dfield, len);
      }
    }

    const byte *trx_roll = rec + row_get_trx_id_offset(index, offsets);

    /* Copy the fields, because the fields will be updated
    or the record may be moved somewhere else in the B-tree
    as part of the upcoming operation. */
    if (sys) {
      memcpy(sys, trx_roll, DATA_TRX_ID_LEN + DATA_ROLL_PTR_LEN);
      trx_roll = sys;
    } else {
      trx_roll = static_cast<const byte *>(
          mem_heap_dup(*heap, trx_roll, DATA_TRX_ID_LEN + DATA_ROLL_PTR_LEN));
    }

    dfield_set_data(dtuple_get_nth_field(tuple, new_n_uniq), trx_roll,
                    DATA_TRX_ID_LEN);
    dfield_set_data(dtuple_get_nth_field(tuple, new_n_uniq + 1),
                    trx_roll + DATA_TRX_ID_LEN, DATA_ROLL_PTR_LEN);
  }

func_exit:
  mutex_exit(&log->mutex);
  return (tuple);
}

/** Logs an insert to a table that is being rebuilt.
 This will be merged in row_log_table_apply_insert(). */
void row_log_table_insert(
    const rec_t *rec,       /*!< in: clustered index leaf page record,
                            page X-latched */
    const dtuple_t *ventry, /*!< in: dtuple holding virtual column info */
    dict_index_t *index,    /*!< in/out: clustered index, S-latched
                            or X-latched */
    const ulint *offsets)   /*!< in: rec_get_offsets(rec,index) */
{
  row_log_table_low(rec, ventry, NULL, index, offsets, true, NULL);
}

/** Notes that a BLOB is being freed during online ALTER TABLE. */
void row_log_table_blob_free(
    dict_index_t *index, /*!< in/out: clustered index, X-latched */
    page_no_t page_no)   /*!< in: starting page number of the BLOB */
{
  DBUG_ENTER("row_log_table_blob_free");

  ut_ad(index->is_clustered());
  ut_ad(dict_index_is_online_ddl(index));
  ut_ad(rw_lock_own_flagged(&index->lock, RW_LOCK_FLAG_X | RW_LOCK_FLAG_SX));
  ut_ad(page_no != FIL_NULL);

  if (index->online_log->error != DB_SUCCESS) {
    DBUG_VOID_RETURN;
  }

  page_no_map *blobs = index->online_log->blobs;

  if (blobs == NULL) {
    index->online_log->blobs = blobs = UT_NEW_NOKEY(page_no_map());
  }

#ifdef UNIV_DEBUG
  const ulonglong log_pos = index->online_log->tail.total;
#else
#define log_pos /* empty */
#endif          /* UNIV_DEBUG */

  const page_no_map::value_type v(page_no, row_log_table_blob_t(log_pos));

  std::pair<page_no_map::iterator, bool> p = blobs->insert(v);

  if (!p.second) {
    /* Update the existing mapping. */
    ut_ad(p.first->first == page_no);
    p.first->second.blob_free(log_pos);
  }
#undef log_pos

  DBUG_VOID_RETURN;
}

/** Notes that a BLOB is being allocated during online ALTER TABLE. */
void row_log_table_blob_alloc(
    dict_index_t *index, /*!< in/out: clustered index, X-latched */
    page_no_t page_no)   /*!< in: starting page number of the BLOB */
{
  DBUG_ENTER("row_log_table_blob_alloc");

  ut_ad(index->is_clustered());
  ut_ad(dict_index_is_online_ddl(index));

  ut_ad(rw_lock_own_flagged(&index->lock, RW_LOCK_FLAG_X | RW_LOCK_FLAG_SX));

  ut_ad(page_no != FIL_NULL);

  if (index->online_log->error != DB_SUCCESS) {
    DBUG_VOID_RETURN;
  }

  /* Only track allocations if the same page has been freed
  earlier. Double allocation without a free is not allowed. */
  if (page_no_map *blobs = index->online_log->blobs) {
    page_no_map::iterator p = blobs->find(page_no);

    if (p != blobs->end()) {
      ut_ad(p->first == page_no);
      p->second.blob_alloc(index->online_log->tail.total);
    }
  }

  DBUG_VOID_RETURN;
}

/** Converts a log record to a table row.
 @return converted row, or NULL if the conversion fails */
static MY_ATTRIBUTE((warn_unused_result))
    const dtuple_t *row_log_table_apply_convert_mrec(
        trx_t *trx,           /*!< in: current transaction */
        const mrec_t *mrec,   /*!< in: merge record */
        dict_index_t *index,  /*!< in: index of mrec */
        const ulint *offsets, /*!< in: offsets of mrec */
        const row_log_t *log, /*!< in: rebuild context */
        mem_heap_t *heap,     /*!< in/out: memory heap */
        trx_id_t trx_id,      /*!< in: DB_TRX_ID of mrec */
        dberr_t *error)       /*!< out: DB_SUCCESS or
                              DB_MISSING_HISTORY or
                              reason of failure */
{
  dtuple_t *row;
  ulint num_v = dict_table_get_n_v_cols(log->table);

  *error = DB_SUCCESS;

  /* This is based on row_build(). */
  if (log->add_cols) {
    row = dtuple_copy(log->add_cols, heap);
    /* dict_table_copy_types() would set the fields to NULL */
    for (ulint i = 0; i < log->table->get_n_cols(); i++) {
      log->table->get_col(i)->copy_type(
          dfield_get_type(dtuple_get_nth_field(row, i)));
    }
  } else {
    row = dtuple_create_with_vcol(heap, log->table->get_n_cols(), num_v);
    dict_table_copy_types(row, log->table);
  }

  for (ulint i = 0; i < rec_offs_n_fields(offsets); i++) {
    const dict_field_t *ind_field = index->get_field(i);

    if (ind_field->prefix_len) {
      /* Column prefixes can only occur in key
      fields, which cannot be stored externally. For
      a column prefix, there should also be the full
      field in the clustered index tuple. The row
      tuple comprises full fields, not prefixes. */
      ut_ad(!rec_offs_nth_extern(offsets, i));
      continue;
    }

    const dict_col_t *col = ind_field->col;

    ulint col_no = log->col_map[dict_col_get_no(col)];

    if (col_no == ULINT_UNDEFINED) {
      /* dropped column */
      continue;
    }

    dfield_t *dfield = dtuple_get_nth_field(row, col_no);

    ulint len;
    const byte *data;

    if (rec_offs_nth_extern(offsets, i)) {
      ut_ad(rec_offs_any_extern(offsets));
      rw_lock_x_lock(dict_index_get_lock(index));

      if (const page_no_map *blobs = log->blobs) {
        data = rec_get_nth_field(mrec, offsets, i, &len);
        ut_ad(len >= BTR_EXTERN_FIELD_REF_SIZE);

        page_no_t page_no = mach_read_from_4(
            data + len - (BTR_EXTERN_FIELD_REF_SIZE - lob::BTR_EXTERN_PAGE_NO));
        page_no_map::const_iterator p = blobs->find(page_no);
        if (p != blobs->end() && p->second.is_freed(log->head.total)) {
          /* This BLOB has been freed.
          We must not access the row. */
          *error = DB_MISSING_HISTORY;
          dfield_set_data(dfield, data, len);
          dfield_set_ext(dfield);
          goto blob_done;
        }
      }

      /* Reading a LOB of another transaction. The ALTER
      TABLE trx is not the owner of this LOB. So instead
      of passing current trx, a nullptr is passed for trx.*/
      data = lob::btr_rec_copy_externally_stored_field(
          nullptr, index, mrec, offsets, dict_table_page_size(index->table), i,
          &len, nullptr, false, heap);

      ut_a(data);
      dfield_set_data(dfield, data, len);
    blob_done:
      rw_lock_x_unlock(dict_index_get_lock(index));
    } else {
      data = rec_get_nth_field_instant(mrec, offsets, i, index, &len);
      dfield_set_data(dfield, data, len);
    }

    if (len != UNIV_SQL_NULL && col->mtype == DATA_MYSQL && col->len != len &&
        !dict_table_is_comp(log->table)) {
      ut_ad(col->len >= len);
      if (dict_table_is_comp(index->table)) {
        byte *buf = (byte *)mem_heap_alloc(heap, col->len);
        memcpy(buf, dfield->data, len);
        memset(buf + len, 0x20, col->len - len);

        dfield_set_data(dfield, buf, col->len);
      } else {
        /* field length mismatch should not happen
        when rebuilding the redundant row format
        table. */
        ut_ad(0);
        *error = DB_CORRUPTION;
        return (NULL);
      }
    }

    /* See if any columns were changed to NULL or NOT NULL. */
    const dict_col_t *new_col = log->table->get_col(col_no);
    ut_ad(new_col->mtype == col->mtype);

    /* Assert that prtype matches except for nullability. */
    ut_ad(!((new_col->prtype ^ col->prtype) & ~DATA_NOT_NULL));
    ut_ad(!((new_col->prtype ^ dfield_get_type(dfield)->prtype) &
            ~DATA_NOT_NULL));

    if (new_col->prtype == col->prtype) {
      continue;
    }

    if ((new_col->prtype & DATA_NOT_NULL) && dfield_is_null(dfield)) {
      /* We got a NULL value for a NOT NULL column. */
      *error = DB_INVALID_NULL;
      return (NULL);
    }

    /* Adjust the DATA_NOT_NULL flag in the parsed row. */
    dfield_get_type(dfield)->prtype = new_col->prtype;

    ut_ad(new_col->assert_equal(dfield_get_type(dfield)));
  }

  /* read the virtual column data if any */
  if (num_v) {
    byte *b = const_cast<byte *>(mrec) + rec_offs_data_size(offsets);
    trx_undo_read_v_cols(log->table, b, row, false, true,
                         &(log->col_map[log->n_old_col]), heap);
  }

  return (row);
}

/** Replays an insert operation on a table that was rebuilt.
 @return DB_SUCCESS or error code */
static MY_ATTRIBUTE((warn_unused_result)) dberr_t
    row_log_table_apply_insert_low(
        que_thr_t *thr,           /*!< in: query graph */
        const dtuple_t *row,      /*!< in: table row
                                  in the old table definition */
        trx_id_t trx_id,          /*!< in: trx_id of the row */
        mem_heap_t *offsets_heap, /*!< in/out: memory heap
                                  that can be emptied */
        mem_heap_t *heap,         /*!< in/out: memory heap */
        row_merge_dup_t *dup)     /*!< in/out: for reporting
                                  duplicate key errors */
{
  dberr_t error;
  dtuple_t *entry;
  const row_log_t *log = dup->index->online_log;
  dict_index_t *index = log->table->first_index();
  ulint n_index = 0;

  ut_ad(dtuple_validate(row));
  ut_ad(trx_id);

  DBUG_PRINT("ib_alter_table",
             ("insert table " IB_ID_FMT "(index " IB_ID_FMT "): %s",
              index->table->id, index->id, rec_printer(row).str().c_str()));

  static const ulint flags = (BTR_CREATE_FLAG | BTR_NO_LOCKING_FLAG |
                              BTR_NO_UNDO_LOG_FLAG | BTR_KEEP_SYS_FLAG);

  entry = row_build_index_entry(row, NULL, index, heap);

  error = row_ins_clust_index_entry_low(flags, BTR_MODIFY_TREE, index,
                                        index->n_uniq, entry, 0, thr, false);

  switch (error) {
    case DB_SUCCESS:
      break;
    case DB_SUCCESS_LOCKED_REC:
      /* The row had already been copied to the table. */
      return (DB_SUCCESS);
    default:
      return (error);
  }

  do {
    n_index++;
    if (!(index = index->next())) {
      break;
    }

    if (index->type & DICT_FTS) {
      continue;
    }

    entry = row_build_index_entry(row, NULL, index, heap);
    error =
        row_ins_sec_index_entry_low(flags, BTR_MODIFY_TREE, index, offsets_heap,
                                    heap, entry, trx_id, thr, false);

    /* Report correct index name for duplicate key error. */
    if (error == DB_DUPLICATE_KEY) {
      thr_get_trx(thr)->error_key_num = n_index;
    }

  } while (error == DB_SUCCESS);

  return (error);
}

/** Replays an insert operation on a table that was rebuilt.
 @return DB_SUCCESS or error code */
static MY_ATTRIBUTE((warn_unused_result)) dberr_t row_log_table_apply_insert(
    que_thr_t *thr,           /*!< in: query graph */
    const mrec_t *mrec,       /*!< in: record to insert */
    const ulint *offsets,     /*!< in: offsets of mrec */
    mem_heap_t *offsets_heap, /*!< in/out: memory heap
                              that can be emptied */
    mem_heap_t *heap,         /*!< in/out: memory heap */
    row_merge_dup_t *dup,     /*!< in/out: for reporting
                              duplicate key errors */
    trx_id_t trx_id)          /*!< in: DB_TRX_ID of mrec */
{
  const row_log_t *log = dup->index->online_log;
  trx_t *trx = thr_get_trx(thr);
  dberr_t error;
  const dtuple_t *row = row_log_table_apply_convert_mrec(
      trx, mrec, dup->index, offsets, log, heap, trx_id, &error);

  switch (error) {
    case DB_MISSING_HISTORY:
      ut_ad(log->blobs);
      /* Because some BLOBs are missing, we know that the
      transaction was rolled back later (a rollback of
      an insert can free BLOBs).
      We can simply skip the insert: the subsequent
      ROW_T_DELETE will be ignored, or a ROW_T_UPDATE will
      be interpreted as ROW_T_INSERT. */
      return (DB_SUCCESS);
    case DB_SUCCESS:
      ut_ad(row != NULL);
      break;
    default:
      ut_ad(0);
    case DB_INVALID_NULL:
      ut_ad(row == NULL);
      return (error);
  }

  error =
      row_log_table_apply_insert_low(thr, row, trx_id, offsets_heap, heap, dup);
  if (error != DB_SUCCESS) {
    /* Report the erroneous row using the new
    version of the table. */
    innobase_row_to_mysql(dup->table, log->table, row);
  }
  return (error);
}

/** Deletes a record from a table that is being rebuilt.
 @return DB_SUCCESS or error code */
static MY_ATTRIBUTE((warn_unused_result)) dberr_t
    row_log_table_apply_delete_low(
        trx_t *trx,             /*!< in: current transaction*/
        btr_pcur_t *pcur,       /*!< in/out: B-tree cursor,
                                will be trashed */
        const dtuple_t *ventry, /*!< in: dtuple holding
                                virtual column info */
        const ulint *offsets,   /*!< in: offsets on pcur */
        mem_heap_t *heap,       /*!< in/out: memory heap */
        mtr_t *mtr)             /*!< in/out: mini-transaction,
                                will be committed */
{
  dberr_t error;
  row_ext_t *ext = NULL;
  dtuple_t *row;
  dict_index_t *index = btr_pcur_get_btr_cur(pcur)->index;

  ut_ad(index->is_clustered());

  DBUG_PRINT(
      "ib_alter_table",
      ("delete table " IB_ID_FMT "(index " IB_ID_FMT "): %s", index->table->id,
       index->id, rec_printer(btr_pcur_get_rec(pcur), offsets).str().c_str()));

  if (index->next()) {
    /* Build a row template for purging secondary index entries. */
    row = row_build(ROW_COPY_DATA, index, btr_pcur_get_rec(pcur), offsets, NULL,
                    NULL, NULL, &ext, heap);
    if (ventry) {
      dtuple_copy_v_fields(row, ventry);
    }
  } else {
    row = NULL;
  }

  btr_cur_pessimistic_delete(&error, FALSE, btr_pcur_get_btr_cur(pcur),
                             BTR_CREATE_FLAG, false, 0, 0, 0, mtr);
  mtr_commit(mtr);

  if (error != DB_SUCCESS) {
    return (error);
  }

  while ((index = index->next()) != NULL) {
    if (index->type & DICT_FTS) {
      continue;
    }

    const dtuple_t *entry = row_build_index_entry(row, ext, index, heap);

    mtr_start(mtr);

    btr_pcur_open(index, entry, PAGE_CUR_LE,
                  BTR_MODIFY_TREE | BTR_LATCH_FOR_DELETE, pcur, mtr);
#ifdef UNIV_DEBUG
    switch (btr_pcur_get_btr_cur(pcur)->flag) {
      case BTR_CUR_UNSET:
      case BTR_CUR_DELETE_REF:
      case BTR_CUR_DEL_MARK_IBUF:
      case BTR_CUR_DELETE_IBUF:
      case BTR_CUR_INSERT_TO_IBUF:
        /* We did not request buffering. */
        break;
      case BTR_CUR_HASH:
      case BTR_CUR_HASH_FAIL:
      case BTR_CUR_BINARY:
        goto flag_ok;
    }
    ut_ad(0);
  flag_ok:
#endif /* UNIV_DEBUG */

    if (page_rec_is_infimum(btr_pcur_get_rec(pcur)) ||
        btr_pcur_get_low_match(pcur) < index->n_uniq) {
      /* All secondary index entries should be
      found, because new_table is being modified by
      this thread only, and all indexes should be
      updated in sync. */
      mtr_commit(mtr);
      return (DB_INDEX_CORRUPT);
    }

    btr_cur_pessimistic_delete(&error, FALSE, btr_pcur_get_btr_cur(pcur),
                               BTR_CREATE_FLAG, false, 0, 0, 0, mtr);
    mtr_commit(mtr);
  }

  return (error);
}

/** Replays a delete operation on a table that was rebuilt.
 @return DB_SUCCESS or error code */
static MY_ATTRIBUTE((warn_unused_result)) dberr_t row_log_table_apply_delete(
    que_thr_t *thr,           /*!< in: query graph */
    ulint trx_id_col,         /*!< in: position of
                              DB_TRX_ID in the new
                              clustered index */
    const mrec_t *mrec,       /*!< in: merge record */
    const ulint *moffsets,    /*!< in: offsets of mrec */
    mem_heap_t *offsets_heap, /*!< in/out: memory heap
                              that can be emptied */
    mem_heap_t *heap,         /*!< in/out: memory heap */
    const row_log_t *log)     /*!< in: online log */
{
  dict_table_t *new_table = log->table;
  dict_index_t *index = new_table->first_index();
  dtuple_t *old_pk;
  mtr_t mtr;
  btr_pcur_t pcur;
  ulint *offsets;
  ulint num_v = new_table->n_v_cols;
  trx_t *trx = thr_get_trx(thr);

  ut_ad(rec_offs_n_fields(moffsets) == dict_index_get_n_unique(index) + 2);
  ut_ad(!rec_offs_any_extern(moffsets));

  /* Convert the row to a search tuple. */
  old_pk = dtuple_create_with_vcol(heap, index->n_uniq, num_v);
  dict_index_copy_types(old_pk, index, index->n_uniq);

  if (num_v) {
    dict_table_copy_v_types(old_pk, index->table);
  }

  for (ulint i = 0; i < index->n_uniq; i++) {
    ulint len;
    const void *field;
    field = rec_get_nth_field(mrec, moffsets, i, &len);
    ut_ad(rec_field_not_null_not_add_col_def(len));
    dfield_set_data(dtuple_get_nth_field(old_pk, i), field, len);
  }

  mtr_start(&mtr);

  btr_pcur_open(index, old_pk, PAGE_CUR_LE,
                BTR_MODIFY_TREE | BTR_LATCH_FOR_DELETE, &pcur, &mtr);
#ifdef UNIV_DEBUG
  switch (btr_pcur_get_btr_cur(&pcur)->flag) {
    case BTR_CUR_UNSET:
    case BTR_CUR_DELETE_REF:
    case BTR_CUR_DEL_MARK_IBUF:
    case BTR_CUR_DELETE_IBUF:
    case BTR_CUR_INSERT_TO_IBUF:
      /* We did not request buffering. */
      break;
    case BTR_CUR_HASH:
    case BTR_CUR_HASH_FAIL:
    case BTR_CUR_BINARY:
      goto flag_ok;
  }
  ut_ad(0);
flag_ok:
#endif /* UNIV_DEBUG */

  if (page_rec_is_infimum(btr_pcur_get_rec(&pcur)) ||
      btr_pcur_get_low_match(&pcur) < index->n_uniq) {
  all_done:
    mtr_commit(&mtr);
    /* The record was not found. All done. */
    /* This should only happen when an earlier
    ROW_T_INSERT was skipped or
    ROW_T_UPDATE was interpreted as ROW_T_DELETE
    due to BLOBs having been freed by rollback. */
    return (DB_SUCCESS);
  }

  offsets = rec_get_offsets(btr_pcur_get_rec(&pcur), index, NULL,
                            ULINT_UNDEFINED, &offsets_heap);
#if defined UNIV_DEBUG || defined UNIV_BLOB_LIGHT_DEBUG
  ut_a(!rec_offs_any_null_extern(btr_pcur_get_rec(&pcur), offsets));
#endif /* UNIV_DEBUG || UNIV_BLOB_LIGHT_DEBUG */

  /* Only remove the record if DB_TRX_ID,DB_ROLL_PTR match. */

  {
    ulint len;
    const byte *mrec_trx_id =
        rec_get_nth_field(mrec, moffsets, trx_id_col, &len);
    ut_ad(len == DATA_TRX_ID_LEN);
    const byte *rec_trx_id =
        rec_get_nth_field(btr_pcur_get_rec(&pcur), offsets, trx_id_col, &len);
    ut_ad(len == DATA_TRX_ID_LEN);

    ut_ad(rec_get_nth_field(mrec, moffsets, trx_id_col + 1, &len) ==
          mrec_trx_id + DATA_TRX_ID_LEN);
    ut_ad(len == DATA_ROLL_PTR_LEN);
    ut_ad(rec_get_nth_field(btr_pcur_get_rec(&pcur), offsets, trx_id_col + 1,
                            &len) == rec_trx_id + DATA_TRX_ID_LEN);
    ut_ad(len == DATA_ROLL_PTR_LEN);

    if (memcmp(mrec_trx_id, rec_trx_id, DATA_TRX_ID_LEN + DATA_ROLL_PTR_LEN)) {
      /* The ROW_T_DELETE was logged for a different
      PRIMARY KEY,DB_TRX_ID,DB_ROLL_PTR.
      This is possible if a ROW_T_INSERT was skipped
      or a ROW_T_UPDATE was interpreted as ROW_T_DELETE
      because some BLOBs were missing due to
      (1) rolling back the initial insert, or
      (2) purging the BLOB for a later ROW_T_DELETE
      (3) purging 'old values' for a later ROW_T_UPDATE
      or ROW_T_DELETE. */
      ut_ad(!log->same_pk);
      goto all_done;
    }
  }

  if (num_v) {
    byte *b = (byte *)mrec + rec_offs_data_size(moffsets);
    trx_undo_read_v_cols(log->table, b, old_pk, false, true,
                         &(log->col_map[log->n_old_col]), heap);
  }

  return (
      row_log_table_apply_delete_low(trx, &pcur, old_pk, offsets, heap, &mtr));
}

/** Replays an update operation on a table that was rebuilt.
 @return DB_SUCCESS or error code */
static MY_ATTRIBUTE((warn_unused_result)) dberr_t row_log_table_apply_update(
    que_thr_t *thr,           /*!< in: query graph */
    ulint new_trx_id_col,     /*!< in: position of
                              DB_TRX_ID in the new
                              clustered index */
    const mrec_t *mrec,       /*!< in: new value */
    const ulint *offsets,     /*!< in: offsets of mrec */
    mem_heap_t *offsets_heap, /*!< in/out: memory heap
                              that can be emptied */
    mem_heap_t *heap,         /*!< in/out: memory heap */
    row_merge_dup_t *dup,     /*!< in/out: for reporting
                              duplicate key errors */
    trx_id_t trx_id,          /*!< in: DB_TRX_ID of mrec */
    const dtuple_t *old_pk)   /*!< in: PRIMARY KEY and
                              DB_TRX_ID,DB_ROLL_PTR
                              of the old value,
                              or PRIMARY KEY if same_pk */
{
  const row_log_t *log = dup->index->online_log;
  const dtuple_t *row;
  dict_index_t *index = log->table->first_index();
  mtr_t mtr;
  btr_pcur_t pcur;
  dberr_t error;
  ulint n_index = 0;
  trx_t *trx = thr_get_trx(thr);

  ut_ad(dtuple_get_n_fields_cmp(old_pk) == dict_index_get_n_unique(index));
  ut_ad(dtuple_get_n_fields(old_pk) ==
        dict_index_get_n_unique(index) + (log->same_pk ? 0 : 2));

  row = row_log_table_apply_convert_mrec(trx, mrec, dup->index, offsets, log,
                                         heap, trx_id, &error);

  switch (error) {
    case DB_MISSING_HISTORY:
      /* The record contained BLOBs that are now missing. */
      ut_ad(log->blobs);
      /* Whether or not we are updating the PRIMARY KEY, we
      know that there should be a subsequent
      ROW_T_DELETE for rolling back a preceding ROW_T_INSERT,
      overriding this ROW_T_UPDATE record. (*1)

      This allows us to interpret this ROW_T_UPDATE
      as ROW_T_DELETE.

      When applying the subsequent ROW_T_DELETE, no matching
      record will be found. */
      /* Fall through. */
    case DB_SUCCESS:
      ut_ad(row != NULL);
      break;
    default:
      ut_ad(0);
    case DB_INVALID_NULL:
      ut_ad(row == NULL);
      return (error);
  }

  mtr_start(&mtr);

  btr_pcur_open(index, old_pk, PAGE_CUR_LE, BTR_MODIFY_TREE, &pcur, &mtr);
#ifdef UNIV_DEBUG
  switch (btr_pcur_get_btr_cur(&pcur)->flag) {
    case BTR_CUR_UNSET:
    case BTR_CUR_DELETE_REF:
    case BTR_CUR_DEL_MARK_IBUF:
    case BTR_CUR_DELETE_IBUF:
    case BTR_CUR_INSERT_TO_IBUF:
      ut_ad(0); /* We did not request buffering. */
    case BTR_CUR_HASH:
    case BTR_CUR_HASH_FAIL:
    case BTR_CUR_BINARY:
      break;
  }
#endif /* UNIV_DEBUG */

  if (page_rec_is_infimum(btr_pcur_get_rec(&pcur)) ||
      btr_pcur_get_low_match(&pcur) < index->n_uniq) {
    /* The record was not found. This should only happen
    when an earlier ROW_T_INSERT or ROW_T_UPDATE was
    diverted because BLOBs were freed when the insert was
    later rolled back. */

    ut_ad(log->blobs);

    if (error == DB_SUCCESS) {
      /* An earlier ROW_T_INSERT could have been
      skipped because of a missing BLOB, like this:

      BEGIN;
      INSERT INTO t SET blob_col='blob value';
      UPDATE t SET blob_col='';
      ROLLBACK;

      This would generate the following records:
      ROW_T_INSERT (referring to 'blob value')
      ROW_T_UPDATE
      ROW_T_UPDATE (referring to 'blob value')
      ROW_T_DELETE
      [ROLLBACK removes the 'blob value']

      The ROW_T_INSERT would have been skipped
      because of a missing BLOB. Now we are
      executing the first ROW_T_UPDATE.
      The second ROW_T_UPDATE (for the ROLLBACK)
      would be interpreted as ROW_T_DELETE, because
      the BLOB would be missing.

      We could probably assume that the transaction
      has been rolled back and simply skip the
      'insert' part of this ROW_T_UPDATE record.
      However, there might be some complex scenario
      that could interfere with such a shortcut.
      So, we will insert the row (and risk
      introducing a bogus duplicate key error
      for the ALTER TABLE), and a subsequent
      ROW_T_UPDATE or ROW_T_DELETE will delete it. */
      mtr_commit(&mtr);
      error = row_log_table_apply_insert_low(thr, row, trx_id, offsets_heap,
                                             heap, dup);
    } else {
      /* Some BLOBs are missing, so we are interpreting
      this ROW_T_UPDATE as ROW_T_DELETE (see *1).
      Because the record was not found, we do nothing. */
      ut_ad(error == DB_MISSING_HISTORY);
      error = DB_SUCCESS;
    func_exit:
      mtr_commit(&mtr);
    }
  func_exit_committed:
    ut_ad(mtr.has_committed());

    if (error != DB_SUCCESS) {
      /* Report the erroneous row using the new
      version of the table. */
      innobase_row_to_mysql(dup->table, log->table, row);
    }

    return (error);
  }

  /* Prepare to update (or delete) the record. */
  ulint *cur_offsets = rec_get_offsets(btr_pcur_get_rec(&pcur), index, NULL,
                                       ULINT_UNDEFINED, &offsets_heap);

  if (!log->same_pk) {
    /* Only update the record if DB_TRX_ID,DB_ROLL_PTR match what
    was buffered. */
    ulint len;
    const void *rec_trx_id = rec_get_nth_field(
        btr_pcur_get_rec(&pcur), cur_offsets, index->n_uniq, &len);
    ut_ad(len == DATA_TRX_ID_LEN);
    ut_ad(dtuple_get_nth_field(old_pk, index->n_uniq)->len == DATA_TRX_ID_LEN);
    ut_ad(dtuple_get_nth_field(old_pk, index->n_uniq + 1)->len ==
          DATA_ROLL_PTR_LEN);
    ut_ad(DATA_TRX_ID_LEN +
              static_cast<const char *>(
                  dtuple_get_nth_field(old_pk, index->n_uniq)->data) ==
          dtuple_get_nth_field(old_pk, index->n_uniq + 1)->data);
    if (memcmp(rec_trx_id, dtuple_get_nth_field(old_pk, index->n_uniq)->data,
               DATA_TRX_ID_LEN + DATA_ROLL_PTR_LEN)) {
      /* The ROW_T_UPDATE was logged for a different
      DB_TRX_ID,DB_ROLL_PTR. This is possible if an
      earlier ROW_T_INSERT or ROW_T_UPDATE was diverted
      because some BLOBs were missing due to rolling
      back the initial insert or due to purging
      the old BLOB values of an update. */
      ut_ad(log->blobs);
      if (error != DB_SUCCESS) {
        ut_ad(error == DB_MISSING_HISTORY);
        /* Some BLOBs are missing, so we are
        interpreting this ROW_T_UPDATE as
        ROW_T_DELETE (see *1).
        Because this is a different row,
        we will do nothing. */
        error = DB_SUCCESS;
      } else {
        /* Because the user record is missing due to
        BLOBs that were missing when processing
        an earlier log record, we should
        interpret the ROW_T_UPDATE as ROW_T_INSERT.
        However, there is a different user record
        with the same PRIMARY KEY value already. */
        error = DB_DUPLICATE_KEY;
      }

      goto func_exit;
    }
  }

  if (error != DB_SUCCESS) {
    ut_ad(error == DB_MISSING_HISTORY);
    ut_ad(log->blobs);
    /* Some BLOBs are missing, so we are interpreting
    this ROW_T_UPDATE as ROW_T_DELETE (see *1). */
    error = row_log_table_apply_delete_low(trx, &pcur, old_pk, cur_offsets,
                                           heap, &mtr);
    goto func_exit_committed;
  }

  /** It allows to create tuple with virtual column information. */
  dtuple_t *entry =
      row_build_index_entry_low(row, NULL, index, heap, ROW_BUILD_FOR_INSERT);
  upd_t *update = row_upd_build_difference_binary(
      index, entry, btr_pcur_get_rec(&pcur), cur_offsets, false, NULL, heap,
<<<<<<< HEAD
      dup->table, thr->prebuilt);
=======
      dup->table, &error);
  if (error != DB_SUCCESS) {
    goto func_exit;
  }
>>>>>>> 8e797a5d

  if (!update->n_fields) {
    /* Nothing to do. */
    goto func_exit;
  }

  const bool pk_updated =
      upd_get_nth_field(update, 0)->field_no < new_trx_id_col;

  if (pk_updated || rec_offs_any_extern(cur_offsets)) {
    /* If the record contains any externally stored
    columns, perform the update by delete and insert,
    because we will not write any undo log that would
    allow purge to free any orphaned externally stored
    columns. */

    if (pk_updated && log->same_pk) {
      /* The ROW_T_UPDATE log record should only be
      written when the PRIMARY KEY fields of the
      record did not change in the old table.  We
      can only get a change of PRIMARY KEY columns
      in the rebuilt table if the PRIMARY KEY was
      redefined (!same_pk). */
      ut_ad(0);
      error = DB_CORRUPTION;
      goto func_exit;
    }

    error = row_log_table_apply_delete_low(trx, &pcur, old_pk, cur_offsets,
                                           heap, &mtr);
    ut_ad(mtr.has_committed());

    if (error == DB_SUCCESS) {
      error = row_log_table_apply_insert_low(thr, row, trx_id, offsets_heap,
                                             heap, dup);
    }

    goto func_exit_committed;
  }

  dtuple_t *old_row;
  row_ext_t *old_ext;

  if (dict_index_t *index_next = index->next()) {
    /* Construct the row corresponding to the old value of
    the record. */
    old_row = row_build(ROW_COPY_DATA, index, btr_pcur_get_rec(&pcur),
                        cur_offsets, NULL, NULL, NULL, &old_ext, heap);
    if (dict_index_has_virtual(index_next)) {
      dtuple_copy_v_fields(old_row, update->old_vrow);
    }
    ut_ad(old_row);

    DBUG_PRINT("ib_alter_table",
               ("update table " IB_ID_FMT "(index " IB_ID_FMT "): %s to %s",
                index->table->id, index->id, rec_printer(old_row).str().c_str(),
                rec_printer(row).str().c_str()));
  } else {
    old_row = NULL;
    old_ext = NULL;
  }

  big_rec_t *big_rec;

  error = btr_cur_pessimistic_update(
      BTR_CREATE_FLAG | BTR_NO_LOCKING_FLAG | BTR_NO_UNDO_LOG_FLAG |
          BTR_KEEP_SYS_FLAG | BTR_KEEP_POS_FLAG,
      btr_pcur_get_btr_cur(&pcur), &cur_offsets, &offsets_heap, heap, &big_rec,
      update, 0, thr, 0, 0, &mtr);

  if (big_rec) {
    if (error == DB_SUCCESS) {
      error = lob::btr_store_big_rec_extern_fields(
          trx, &pcur, update, cur_offsets, big_rec, &mtr, lob::OPCODE_UPDATE);
    }

    dtuple_big_rec_free(big_rec);
  }

  while ((index = index->next()) != NULL) {
    n_index++;
    if (error != DB_SUCCESS) {
      break;
    }

    if (index->type & DICT_FTS) {
      continue;
    }

    if (!row_upd_changes_ord_field_binary(index, update, thr, old_row, NULL)) {
      continue;
    }

    if (dict_index_has_virtual(index)) {
      dtuple_copy_v_fields(old_row, old_pk);
    }

    mtr_commit(&mtr);

    entry = row_build_index_entry(old_row, old_ext, index, heap);
    if (!entry) {
      ut_ad(0);
      return (DB_CORRUPTION);
    }

    mtr_start(&mtr);

    if (ROW_FOUND !=
        row_search_index_entry(index, entry, BTR_MODIFY_TREE, &pcur, &mtr)) {
      ut_ad(0);
      error = DB_CORRUPTION;
      break;
    }

    btr_cur_pessimistic_delete(&error, FALSE, btr_pcur_get_btr_cur(&pcur),
                               BTR_CREATE_FLAG, false, 0, 0, 0, &mtr);

    if (error != DB_SUCCESS) {
      break;
    }

    mtr_commit(&mtr);

    entry = row_build_index_entry(row, NULL, index, heap);
    error = row_ins_sec_index_entry_low(
        BTR_CREATE_FLAG | BTR_NO_LOCKING_FLAG | BTR_NO_UNDO_LOG_FLAG |
            BTR_KEEP_SYS_FLAG,
        BTR_MODIFY_TREE, index, offsets_heap, heap, entry, trx_id, thr, false);

    /* Report correct index name for duplicate key error. */
    if (error == DB_DUPLICATE_KEY) {
      thr_get_trx(thr)->error_key_num = n_index;
    }

    mtr_start(&mtr);
  }

  goto func_exit;
}

/** Applies an operation to a table that was rebuilt.
 @return NULL on failure (mrec corruption) or when out of data;
 pointer to next record on success */
static MY_ATTRIBUTE((warn_unused_result)) const mrec_t *row_log_table_apply_op(
    que_thr_t *thr,           /*!< in: query graph */
    ulint trx_id_col,         /*!< in: position of
                              DB_TRX_ID in old index */
    ulint new_trx_id_col,     /*!< in: position of
                              DB_TRX_ID in new index */
    row_merge_dup_t *dup,     /*!< in/out: for reporting
                              duplicate key errors */
    dberr_t *error,           /*!< out: DB_SUCCESS
                              or error code */
    mem_heap_t *offsets_heap, /*!< in/out: memory heap
                              that can be emptied */
    mem_heap_t *heap,         /*!< in/out: memory heap */
    const mrec_t *mrec,       /*!< in: merge record */
    const mrec_t *mrec_end,   /*!< in: end of buffer */
    ulint *offsets)           /*!< in/out: work area
                              for parsing mrec */
{
  row_log_t *log = dup->index->online_log;
  dict_index_t *new_index = log->table->first_index();
  ulint extra_size;
  const mrec_t *next_mrec;
  dtuple_t *old_pk;

  ut_ad(dup->index->is_clustered());
  ut_ad(dup->index->table != log->table);
  ut_ad(log->head.total <= log->tail.total);

  *error = DB_SUCCESS;

  /* 3 = 1 (op type) + 1 (extra_size) + at least 1 byte payload */
  if (mrec + 3 >= mrec_end) {
    return (NULL);
  }

  const mrec_t *const mrec_start = mrec;

  switch (*mrec++) {
    default:
      ut_ad(0);
      *error = DB_CORRUPTION;
      return (NULL);
    case ROW_T_INSERT:
      extra_size = *mrec++;

      if (extra_size >= 0x80) {
        /* Read another byte of extra_size. */

        extra_size = (extra_size & 0x7f) << 8;
        extra_size |= *mrec++;
      }

      mrec += extra_size;

      if (mrec > mrec_end) {
        return (NULL);
      }

      rec_offs_set_n_fields(offsets, dup->index->n_fields);
      rec_init_offsets_temp(mrec, dup->index, offsets);

      next_mrec = mrec + rec_offs_data_size(offsets);

      if (log->table->n_v_cols) {
        if (next_mrec + 2 > mrec_end) {
          return (NULL);
        }
        next_mrec += mach_read_from_2(next_mrec);
      }

      if (next_mrec > mrec_end) {
        return (NULL);
      } else {
        log->head.total += next_mrec - mrec_start;

        ulint len;
        const byte *db_trx_id =
            rec_get_nth_field(mrec, offsets, trx_id_col, &len);
        ut_ad(len == DATA_TRX_ID_LEN);
        *error =
            row_log_table_apply_insert(thr, mrec, offsets, offsets_heap, heap,
                                       dup, trx_read_trx_id(db_trx_id));
      }
      break;

    case ROW_T_DELETE:
      /* 1 (extra_size) + at least 1 (payload) */
      if (mrec + 2 >= mrec_end) {
        return (NULL);
      }

      extra_size = *mrec++;
      ut_ad(mrec < mrec_end);

      /* We assume extra_size < 0x100 for the PRIMARY KEY prefix.
      For fixed-length PRIMARY key columns, it is 0. */
      mrec += extra_size;

      rec_offs_set_n_fields(offsets, new_index->n_uniq + 2);
      rec_init_offsets_temp(mrec, new_index, offsets);
      next_mrec = mrec + rec_offs_data_size(offsets);
      if (log->table->n_v_cols) {
        if (next_mrec + 2 > mrec_end) {
          return (NULL);
        }

        next_mrec += mach_read_from_2(next_mrec);
      }

      if (next_mrec > mrec_end) {
        return (NULL);
      }

      log->head.total += next_mrec - mrec_start;

      *error = row_log_table_apply_delete(thr, new_trx_id_col, mrec, offsets,
                                          offsets_heap, heap, log);
      break;

    case ROW_T_UPDATE:
      /* Logically, the log entry consists of the
      (PRIMARY KEY,DB_TRX_ID) of the old value (converted
      to the new primary key definition) followed by
      the new value in the old table definition. If the
      definition of the columns belonging to PRIMARY KEY
      is not changed, the log will only contain
      DB_TRX_ID,new_row. */
      ulint num_v = new_index->table->n_v_cols;

      if (dup->index->online_log->same_pk) {
        ut_ad(new_index->n_uniq == dup->index->n_uniq);

        extra_size = *mrec++;

        if (extra_size >= 0x80) {
          /* Read another byte of extra_size. */

          extra_size = (extra_size & 0x7f) << 8;
          extra_size |= *mrec++;
        }

        mrec += extra_size;

        if (mrec > mrec_end) {
          return (NULL);
        }

        rec_offs_set_n_fields(offsets, dup->index->n_fields);
        rec_init_offsets_temp(mrec, dup->index, offsets);

        next_mrec = mrec + rec_offs_data_size(offsets);

        if (next_mrec > mrec_end) {
          return (NULL);
        }

        old_pk = dtuple_create_with_vcol(heap, new_index->n_uniq, num_v);
        dict_index_copy_types(old_pk, new_index, old_pk->n_fields);
        if (num_v) {
          dict_table_copy_v_types(old_pk, new_index->table);
        }

        /* Copy the PRIMARY KEY fields from mrec to old_pk. */
        for (ulint i = 0; i < new_index->n_uniq; i++) {
          const void *field;
          ulint len;
          dfield_t *dfield;

          ut_ad(!rec_offs_nth_extern(offsets, i));

          field = rec_get_nth_field(mrec, offsets, i, &len);
          ut_ad(rec_field_not_null_not_add_col_def(len));

          dfield = dtuple_get_nth_field(old_pk, i);
          dfield_set_data(dfield, field, len);
        }
      } else {
        /* We assume extra_size < 0x100
        for the PRIMARY KEY prefix. */
        mrec += *mrec + 1;

        if (mrec > mrec_end) {
          return (NULL);
        }

        /* Get offsets for PRIMARY KEY,
        DB_TRX_ID, DB_ROLL_PTR. */
        rec_offs_set_n_fields(offsets, new_index->n_uniq + 2);
        rec_init_offsets_temp(mrec, new_index, offsets);

        next_mrec = mrec + rec_offs_data_size(offsets);
        if (next_mrec + 2 > mrec_end) {
          return (NULL);
        }

        /* Copy the PRIMARY KEY fields and
        DB_TRX_ID, DB_ROLL_PTR from mrec to old_pk. */
        old_pk = dtuple_create_with_vcol(heap, new_index->n_uniq + 2, num_v);
        dict_index_copy_types(old_pk, new_index, old_pk->n_fields);

        if (num_v) {
          dict_table_copy_v_types(old_pk, new_index->table);
        }

        for (ulint i = 0; i < dict_index_get_n_unique(new_index) + 2; i++) {
          const void *field;
          ulint len;
          dfield_t *dfield;

          ut_ad(!rec_offs_nth_extern(offsets, i));

          field = rec_get_nth_field(mrec, offsets, i, &len);
          ut_ad(rec_field_not_null_not_add_col_def(len));

          dfield = dtuple_get_nth_field(old_pk, i);
          dfield_set_data(dfield, field, len);
        }

        mrec = next_mrec;

        /* Fetch the new value of the row as it was
        in the old table definition. */
        extra_size = *mrec++;

        if (extra_size >= 0x80) {
          /* Read another byte of extra_size. */

          extra_size = (extra_size & 0x7f) << 8;
          extra_size |= *mrec++;
        }

        mrec += extra_size;

        if (mrec > mrec_end) {
          return (NULL);
        }

        rec_offs_set_n_fields(offsets, dup->index->n_fields);
        rec_init_offsets_temp(mrec, dup->index, offsets);

        next_mrec = mrec + rec_offs_data_size(offsets);

        if (next_mrec > mrec_end) {
          return (NULL);
        }
      }

      /* Read virtual column info from log */
      if (num_v) {
        ulint o_v_size = 0;
        ulint n_v_size = 0;
        if (next_mrec + 2 > mrec_end) {
          return (NULL);
        }
        n_v_size = mach_read_from_2(next_mrec);
        next_mrec += n_v_size;

        if (next_mrec > mrec_end) {
          return (NULL);
        }

        /* if there is more than 2 bytes length info */
        if (n_v_size > 2 && mrec_end > next_mrec) {
          trx_undo_read_v_cols(log->table, const_cast<byte *>(next_mrec),
                               old_pk, false, true,
                               &(log->col_map[log->n_old_col]), heap);
          o_v_size = mach_read_from_2(next_mrec);
        }

        next_mrec += o_v_size;
        if (next_mrec > mrec_end) {
          return (NULL);
        }
      }

      ut_ad(next_mrec <= mrec_end);
      log->head.total += next_mrec - mrec_start;
      dtuple_set_n_fields_cmp(old_pk, new_index->n_uniq);

      {
        ulint len;
        const byte *db_trx_id =
            rec_get_nth_field(mrec, offsets, trx_id_col, &len);
        ut_ad(len == DATA_TRX_ID_LEN);
        *error = row_log_table_apply_update(thr, new_trx_id_col, mrec, offsets,
                                            offsets_heap, heap, dup,
                                            trx_read_trx_id(db_trx_id), old_pk);
      }

      break;
  }

  ut_ad(log->head.total <= log->tail.total);
  mem_heap_empty(offsets_heap);
  mem_heap_empty(heap);
  return (next_mrec);
}

#ifdef HAVE_PSI_STAGE_INTERFACE
/** Estimate how much an ALTER TABLE progress should be incremented per
one block of log applied.
For the other phases of ALTER TABLE we increment the progress with 1 per
page processed.
@return amount of abstract units to add to work_completed when one block
of log is applied.
*/
inline ulint row_log_progress_inc_per_block() {
  /* We must increment the progress once per page (as in
  univ_page_size, usually 16KiB). One block here is srv_sort_buf_size
  (usually 1MiB). */
  const ulint pages_per_block = std::max(
      static_cast<unsigned long>(srv_sort_buf_size / univ_page_size.physical()),
      1UL);

  /* Multiply by an artificial factor of 6 to even the pace with
  the rest of the ALTER TABLE phases, they process page_size amount
  of data faster. */
  return (pages_per_block * 6);
}

/** Estimate how much work is to be done by the log apply phase
of an ALTER TABLE for this index.
@param[in]	index	index whose log to assess
@return work to be done by log-apply in abstract units
*/
ulint row_log_estimate_work(const dict_index_t *index) {
  if (index == NULL || index->online_log == NULL) {
    return (0);
  }

  const row_log_t *l = index->online_log;
  const ulint bytes_left = static_cast<ulint>(l->tail.total - l->head.total);
  const ulint blocks_left = bytes_left / srv_sort_buf_size;

  return (blocks_left * row_log_progress_inc_per_block());
}
#else  /* HAVE_PSI_STAGE_INTERFACE */
inline ulint row_log_progress_inc_per_block() { return (0); }
#endif /* HAVE_PSI_STAGE_INTERFACE */

/** Applies operations to a table was rebuilt.
@param[in]	thr	query graph
@param[in,out]	dup	for reporting duplicate key errors
@param[in,out]	stage	performance schema accounting object, used by
ALTER TABLE. If not NULL, then stage->inc() will be called for each block
of log that is applied.
@return DB_SUCCESS, or error code on failure */
static MY_ATTRIBUTE((warn_unused_result)) dberr_t
    row_log_table_apply_ops(que_thr_t *thr, row_merge_dup_t *dup,
                            ut_stage_alter_t *stage) {
  dberr_t error;
  const mrec_t *mrec = NULL;
  const mrec_t *next_mrec;
  const mrec_t *mrec_end = NULL; /* silence bogus warning */
  const mrec_t *next_mrec_end;
  mem_heap_t *heap;
  mem_heap_t *offsets_heap;
  ulint *offsets;
  bool has_index_lock;
  dict_index_t *index = const_cast<dict_index_t *>(dup->index);
  dict_table_t *new_table = index->online_log->table;
  dict_index_t *new_index = new_table->first_index();
  ulint n_fields = dict_index_get_n_fields(index);
  ulint n_unique = dict_index_get_n_unique(new_index) + 2;
  const ulint i = 1 + REC_OFFS_HEADER_SIZE + ut_max(n_fields, n_unique);
  const ulint trx_id_col =
      dict_col_get_clust_pos(index->table->get_sys_col(DATA_TRX_ID), index);
  const ulint new_trx_id_col =
      dict_col_get_clust_pos(new_table->get_sys_col(DATA_TRX_ID), new_index);
  trx_t *trx = thr_get_trx(thr);
  dberr_t err;

  ut_ad(index->is_clustered());
  ut_ad(dict_index_is_online_ddl(index));
  ut_ad(trx->mysql_thd);
  ut_ad(rw_lock_own(dict_index_get_lock(index), RW_LOCK_X));
  ut_ad(!dict_index_is_online_ddl(new_index));
  ut_ad(trx_id_col > 0);
  ut_ad(trx_id_col != ULINT_UNDEFINED);
  ut_ad(new_trx_id_col > 0);
  ut_ad(new_trx_id_col != ULINT_UNDEFINED);

  UNIV_MEM_INVALID(&mrec_end, sizeof mrec_end);

  offsets = static_cast<ulint *>(ut_malloc_nokey(i * sizeof *offsets));
  offsets[0] = i;
  offsets[1] = dict_index_get_n_fields(index);

  heap = mem_heap_create(UNIV_PAGE_SIZE);
  offsets_heap = mem_heap_create(UNIV_PAGE_SIZE);
  has_index_lock = true;

next_block:
  ut_ad(has_index_lock);
  ut_ad(rw_lock_own(dict_index_get_lock(index), RW_LOCK_X));
  ut_ad(index->online_log->head.bytes == 0);

  stage->inc(row_log_progress_inc_per_block());

  if (trx_is_interrupted(trx)) {
    goto interrupted;
  }

  if (index->is_corrupted()) {
    error = DB_INDEX_CORRUPT;
    goto func_exit;
  }

  ut_ad(dict_index_is_online_ddl(index));

  error = index->online_log->error;

  if (error != DB_SUCCESS) {
    goto func_exit;
  }

  if (UNIV_UNLIKELY(index->online_log->head.blocks >
                    index->online_log->tail.blocks)) {
  unexpected_eof:
    ib::error(ER_IB_MSG_960)
        << "Unexpected end of temporary file for table " << index->table->name;
  corruption:
    error = DB_CORRUPTION;
    goto func_exit;
  }

  if (index->online_log->head.blocks == index->online_log->tail.blocks) {
    if (index->online_log->head.blocks) {
#ifdef HAVE_FTRUNCATE
      /* Truncate the file in order to save space. */
      if (index->online_log->fd > 0 &&
          ftruncate(index->online_log->fd, 0) == -1) {
        perror("ftruncate");
      }
#endif /* HAVE_FTRUNCATE */
      index->online_log->head.blocks = index->online_log->tail.blocks = 0;
    }

    next_mrec = index->online_log->tail.block;
    next_mrec_end = next_mrec + index->online_log->tail.bytes;

    if (next_mrec_end == next_mrec) {
      /* End of log reached. */
    all_done:
      ut_ad(has_index_lock);
      ut_ad(index->online_log->head.blocks == 0);
      ut_ad(index->online_log->tail.blocks == 0);
      index->online_log->head.bytes = 0;
      index->online_log->tail.bytes = 0;
      error = DB_SUCCESS;
      goto func_exit;
    }
  } else {
    os_offset_t ofs;

    ofs = (os_offset_t)index->online_log->head.blocks * srv_sort_buf_size;

    ut_ad(has_index_lock);
    has_index_lock = false;
    rw_lock_x_unlock(dict_index_get_lock(index));

    log_free_check();

    ut_ad(dict_index_is_online_ddl(index));

    if (!row_log_block_allocate(index->online_log->head)) {
      error = DB_OUT_OF_MEMORY;
      goto func_exit;
    }

    IORequest request(IORequest::NO_ENCRYPTION | IORequest::READ);

    byte *buf = index->online_log->head.block;

    err = os_file_read_no_error_handling_int_fd(
        request, index->online_log->fd, buf, ofs, srv_sort_buf_size, nullptr);

    /* If encryption is enabled decrypt buffer after reading it
    from file system. */
    if (log_tmp_is_encrypted()) {
      if (!log_tmp_block_decrypt(buf, srv_sort_buf_size,
                                 index->online_log->crypt_head, ofs,
                                 index->table->space)) {
        error = DB_IO_DECRYPT_FAIL;
        goto func_exit;
      }

      srv_stats.n_rowlog_blocks_decrypted.inc();
      memcpy(buf, index->online_log->crypt_head, srv_sort_buf_size);
    }

    if (err != DB_SUCCESS) {
      ib::error(ER_IB_MSG_961) << "Unable to read temporary file"
                                  " for table "
                               << index->table_name;
      goto corruption;
    }

#ifdef POSIX_FADV_DONTNEED
    /* Each block is read exactly once.  Free up the file cache. */
    posix_fadvise(index->online_log->fd, ofs, srv_sort_buf_size,
                  POSIX_FADV_DONTNEED);
#endif /* POSIX_FADV_DONTNEED */

    next_mrec = index->online_log->head.block;
    next_mrec_end = next_mrec + srv_sort_buf_size;
  }

  /* This read is not protected by index->online_log->mutex for
  performance reasons. We will eventually notice any error that
  was flagged by a DML thread. */
  error = index->online_log->error;

  if (error != DB_SUCCESS) {
    goto func_exit;
  }

  if (mrec) {
    /* A partial record was read from the previous block.
    Copy the temporary buffer full, as we do not know the
    length of the record. Parse subsequent records from
    the bigger buffer index->online_log->head.block
    or index->online_log->tail.block. */

    ut_ad(mrec == index->online_log->head.buf);
    ut_ad(mrec_end > mrec);
    ut_ad(mrec_end < (&index->online_log->head.buf)[1]);

    memcpy((mrec_t *)mrec_end, next_mrec,
           (&index->online_log->head.buf)[1] - mrec_end);
    mrec =
        row_log_table_apply_op(thr, trx_id_col, new_trx_id_col, dup, &error,
                               offsets_heap, heap, index->online_log->head.buf,
                               (&index->online_log->head.buf)[1], offsets);
    if (error != DB_SUCCESS) {
      goto func_exit;
    } else if (UNIV_UNLIKELY(mrec == NULL)) {
      /* The record was not reassembled properly. */
      goto corruption;
    }
    /* The record was previously found out to be
    truncated. Now that the parse buffer was extended,
    it should proceed beyond the old end of the buffer. */
    ut_a(mrec > mrec_end);

    index->online_log->head.bytes = mrec - mrec_end;
    next_mrec += index->online_log->head.bytes;
  }

  ut_ad(next_mrec <= next_mrec_end);
  /* The following loop must not be parsing the temporary
  buffer, but head.block or tail.block. */

  /* mrec!=NULL means that the next record starts from the
  middle of the block */
  ut_ad((mrec == NULL) == (index->online_log->head.bytes == 0));

#ifdef UNIV_DEBUG
  if (next_mrec_end == index->online_log->head.block + srv_sort_buf_size) {
    /* If tail.bytes == 0, next_mrec_end can also be at
    the end of tail.block. */
    if (index->online_log->tail.bytes == 0) {
      ut_ad(next_mrec == next_mrec_end);
      ut_ad(index->online_log->tail.blocks == 0);
      ut_ad(index->online_log->head.blocks == 0);
      ut_ad(index->online_log->head.bytes == 0);
    } else {
      ut_ad(next_mrec ==
            index->online_log->head.block + index->online_log->head.bytes);
      ut_ad(index->online_log->tail.blocks > index->online_log->head.blocks);
    }
  } else if (next_mrec_end ==
             index->online_log->tail.block + index->online_log->tail.bytes) {
    ut_ad(next_mrec ==
          index->online_log->tail.block + index->online_log->head.bytes);
    ut_ad(index->online_log->tail.blocks == 0);
    ut_ad(index->online_log->head.blocks == 0);
    ut_ad(index->online_log->head.bytes <= index->online_log->tail.bytes);
  } else {
    ut_error;
  }
#endif /* UNIV_DEBUG */

  mrec_end = next_mrec_end;

  while (!trx_is_interrupted(trx)) {
    if (next_mrec == next_mrec_end && has_index_lock) {
      goto all_done;
    }

    mrec = next_mrec;

    ut_ad(mrec < mrec_end);

    if (!has_index_lock) {
      /* We are applying operations from a different
      block than the one that is being written to.
      We do not hold index->lock in order to
      allow other threads to concurrently buffer
      modifications. */
      ut_ad(mrec >= index->online_log->head.block);
      ut_ad(mrec_end == index->online_log->head.block + srv_sort_buf_size);
      ut_ad(index->online_log->head.bytes < srv_sort_buf_size);

      /* Take the opportunity to do a redo log
      checkpoint if needed. */
      log_free_check();
    } else {
      /* We are applying operations from the last block.
      Do not allow other threads to buffer anything,
      so that we can finally catch up and synchronize. */
      ut_ad(index->online_log->head.blocks == 0);
      ut_ad(index->online_log->tail.blocks == 0);
      ut_ad(mrec_end ==
            index->online_log->tail.block + index->online_log->tail.bytes);
      ut_ad(mrec >= index->online_log->tail.block);
    }

    /* This read is not protected by index->online_log->mutex
    for performance reasons. We will eventually notice any
    error that was flagged by a DML thread. */
    error = index->online_log->error;

    if (error != DB_SUCCESS) {
      goto func_exit;
    }

    next_mrec =
        row_log_table_apply_op(thr, trx_id_col, new_trx_id_col, dup, &error,
                               offsets_heap, heap, mrec, mrec_end, offsets);

    if (error != DB_SUCCESS) {
      goto func_exit;
    } else if (next_mrec == next_mrec_end) {
      /* The record happened to end on a block boundary.
      Do we have more blocks left? */
      if (has_index_lock) {
        /* The index will be locked while
        applying the last block. */
        goto all_done;
      }

      mrec = NULL;
    process_next_block:
      rw_lock_x_lock(dict_index_get_lock(index));
      has_index_lock = true;

      index->online_log->head.bytes = 0;
      index->online_log->head.blocks++;
      goto next_block;
    } else if (next_mrec != NULL) {
      ut_ad(next_mrec < next_mrec_end);
      index->online_log->head.bytes += next_mrec - mrec;
    } else if (has_index_lock) {
      /* When mrec is within tail.block, it should
      be a complete record, because we are holding
      index->lock and thus excluding the writer. */
      ut_ad(index->online_log->tail.blocks == 0);
      ut_ad(mrec_end ==
            index->online_log->tail.block + index->online_log->tail.bytes);
      ut_ad(0);
      goto unexpected_eof;
    } else {
      memcpy(index->online_log->head.buf, mrec, mrec_end - mrec);
      mrec_end += index->online_log->head.buf - mrec;
      mrec = index->online_log->head.buf;
      goto process_next_block;
    }
  }

interrupted:
  error = DB_INTERRUPTED;
func_exit:
  if (!has_index_lock) {
    rw_lock_x_lock(dict_index_get_lock(index));
  }

  mem_heap_free(offsets_heap);
  mem_heap_free(heap);
  row_log_block_free(index->online_log->head);
  ut_free(offsets);
  return (error);
}

/** Apply the row_log_table log to a table upon completing rebuild.
@param[in]	thr		query graph
@param[in]	old_table	old table
@param[in,out]	table		MySQL table (for reporting duplicates)
@param[in,out]	stage		performance schema accounting object, used by
ALTER TABLE. stage->begin_phase_log_table() will be called initially and then
stage->inc() will be called for each block of log that is applied.
@return DB_SUCCESS, or error code on failure */
dberr_t row_log_table_apply(que_thr_t *thr, dict_table_t *old_table,
                            struct TABLE *table, ut_stage_alter_t *stage) {
  dberr_t error;
  dict_index_t *clust_index;

  thr_get_trx(thr)->error_key_num = 0;
  DBUG_EXECUTE_IF("innodb_trx_duplicates",
                  thr_get_trx(thr)->duplicates = TRX_DUP_REPLACE;);

  stage->begin_phase_log_table();

  ut_ad(!rw_lock_own(dict_operation_lock, RW_LOCK_S));
  clust_index = old_table->first_index();

  rw_lock_x_lock(dict_index_get_lock(clust_index));

  if (!clust_index->online_log) {
    ut_ad(dict_index_get_online_status(clust_index) == ONLINE_INDEX_COMPLETE);
    /* This function should not be called unless
    rebuilding a table online. Build in some fault
    tolerance. */
    ut_ad(0);
    error = DB_ERROR;
  } else {
    row_merge_dup_t dup = {clust_index, table, clust_index->online_log->col_map,
                           0};

    error = row_log_table_apply_ops(thr, &dup, stage);

    ut_ad(error != DB_SUCCESS || clust_index->online_log->head.total ==
                                     clust_index->online_log->tail.total);
  }

  rw_lock_x_unlock(dict_index_get_lock(clust_index));
  DBUG_EXECUTE_IF("innodb_trx_duplicates", thr_get_trx(thr)->duplicates = 0;);

  return (error);
}

/** Allocate the row log for an index and flag the index
 for online creation.
 @retval true if success, false if not */
bool row_log_allocate(
    dict_index_t *index, /*!< in/out: index */
    dict_table_t *table, /*!< in/out: new table being rebuilt,
                         or NULL when creating a secondary index */
    bool same_pk,        /*!< in: whether the definition of the
                         PRIMARY KEY has remained the same */
    const dtuple_t *add_cols,
    /*!< in: default values of
    added columns, or NULL */
    const ulint *col_map, /*!< in: mapping of old column
                          numbers to new ones, or NULL if !table */
    const char *path)     /*!< in: where to create temporary file */
{
  row_log_t *log;
  DBUG_ENTER("row_log_allocate");

  ut_ad(!dict_index_is_online_ddl(index));
  ut_ad(index->is_clustered() == !!table);
  ut_ad(!table || index->table != table);
  ut_ad(same_pk || table);
  ut_ad(!table || col_map);
  ut_ad(!add_cols || col_map);
  ut_ad(rw_lock_own(dict_index_get_lock(index), RW_LOCK_X));

  log = static_cast<row_log_t *>(ut_malloc_nokey(sizeof *log));

  if (log == NULL) {
    DBUG_RETURN(false);
  }

  log->fd = -1;
  mutex_create(LATCH_ID_INDEX_ONLINE_LOG, &log->mutex);

  log->blobs = NULL;
  log->table = table;
  log->same_pk = same_pk;
  log->add_cols = add_cols;
  log->col_map = col_map;
  log->error = DB_SUCCESS;
  log->max_trx = 0;
  log->tail.blocks = log->tail.bytes = 0;
  log->tail.total = 0;
  log->tail.block = log->head.block = NULL;
  log->head.blocks = log->head.bytes = 0;
  log->head.total = 0;
  log->path = path;
  log->n_old_col = index->table->n_cols;
  log->n_old_vcol = index->table->n_v_cols;
  log->crypt_tail = log->crypt_head = nullptr;
  log->index = index;

  dict_index_set_online_status(index, ONLINE_INDEX_CREATION);
  index->online_log = log;

  if (log_tmp_is_encrypted()) {
    ulint size = srv_sort_buf_size;
    log->crypt_head = static_cast<byte *>(os_mem_alloc_large(&size, false));
    log->crypt_tail = static_cast<byte *>(os_mem_alloc_large(&size, false));

    if (!log->crypt_head || !log->crypt_tail) {
      row_log_free(log);
      DBUG_RETURN(false);
    }
  }

  /* While we might be holding an exclusive data dictionary lock
  here, in row_log_abort_sec() we will not always be holding it. Use
  atomic operations in both cases. */
  MONITOR_ATOMIC_INC(MONITOR_ONLINE_CREATE_INDEX);

  DBUG_RETURN(true);
}

/** Free the row log for an index that was being created online. */
void row_log_free(row_log_t *&log) /*!< in,own: row log */
{
  MONITOR_ATOMIC_DEC(MONITOR_ONLINE_CREATE_INDEX);

  UT_DELETE(log->blobs);
  row_log_block_free(log->tail);
  row_log_block_free(log->head);
  row_merge_file_destroy_low(log->fd);

  if (log->crypt_head) {
    os_mem_free_large(log->crypt_head, srv_sort_buf_size);
  }

  if (log->crypt_tail) {
    os_mem_free_large(log->crypt_tail, srv_sort_buf_size);
  }

  mutex_free(&log->mutex);
  ut_free(log);
  log = NULL;
}

/** Get the latest transaction ID that has invoked row_log_online_op()
 during online creation.
 @return latest transaction ID, or 0 if nothing was logged */
trx_id_t row_log_get_max_trx(
    dict_index_t *index) /*!< in: index, must be locked */
{
  ut_ad(dict_index_get_online_status(index) == ONLINE_INDEX_CREATION);

  ut_ad((rw_lock_own(dict_index_get_lock(index), RW_LOCK_S) &&
         mutex_own(&index->online_log->mutex)) ||
        rw_lock_own(dict_index_get_lock(index), RW_LOCK_X));

  return (index->online_log->max_trx);
}

/** Applies an operation to a secondary index that was being created. */
static void row_log_apply_op_low(
    dict_index_t *index,      /*!< in/out: index */
    row_merge_dup_t *dup,     /*!< in/out: for reporting
                              duplicate key errors */
    dberr_t *error,           /*!< out: DB_SUCCESS or error code */
    mem_heap_t *offsets_heap, /*!< in/out: memory heap for
                              allocating offsets; can be emptied */
    bool has_index_lock,      /*!< in: true if holding index->lock
                              in exclusive mode */
    enum row_op op,           /*!< in: operation being applied */
    trx_id_t trx_id,          /*!< in: transaction identifier */
    const dtuple_t *entry)    /*!< in: row */
{
  mtr_t mtr;
  btr_cur_t cursor;
  ulint *offsets = NULL;

  ut_ad(!index->is_clustered());

  ut_ad(rw_lock_own(dict_index_get_lock(index), RW_LOCK_X) == has_index_lock);

  ut_ad(!index->is_corrupted());
  ut_ad(trx_id != 0 || op == ROW_OP_DELETE);

  DBUG_PRINT("ib_create_index",
             ("%s %s index " IB_ID_FMT "," TRX_ID_FMT ": %s",
              op == ROW_OP_INSERT ? "insert" : "delete",
              has_index_lock ? "locked" : "unlocked", index->id, trx_id,
              rec_printer(entry).str().c_str()));

  mtr_start(&mtr);

  /* We perform the pessimistic variant of the operations if we
  already hold index->lock exclusively. First, search the
  record. The operation may already have been performed,
  depending on when the row in the clustered index was
  scanned. */
  btr_cur_search_to_nth_level(
      index, 0, entry, PAGE_CUR_LE,
      has_index_lock ? BTR_MODIFY_TREE : BTR_MODIFY_LEAF, &cursor, 0, __FILE__,
      __LINE__, &mtr);

  ut_ad(dict_index_get_n_unique(index) > 0);
  /* This test is somewhat similar to row_ins_must_modify_rec(),
  but not identical for unique secondary indexes. */
  if (cursor.low_match >= dict_index_get_n_unique(index) &&
      !page_rec_is_infimum(btr_cur_get_rec(&cursor))) {
    /* We have a matching record. */
    bool exists = (cursor.low_match == dict_index_get_n_fields(index));
#ifdef UNIV_DEBUG
    rec_t *rec = btr_cur_get_rec(&cursor);
    ut_ad(page_rec_is_user_rec(rec));
    ut_ad(!rec_get_deleted_flag(rec, page_rec_is_comp(rec)));
#endif /* UNIV_DEBUG */

    ut_ad(exists || dict_index_is_unique(index));

    switch (op) {
      case ROW_OP_DELETE:
        if (!exists) {
          /* The existing record matches the
          unique secondary index key, but the
          PRIMARY KEY columns differ. So, this
          exact record does not exist. For
          example, we could detect a duplicate
          key error in some old index before
          logging an ROW_OP_INSERT for our
          index. This ROW_OP_DELETE could have
          been logged for rolling back
          TRX_UNDO_INSERT_REC. */
          goto func_exit;
        }

        if (btr_cur_optimistic_delete(&cursor, BTR_CREATE_FLAG, &mtr)) {
          *error = DB_SUCCESS;
          break;
        }

        if (!has_index_lock) {
          /* This needs a pessimistic operation.
          Lock the index tree exclusively. */
          mtr_commit(&mtr);

          mtr_start(&mtr);

          btr_cur_search_to_nth_level(index, 0, entry, PAGE_CUR_LE,
                                      BTR_MODIFY_TREE, &cursor, 0, __FILE__,
                                      __LINE__, &mtr);

          /* No other thread than the current one
          is allowed to modify the index tree.
          Thus, the record should still exist. */
          ut_ad(cursor.low_match >= dict_index_get_n_fields(index));
          ut_ad(page_rec_is_user_rec(btr_cur_get_rec(&cursor)));
        }

        /* As there are no externally stored fields in
        a secondary index record, the parameter
        rollback=false will be ignored. */

        btr_cur_pessimistic_delete(error, FALSE, &cursor, BTR_CREATE_FLAG,
                                   false, 0, 0, 0, &mtr);
        break;
      case ROW_OP_INSERT:
        if (exists) {
          /* The record already exists. There
          is nothing to be inserted.
          This could happen when processing
          TRX_UNDO_DEL_MARK_REC in statement
          rollback:

          UPDATE of PRIMARY KEY can lead to
          statement rollback if the updated
          value of the PRIMARY KEY already
          exists. In this case, the UPDATE would
          be mapped to DELETE;INSERT, and we
          only wrote undo log for the DELETE
          part. The duplicate key error would be
          triggered before logging the INSERT
          part.

          Theoretically, we could also get a
          similar situation when a DELETE operation
          is blocked by a FOREIGN KEY constraint. */
          goto func_exit;
        }

        if (dtuple_contains_null(entry)) {
          /* The UNIQUE KEY columns match, but
          there is a NULL value in the key, and
          NULL!=NULL. */
          goto insert_the_rec;
        }

        goto duplicate;
    }
  } else {
    switch (op) {
      rec_t *rec;
      big_rec_t *big_rec;
      case ROW_OP_DELETE:
        /* The record does not exist. For example, we
        could detect a duplicate key error in some old
        index before logging an ROW_OP_INSERT for our
        index. This ROW_OP_DELETE could be logged for
        rolling back TRX_UNDO_INSERT_REC. */
        goto func_exit;
      case ROW_OP_INSERT:
        if (dict_index_is_unique(index) &&
            (cursor.up_match >= dict_index_get_n_unique(index) ||
             cursor.low_match >= dict_index_get_n_unique(index)) &&
            (!index->n_nullable || !dtuple_contains_null(entry))) {
        duplicate:
          /* Duplicate key */
          ut_ad(dict_index_is_unique(index));
          row_merge_dup_report(dup, entry->fields);
          *error = DB_DUPLICATE_KEY;
          goto func_exit;
        }
      insert_the_rec:
        /* Insert the record. As we are inserting into
        a secondary index, there cannot be externally
        stored columns (!big_rec). */
        *error = btr_cur_optimistic_insert(
            BTR_NO_UNDO_LOG_FLAG | BTR_NO_LOCKING_FLAG | BTR_CREATE_FLAG,
            &cursor, &offsets, &offsets_heap, const_cast<dtuple_t *>(entry),
            &rec, &big_rec, 0, NULL, &mtr);
        ut_ad(!big_rec);
        if (*error != DB_FAIL) {
          break;
        }

        if (!has_index_lock) {
          /* This needs a pessimistic operation.
          Lock the index tree exclusively. */
          mtr_commit(&mtr);

          mtr_start(&mtr);

          btr_cur_search_to_nth_level(index, 0, entry, PAGE_CUR_LE,
                                      BTR_MODIFY_TREE, &cursor, 0, __FILE__,
                                      __LINE__, &mtr);
        }

        /* We already determined that the
        record did not exist. No other thread
        than the current one is allowed to
        modify the index tree. Thus, the
        record should still not exist. */

        *error = btr_cur_pessimistic_insert(
            BTR_NO_UNDO_LOG_FLAG | BTR_NO_LOCKING_FLAG | BTR_CREATE_FLAG,
            &cursor, &offsets, &offsets_heap, const_cast<dtuple_t *>(entry),
            &rec, &big_rec, 0, NULL, &mtr);
        ut_ad(!big_rec);
        break;
    }
    mem_heap_empty(offsets_heap);
  }

  if (*error == DB_SUCCESS && trx_id) {
    page_update_max_trx_id(btr_cur_get_block(&cursor),
                           btr_cur_get_page_zip(&cursor), trx_id, &mtr);
  }

func_exit:
  mtr_commit(&mtr);
}

/** Applies an operation to a secondary index that was being created.
 @return NULL on failure (mrec corruption) or when out of data;
 pointer to next record on success */
static MY_ATTRIBUTE((warn_unused_result)) const mrec_t *row_log_apply_op(
    dict_index_t *index,      /*!< in/out: index */
    row_merge_dup_t *dup,     /*!< in/out: for reporting
                              duplicate key errors */
    dberr_t *error,           /*!< out: DB_SUCCESS or error code */
    mem_heap_t *offsets_heap, /*!< in/out: memory heap for
                              allocating offsets; can be emptied */
    mem_heap_t *heap,         /*!< in/out: memory heap for
                              allocating data tuples */
    bool has_index_lock,      /*!< in: true if holding index->lock
                              in exclusive mode */
    const mrec_t *mrec,       /*!< in: merge record */
    const mrec_t *mrec_end,   /*!< in: end of buffer */
    ulint *offsets)           /*!< in/out: work area for
                              rec_init_offsets_temp() */

{
  enum row_op op;
  ulint extra_size;
  ulint data_size;
  ulint n_ext;
  dtuple_t *entry;
  trx_id_t trx_id;

  /* Online index creation is only used for secondary indexes. */
  ut_ad(!index->is_clustered());

  ut_ad(rw_lock_own(dict_index_get_lock(index), RW_LOCK_X) == has_index_lock);

  if (index->is_corrupted()) {
    *error = DB_INDEX_CORRUPT;
    return (NULL);
  }

  *error = DB_SUCCESS;

  if (mrec + ROW_LOG_HEADER_SIZE >= mrec_end) {
    return (NULL);
  }

  switch (*mrec) {
    case ROW_OP_INSERT:
      if (ROW_LOG_HEADER_SIZE + DATA_TRX_ID_LEN + mrec >= mrec_end) {
        return (NULL);
      }

      op = static_cast<enum row_op>(*mrec++);
      trx_id = trx_read_trx_id(mrec);
      mrec += DATA_TRX_ID_LEN;
      break;
    case ROW_OP_DELETE:
      op = static_cast<enum row_op>(*mrec++);
      trx_id = 0;
      break;
    default:
    corrupted:
      ut_ad(0);
      *error = DB_CORRUPTION;
      return (NULL);
  }

  extra_size = *mrec++;

  ut_ad(mrec < mrec_end);

  if (extra_size >= 0x80) {
    /* Read another byte of extra_size. */

    extra_size = (extra_size & 0x7f) << 8;
    extra_size |= *mrec++;
  }

  mrec += extra_size;

  if (mrec > mrec_end) {
    return (NULL);
  }

  rec_init_offsets_temp(mrec, index, offsets);

  if (rec_offs_any_extern(offsets)) {
    /* There should never be any externally stored fields
    in a secondary index, which is what online index
    creation is used for. Therefore, the log file must be
    corrupted. */
    goto corrupted;
  }

  data_size = rec_offs_data_size(offsets);

  mrec += data_size;

  if (mrec > mrec_end) {
    return (NULL);
  }

  entry = row_rec_to_index_entry_low(mrec - data_size, index, offsets, &n_ext,
                                     heap);
  /* Online index creation is only implemented for secondary
  indexes, which never contain off-page columns. */
  ut_ad(n_ext == 0);

  row_log_apply_op_low(index, dup, error, offsets_heap, has_index_lock, op,
                       trx_id, entry);
  return (mrec);
}

/** Applies operations to a secondary index that was being created.
@param[in]	trx	transaction (for checking if the operation was
interrupted)
@param[in,out]	index	index
@param[in,out]	dup	for reporting duplicate key errors
@param[in,out]	stage	performance schema accounting object, used by
ALTER TABLE. If not NULL, then stage->inc() will be called for each block
of log that is applied.
@return DB_SUCCESS, or error code on failure */
static dberr_t row_log_apply_ops(const trx_t *trx, dict_index_t *index,
                                 row_merge_dup_t *dup,
                                 ut_stage_alter_t *stage) {
  dberr_t error;
  const mrec_t *mrec = NULL;
  const mrec_t *next_mrec;
  const mrec_t *mrec_end = NULL; /* silence bogus warning */
  const mrec_t *next_mrec_end;
  mem_heap_t *offsets_heap;
  mem_heap_t *heap;
  ulint *offsets;
  bool has_index_lock;
  const ulint i = 1 + REC_OFFS_HEADER_SIZE + dict_index_get_n_fields(index);

  ut_ad(dict_index_is_online_ddl(index));
  ut_ad(!index->is_committed());
  ut_ad(rw_lock_own(dict_index_get_lock(index), RW_LOCK_X));
  ut_ad(index->online_log);
  UNIV_MEM_INVALID(&mrec_end, sizeof mrec_end);

  offsets = static_cast<ulint *>(ut_malloc_nokey(i * sizeof *offsets));
  offsets[0] = i;
  offsets[1] = dict_index_get_n_fields(index);

  offsets_heap = mem_heap_create(UNIV_PAGE_SIZE);
  heap = mem_heap_create(UNIV_PAGE_SIZE);
  has_index_lock = true;

next_block:
  ut_ad(has_index_lock);
  ut_ad(rw_lock_own(dict_index_get_lock(index), RW_LOCK_X));
  ut_ad(index->online_log->head.bytes == 0);

  stage->inc(row_log_progress_inc_per_block());

  if (trx_is_interrupted(trx)) {
    goto interrupted;
  }

  error = index->online_log->error;
  if (error != DB_SUCCESS) {
    goto func_exit;
  }

  if (index->is_corrupted()) {
    error = DB_INDEX_CORRUPT;
    goto func_exit;
  }

  if (UNIV_UNLIKELY(index->online_log->head.blocks >
                    index->online_log->tail.blocks)) {
  unexpected_eof:
    ib::error(ER_IB_MSG_962)
        << "Unexpected end of temporary file for index " << index->name;
  corruption:
    error = DB_CORRUPTION;
    goto func_exit;
  }

  if (index->online_log->head.blocks == index->online_log->tail.blocks) {
    if (index->online_log->head.blocks) {
#ifdef HAVE_FTRUNCATE
      /* Truncate the file in order to save space. */
      if (index->online_log->fd > 0 &&
          ftruncate(index->online_log->fd, 0) == -1) {
        perror("ftruncate");
      }
#endif /* HAVE_FTRUNCATE */
      index->online_log->head.blocks = index->online_log->tail.blocks = 0;
    }

    next_mrec = index->online_log->tail.block;
    next_mrec_end = next_mrec + index->online_log->tail.bytes;

    if (next_mrec_end == next_mrec) {
      /* End of log reached. */
    all_done:
      ut_ad(has_index_lock);
      ut_ad(index->online_log->head.blocks == 0);
      ut_ad(index->online_log->tail.blocks == 0);
      error = DB_SUCCESS;
      goto func_exit;
    }
  } else {
    os_offset_t ofs;

    ofs = (os_offset_t)index->online_log->head.blocks * srv_sort_buf_size;

    ut_ad(has_index_lock);
    has_index_lock = false;
    rw_lock_x_unlock(dict_index_get_lock(index));

    log_free_check();

    if (!row_log_block_allocate(index->online_log->head)) {
      error = DB_OUT_OF_MEMORY;
      goto func_exit;
    }

    IORequest request(IORequest::NO_ENCRYPTION | IORequest::READ);

    byte *buf = index->online_log->head.block;

    dberr_t err = os_file_read_no_error_handling_int_fd(
        request, index->online_log->fd, buf, ofs, srv_sort_buf_size, nullptr);

    /* If encryption is enabled decrypt buffer after reading it
    from file system. */
    if (log_tmp_is_encrypted()) {
      if (!log_tmp_block_decrypt(buf, srv_sort_buf_size,
                                 index->online_log->crypt_head, ofs,
                                 index->table->space)) {
        error = DB_IO_DECRYPT_FAIL;
        goto func_exit;
      }

      srv_stats.n_rowlog_blocks_decrypted.inc();
      memcpy(buf, index->online_log->crypt_head, srv_sort_buf_size);
    }

    if (err != DB_SUCCESS) {
      ib::error(ER_IB_MSG_963) << "Unable to read temporary file"
                                  " for index "
                               << index->name;
      goto corruption;
    }

#ifdef POSIX_FADV_DONTNEED
    /* Each block is read exactly once.  Free up the file cache. */
    posix_fadvise(index->online_log->fd, ofs, srv_sort_buf_size,
                  POSIX_FADV_DONTNEED);
#endif /* POSIX_FADV_DONTNEED */

    next_mrec = index->online_log->head.block;
    next_mrec_end = next_mrec + srv_sort_buf_size;
  }

  if (mrec) {
    /* A partial record was read from the previous block.
    Copy the temporary buffer full, as we do not know the
    length of the record. Parse subsequent records from
    the bigger buffer index->online_log->head.block
    or index->online_log->tail.block. */

    ut_ad(mrec == index->online_log->head.buf);
    ut_ad(mrec_end > mrec);
    ut_ad(mrec_end < (&index->online_log->head.buf)[1]);

    memcpy((mrec_t *)mrec_end, next_mrec,
           (&index->online_log->head.buf)[1] - mrec_end);
    mrec = row_log_apply_op(index, dup, &error, offsets_heap, heap,
                            has_index_lock, index->online_log->head.buf,
                            (&index->online_log->head.buf)[1], offsets);
    if (error != DB_SUCCESS) {
      goto func_exit;
    } else if (UNIV_UNLIKELY(mrec == NULL)) {
      /* The record was not reassembled properly. */
      goto corruption;
    }
    /* The record was previously found out to be
    truncated. Now that the parse buffer was extended,
    it should proceed beyond the old end of the buffer. */
    ut_a(mrec > mrec_end);

    index->online_log->head.bytes = mrec - mrec_end;
    next_mrec += index->online_log->head.bytes;
  }

  ut_ad(next_mrec <= next_mrec_end);
  /* The following loop must not be parsing the temporary
  buffer, but head.block or tail.block. */

  /* mrec!=NULL means that the next record starts from the
  middle of the block */
  ut_ad((mrec == NULL) == (index->online_log->head.bytes == 0));

#ifdef UNIV_DEBUG
  if (next_mrec_end == index->online_log->head.block + srv_sort_buf_size) {
    /* If tail.bytes == 0, next_mrec_end can also be at
    the end of tail.block. */
    if (index->online_log->tail.bytes == 0) {
      ut_ad(next_mrec == next_mrec_end);
      ut_ad(index->online_log->tail.blocks == 0);
      ut_ad(index->online_log->head.blocks == 0);
      ut_ad(index->online_log->head.bytes == 0);
    } else {
      ut_ad(next_mrec ==
            index->online_log->head.block + index->online_log->head.bytes);
      ut_ad(index->online_log->tail.blocks > index->online_log->head.blocks);
    }
  } else if (next_mrec_end ==
             index->online_log->tail.block + index->online_log->tail.bytes) {
    ut_ad(next_mrec ==
          index->online_log->tail.block + index->online_log->head.bytes);
    ut_ad(index->online_log->tail.blocks == 0);
    ut_ad(index->online_log->head.blocks == 0);
    ut_ad(index->online_log->head.bytes <= index->online_log->tail.bytes);
  } else {
    ut_error;
  }
#endif /* UNIV_DEBUG */

  mrec_end = next_mrec_end;

  while (!trx_is_interrupted(trx)) {
    mrec = next_mrec;
    ut_ad(mrec < mrec_end);

    if (!has_index_lock) {
      /* We are applying operations from a different
      block than the one that is being written to.
      We do not hold index->lock in order to
      allow other threads to concurrently buffer
      modifications. */
      ut_ad(mrec >= index->online_log->head.block);
      ut_ad(mrec_end == index->online_log->head.block + srv_sort_buf_size);
      ut_ad(index->online_log->head.bytes < srv_sort_buf_size);

      /* Take the opportunity to do a redo log
      checkpoint if needed. */
      log_free_check();
    } else {
      /* We are applying operations from the last block.
      Do not allow other threads to buffer anything,
      so that we can finally catch up and synchronize. */
      ut_ad(index->online_log->head.blocks == 0);
      ut_ad(index->online_log->tail.blocks == 0);
      ut_ad(mrec_end ==
            index->online_log->tail.block + index->online_log->tail.bytes);
      ut_ad(mrec >= index->online_log->tail.block);
    }

    next_mrec = row_log_apply_op(index, dup, &error, offsets_heap, heap,
                                 has_index_lock, mrec, mrec_end, offsets);

    if (error != DB_SUCCESS) {
      goto func_exit;
    } else if (next_mrec == next_mrec_end) {
      /* The record happened to end on a block boundary.
      Do we have more blocks left? */
      if (has_index_lock) {
        /* The index will be locked while
        applying the last block. */
        goto all_done;
      }

      mrec = NULL;
    process_next_block:
      rw_lock_x_lock(dict_index_get_lock(index));
      has_index_lock = true;

      index->online_log->head.bytes = 0;
      index->online_log->head.blocks++;
      goto next_block;
    } else if (next_mrec != NULL) {
      ut_ad(next_mrec < next_mrec_end);
      index->online_log->head.bytes += next_mrec - mrec;
    } else if (has_index_lock) {
      /* When mrec is within tail.block, it should
      be a complete record, because we are holding
      index->lock and thus excluding the writer. */
      ut_ad(index->online_log->tail.blocks == 0);
      ut_ad(mrec_end ==
            index->online_log->tail.block + index->online_log->tail.bytes);
      ut_ad(0);
      goto unexpected_eof;
    } else {
      memcpy(index->online_log->head.buf, mrec, mrec_end - mrec);
      mrec_end += index->online_log->head.buf - mrec;
      mrec = index->online_log->head.buf;
      goto process_next_block;
    }
  }

interrupted:
  error = DB_INTERRUPTED;
func_exit:
  if (!has_index_lock) {
    rw_lock_x_lock(dict_index_get_lock(index));
  }

  switch (error) {
    case DB_SUCCESS:
      break;
    case DB_INDEX_CORRUPT:
      if (((os_offset_t)index->online_log->tail.blocks + 1) *
              srv_sort_buf_size >=
          srv_online_max_size) {
        /* The log file grew too big. */
        error = DB_ONLINE_LOG_TOO_BIG;
      }
      /* fall through */
    default:
      /* We set the flag directly instead of
      invoking dict_set_corrupted() here,
      because the index is not "public" yet. */
      index->type |= DICT_CORRUPT;
  }

  mem_heap_free(heap);
  mem_heap_free(offsets_heap);
  row_log_block_free(index->online_log->head);
  ut_free(offsets);
  return (error);
}

/** Apply the row log to the index upon completing index creation.
@param[in]	trx	transaction (for checking if the operation was
interrupted)
@param[in,out]	index	secondary index
@param[in,out]	table	MySQL table (for reporting duplicates)
@param[in,out]	stage	performance schema accounting object, used by
ALTER TABLE. stage->begin_phase_log_index() will be called initially and then
stage->inc() will be called for each block of log that is applied.
@return DB_SUCCESS, or error code on failure */
dberr_t row_log_apply(const trx_t *trx, dict_index_t *index,
                      struct TABLE *table, ut_stage_alter_t *stage) {
  dberr_t error;
  row_log_t *log;
  row_merge_dup_t dup = {index, table, NULL, 0};
  DBUG_ENTER("row_log_apply");

  ut_ad(dict_index_is_online_ddl(index));
  ut_ad(!index->is_clustered());

  stage->begin_phase_log_index();

  log_free_check();

  rw_lock_x_lock(dict_index_get_lock(index));

  if (!index->table->is_corrupted()) {
    error = row_log_apply_ops(trx, index, &dup, stage);
  } else {
    error = DB_SUCCESS;
  }

  if (error != DB_SUCCESS) {
    ut_a(!dict_table_is_discarded(index->table));
    /* We set the flag directly instead of
    invoking dict_set_corrupted() here,
    because the index is not "public" yet. */
    index->type |= DICT_CORRUPT;
    index->table->drop_aborted = TRUE;

    dict_index_set_online_status(index, ONLINE_INDEX_ABORTED);
  } else {
    ut_ad(dup.n_dup == 0);
    dict_index_set_online_status(index, ONLINE_INDEX_COMPLETE);
  }

  log = index->online_log;
  index->online_log = NULL;
  rw_lock_x_unlock(dict_index_get_lock(index));

  row_log_free(log);

  DBUG_RETURN(error);
}<|MERGE_RESOLUTION|>--- conflicted
+++ resolved
@@ -2142,14 +2142,10 @@
       row_build_index_entry_low(row, NULL, index, heap, ROW_BUILD_FOR_INSERT);
   upd_t *update = row_upd_build_difference_binary(
       index, entry, btr_pcur_get_rec(&pcur), cur_offsets, false, NULL, heap,
-<<<<<<< HEAD
-      dup->table, thr->prebuilt);
-=======
-      dup->table, &error);
+      dup->table, thr->prebuilt, &error);
   if (error != DB_SUCCESS) {
     goto func_exit;
   }
->>>>>>> 8e797a5d
 
   if (!update->n_fields) {
     /* Nothing to do. */
