--- conflicted
+++ resolved
@@ -2963,7 +2963,6 @@
   return true;
 }
 
-<<<<<<< HEAD
 bool row_sel_store_mysql_rec(byte *mysql_rec, row_prebuilt_t *prebuilt,
                              const rec_t *rec, const dtuple_t *vrow,
                              bool rec_clust, const dict_index_t *rec_index,
@@ -2983,7 +2982,7 @@
   }
 
   if (UNIV_LIKELY_NULL(prebuilt->compress_heap))
-    mem_heap_empty(prebuilt->compress_heap);
+    row_mysql_prebuilt_free_compress_heap(prebuilt);
 
   if (clust_templ_for_sec) {
     /* Store all clustered index column of secondary index record. */
@@ -3107,196 +3106,6 @@
   }
 
   return true;
-=======
-/** Convert a row in the Innobase format to a row in the MySQL format.
-Note that the template in prebuilt may advise us to copy only a few
-columns to mysql_rec, other columns are left blank. All columns may not
-be needed in the query.
-@param[out]	mysql_rec		row in the MySQL format
-@param[in]	prebuilt		prebuilt structure
-@param[in]	rec			Innobase record in the index
-					which was described in prebuilt's
-					template, or in the clustered index;
-					must be protected by a page latch
-@param[in]	vrow			virtual columns
-@param[in]	rec_clust		TRUE if rec is in the clustered index
-					instead of prebuilt->index
-@param[in]	index			index of rec
-@param[in]	offsets			array returned by rec_get_offsets(rec)
-@param[in]	clust_templ_for_sec	TRUE if rec belongs to secondary index
-					but the prebuilt->template is in
-					clustered index format and it
-					is used only for end range comparison
-@return TRUE on success, FALSE if not all columns could be retrieved */
-static MY_ATTRIBUTE((warn_unused_result))
-ibool
-row_sel_store_mysql_rec(
-	byte*		mysql_rec,
-	row_prebuilt_t*	prebuilt,
-	const rec_t*	rec,
-	const dtuple_t*	vrow,
-	ibool		rec_clust,
-	const dict_index_t* index,
-	const ulint*	offsets,
-	bool		clust_templ_for_sec)
-{
-	ulint				i;
-	std::vector<const dict_col_t*>	template_col;
-	DBUG_ENTER("row_sel_store_mysql_rec");
-
-	ut_ad(rec_clust || index == prebuilt->index);
-	ut_ad(!rec_clust || dict_index_is_clust(index));
-
-	if (UNIV_LIKELY_NULL(prebuilt->blob_heap)) {
-		row_mysql_prebuilt_free_blob_heap(prebuilt);
-	}
-
-	if (UNIV_LIKELY_NULL(prebuilt->compress_heap))
-		row_mysql_prebuilt_free_compress_heap(prebuilt);
-
-	if (clust_templ_for_sec) {
-		/* Store all clustered index column of
-		secondary index record. */
-
-		ut_ad(dict_index_is_clust(index));
-
-		for (i = 0; i < dict_index_get_n_fields(prebuilt->index); i++) {
-			ulint   sec_field = dict_index_get_nth_field_pos(
-				index, prebuilt->index, i);
-
-			if (sec_field == ULINT_UNDEFINED) {
-				template_col.push_back(NULL);
-				continue;
-			}
-
-			const dict_field_t*	field = dict_index_get_nth_field(
-						index, sec_field);
-			const dict_col_t*	col = dict_field_get_col(field);
-			template_col.push_back(col);
-		}
-	}
-
-	for (i = 0; i < prebuilt->n_template; i++) {
-		const mysql_row_templ_t*templ = &prebuilt->mysql_template[i];
-
-		if (templ->is_virtual && dict_index_is_clust(index)) {
-
-			/* Skip virtual columns if it is not a covered
-			search or virtual key read is not requested. */
-			if (!dict_index_has_virtual(prebuilt->index)
-			    || (!prebuilt->read_just_key
-				&& !prebuilt->m_read_virtual_key)
-			    || !rec_clust) {
-				continue;
-			}
-
-			dict_v_col_t*   col;
-			col = dict_table_get_nth_v_col(
-				index->table, templ->clust_rec_field_no);
-
-			ut_ad(vrow);
-
-			const dfield_t* dfield = dtuple_get_nth_v_field(
-				vrow, col->v_pos);
-
-			/* If this is a partitioned table, it might request
-			InnoDB to fill out virtual column data for serach
-			index key values while other non key columns are also
-			getting selected. The non-key virtual columns may
-			not be materialized and we should skip them. */
-			if (dfield_get_type(dfield)->mtype == DATA_MISSING) {
-
-				ut_ad(prebuilt->m_read_virtual_key);
-
-				/* If it is part of index key the data should
-				have been materialized. */
-				ut_ad(dict_index_get_nth_col_or_prefix_pos(
-					prebuilt->index, col->v_pos, false,
-					true, NULL) == ULINT_UNDEFINED);
-
-				continue;
-			}
-
-			if (dfield->len == UNIV_SQL_NULL) {
-				mysql_rec[templ->mysql_null_byte_offset]
-				|= (byte) templ->mysql_null_bit_mask;
-				memcpy(mysql_rec
-				+ templ->mysql_col_offset,
-				(const byte*) prebuilt->default_rec
-				+ templ->mysql_col_offset,
-				templ->mysql_col_len);
-			} else {
-				row_sel_field_store_in_mysql_format(
-				mysql_rec + templ->mysql_col_offset,
-				templ, index, templ->clust_rec_field_no,
-				(const byte*)dfield->data, dfield->len,
-				prebuilt, ULINT_UNDEFINED);
-				if (templ->mysql_null_bit_mask) {
-					mysql_rec[
-					templ->mysql_null_byte_offset]
-					&= ~(byte) templ->mysql_null_bit_mask;
-				}
-			}
-
-			continue;
-		}
-
-		ulint		field_no
-			= rec_clust
-			? templ->clust_rec_field_no
-			: templ->rec_field_no;
-		ulint		sec_field_no = ULINT_UNDEFINED;
-
-		/* We should never deliver column prefixes to MySQL,
-		except for evaluating innobase_index_cond() and if the prefix
-		index is longer than the actual row data. */
-
-		ut_ad(dict_index_get_nth_field(index, field_no)->prefix_len
-		      == 0 || templ->rec_field_is_prefix);
-
-		if (clust_templ_for_sec) {
-			std::vector<const dict_col_t*>::iterator    it;
-			const dict_field_t*	field = dict_index_get_nth_field(
-							index, field_no);
-			const dict_col_t*	col = dict_field_get_col(field);
-
-			it = std::find(template_col.begin(),
-				       template_col.end(), col);
-
-			if (it == template_col.end()) {
-				continue;
-			}
-
-			ut_ad(templ->rec_field_no == templ->clust_rec_field_no);
-
-			sec_field_no = it - template_col.begin();
-		}
-
-		if (!row_sel_store_mysql_field(mysql_rec, prebuilt,
-					       rec, index, offsets,
-					       field_no, templ,
-					       sec_field_no)) {
-
-			DBUG_RETURN(FALSE);
-		}
-	}
-
-	/* FIXME: We only need to read the doc_id if an FTS indexed
-	column is being updated.
-	NOTE, the record can be cluster or secondary index record.
-	if secondary index is used then FTS_DOC_ID column should be part
-	of this index. */
-	if (dict_table_has_fts_index(prebuilt->table)) {
-		if ((dict_index_is_clust(index)
-		     && !clust_templ_for_sec)
-		    || prebuilt->fts_doc_id_in_read_set) {
-			prebuilt->fts_doc_id = fts_get_doc_id_from_rec(
-				prebuilt->table, rec, index, NULL);
-		}
-	}
-
-	DBUG_RETURN(TRUE);
->>>>>>> 59cb3d5f
 }
 
 /** Builds a previous version of a clustered index record for a consistent read
