/*****************************************************************************

Copyright (c) 1996, 2012, Oracle and/or its affiliates. All Rights Reserved.

This program is free software; you can redistribute it and/or modify it under
the terms of the GNU General Public License as published by the Free Software
Foundation; version 2 of the License.

This program is distributed in the hope that it will be useful, but WITHOUT
ANY WARRANTY; without even the implied warranty of MERCHANTABILITY or FITNESS
FOR A PARTICULAR PURPOSE. See the GNU General Public License for more details.

You should have received a copy of the GNU General Public License along with
this program; if not, write to the Free Software Foundation, Inc.,
51 Franklin Street, Suite 500, Boston, MA 02110-1335 USA

*****************************************************************************/

/**************************************************//**
@file row/row0ins.cc
Insert into a table

Created 4/20/1996 Heikki Tuuri
*******************************************************/

#include "m_string.h" /* for my_sys.h */
#include "my_sys.h" /* DEBUG_SYNC_C */
#include "row0ins.h"

#ifdef UNIV_NONINL
#include "row0ins.ic"
#endif

#include "ha_prototypes.h"
#include "dict0dict.h"
#include "dict0boot.h"
#include "trx0undo.h"
#include "btr0btr.h"
#include "btr0cur.h"
#include "mach0data.h"
#include "que0que.h"
#include "row0upd.h"
#include "row0sel.h"
#include "row0row.h"
#include "rem0cmp.h"
#include "lock0lock.h"
#include "log0log.h"
#include "eval0eval.h"
#include "data0data.h"
#include "usr0sess.h"
#include "buf0lru.h"
#include "fts0fts.h"
#include "fts0types.h"

/*************************************************************************
IMPORTANT NOTE: Any operation that generates redo MUST check that there
is enough space in the redo log before for that operation. This is
done by calling log_free_check(). The reason for checking the
availability of the redo log space before the start of the operation is
that we MUST not hold any synchonization objects when performing the
check.
If you make a change in this module make sure that no codepath is
introduced where a call to log_free_check() is bypassed. */

/*********************************************************************//**
Creates an insert node struct.
@return	own: insert node struct */
UNIV_INTERN
ins_node_t*
ins_node_create(
/*============*/
	ulint		ins_type,	/*!< in: INS_VALUES, ... */
	dict_table_t*	table,		/*!< in: table where to insert */
	mem_heap_t*	heap)		/*!< in: mem heap where created */
{
	ins_node_t*	node;

	node = static_cast<ins_node_t*>(
		mem_heap_alloc(heap, sizeof(ins_node_t)));

	node->common.type = QUE_NODE_INSERT;

	node->ins_type = ins_type;

	node->state = INS_NODE_SET_IX_LOCK;
	node->table = table;
	node->index = NULL;
	node->entry = NULL;

	node->select = NULL;

	node->trx_id = 0;

	node->entry_sys_heap = mem_heap_create(128);

	node->magic_n = INS_NODE_MAGIC_N;

	return(node);
}

/***********************************************************//**
Creates an entry template for each index of a table. */
static
void
ins_node_create_entry_list(
/*=======================*/
	ins_node_t*	node)	/*!< in: row insert node */
{
	dict_index_t*	index;
	dtuple_t*	entry;

	ut_ad(node->ins_type != INS_DIRECT);
	ut_ad(node->entry_sys_heap);

	UT_LIST_INIT(node->entry_list);

	/* We will include all indexes (include those corrupted
	secondary indexes) in the entry list. Filteration of
	these corrupted index will be done in row_ins() */

	for (index = dict_table_get_first_index(node->table);
	     index != 0;
	     index = dict_table_get_next_index(index)) {

		entry = row_build_index_entry(
			node->row, NULL, index, node->entry_sys_heap);

		UT_LIST_ADD_LAST(tuple_list, node->entry_list, entry);
	}
}

/*****************************************************************//**
Adds system field buffers to a row. */
static
void
row_ins_alloc_sys_fields(
/*=====================*/
	ins_node_t*	node)	/*!< in: insert node */
{
	dtuple_t*		row;
	dict_table_t*		table;
	mem_heap_t*		heap;
	const dict_col_t*	col;
	dfield_t*		dfield;
	byte*			ptr;

	row = node->row;
	table = node->table;
	heap = node->entry_sys_heap;

	ut_ad(row && table && heap);
	ut_ad(dtuple_get_n_fields(row) == dict_table_get_n_cols(table));

	/* 1. Allocate buffer for row id */

	col = dict_table_get_sys_col(table, DATA_ROW_ID);

	dfield = dtuple_get_nth_field(row, dict_col_get_no(col));

	ptr = static_cast<byte*>(mem_heap_zalloc(heap, DATA_ROW_ID_LEN));

	dfield_set_data(dfield, ptr, DATA_ROW_ID_LEN);

	node->row_id_buf = ptr;

	/* 3. Allocate buffer for trx id */

	col = dict_table_get_sys_col(table, DATA_TRX_ID);

	dfield = dtuple_get_nth_field(row, dict_col_get_no(col));
	ptr = static_cast<byte*>(mem_heap_zalloc(heap, DATA_TRX_ID_LEN));

	dfield_set_data(dfield, ptr, DATA_TRX_ID_LEN);

	node->trx_id_buf = ptr;

	/* 4. Allocate buffer for roll ptr */

	col = dict_table_get_sys_col(table, DATA_ROLL_PTR);

	dfield = dtuple_get_nth_field(row, dict_col_get_no(col));
	ptr = static_cast<byte*>(mem_heap_zalloc(heap, DATA_ROLL_PTR_LEN));

	dfield_set_data(dfield, ptr, DATA_ROLL_PTR_LEN);
}

/*********************************************************************//**
Sets a new row to insert for an INS_DIRECT node. This function is only used
if we have constructed the row separately, which is a rare case; this
function is quite slow. */
UNIV_INTERN
void
ins_node_set_new_row(
/*=================*/
	ins_node_t*	node,	/*!< in: insert node */
	dtuple_t*	row)	/*!< in: new row (or first row) for the node */
{
	node->state = INS_NODE_SET_IX_LOCK;
	node->index = NULL;
	node->entry = NULL;

	node->row = row;

	mem_heap_empty(node->entry_sys_heap);

	/* Create templates for index entries */

	if (node->ins_type != INS_DIRECT) {
		ins_node_create_entry_list(node);
	}

	/* Allocate from entry_sys_heap buffers for sys fields */

	row_ins_alloc_sys_fields(node);

	/* As we allocated a new trx id buf, the trx id should be written
	there again: */

	node->trx_id = 0;
}

/*******************************************************************//**
Does an insert operation by updating a delete-marked existing record
in the index. This situation can occur if the delete-marked record is
kept in the index for consistent reads.
@return	DB_SUCCESS or error code */
static
ulint
row_ins_sec_index_entry_by_modify(
/*==============================*/
	ulint		mode,	/*!< in: BTR_MODIFY_LEAF or BTR_MODIFY_TREE,
				depending on whether mtr holds just a leaf
				latch or also a tree latch */
	btr_cur_t*	cursor,	/*!< in: B-tree cursor */
	const dtuple_t*	entry,	/*!< in: index entry to insert */
	que_thr_t*	thr,	/*!< in: query thread */
	mtr_t*		mtr)	/*!< in: mtr; must be committed before
				latching any further pages */
{
	big_rec_t*	dummy_big_rec;
	mem_heap_t*	heap;
	upd_t*		update;
	rec_t*		rec;
	const ulint*	offsets;
	ulint		err;

	rec = btr_cur_get_rec(cursor);

	ut_ad(!dict_index_is_clust(cursor->index));
	ut_ad(rec_get_deleted_flag(rec,
				   dict_table_is_comp(cursor->index->table)));

	/* We know that in the alphabetical ordering, entry and rec are
	identified. But in their binary form there may be differences if
	there are char fields in them. Therefore we have to calculate the
	difference. */

	heap = mem_heap_create(
		sizeof(upd_t)
		+ REC_OFFS_HEADER_SIZE * sizeof(*offsets)
		+ dtuple_get_n_fields(entry)
		* (sizeof(upd_field_t) + sizeof *offsets));
	offsets = rec_get_offsets(rec, cursor->index, NULL,
				  ULINT_UNDEFINED, &heap);
	update = row_upd_build_sec_rec_difference_binary(
		rec, cursor->index, offsets, entry, heap);
	if (mode == BTR_MODIFY_LEAF) {
		/* Try an optimistic updating of the record, keeping changes
		within the page */

		err = btr_cur_optimistic_update(BTR_KEEP_SYS_FLAG, cursor,
						update, 0, thr,
						thr_get_trx(thr)->id, mtr);
		switch (err) {
		case DB_OVERFLOW:
		case DB_UNDERFLOW:
		case DB_ZIP_OVERFLOW:
			err = DB_FAIL;
		}
	} else {
		ut_a(mode == BTR_MODIFY_TREE);
		if (buf_LRU_buf_pool_running_out()) {

			err = DB_LOCK_TABLE_FULL;

			goto func_exit;
		}

		err = btr_cur_pessimistic_update(BTR_KEEP_SYS_FLAG, cursor,
						 &heap, &dummy_big_rec, update,
						 0, thr,
						 thr_get_trx(thr)->id, mtr);
		ut_ad(!dummy_big_rec);
	}
func_exit:
	mem_heap_free(heap);

	return(err);
}

/*******************************************************************//**
Does an insert operation by delete unmarking and updating a delete marked
existing record in the index. This situation can occur if the delete marked
record is kept in the index for consistent reads.
@return	DB_SUCCESS, DB_FAIL, or error code */
static
ulint
row_ins_clust_index_entry_by_modify(
/*================================*/
	ulint		mode,	/*!< in: BTR_MODIFY_LEAF or BTR_MODIFY_TREE,
				depending on whether mtr holds just a leaf
				latch or also a tree latch */
	btr_cur_t*	cursor,	/*!< in: B-tree cursor */
	mem_heap_t**	heap,	/*!< in/out: pointer to memory heap, or NULL */
	big_rec_t**	big_rec,/*!< out: possible big rec vector of fields
				which have to be stored externally by the
				caller */
	const dtuple_t*	entry,	/*!< in: index entry to insert */
	que_thr_t*	thr,	/*!< in: query thread */
	mtr_t*		mtr)	/*!< in: mtr; must be committed before
				latching any further pages */
{
	rec_t*		rec;
	upd_t*		update;
	ulint		err;

	ut_ad(dict_index_is_clust(cursor->index));

	*big_rec = NULL;

	rec = btr_cur_get_rec(cursor);

	ut_ad(rec_get_deleted_flag(rec,
				   dict_table_is_comp(cursor->index->table)));

	if (!*heap) {
		*heap = mem_heap_create(1024);
	}

	/* Build an update vector containing all the fields to be modified;
	NOTE that this vector may NOT contain system columns trx_id or
	roll_ptr */

	update = row_upd_build_difference_binary(cursor->index, entry, rec,
						 thr_get_trx(thr), *heap);
	if (mode == BTR_MODIFY_LEAF) {
		/* Try optimistic updating of the record, keeping changes
		within the page */

		err = btr_cur_optimistic_update(0, cursor, update, 0, thr,
						thr_get_trx(thr)->id, mtr);
		switch (err) {
		case DB_OVERFLOW:
		case DB_UNDERFLOW:
		case DB_ZIP_OVERFLOW:
			err = DB_FAIL;
		}
	} else {
		ut_a(mode == BTR_MODIFY_TREE);
		if (buf_LRU_buf_pool_running_out()) {

			return(DB_LOCK_TABLE_FULL);

		}
		err = btr_cur_pessimistic_update(
			BTR_KEEP_POS_FLAG, cursor, heap, big_rec, update,
			0, thr, thr_get_trx(thr)->id, mtr);
	}

	return(err);
}

/*********************************************************************//**
Returns TRUE if in a cascaded update/delete an ancestor node of node
updates (not DELETE, but UPDATE) table.
@return	TRUE if an ancestor updates table */
static
ibool
row_ins_cascade_ancestor_updates_table(
/*===================================*/
	que_node_t*	node,	/*!< in: node in a query graph */
	dict_table_t*	table)	/*!< in: table */
{
	que_node_t*	parent;

	for (parent = que_node_get_parent(node);
	     que_node_get_type(parent) == QUE_NODE_UPDATE;
	     parent = que_node_get_parent(parent)) {

		upd_node_t*	upd_node;

		upd_node = static_cast<upd_node_t*>(parent);

		if (upd_node->table == table && upd_node->is_delete == FALSE) {

			return(TRUE);
		}
	}

	return(FALSE);
}

/*********************************************************************//**
Returns the number of ancestor UPDATE or DELETE nodes of a
cascaded update/delete node.
@return	number of ancestors */
static
ulint
row_ins_cascade_n_ancestors(
/*========================*/
	que_node_t*	node)	/*!< in: node in a query graph */
{
	que_node_t*	parent;
	ulint		n_ancestors = 0;

	for (parent = que_node_get_parent(node);
	     que_node_get_type(parent) == QUE_NODE_UPDATE;
	     parent = que_node_get_parent(parent)) {

		n_ancestors++;
	}

	return(n_ancestors);
}

/******************************************************************//**
Calculates the update vector node->cascade->update for a child table in
a cascaded update.
@return number of fields in the calculated update vector; the value
can also be 0 if no foreign key fields changed; the returned value is
ULINT_UNDEFINED if the column type in the child table is too short to
fit the new value in the parent table: that means the update fails */
static
ulint
row_ins_cascade_calc_update_vec(
/*============================*/
	upd_node_t*	node,		/*!< in: update node of the parent
					table */
	dict_foreign_t*	foreign,	/*!< in: foreign key constraint whose
					type is != 0 */
	mem_heap_t*	heap,		/*!< in: memory heap to use as
					temporary storage */
	trx_t*		trx,		/*!< in: update transaction */
	ibool*		fts_col_affected)/*!< out: is FTS column affected */
{
	upd_node_t*	cascade		= node->cascade_node;
	dict_table_t*	table		= foreign->foreign_table;
	dict_index_t*	index		= foreign->foreign_index;
	upd_t*		update;
	dict_table_t*	parent_table;
	dict_index_t*	parent_index;
	upd_t*		parent_update;
	ulint		n_fields_updated;
	ulint		parent_field_no;
	ulint		i;
	ulint		j;
	ibool		doc_id_updated = FALSE;
	ulint		doc_id_pos = 0;
	doc_id_t	new_doc_id = FTS_NULL_DOC_ID;

	ut_a(node);
	ut_a(foreign);
	ut_a(cascade);
	ut_a(table);
	ut_a(index);

	/* Calculate the appropriate update vector which will set the fields
	in the child index record to the same value (possibly padded with
	spaces if the column is a fixed length CHAR or FIXBINARY column) as
	the referenced index record will get in the update. */

	parent_table = node->table;
	ut_a(parent_table == foreign->referenced_table);
	parent_index = foreign->referenced_index;
	parent_update = node->update;

	update = cascade->update;

	update->info_bits = 0;
	update->n_fields = foreign->n_fields;

	n_fields_updated = 0;

	*fts_col_affected = FALSE;

	if (table->fts) {
		doc_id_pos = dict_table_get_nth_col_pos(
			table, table->fts->doc_col);
	}

	for (i = 0; i < foreign->n_fields; i++) {

		parent_field_no = dict_table_get_nth_col_pos(
			parent_table,
			dict_index_get_nth_col_no(parent_index, i));

		for (j = 0; j < parent_update->n_fields; j++) {
			const upd_field_t*	parent_ufield
				= &parent_update->fields[j];

			if (parent_ufield->field_no == parent_field_no) {

				ulint			min_size;
				const dict_col_t*	col;
				ulint			ufield_len;
				upd_field_t*		ufield;

				col = dict_index_get_nth_col(index, i);

				/* A field in the parent index record is
				updated. Let us make the update vector
				field for the child table. */

				ufield = update->fields + n_fields_updated;

				ufield->field_no
					= dict_table_get_nth_col_pos(
					table, dict_col_get_no(col));

				ufield->orig_len = 0;
				ufield->exp = NULL;

				ufield->new_val = parent_ufield->new_val;
				ufield_len = dfield_get_len(&ufield->new_val);

				/* Clear the "external storage" flag */
				dfield_set_len(&ufield->new_val, ufield_len);

				/* Do not allow a NOT NULL column to be
				updated as NULL */

				if (dfield_is_null(&ufield->new_val)
				    && (col->prtype & DATA_NOT_NULL)) {

					return(ULINT_UNDEFINED);
				}

				/* If the new value would not fit in the
				column, do not allow the update */

				if (!dfield_is_null(&ufield->new_val)
				    && dtype_get_at_most_n_mbchars(
					col->prtype, col->mbminmaxlen,
					col->len,
					ufield_len,
					static_cast<char*>(
						dfield_get_data(
							&ufield->new_val)))
				    < ufield_len) {

					return(ULINT_UNDEFINED);
				}

				/* If the parent column type has a different
				length than the child column type, we may
				need to pad with spaces the new value of the
				child column */

				min_size = dict_col_get_min_size(col);

				/* Because UNIV_SQL_NULL (the marker
				of SQL NULL values) exceeds all possible
				values of min_size, the test below will
				not hold for SQL NULL columns. */

				if (min_size > ufield_len) {

					byte*	pad;
					ulint	pad_len;
					byte*	padded_data;
					ulint	mbminlen;

					padded_data = static_cast<byte*>(
						mem_heap_alloc(
							heap, min_size));

					pad = padded_data + ufield_len;
					pad_len = min_size - ufield_len;

					memcpy(padded_data,
					       dfield_get_data(&ufield
							       ->new_val),
					       ufield_len);

					mbminlen = dict_col_get_mbminlen(col);

					ut_ad(!(ufield_len % mbminlen));
					ut_ad(!(min_size % mbminlen));

					if (mbminlen == 1
					    && dtype_get_charset_coll(
						    col->prtype)
					    == DATA_MYSQL_BINARY_CHARSET_COLL) {
						/* Do not pad BINARY columns */
						return(ULINT_UNDEFINED);
					}

					row_mysql_pad_col(mbminlen,
							  pad, pad_len);
					dfield_set_data(&ufield->new_val,
							padded_data, min_size);
				}

				/* Check whether the current column has
				FTS index on it */
				if (table->fts
				    && dict_table_is_fts_column(
					table->fts->indexes,
					dict_col_get_no(col))
					!= ULINT_UNDEFINED) {
					*fts_col_affected = TRUE;
				}

				/* If Doc ID is updated, check whether the
				Doc ID is valid */
				if (table->fts
				    && ufield->field_no == doc_id_pos) {
					doc_id_t	n_doc_id;

					n_doc_id =
						table->fts->cache->next_doc_id;

					new_doc_id = fts_read_doc_id(
						static_cast<const byte*>(
							dfield_get_data(
							&ufield->new_val)));

					if (new_doc_id <= 0) {
						fprintf(stderr,
							"InnoDB: FTS Doc ID "
							"must be larger than "
							"0 \n");
						return(ULINT_UNDEFINED);
					}

					if (new_doc_id < n_doc_id) {
						fprintf(stderr,
						       "InnoDB: FTS Doc ID "
						       "must be larger than "
						       IB_ID_FMT" for table",
						       n_doc_id -1);

						ut_print_name(stderr, trx,
							      TRUE,
							      table->name);

						putc('\n', stderr);
						return(ULINT_UNDEFINED);
					}

					*fts_col_affected = TRUE;
					doc_id_updated = TRUE;
				}

				n_fields_updated++;
			}
		}
	}

	/* Generate a new Doc ID if FTS index columns get updated */
	if (table->fts && *fts_col_affected) {
		if (DICT_TF2_FLAG_IS_SET(table, DICT_TF2_FTS_HAS_DOC_ID)) {
			doc_id_t	doc_id;
                        upd_field_t*	ufield;

			ut_ad(!doc_id_updated);
			ufield = update->fields + n_fields_updated;
			fts_get_next_doc_id(table, &trx->fts_next_doc_id);
			doc_id = fts_update_doc_id(table, ufield,
						   &trx->fts_next_doc_id);
			n_fields_updated++;
			fts_trx_add_op(trx, table, doc_id, FTS_INSERT, NULL);
		} else  {
			if (doc_id_updated) {
				ut_ad(new_doc_id);
				fts_trx_add_op(trx, table, new_doc_id,
					       FTS_INSERT, NULL);
			} else {
				fprintf(stderr, "InnoDB: FTS Doc ID must be "
					"updated along with FTS indexed "
					"column for table ");
				ut_print_name(stderr, trx, TRUE, table->name);
				putc('\n', stderr);
				return(ULINT_UNDEFINED);
			}
		}
	}

	update->n_fields = n_fields_updated;

	return(n_fields_updated);
}

/*********************************************************************//**
Set detailed error message associated with foreign key errors for
the given transaction. */
static
void
row_ins_set_detailed(
/*=================*/
	trx_t*		trx,		/*!< in: transaction */
	dict_foreign_t*	foreign)	/*!< in: foreign key constraint */
{
	mutex_enter(&srv_misc_tmpfile_mutex);
	rewind(srv_misc_tmpfile);

	if (os_file_set_eof(srv_misc_tmpfile)) {
		ut_print_name(srv_misc_tmpfile, trx, TRUE,
			      foreign->foreign_table_name);
		dict_print_info_on_foreign_key_in_create_format(
			srv_misc_tmpfile, trx, foreign, FALSE);
		trx_set_detailed_error_from_file(trx, srv_misc_tmpfile);
	} else {
		trx_set_detailed_error(trx, "temp file operation failed");
	}

	mutex_exit(&srv_misc_tmpfile_mutex);
}

/*********************************************************************//**
Acquires dict_foreign_err_mutex, rewinds dict_foreign_err_file
and displays information about the given transaction.
The caller must release dict_foreign_err_mutex. */
static
void
row_ins_foreign_trx_print(
/*======================*/
	trx_t*	trx)	/*!< in: transaction */
{
	ulint	n_lock_rec;
	ulint	n_lock_struct;
	ulint	heap_size;

	lock_mutex_enter();
	n_lock_rec = lock_number_of_rows_locked(&trx->lock);
	n_lock_struct = UT_LIST_GET_LEN(trx->lock.trx_locks);
	heap_size = mem_heap_get_size(trx->lock.lock_heap);
	lock_mutex_exit();

	mutex_enter(&trx_sys->mutex);

	mutex_enter(&dict_foreign_err_mutex);
	rewind(dict_foreign_err_file);
	ut_print_timestamp(dict_foreign_err_file);
	fputs(" Transaction:\n", dict_foreign_err_file);

	trx_print_low(dict_foreign_err_file, trx, 600,
		      n_lock_rec, n_lock_struct, heap_size);

	mutex_exit(&trx_sys->mutex);

	ut_ad(mutex_own(&dict_foreign_err_mutex));
}

/*********************************************************************//**
Reports a foreign key error associated with an update or a delete of a
parent table index entry. */
static
void
row_ins_foreign_report_err(
/*=======================*/
	const char*	errstr,		/*!< in: error string from the viewpoint
					of the parent table */
	que_thr_t*	thr,		/*!< in: query thread whose run_node
					is an update node */
	dict_foreign_t*	foreign,	/*!< in: foreign key constraint */
	const rec_t*	rec,		/*!< in: a matching index record in the
					child table */
	const dtuple_t*	entry)		/*!< in: index entry in the parent
					table */
{
	FILE*	ef	= dict_foreign_err_file;
	trx_t*	trx	= thr_get_trx(thr);

	row_ins_set_detailed(trx, foreign);

	row_ins_foreign_trx_print(trx);

	fputs("Foreign key constraint fails for table ", ef);
	ut_print_name(ef, trx, TRUE, foreign->foreign_table_name);
	fputs(":\n", ef);
	dict_print_info_on_foreign_key_in_create_format(ef, trx, foreign,
							TRUE);
	putc('\n', ef);
	fputs(errstr, ef);
	fputs(" in parent table, in index ", ef);
	ut_print_name(ef, trx, FALSE, foreign->referenced_index->name);
	if (entry) {
		fputs(" tuple:\n", ef);
		dtuple_print(ef, entry);
	}
	fputs("\nBut in child table ", ef);
	ut_print_name(ef, trx, TRUE, foreign->foreign_table_name);
	fputs(", in index ", ef);
	ut_print_name(ef, trx, FALSE, foreign->foreign_index->name);
	if (rec) {
		fputs(", there is a record:\n", ef);
		rec_print(ef, rec, foreign->foreign_index);
	} else {
		fputs(", the record is not available\n", ef);
	}
	putc('\n', ef);

	mutex_exit(&dict_foreign_err_mutex);
}

/*********************************************************************//**
Reports a foreign key error to dict_foreign_err_file when we are trying
to add an index entry to a child table. Note that the adding may be the result
of an update, too. */
static
void
row_ins_foreign_report_add_err(
/*===========================*/
	trx_t*		trx,		/*!< in: transaction */
	dict_foreign_t*	foreign,	/*!< in: foreign key constraint */
	const rec_t*	rec,		/*!< in: a record in the parent table:
					it does not match entry because we
					have an error! */
	const dtuple_t*	entry)		/*!< in: index entry to insert in the
					child table */
{
	FILE*	ef	= dict_foreign_err_file;

	row_ins_set_detailed(trx, foreign);

	row_ins_foreign_trx_print(trx);

	fputs("Foreign key constraint fails for table ", ef);
	ut_print_name(ef, trx, TRUE, foreign->foreign_table_name);
	fputs(":\n", ef);
	dict_print_info_on_foreign_key_in_create_format(ef, trx, foreign,
							TRUE);
	fputs("\nTrying to add in child table, in index ", ef);
	ut_print_name(ef, trx, FALSE, foreign->foreign_index->name);
	if (entry) {
		fputs(" tuple:\n", ef);
		/* TODO: DB_TRX_ID and DB_ROLL_PTR may be uninitialized.
		It would be better to only display the user columns. */
		dtuple_print(ef, entry);
	}
	fputs("\nBut in parent table ", ef);
	ut_print_name(ef, trx, TRUE, foreign->referenced_table_name);
	fputs(", in index ", ef);
	ut_print_name(ef, trx, FALSE, foreign->referenced_index->name);
	fputs(",\nthe closest match we can find is record:\n", ef);
	if (rec && page_rec_is_supremum(rec)) {
		/* If the cursor ended on a supremum record, it is better
		to report the previous record in the error message, so that
		the user gets a more descriptive error message. */
		rec = page_rec_get_prev_const(rec);
	}

	if (rec) {
		rec_print(ef, rec, foreign->referenced_index);
	}
	putc('\n', ef);

	mutex_exit(&dict_foreign_err_mutex);
}

/*********************************************************************//**
Invalidate the query cache for the given table. */
static
void
row_ins_invalidate_query_cache(
/*===========================*/
	que_thr_t*	thr,		/*!< in: query thread whose run_node
					is an update node */
	const char*	name)		/*!< in: table name prefixed with
					database name and a '/' character */
{
	char*	buf;
	char*	ptr;
	ulint	len = strlen(name) + 1;

	buf = mem_strdupl(name, len);

	ptr = strchr(buf, '/');
	ut_a(ptr);
	*ptr = '\0';

	innobase_invalidate_query_cache(thr_get_trx(thr), buf, len);
	mem_free(buf);
}

/*********************************************************************//**
Perform referential actions or checks when a parent row is deleted or updated
and the constraint had an ON DELETE or ON UPDATE condition which was not
RESTRICT.
@return	DB_SUCCESS, DB_LOCK_WAIT, or error code */
static
ulint
row_ins_foreign_check_on_constraint(
/*================================*/
	que_thr_t*	thr,		/*!< in: query thread whose run_node
					is an update node */
	dict_foreign_t*	foreign,	/*!< in: foreign key constraint whose
					type is != 0 */
	btr_pcur_t*	pcur,		/*!< in: cursor placed on a matching
					index record in the child table */
	dtuple_t*	entry,		/*!< in: index entry in the parent
					table */
	mtr_t*		mtr)		/*!< in: mtr holding the latch of pcur
					page */
{
	upd_node_t*	node;
	upd_node_t*	cascade;
	dict_table_t*	table		= foreign->foreign_table;
	dict_index_t*	index;
	dict_index_t*	clust_index;
	dtuple_t*	ref;
	mem_heap_t*	upd_vec_heap	= NULL;
	const rec_t*	rec;
	const rec_t*	clust_rec;
	const buf_block_t* clust_block;
	upd_t*		update;
	ulint		n_to_update;
	ulint		err;
	ulint		i;
	trx_t*		trx;
	mem_heap_t*	tmp_heap	= NULL;
	doc_id_t	doc_id = FTS_NULL_DOC_ID;
	ibool		fts_col_affacted = FALSE;

	ut_a(thr);
	ut_a(foreign);
	ut_a(pcur);
	ut_a(mtr);

	trx = thr_get_trx(thr);

	/* Since we are going to delete or update a row, we have to invalidate
	the MySQL query cache for table. A deadlock of threads is not possible
	here because the caller of this function does not hold any latches with
	the sync0sync.h rank above the lock_sys_t::mutex. The query cache mutex
       	has a rank just above the lock_sys_t::mutex. */

	row_ins_invalidate_query_cache(thr, table->name);

	node = static_cast<upd_node_t*>(thr->run_node);

	if (node->is_delete && 0 == (foreign->type
				     & (DICT_FOREIGN_ON_DELETE_CASCADE
					| DICT_FOREIGN_ON_DELETE_SET_NULL))) {

		row_ins_foreign_report_err("Trying to delete",
					   thr, foreign,
					   btr_pcur_get_rec(pcur), entry);

		return(DB_ROW_IS_REFERENCED);
	}

	if (!node->is_delete && 0 == (foreign->type
				      & (DICT_FOREIGN_ON_UPDATE_CASCADE
					 | DICT_FOREIGN_ON_UPDATE_SET_NULL))) {

		/* This is an UPDATE */

		row_ins_foreign_report_err("Trying to update",
					   thr, foreign,
					   btr_pcur_get_rec(pcur), entry);

		return(DB_ROW_IS_REFERENCED);
	}

	if (node->cascade_node == NULL) {
		/* Extend our query graph by creating a child to current
		update node. The child is used in the cascade or set null
		operation. */

		node->cascade_heap = mem_heap_create(128);
		node->cascade_node = row_create_update_node_for_mysql(
			table, node->cascade_heap);
		que_node_set_parent(node->cascade_node, node);
	}

	/* Initialize cascade_node to do the operation we want. Note that we
	use the SAME cascade node to do all foreign key operations of the
	SQL DELETE: the table of the cascade node may change if there are
	several child tables to the table where the delete is done! */

	cascade = node->cascade_node;

	cascade->table = table;

	cascade->foreign = foreign;

	if (node->is_delete
	    && (foreign->type & DICT_FOREIGN_ON_DELETE_CASCADE)) {
		cascade->is_delete = TRUE;
	} else {
		cascade->is_delete = FALSE;

		if (foreign->n_fields > cascade->update_n_fields) {
			/* We have to make the update vector longer */

			cascade->update = upd_create(foreign->n_fields,
						     node->cascade_heap);
			cascade->update_n_fields = foreign->n_fields;
		}
	}

	/* We do not allow cyclic cascaded updating (DELETE is allowed,
	but not UPDATE) of the same table, as this can lead to an infinite
	cycle. Check that we are not updating the same table which is
	already being modified in this cascade chain. We have to check
	this also because the modification of the indexes of a 'parent'
	table may still be incomplete, and we must avoid seeing the indexes
	of the parent table in an inconsistent state! */

	if (!cascade->is_delete
	    && row_ins_cascade_ancestor_updates_table(cascade, table)) {

		/* We do not know if this would break foreign key
		constraints, but play safe and return an error */

		err = DB_ROW_IS_REFERENCED;

		row_ins_foreign_report_err(
			"Trying an update, possibly causing a cyclic"
			" cascaded update\n"
			"in the child table,", thr, foreign,
			btr_pcur_get_rec(pcur), entry);

		goto nonstandard_exit_func;
	}

	if (row_ins_cascade_n_ancestors(cascade) >= 15) {
		err = DB_ROW_IS_REFERENCED;

		row_ins_foreign_report_err(
			"Trying a too deep cascaded delete or update\n",
			thr, foreign, btr_pcur_get_rec(pcur), entry);

		goto nonstandard_exit_func;
	}

	index = btr_pcur_get_btr_cur(pcur)->index;

	ut_a(index == foreign->foreign_index);

	rec = btr_pcur_get_rec(pcur);

	tmp_heap = mem_heap_create(256);

	if (dict_index_is_clust(index)) {
		/* pcur is already positioned in the clustered index of
		the child table */

		clust_index = index;
		clust_rec = rec;
		clust_block = btr_pcur_get_block(pcur);
	} else {
		/* We have to look for the record in the clustered index
		in the child table */

		clust_index = dict_table_get_first_index(table);

		ref = row_build_row_ref(ROW_COPY_POINTERS, index, rec,
					tmp_heap);
		btr_pcur_open_with_no_init(clust_index, ref,
					   PAGE_CUR_LE, BTR_SEARCH_LEAF,
					   cascade->pcur, 0, mtr);

		clust_rec = btr_pcur_get_rec(cascade->pcur);
		clust_block = btr_pcur_get_block(cascade->pcur);

		if (!page_rec_is_user_rec(clust_rec)
		    || btr_pcur_get_low_match(cascade->pcur)
		    < dict_index_get_n_unique(clust_index)) {

			fputs("InnoDB: error in cascade of a foreign key op\n"
			      "InnoDB: ", stderr);
			dict_index_name_print(stderr, trx, index);

			fputs("\n"
			      "InnoDB: record ", stderr);
			rec_print(stderr, rec, index);
			fputs("\n"
			      "InnoDB: clustered record ", stderr);
			rec_print(stderr, clust_rec, clust_index);
			fputs("\n"
			      "InnoDB: Submit a detailed bug report to"
			      " http://bugs.mysql.com\n", stderr);
			ut_ad(0);
			err = DB_SUCCESS;

			goto nonstandard_exit_func;
		}
	}

	/* Set an X-lock on the row to delete or update in the child table */

	err = lock_table(0, table, LOCK_IX, thr);

	if (err == DB_SUCCESS) {
		/* Here it suffices to use a LOCK_REC_NOT_GAP type lock;
		we already have a normal shared lock on the appropriate
		gap if the search criterion was not unique */

		err = lock_clust_rec_read_check_and_lock_alt(
			0, clust_block, clust_rec, clust_index,
			LOCK_X, LOCK_REC_NOT_GAP, thr);
	}

	if (err != DB_SUCCESS) {

		goto nonstandard_exit_func;
	}

	if (rec_get_deleted_flag(clust_rec, dict_table_is_comp(table))) {
		/* This can happen if there is a circular reference of
		rows such that cascading delete comes to delete a row
		already in the process of being delete marked */
		err = DB_SUCCESS;

		goto nonstandard_exit_func;
	}

	if (table->fts) {
		doc_id = fts_get_doc_id_from_rec(table, clust_rec, tmp_heap);
	}

	if (node->is_delete
	    ? (foreign->type & DICT_FOREIGN_ON_DELETE_SET_NULL)
	    : (foreign->type & DICT_FOREIGN_ON_UPDATE_SET_NULL)) {

		/* Build the appropriate update vector which sets
		foreign->n_fields first fields in rec to SQL NULL */

		update = cascade->update;

		update->info_bits = 0;
		update->n_fields = foreign->n_fields;
		UNIV_MEM_INVALID(update->fields,
				 update->n_fields * sizeof *update->fields);

		for (i = 0; i < foreign->n_fields; i++) {
			upd_field_t*	ufield = &update->fields[i];

			ufield->field_no = dict_table_get_nth_col_pos(
				table,
				dict_index_get_nth_col_no(index, i));
			ufield->orig_len = 0;
			ufield->exp = NULL;
			dfield_set_null(&ufield->new_val);

			if (table->fts && dict_table_is_fts_column(
				table->fts->indexes,
				dict_index_get_nth_col_no(index, i))
				!= ULINT_UNDEFINED) {
				fts_col_affacted = TRUE;
			}
		}

		if (fts_col_affacted) {
			fts_trx_add_op(trx, table, doc_id, FTS_DELETE, NULL);
		}
	} else if (table->fts && cascade->is_delete) {
		/* DICT_FOREIGN_ON_DELETE_CASCADE case */
		for (i = 0; i < foreign->n_fields; i++) {
			if (table->fts && dict_table_is_fts_column(
				table->fts->indexes,
				dict_index_get_nth_col_no(index, i))
				!= ULINT_UNDEFINED) {
				fts_col_affacted = TRUE;
			}
		}

		if (fts_col_affacted) {
			fts_trx_add_op(trx, table, doc_id, FTS_DELETE, NULL);
		}
	}

	if (!node->is_delete
	    && (foreign->type & DICT_FOREIGN_ON_UPDATE_CASCADE)) {

		/* Build the appropriate update vector which sets changing
		foreign->n_fields first fields in rec to new values */

		upd_vec_heap = mem_heap_create(256);

		n_to_update = row_ins_cascade_calc_update_vec(
			node, foreign, upd_vec_heap, trx, &fts_col_affacted);

		if (n_to_update == ULINT_UNDEFINED) {
			err = DB_ROW_IS_REFERENCED;

			row_ins_foreign_report_err(
				"Trying a cascaded update where the"
				" updated value in the child\n"
				"table would not fit in the length"
				" of the column, or the value would\n"
				"be NULL and the column is"
				" declared as not NULL in the child table,",
				thr, foreign, btr_pcur_get_rec(pcur), entry);

			goto nonstandard_exit_func;
		}

		if (cascade->update->n_fields == 0) {

			/* The update does not change any columns referred
			to in this foreign key constraint: no need to do
			anything */

			err = DB_SUCCESS;

			goto nonstandard_exit_func;
		}

		/* Mark the old Doc ID as deleted */
		if (fts_col_affacted) {
			ut_ad(table->fts);
			fts_trx_add_op(trx, table, doc_id, FTS_DELETE, NULL);
		}
	}

	/* Store pcur position and initialize or store the cascade node
	pcur stored position */

	btr_pcur_store_position(pcur, mtr);

	if (index == clust_index) {
		btr_pcur_copy_stored_position(cascade->pcur, pcur);
	} else {
		btr_pcur_store_position(cascade->pcur, mtr);
	}

	mtr_commit(mtr);

	ut_a(cascade->pcur->rel_pos == BTR_PCUR_ON);

	cascade->state = UPD_NODE_UPDATE_CLUSTERED;

	err = row_update_cascade_for_mysql(thr, cascade,
					   foreign->foreign_table);

	if (foreign->foreign_table->n_foreign_key_checks_running == 0) {
		fprintf(stderr,
			"InnoDB: error: table %s has the counter 0"
			" though there is\n"
			"InnoDB: a FOREIGN KEY check running on it.\n",
			foreign->foreign_table->name);
	}

	/* Release the data dictionary latch for a while, so that we do not
	starve other threads from doing CREATE TABLE etc. if we have a huge
	cascaded operation running. The counter n_foreign_key_checks_running
	will prevent other users from dropping or ALTERing the table when we
	release the latch. */

	row_mysql_unfreeze_data_dictionary(thr_get_trx(thr));
	row_mysql_freeze_data_dictionary(thr_get_trx(thr));

	mtr_start(mtr);

	/* Restore pcur position */

	btr_pcur_restore_position(BTR_SEARCH_LEAF, pcur, mtr);

	if (tmp_heap) {
		mem_heap_free(tmp_heap);
	}

	if (upd_vec_heap) {
		mem_heap_free(upd_vec_heap);
	}

	return(err);

nonstandard_exit_func:
	if (tmp_heap) {
		mem_heap_free(tmp_heap);
	}

	if (upd_vec_heap) {
		mem_heap_free(upd_vec_heap);
	}

	btr_pcur_store_position(pcur, mtr);

	mtr_commit(mtr);
	mtr_start(mtr);

	btr_pcur_restore_position(BTR_SEARCH_LEAF, pcur, mtr);

	return(err);
}

/*********************************************************************//**
Sets a shared lock on a record. Used in locking possible duplicate key
records and also in checking foreign key constraints.
@return	DB_SUCCESS, DB_SUCCESS_LOCKED_REC, or error code */
static
enum db_err
row_ins_set_shared_rec_lock(
/*========================*/
	ulint			type,	/*!< in: LOCK_ORDINARY, LOCK_GAP, or
					LOCK_REC_NOT_GAP type lock */
	const buf_block_t*	block,	/*!< in: buffer block of rec */
	const rec_t*		rec,	/*!< in: record */
	dict_index_t*		index,	/*!< in: index */
	const ulint*		offsets,/*!< in: rec_get_offsets(rec, index) */
	que_thr_t*		thr)	/*!< in: query thread */
{
	enum db_err	err;

	ut_ad(rec_offs_validate(rec, index, offsets));

	if (dict_index_is_clust(index)) {
		err = lock_clust_rec_read_check_and_lock(
			0, block, rec, index, offsets, LOCK_S, type, thr);
	} else {
		err = lock_sec_rec_read_check_and_lock(
			0, block, rec, index, offsets, LOCK_S, type, thr);
	}

	return(err);
}

/*********************************************************************//**
Sets a exclusive lock on a record. Used in locking possible duplicate key
records
@return	DB_SUCCESS, DB_SUCCESS_LOCKED_REC, or error code */
static
enum db_err
row_ins_set_exclusive_rec_lock(
/*===========================*/
	ulint			type,	/*!< in: LOCK_ORDINARY, LOCK_GAP, or
					LOCK_REC_NOT_GAP type lock */
	const buf_block_t*	block,	/*!< in: buffer block of rec */
	const rec_t*		rec,	/*!< in: record */
	dict_index_t*		index,	/*!< in: index */
	const ulint*		offsets,/*!< in: rec_get_offsets(rec, index) */
	que_thr_t*		thr)	/*!< in: query thread */
{
	enum db_err	err;

	ut_ad(rec_offs_validate(rec, index, offsets));

	if (dict_index_is_clust(index)) {
		err = lock_clust_rec_read_check_and_lock(
			0, block, rec, index, offsets, LOCK_X, type, thr);
	} else {
		err = lock_sec_rec_read_check_and_lock(
			0, block, rec, index, offsets, LOCK_X, type, thr);
	}

	return(err);
}

/***************************************************************//**
Checks if foreign key constraint fails for an index entry. Sets shared locks
which lock either the success or the failure of the constraint. NOTE that
the caller must have a shared latch on dict_operation_lock.
@return	DB_SUCCESS, DB_NO_REFERENCED_ROW, or DB_ROW_IS_REFERENCED */
UNIV_INTERN
ulint
row_ins_check_foreign_constraint(
/*=============================*/
	ibool		check_ref,/*!< in: TRUE if we want to check that
				the referenced table is ok, FALSE if we
				want to check the foreign key table */
	dict_foreign_t*	foreign,/*!< in: foreign constraint; NOTE that the
				tables mentioned in it must be in the
				dictionary cache if they exist at all */
	dict_table_t*	table,	/*!< in: if check_ref is TRUE, then the foreign
				table, else the referenced table */
	dtuple_t*	entry,	/*!< in: index entry for index */
	que_thr_t*	thr)	/*!< in: query thread */
{
	ulint		err;
	upd_node_t*	upd_node;
	dict_table_t*	check_table;
	dict_index_t*	check_index;
	ulint		n_fields_cmp;
	btr_pcur_t	pcur;
	int		cmp;
	ulint		i;
	mtr_t		mtr;
	trx_t*		trx		= thr_get_trx(thr);
	mem_heap_t*	heap		= NULL;
	ulint		offsets_[REC_OFFS_NORMAL_SIZE];
	ulint*		offsets		= offsets_;
	rec_offs_init(offsets_);

run_again:
#ifdef UNIV_SYNC_DEBUG
	ut_ad(rw_lock_own(&dict_operation_lock, RW_LOCK_SHARED));
#endif /* UNIV_SYNC_DEBUG */

	err = DB_SUCCESS;

	if (trx->check_foreigns == FALSE) {
		/* The user has suppressed foreign key checks currently for
		this session */
		goto exit_func;
	}

	/* If any of the foreign key fields in entry is SQL NULL, we
	suppress the foreign key check: this is compatible with Oracle,
	for example */

	for (i = 0; i < foreign->n_fields; i++) {
		if (UNIV_SQL_NULL == dfield_get_len(
			    dtuple_get_nth_field(entry, i))) {

			goto exit_func;
		}
	}

	if (que_node_get_type(thr->run_node) == QUE_NODE_UPDATE) {
		upd_node = static_cast<upd_node_t*>(thr->run_node);

		if (!(upd_node->is_delete) && upd_node->foreign == foreign) {
			/* If a cascaded update is done as defined by a
			foreign key constraint, do not check that
			constraint for the child row. In ON UPDATE CASCADE
			the update of the parent row is only half done when
			we come here: if we would check the constraint here
			for the child row it would fail.

			A QUESTION remains: if in the child table there are
			several constraints which refer to the same parent
			table, we should merge all updates to the child as
			one update? And the updates can be contradictory!
			Currently we just perform the update associated
			with each foreign key constraint, one after
			another, and the user has problems predicting in
			which order they are performed. */

			goto exit_func;
		}
	}

	if (check_ref) {
		check_table = foreign->referenced_table;
		check_index = foreign->referenced_index;
	} else {
		check_table = foreign->foreign_table;
		check_index = foreign->foreign_index;
	}

	if (check_table == NULL || check_table->ibd_file_missing) {
		if (check_ref) {
			FILE*	ef = dict_foreign_err_file;

			row_ins_set_detailed(trx, foreign);

			row_ins_foreign_trx_print(trx);

			fputs("Foreign key constraint fails for table ", ef);
			ut_print_name(ef, trx, TRUE,
				      foreign->foreign_table_name);
			fputs(":\n", ef);
			dict_print_info_on_foreign_key_in_create_format(
				ef, trx, foreign, TRUE);
			fputs("\nTrying to add to index ", ef);
			ut_print_name(ef, trx, FALSE,
				      foreign->foreign_index->name);
			fputs(" tuple:\n", ef);
			dtuple_print(ef, entry);
			fputs("\nBut the parent table ", ef);
			ut_print_name(ef, trx, TRUE,
				      foreign->referenced_table_name);
			fputs("\nor its .ibd file does"
			      " not currently exist!\n", ef);
			mutex_exit(&dict_foreign_err_mutex);

			err = DB_NO_REFERENCED_ROW;
		}

		goto exit_func;
	}

	ut_a(check_table);
	ut_a(check_index);

	if (check_table != table) {
		/* We already have a LOCK_IX on table, but not necessarily
		on check_table */

		err = lock_table(0, check_table, LOCK_IS, thr);

		if (err != DB_SUCCESS) {

			goto do_possible_lock_wait;
		}
	}

	mtr_start(&mtr);

	/* Store old value on n_fields_cmp */

	n_fields_cmp = dtuple_get_n_fields_cmp(entry);

	dtuple_set_n_fields_cmp(entry, foreign->n_fields);

	btr_pcur_open(check_index, entry, PAGE_CUR_GE,
		      BTR_SEARCH_LEAF, &pcur, &mtr);

	/* Scan index records and check if there is a matching record */

	do {
		const rec_t*		rec = btr_pcur_get_rec(&pcur);
		const buf_block_t*	block = btr_pcur_get_block(&pcur);

		if (page_rec_is_infimum(rec)) {

			continue;
		}

		offsets = rec_get_offsets(rec, check_index,
					  offsets, ULINT_UNDEFINED, &heap);

		if (page_rec_is_supremum(rec)) {

			err = row_ins_set_shared_rec_lock(LOCK_ORDINARY, block,
							  rec, check_index,
							  offsets, thr);
			switch (err) {
			case DB_SUCCESS_LOCKED_REC:
			case DB_SUCCESS:
				continue;
			default:
				goto end_scan;
			}
		}

		cmp = cmp_dtuple_rec(entry, rec, offsets);

		if (cmp == 0) {
			if (rec_get_deleted_flag(rec,
						 rec_offs_comp(offsets))) {
				err = row_ins_set_shared_rec_lock(
					LOCK_ORDINARY, block,
					rec, check_index, offsets, thr);
				switch (err) {
				case DB_SUCCESS_LOCKED_REC:
				case DB_SUCCESS:
					break;
				default:
					goto end_scan;
				}
			} else {
				/* Found a matching record. Lock only
				a record because we can allow inserts
				into gaps */

				err = row_ins_set_shared_rec_lock(
					LOCK_REC_NOT_GAP, block,
					rec, check_index, offsets, thr);

				switch (err) {
				case DB_SUCCESS_LOCKED_REC:
				case DB_SUCCESS:
					break;
				default:
					goto end_scan;
				}

				if (check_ref) {
					err = DB_SUCCESS;

					goto end_scan;
				} else if (foreign->type != 0) {
					/* There is an ON UPDATE or ON DELETE
					condition: check them in a separate
					function */

					err = row_ins_foreign_check_on_constraint(
						thr, foreign, &pcur, entry,
						&mtr);
					if (err != DB_SUCCESS) {
						/* Since reporting a plain
						"duplicate key" error
						message to the user in
						cases where a long CASCADE
						operation would lead to a
						duplicate key in some
						other table is very
						confusing, map duplicate
						key errors resulting from
						FK constraints to a
						separate error code. */

						if (err == DB_DUPLICATE_KEY) {
							err = DB_FOREIGN_DUPLICATE_KEY;
						}

						goto end_scan;
					}

					/* row_ins_foreign_check_on_constraint
					may have repositioned pcur on a
					different block */
					block = btr_pcur_get_block(&pcur);
				} else {
					row_ins_foreign_report_err(
						"Trying to delete or update",
						thr, foreign, rec, entry);

					err = DB_ROW_IS_REFERENCED;
					goto end_scan;
				}
			}
		} else {
			ut_a(cmp < 0);

			err = row_ins_set_shared_rec_lock(
				LOCK_GAP, block,
				rec, check_index, offsets, thr);

			switch (err) {
			case DB_SUCCESS_LOCKED_REC:
			case DB_SUCCESS:
				if (check_ref) {
					err = DB_NO_REFERENCED_ROW;
					row_ins_foreign_report_add_err(
						trx, foreign, rec, entry);
				} else {
					err = DB_SUCCESS;
				}
			}

			goto end_scan;
		}
	} while (btr_pcur_move_to_next(&pcur, &mtr));

	if (check_ref) {
		row_ins_foreign_report_add_err(
			trx, foreign, btr_pcur_get_rec(&pcur), entry);
		err = DB_NO_REFERENCED_ROW;
	} else {
		err = DB_SUCCESS;
	}

end_scan:
	btr_pcur_close(&pcur);

	mtr_commit(&mtr);

	/* Restore old value */
	dtuple_set_n_fields_cmp(entry, n_fields_cmp);

do_possible_lock_wait:
	if (err == DB_LOCK_WAIT) {
		trx->error_state = static_cast<enum db_err>(err);

		que_thr_stop_for_mysql(thr);

		lock_wait_suspend_thread(thr);

		if (trx->error_state == DB_SUCCESS) {

			goto run_again;
		}

		err = trx->error_state;
	}

exit_func:
	if (UNIV_LIKELY_NULL(heap)) {
		mem_heap_free(heap);
	}
	return(err);
}

/***************************************************************//**
Checks if foreign key constraints fail for an index entry. If index
is not mentioned in any constraint, this function does nothing,
Otherwise does searches to the indexes of referenced tables and
sets shared locks which lock either the success or the failure of
a constraint.
@return	DB_SUCCESS or error code */
static
ulint
row_ins_check_foreign_constraints(
/*==============================*/
	dict_table_t*	table,	/*!< in: table */
	dict_index_t*	index,	/*!< in: index */
	dtuple_t*	entry,	/*!< in: index entry for index */
	que_thr_t*	thr)	/*!< in: query thread */
{
	dict_foreign_t*	foreign;
	ulint		err;
	trx_t*		trx;
	ibool		got_s_lock	= FALSE;

	trx = thr_get_trx(thr);

	foreign = UT_LIST_GET_FIRST(table->foreign_list);

	while (foreign) {
		if (foreign->foreign_index == index) {
			dict_table_t*	ref_table = NULL;

			if (foreign->referenced_table == NULL) {

				ref_table = dict_table_open_on_name(
					foreign->referenced_table_name_lookup,
					FALSE, FALSE);
			}

			if (0 == trx->dict_operation_lock_mode) {
				got_s_lock = TRUE;

				row_mysql_freeze_data_dictionary(trx);
			}

			if (foreign->referenced_table) {
				os_inc_counter(dict_sys->mutex,
					       foreign->foreign_table
					       ->n_foreign_key_checks_running);
			}

			/* NOTE that if the thread ends up waiting for a lock
			we will release dict_operation_lock temporarily!
			But the counter on the table protects the referenced
			table from being dropped while the check is running. */

			err = row_ins_check_foreign_constraint(
				TRUE, foreign, table, entry, thr);

			if (foreign->referenced_table) {
				os_dec_counter(dict_sys->mutex,
					       foreign->foreign_table
					       ->n_foreign_key_checks_running);
			}

			if (got_s_lock) {
				row_mysql_unfreeze_data_dictionary(trx);
			}

			if (ref_table != NULL) {
				dict_table_close(ref_table, FALSE, FALSE);
			}

			if (err != DB_SUCCESS) {

				return(err);
			}
		}

		foreign = UT_LIST_GET_NEXT(foreign_list, foreign);
	}

	return(DB_SUCCESS);
}

/***************************************************************//**
Checks if a unique key violation to rec would occur at the index entry
insert.
@return	TRUE if error */
static
ibool
row_ins_dupl_error_with_rec(
/*========================*/
	const rec_t*	rec,	/*!< in: user record; NOTE that we assume
				that the caller already has a record lock on
				the record! */
	const dtuple_t*	entry,	/*!< in: entry to insert */
	dict_index_t*	index,	/*!< in: index */
	const ulint*	offsets)/*!< in: rec_get_offsets(rec, index) */
{
	ulint	matched_fields;
	ulint	matched_bytes;
	ulint	n_unique;
	ulint	i;

	ut_ad(rec_offs_validate(rec, index, offsets));

	n_unique = dict_index_get_n_unique(index);

	matched_fields = 0;
	matched_bytes = 0;

	cmp_dtuple_rec_with_match(entry, rec, offsets,
				  &matched_fields, &matched_bytes);

	if (matched_fields < n_unique) {

		return(FALSE);
	}

	/* In a unique secondary index we allow equal key values if they
	contain SQL NULLs */

	if (!dict_index_is_clust(index)) {

		for (i = 0; i < n_unique; i++) {
			if (UNIV_SQL_NULL == dfield_get_len(
				    dtuple_get_nth_field(entry, i))) {

				return(FALSE);
			}
		}
	}

	return(!rec_get_deleted_flag(rec, rec_offs_comp(offsets)));
}

/***************************************************************//**
Scans a unique non-clustered index at a given index entry to determine
whether a uniqueness violation has occurred for the key value of the entry.
Set shared locks on possible duplicate records.
@return	DB_SUCCESS, DB_DUPLICATE_KEY, or DB_LOCK_WAIT */
static
ulint
row_ins_scan_sec_index_for_duplicate(
/*=================================*/
	dict_index_t*	index,	/*!< in: non-clustered unique index */
	dtuple_t*	entry,	/*!< in: index entry */
	que_thr_t*	thr)	/*!< in: query thread */
{
	ulint		n_unique;
	ulint		i;
	int		cmp;
	ulint		n_fields_cmp;
	btr_pcur_t	pcur;
	ulint		err		= DB_SUCCESS;
	ulint		allow_duplicates;
	mtr_t		mtr;
	mem_heap_t*	heap		= NULL;
	ulint		offsets_[REC_OFFS_NORMAL_SIZE];
	ulint*		offsets		= offsets_;
	rec_offs_init(offsets_);

	n_unique = dict_index_get_n_unique(index);

	/* If the secondary index is unique, but one of the fields in the
	n_unique first fields is NULL, a unique key violation cannot occur,
	since we define NULL != NULL in this case */

	for (i = 0; i < n_unique; i++) {
		if (UNIV_SQL_NULL == dfield_get_len(
			    dtuple_get_nth_field(entry, i))) {

			return(DB_SUCCESS);
		}
	}

	mtr_start(&mtr);

	/* Store old value on n_fields_cmp */

	n_fields_cmp = dtuple_get_n_fields_cmp(entry);

	dtuple_set_n_fields_cmp(entry, dict_index_get_n_unique(index));

	btr_pcur_open(index, entry, PAGE_CUR_GE, BTR_SEARCH_LEAF, &pcur, &mtr);

	allow_duplicates = thr_get_trx(thr)->duplicates;

	/* Scan index records and check if there is a duplicate */

	do {
		const rec_t*		rec	= btr_pcur_get_rec(&pcur);
		const buf_block_t*	block	= btr_pcur_get_block(&pcur);

		if (page_rec_is_infimum(rec)) {

			continue;
		}

		offsets = rec_get_offsets(rec, index, offsets,
					  ULINT_UNDEFINED, &heap);

		if (allow_duplicates) {

			/* If the SQL-query will update or replace
			duplicate key we will take X-lock for
			duplicates ( REPLACE, LOAD DATAFILE REPLACE,
			INSERT ON DUPLICATE KEY UPDATE). */

			err = row_ins_set_exclusive_rec_lock(
				LOCK_ORDINARY, block,
				rec, index, offsets, thr);
		} else {

			err = row_ins_set_shared_rec_lock(
				LOCK_ORDINARY, block,
				rec, index, offsets, thr);
		}

		switch (err) {
		case DB_SUCCESS_LOCKED_REC:
			err = DB_SUCCESS;
		case DB_SUCCESS:
			break;
		default:
			goto end_scan;
		}

		if (page_rec_is_supremum(rec)) {

			continue;
		}

		cmp = cmp_dtuple_rec(entry, rec, offsets);

		if (cmp == 0) {
			if (row_ins_dupl_error_with_rec(rec, entry,
							index, offsets)) {
				err = DB_DUPLICATE_KEY;

				thr_get_trx(thr)->error_info = index;

				goto end_scan;
			}
		} else {
			ut_a(cmp < 0);
			goto end_scan;
		}
	} while (btr_pcur_move_to_next(&pcur, &mtr));

end_scan:
	if (UNIV_LIKELY_NULL(heap)) {
		mem_heap_free(heap);
	}
	mtr_commit(&mtr);

	/* Restore old value */
	dtuple_set_n_fields_cmp(entry, n_fields_cmp);

	return(err);
}

/***************************************************************//**
Checks if a unique key violation error would occur at an index entry
insert. Sets shared locks on possible duplicate records. Works only
for a clustered index!
@return DB_SUCCESS if no error, DB_DUPLICATE_KEY if error,
DB_LOCK_WAIT if we have to wait for a lock on a possible duplicate
record */
static
ulint
row_ins_duplicate_error_in_clust(
/*=============================*/
	btr_cur_t*	cursor,	/*!< in: B-tree cursor */
	const dtuple_t*	entry,	/*!< in: entry to insert */
	que_thr_t*	thr,	/*!< in: query thread */
	mtr_t*		mtr)	/*!< in: mtr */
{
	ulint	err;
	rec_t*	rec;
	ulint	n_unique;
	trx_t*	trx		= thr_get_trx(thr);
	mem_heap_t*heap		= NULL;
	ulint	offsets_[REC_OFFS_NORMAL_SIZE];
	ulint*	offsets		= offsets_;
	rec_offs_init(offsets_);

	UT_NOT_USED(mtr);

	ut_ad(dict_index_is_clust(cursor->index));
	ut_ad(dict_index_is_unique(cursor->index));

	/* NOTE: For unique non-clustered indexes there may be any number
	of delete marked records with the same value for the non-clustered
	index key (remember multiversioning), and which differ only in
	the row refererence part of the index record, containing the
	clustered index key fields. For such a secondary index record,
	to avoid race condition, we must FIRST do the insertion and after
	that check that the uniqueness condition is not breached! */

	/* NOTE: A problem is that in the B-tree node pointers on an
	upper level may match more to the entry than the actual existing
	user records on the leaf level. So, even if low_match would suggest
	that a duplicate key violation may occur, this may not be the case. */

	n_unique = dict_index_get_n_unique(cursor->index);

	if (cursor->low_match >= n_unique) {

		rec = btr_cur_get_rec(cursor);

		if (!page_rec_is_infimum(rec)) {
			offsets = rec_get_offsets(rec, cursor->index, offsets,
						  ULINT_UNDEFINED, &heap);

			/* We set a lock on the possible duplicate: this
			is needed in logical logging of MySQL to make
			sure that in roll-forward we get the same duplicate
			errors as in original execution */

			if (trx->duplicates) {

				/* If the SQL-query will update or replace
				duplicate key we will take X-lock for
				duplicates ( REPLACE, LOAD DATAFILE REPLACE,
				INSERT ON DUPLICATE KEY UPDATE). */

				err = row_ins_set_exclusive_rec_lock(
					LOCK_REC_NOT_GAP,
					btr_cur_get_block(cursor),
					rec, cursor->index, offsets, thr);
			} else {

				err = row_ins_set_shared_rec_lock(
					LOCK_REC_NOT_GAP,
					btr_cur_get_block(cursor), rec,
					cursor->index, offsets, thr);
			}

			switch (err) {
			case DB_SUCCESS_LOCKED_REC:
			case DB_SUCCESS:
				break;
			default:
				goto func_exit;
			}

			if (row_ins_dupl_error_with_rec(
				    rec, entry, cursor->index, offsets)) {
				trx->error_info = cursor->index;
				err = DB_DUPLICATE_KEY;
				goto func_exit;
			}
		}
	}

	if (cursor->up_match >= n_unique) {

		rec = page_rec_get_next(btr_cur_get_rec(cursor));

		if (!page_rec_is_supremum(rec)) {
			offsets = rec_get_offsets(rec, cursor->index, offsets,
						  ULINT_UNDEFINED, &heap);

			if (trx->duplicates) {

				/* If the SQL-query will update or replace
				duplicate key we will take X-lock for
				duplicates ( REPLACE, LOAD DATAFILE REPLACE,
				INSERT ON DUPLICATE KEY UPDATE). */

				err = row_ins_set_exclusive_rec_lock(
					LOCK_REC_NOT_GAP,
					btr_cur_get_block(cursor),
					rec, cursor->index, offsets, thr);
			} else {

				err = row_ins_set_shared_rec_lock(
					LOCK_REC_NOT_GAP,
					btr_cur_get_block(cursor),
					rec, cursor->index, offsets, thr);
			}

			switch (err) {
			case DB_SUCCESS_LOCKED_REC:
			case DB_SUCCESS:
				break;
			default:
				goto func_exit;
			}

			if (row_ins_dupl_error_with_rec(
				    rec, entry, cursor->index, offsets)) {
				trx->error_info = cursor->index;
				err = DB_DUPLICATE_KEY;
				goto func_exit;
			}
		}

		/* This should never happen */
		ut_error;
	}

	err = DB_SUCCESS;
func_exit:
	if (UNIV_LIKELY_NULL(heap)) {
		mem_heap_free(heap);
	}
	return(err);
}

/***************************************************************//**
Checks if an index entry has long enough common prefix with an
existing record so that the intended insert of the entry must be
changed to a modify of the existing record. In the case of a clustered
index, the prefix must be n_unique fields long. In the case of a
secondary index, all fields must be equal.  InnoDB never updates
secondary index records in place, other than clearing or setting the
delete-mark flag. We could be able to update the non-unique fields
of a unique secondary index record by checking the cursor->up_match,
but we do not do so, because it could have some locking implications.
@return TRUE if the existing record should be updated; FALSE if not */
UNIV_INLINE
ibool
row_ins_must_modify_rec(
/*====================*/
	const btr_cur_t*	cursor)	/*!< in: B-tree cursor */
{
	/* NOTE: (compare to the note in row_ins_duplicate_error_in_clust)
	Because node pointers on upper levels of the B-tree may match more
	to entry than to actual user records on the leaf level, we
	have to check if the candidate record is actually a user record.
	A clustered index node pointer contains index->n_unique first fields,
	and a secondary index node pointer contains all index fields. */

	return(cursor->low_match
	       >= dict_index_get_n_unique_in_tree(cursor->index)
	       && !page_rec_is_infimum(btr_cur_get_rec(cursor)));
}

/***************************************************************//**
Tries to insert an index entry to an index. If the index is clustered
and a record with the same unique key is found, the other record is
necessarily marked deleted by a committed transaction, or a unique key
violation error occurs. The delete marked record is then updated to an
existing record, and we must write an undo log record on the delete
marked record. If the index is secondary, and a record with exactly the
same fields is found, the other record is necessarily marked deleted.
It is then unmarked. Otherwise, the entry is just inserted to the index.
@return DB_SUCCESS, DB_LOCK_WAIT, DB_FAIL if pessimistic retry needed,
or error code */
static
ulint
row_ins_index_entry_low(
/*====================*/
	ulint		mode,	/*!< in: BTR_MODIFY_LEAF or BTR_MODIFY_TREE,
				depending on whether we wish optimistic or
				pessimistic descent down the index tree */
	dict_index_t*	index,	/*!< in: index */
	dtuple_t*	entry,	/*!< in/out: index entry to insert */
	ulint		n_ext,	/*!< in: number of externally stored columns */
	que_thr_t*	thr)	/*!< in: query thread */
{
	btr_cur_t	cursor;
	ulint		search_mode;
	ibool		modify			= FALSE;
	rec_t*		insert_rec;
	rec_t*		rec;
	ulint*		offsets;
	ulint		err;
	ulint		n_unique;
	big_rec_t*	big_rec			= NULL;
	mtr_t		mtr;
	mem_heap_t*	heap			= NULL;

	log_free_check();

	mtr_start(&mtr);

	cursor.thr = thr;

	/* Note that we use PAGE_CUR_LE as the search mode, because then
	the function will return in both low_match and up_match of the
	cursor sensible values */

	if (dict_index_is_clust(index)) {
		search_mode = mode;
	} else if (!(thr_get_trx(thr)->check_unique_secondary)) {
		search_mode = mode | BTR_INSERT | BTR_IGNORE_SEC_UNIQUE;
	} else {
		search_mode = mode | BTR_INSERT;
	}

	btr_cur_search_to_nth_level(index, 0, entry, PAGE_CUR_LE,
				    search_mode,
				    &cursor, 0, __FILE__, __LINE__, &mtr);

	if (cursor.flag == BTR_CUR_INSERT_TO_IBUF) {
		/* The insertion was made to the insert buffer already during
		the search: we are done */

		ut_ad(search_mode & BTR_INSERT);
		err = DB_SUCCESS;

		goto function_exit;
	}

#ifdef UNIV_DEBUG
	{
		page_t*	page = btr_cur_get_page(&cursor);
		rec_t*	first_rec = page_rec_get_next(
			page_get_infimum_rec(page));

		ut_ad(page_rec_is_supremum(first_rec)
		      || rec_get_n_fields(first_rec, index)
		      == dtuple_get_n_fields(entry));
	}
#endif

	n_unique = dict_index_get_n_unique(index);

	if (dict_index_is_unique(index) && (cursor.up_match >= n_unique
					    || cursor.low_match >= n_unique)) {

		if (dict_index_is_clust(index)) {
			/* Note that the following may return also
			DB_LOCK_WAIT */

			err = row_ins_duplicate_error_in_clust(
				&cursor, entry, thr, &mtr);
			if (err != DB_SUCCESS) {

				goto function_exit;
			}
		} else {
			mtr_commit(&mtr);
			err = row_ins_scan_sec_index_for_duplicate(
				index, entry, thr);
			mtr_start(&mtr);

			if (err != DB_SUCCESS) {
				goto function_exit;
			}

			/* We did not find a duplicate and we have now
			locked with s-locks the necessary records to
			prevent any insertion of a duplicate by another
			transaction. Let us now reposition the cursor and
			continue the insertion. */

			btr_cur_search_to_nth_level(index, 0, entry,
						    PAGE_CUR_LE,
						    mode | BTR_INSERT,
						    &cursor, 0,
						    __FILE__, __LINE__, &mtr);
		}
	}

	modify = row_ins_must_modify_rec(&cursor);

	if (modify) {
		/* There is already an index entry with a long enough common
		prefix, we must convert the insert into a modify of an
		existing record */

		if (dict_index_is_clust(index)) {
			err = row_ins_clust_index_entry_by_modify(
				mode, &cursor, &heap, &big_rec, entry,
				thr, &mtr);

			if (big_rec) {
				ut_a(err == DB_SUCCESS);
				/* Write out the externally stored
				columns while still x-latching
				index->lock and block->lock. Allocate
				pages for big_rec in the mtr that
				modified the B-tree, but be sure to skip
				any pages that were freed in mtr. We will
				write out the big_rec pages before
				committing the B-tree mini-transaction. If
				the system crashes so that crash recovery
				will not replay the mtr_commit(&mtr), the
				big_rec pages will be left orphaned until
				the pages are allocated for something else.

				TODO: If the allocation extends the
				tablespace, it will not be redo
				logged, in either mini-transaction.
				Tablespace extension should be
				redo-logged in the big_rec
				mini-transaction, so that recovery
				will not fail when the big_rec was
				written to the extended portion of the
				file, in case the file was somehow
				truncated in the crash. */

				rec = btr_cur_get_rec(&cursor);
				offsets = rec_get_offsets(
					rec, index, NULL,
					ULINT_UNDEFINED, &heap);

				DEBUG_SYNC_C("before_row_ins_upd_extern");
				err = btr_store_big_rec_extern_fields(
					index, btr_cur_get_block(&cursor),
					rec, offsets, big_rec, &mtr,
					BTR_STORE_INSERT_UPDATE);
				DEBUG_SYNC_C("after_row_ins_upd_extern");
				/* If writing big_rec fails (for
				example, because of DB_OUT_OF_FILE_SPACE),
				the record will be corrupted. Even if
				we did not update any externally
				stored columns, our update could cause
				the record to grow so that a
				non-updated column was selected for
				external storage. This non-update
				would not have been written to the
				undo log, and thus the record cannot
				be rolled back.

				However, because we have not executed
				mtr_commit(mtr) yet, the update will
				not be replayed in crash recovery, and
				the following assertion failure will
				effectively "roll back" the operation. */
				ut_a(err == DB_SUCCESS);
<<<<<<< HEAD
				/* Free the pages again
				in order to avoid a leak. */
				btr_mark_freed_leaves(index, &mtr, FALSE);
				mtr_commit(&mtr);
=======
>>>>>>> a0008815
				goto stored_big_rec;
			}
		} else {
			ut_ad(!n_ext);
			err = row_ins_sec_index_entry_by_modify(
				mode, &cursor, entry, thr, &mtr);
		}
	} else {
		if (mode == BTR_MODIFY_LEAF) {
			err = btr_cur_optimistic_insert(
				0, &cursor, entry, &insert_rec, &big_rec,
				n_ext, thr, &mtr);
		} else {
			ut_a(mode == BTR_MODIFY_TREE);
			if (buf_LRU_buf_pool_running_out()) {

				err = DB_LOCK_TABLE_FULL;

				goto function_exit;
			}
			err = btr_cur_pessimistic_insert(
				0, &cursor, entry, &insert_rec, &big_rec,
				n_ext, thr, &mtr);
		}
	}

function_exit:
	mtr_commit(&mtr);

	if (UNIV_LIKELY_NULL(big_rec)) {
<<<<<<< HEAD
		err = row_ins_index_entry_big_rec(
			entry, big_rec, NULL, &heap, index,
			__FILE__, __LINE__);
=======
		DBUG_EXECUTE_IF(
			"row_ins_extern_checkpoint",
			log_make_checkpoint_at(IB_ULONGLONG_MAX, TRUE););

		mtr_start(&mtr);

		DEBUG_SYNC_C("before_row_ins_extern_latch");
		btr_cur_search_to_nth_level(index, 0, entry, PAGE_CUR_LE,
					    BTR_MODIFY_TREE, &cursor, 0,
					    __FILE__, __LINE__, &mtr);
		rec = btr_cur_get_rec(&cursor);
		offsets = rec_get_offsets(rec, index, NULL,
					  ULINT_UNDEFINED, &heap);

		DEBUG_SYNC_C("before_row_ins_extern");
		err = btr_store_big_rec_extern_fields(
			index, btr_cur_get_block(&cursor),
			rec, offsets, big_rec, &mtr, BTR_STORE_INSERT);
		DEBUG_SYNC_C("after_row_ins_extern");

>>>>>>> a0008815
stored_big_rec:
		if (modify) {
			dtuple_big_rec_free(big_rec);
		} else {
			dtuple_convert_back_big_rec(index, entry, big_rec);
		}
	}

	if (UNIV_LIKELY_NULL(heap)) {
		mem_heap_free(heap);
	}
	return(err);
}

/***************************************************************//**
Tries to insert the externally stored fields (off-page columns)
of a clustered index entry.
@return DB_SUCCESS or DB_OUT_OF_FILE_SPACE */
UNIV_INTERN
ulint
row_ins_index_entry_big_rec(
/*========================*/
	const dtuple_t*		entry,	/*!< in/out: index entry to insert */
	const big_rec_t*	big_rec,/*!< in: externally stored fields */
	ulint*			offsets,/*!< in/out: rec offsets */
	mem_heap_t**		heap,	/*!< in/out: memory heap */
	dict_index_t*		index,	/*!< in: index */
	const char*		file,	/*!< in: file name of caller */
	ulint			line)	/*!< in: line number of caller */
{
	mtr_t		mtr;
	btr_cur_t	cursor;
	rec_t*		rec;
	ulint		error;

	ut_ad(dict_index_is_clust(index));

	mtr_start(&mtr);
	btr_cur_search_to_nth_level(index, 0, entry, PAGE_CUR_LE,
				    BTR_MODIFY_TREE, &cursor, 0,
				    file, line, &mtr);
	rec = btr_cur_get_rec(&cursor);
	offsets = rec_get_offsets(rec, index, offsets,
				  ULINT_UNDEFINED, heap);

	error = btr_store_big_rec_extern_fields(
		index, btr_cur_get_block(&cursor),
		rec, offsets, big_rec, &mtr, FALSE, &mtr);

	mtr_commit(&mtr);

	return(error);
}

/***************************************************************//**
Inserts an index entry to index. Tries first optimistic, then pessimistic
descent down the tree. If the entry matches enough to a delete marked record,
performs the insert by updating or delete unmarking the delete marked
record.
@return	DB_SUCCESS, DB_LOCK_WAIT, DB_DUPLICATE_KEY, or some other error code */
UNIV_INTERN
ulint
row_ins_index_entry(
/*================*/
	dict_index_t*	index,	/*!< in: index */
	dtuple_t*	entry,	/*!< in/out: index entry to insert */
	ulint		n_ext,	/*!< in: number of externally stored columns */
	ibool		foreign,/*!< in: TRUE=check foreign key constraints
				(foreign=FALSE only during CREATE INDEX) */
	que_thr_t*	thr)	/*!< in: query thread */
{
	ulint	err;

	/* Only clustered indexes may contain externally stored columns. */
	ut_ad(dict_index_is_clust(index) || !n_ext);

	if (foreign && UT_LIST_GET_FIRST(index->table->foreign_list)) {
		err = row_ins_check_foreign_constraints(index->table, index,
							entry, thr);
		if (err != DB_SUCCESS) {

			return(err);
		}
	}

	if (dict_index_online_trylog(index, entry, thr_get_trx(thr)->id,
				     ROW_OP_INSERT)) {

		return(DB_SUCCESS);
	}

	/* Try first optimistic descent to the B-tree */

	err = row_ins_index_entry_low(BTR_MODIFY_LEAF, index, entry,
				      n_ext, thr);
	if (err != DB_FAIL) {

		return(err);
	}

	/* Try then pessimistic descent to the B-tree */

	err = row_ins_index_entry_low(BTR_MODIFY_TREE, index, entry,
				      n_ext, thr);
	return(err);
}

/***********************************************************//**
Sets the values of the dtuple fields in entry from the values of appropriate
columns in row. */
static
void
row_ins_index_entry_set_vals(
/*=========================*/
	dict_index_t*	index,	/*!< in: index */
	dtuple_t*	entry,	/*!< in: index entry to make */
	const dtuple_t*	row)	/*!< in: row */
{
	ulint	n_fields;
	ulint	i;

	ut_ad(row);
	ut_ad(entry);

	n_fields = dtuple_get_n_fields(entry);

	for (i = 0; i < n_fields; i++) {
		dict_field_t*	ind_field;
		dfield_t*	field;
		const dfield_t*	row_field;
		ulint		len;

		field = dtuple_get_nth_field(entry, i);
		ind_field = dict_index_get_nth_field(index, i);
		row_field = dtuple_get_nth_field(row, ind_field->col->ind);
		len = dfield_get_len(row_field);

		/* Check column prefix indexes */
		if (ind_field->prefix_len > 0
		    && dfield_get_len(row_field) != UNIV_SQL_NULL) {

			const	dict_col_t*	col
				= dict_field_get_col(ind_field);

			len = dtype_get_at_most_n_mbchars(
				col->prtype, col->mbminmaxlen,
				ind_field->prefix_len,
				len,
				static_cast<const char*>(
					dfield_get_data(row_field)));

			ut_ad(!dfield_is_ext(row_field));
		}

		dfield_set_data(field, dfield_get_data(row_field), len);
		if (dfield_is_ext(row_field)) {
			ut_ad(dict_index_is_clust(index));
			dfield_set_ext(field);
		}
	}
}

/***********************************************************//**
Inserts a single index entry to the table.
@return DB_SUCCESS if operation successfully completed, else error
code or DB_LOCK_WAIT */
static
ulint
row_ins_index_entry_step(
/*=====================*/
	ins_node_t*	node,	/*!< in: row insert node */
	que_thr_t*	thr)	/*!< in: query thread */
{
	ulint	err;

	ut_ad(dtuple_check_typed(node->row));

	row_ins_index_entry_set_vals(node->index, node->entry, node->row);

	ut_ad(dtuple_check_typed(node->entry));

	err = row_ins_index_entry(node->index, node->entry, 0, TRUE, thr);

	return(err);
}

/***********************************************************//**
Allocates a row id for row and inits the node->index field. */
UNIV_INLINE
void
row_ins_alloc_row_id_step(
/*======================*/
	ins_node_t*	node)	/*!< in: row insert node */
{
	row_id_t	row_id;

	ut_ad(node->state == INS_NODE_ALLOC_ROW_ID);

	if (dict_index_is_unique(dict_table_get_first_index(node->table))) {

		/* No row id is stored if the clustered index is unique */

		return;
	}

	/* Fill in row id value to row */

	row_id = dict_sys_get_new_row_id();

	dict_sys_write_row_id(node->row_id_buf, row_id);
}

/***********************************************************//**
Gets a row to insert from the values list. */
UNIV_INLINE
void
row_ins_get_row_from_values(
/*========================*/
	ins_node_t*	node)	/*!< in: row insert node */
{
	que_node_t*	list_node;
	dfield_t*	dfield;
	dtuple_t*	row;
	ulint		i;

	/* The field values are copied in the buffers of the select node and
	it is safe to use them until we fetch from select again: therefore
	we can just copy the pointers */

	row = node->row;

	i = 0;
	list_node = node->values_list;

	while (list_node) {
		eval_exp(list_node);

		dfield = dtuple_get_nth_field(row, i);
		dfield_copy_data(dfield, que_node_get_val(list_node));

		i++;
		list_node = que_node_get_next(list_node);
	}
}

/***********************************************************//**
Gets a row to insert from the select list. */
UNIV_INLINE
void
row_ins_get_row_from_select(
/*========================*/
	ins_node_t*	node)	/*!< in: row insert node */
{
	que_node_t*	list_node;
	dfield_t*	dfield;
	dtuple_t*	row;
	ulint		i;

	/* The field values are copied in the buffers of the select node and
	it is safe to use them until we fetch from select again: therefore
	we can just copy the pointers */

	row = node->row;

	i = 0;
	list_node = node->select->select_list;

	while (list_node) {
		dfield = dtuple_get_nth_field(row, i);
		dfield_copy_data(dfield, que_node_get_val(list_node));

		i++;
		list_node = que_node_get_next(list_node);
	}
}

/***********************************************************//**
Inserts a row to a table.
@return DB_SUCCESS if operation successfully completed, else error
code or DB_LOCK_WAIT */
static
ulint
row_ins(
/*====*/
	ins_node_t*	node,	/*!< in: row insert node */
	que_thr_t*	thr)	/*!< in: query thread */
{
	if (node->state == INS_NODE_ALLOC_ROW_ID) {

		row_ins_alloc_row_id_step(node);

		node->index = dict_table_get_first_index(node->table);

		switch (node->ins_type) {
		case INS_DIRECT:
			node->entry = NULL;
			break;
		case INS_SEARCHED:
			node->entry = UT_LIST_GET_FIRST(node->entry_list);
			row_ins_get_row_from_select(node);
			break;
		case INS_VALUES:
			node->entry = UT_LIST_GET_FIRST(node->entry_list);
			row_ins_get_row_from_values(node);
			break;
		}

		node->state = INS_NODE_INSERT_ENTRIES;
	}

	ut_ad(node->state == INS_NODE_INSERT_ENTRIES);

	while (node->index != NULL) {
		ulint	err;

		if (node->index->type & DICT_FTS) {
			goto next_index;
		}

		if (node->ins_type == INS_DIRECT) {
			/* node->entry == NULL here, except when
			row_ins_index_entry_step() returned
			DB_LOCK_WAIT on the previous call and
			row_insert_for_mysql() retried the insert. */
			node->entry = row_build_index_entry(
				node->row, NULL, node->index,
				node->entry_sys_heap);
		}

		err = row_ins_index_entry_step(node, thr);

		if (err != DB_SUCCESS) {

			return(err);
		}

next_index:
		node->index = dict_table_get_next_index(node->index);
		node->entry = (node->ins_type != INS_DIRECT)
			? UT_LIST_GET_NEXT(tuple_list, node->entry)
			: NULL;

		/* Skip corrupted secondary index and its entry */
		while (node->index && dict_index_is_corrupted(node->index)) {

			node->index = dict_table_get_next_index(node->index);
			node->entry = (node->ins_type != INS_DIRECT)
				? UT_LIST_GET_NEXT(tuple_list, node->entry)
				: NULL;
		}
	}

	ut_ad(node->entry == NULL);

	node->state = INS_NODE_ALLOC_ROW_ID;

	return(DB_SUCCESS);
}

/***********************************************************//**
Inserts a row to a table. This is a high-level function used in SQL execution
graphs.
@return	query thread to run next or NULL */
UNIV_INTERN
que_thr_t*
row_ins_step(
/*=========*/
	que_thr_t*	thr)	/*!< in: query thread */
{
	ins_node_t*	node;
	que_node_t*	parent;
	sel_node_t*	sel_node;
	trx_t*		trx;
	ulint		err;

	ut_ad(thr);

	trx = thr_get_trx(thr);

	trx_start_if_not_started_xa(trx);

	node = static_cast<ins_node_t*>(thr->run_node);

	ut_ad(que_node_get_type(node) == QUE_NODE_INSERT);

	parent = que_node_get_parent(node);
	sel_node = node->select;

	if (thr->prev_node == parent) {
		node->state = INS_NODE_SET_IX_LOCK;
	}

	/* If this is the first time this node is executed (or when
	execution resumes after wait for the table IX lock), set an
	IX lock on the table and reset the possible select node. MySQL's
	partitioned table code may also call an insert within the same
	SQL statement AFTER it has used this table handle to do a search.
	This happens, for example, when a row update moves it to another
	partition. In that case, we have already set the IX lock on the
	table during the search operation, and there is no need to set
	it again here. But we must write trx->id to node->trx_id_buf. */

	trx_write_trx_id(node->trx_id_buf, trx->id);

	if (node->state == INS_NODE_SET_IX_LOCK) {

		/* It may be that the current session has not yet started
		its transaction, or it has been committed: */

		if (trx->id == node->trx_id) {
			/* No need to do IX-locking */

			goto same_trx;
		}

		err = lock_table(0, node->table, LOCK_IX, thr);

		if (err != DB_SUCCESS) {

			goto error_handling;
		}

		node->trx_id = trx->id;
same_trx:
		node->state = INS_NODE_ALLOC_ROW_ID;

		if (node->ins_type == INS_SEARCHED) {
			/* Reset the cursor */
			sel_node->state = SEL_NODE_OPEN;

			/* Fetch a row to insert */

			thr->run_node = sel_node;

			return(thr);
		}
	}

	if ((node->ins_type == INS_SEARCHED)
	    && (sel_node->state != SEL_NODE_FETCH)) {

		ut_ad(sel_node->state == SEL_NODE_NO_MORE_ROWS);

		/* No more rows to insert */
		thr->run_node = parent;

		return(thr);
	}

	/* DO THE CHECKS OF THE CONSISTENCY CONSTRAINTS HERE */

	err = row_ins(node, thr);

error_handling:
	trx->error_state = static_cast<enum db_err>(err);

	if (err != DB_SUCCESS) {
		/* err == DB_LOCK_WAIT or SQL error detected */
		return(NULL);
	}

	/* DO THE TRIGGER ACTIONS HERE */

	if (node->ins_type == INS_SEARCHED) {
		/* Fetch a row to insert */

		thr->run_node = sel_node;
	} else {
		thr->run_node = que_node_get_parent(node);
	}

	return(thr);
}<|MERGE_RESOLUTION|>--- conflicted
+++ resolved
@@ -2291,13 +2291,7 @@
 				the following assertion failure will
 				effectively "roll back" the operation. */
 				ut_a(err == DB_SUCCESS);
-<<<<<<< HEAD
-				/* Free the pages again
-				in order to avoid a leak. */
-				btr_mark_freed_leaves(index, &mtr, FALSE);
 				mtr_commit(&mtr);
-=======
->>>>>>> a0008815
 				goto stored_big_rec;
 			}
 		} else {
@@ -2328,32 +2322,12 @@
 	mtr_commit(&mtr);
 
 	if (UNIV_LIKELY_NULL(big_rec)) {
-<<<<<<< HEAD
+		DBUG_EXECUTE_IF(
+			"row_ins_extern_checkpoint",
+			log_make_checkpoint_at(IB_ULONGLONG_MAX, TRUE););
 		err = row_ins_index_entry_big_rec(
 			entry, big_rec, NULL, &heap, index,
 			__FILE__, __LINE__);
-=======
-		DBUG_EXECUTE_IF(
-			"row_ins_extern_checkpoint",
-			log_make_checkpoint_at(IB_ULONGLONG_MAX, TRUE););
-
-		mtr_start(&mtr);
-
-		DEBUG_SYNC_C("before_row_ins_extern_latch");
-		btr_cur_search_to_nth_level(index, 0, entry, PAGE_CUR_LE,
-					    BTR_MODIFY_TREE, &cursor, 0,
-					    __FILE__, __LINE__, &mtr);
-		rec = btr_cur_get_rec(&cursor);
-		offsets = rec_get_offsets(rec, index, NULL,
-					  ULINT_UNDEFINED, &heap);
-
-		DEBUG_SYNC_C("before_row_ins_extern");
-		err = btr_store_big_rec_extern_fields(
-			index, btr_cur_get_block(&cursor),
-			rec, offsets, big_rec, &mtr, BTR_STORE_INSERT);
-		DEBUG_SYNC_C("after_row_ins_extern");
-
->>>>>>> a0008815
 stored_big_rec:
 		if (modify) {
 			dtuple_big_rec_free(big_rec);
@@ -2391,6 +2365,8 @@
 
 	ut_ad(dict_index_is_clust(index));
 
+	DEBUG_SYNC_C("before_row_ins_extern_latch");
+
 	mtr_start(&mtr);
 	btr_cur_search_to_nth_level(index, 0, entry, PAGE_CUR_LE,
 				    BTR_MODIFY_TREE, &cursor, 0,
@@ -2399,9 +2375,11 @@
 	offsets = rec_get_offsets(rec, index, offsets,
 				  ULINT_UNDEFINED, heap);
 
+	DEBUG_SYNC_C("before_row_ins_extern");
 	error = btr_store_big_rec_extern_fields(
 		index, btr_cur_get_block(&cursor),
-		rec, offsets, big_rec, &mtr, FALSE, &mtr);
+		rec, offsets, big_rec, &mtr, BTR_STORE_INSERT);
+	DEBUG_SYNC_C("after_row_ins_extern");
 
 	mtr_commit(&mtr);
 
