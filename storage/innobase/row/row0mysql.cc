/*****************************************************************************

Copyright (c) 2000, 2019, Oracle and/or its affiliates. All Rights Reserved.

This program is free software; you can redistribute it and/or modify it under
the terms of the GNU General Public License, version 2.0, as published by the
Free Software Foundation.

This program is also distributed with certain software (including but not
limited to OpenSSL) that is licensed under separate terms, as designated in a
particular file or component or in included license documentation. The authors
of MySQL hereby grant you an additional permission to link the program and
your derivative works with the separately licensed software that they have
included with MySQL.

This program is distributed in the hope that it will be useful, but WITHOUT
ANY WARRANTY; without even the implied warranty of MERCHANTABILITY or FITNESS
FOR A PARTICULAR PURPOSE. See the GNU General Public License, version 2.0,
for more details.

You should have received a copy of the GNU General Public License along with
this program; if not, write to the Free Software Foundation, Inc.,
51 Franklin St, Fifth Floor, Boston, MA 02110-1301  USA

*****************************************************************************/

/** @file row/row0mysql.cc
 Interface between Innobase row operations and MySQL.
 Contains also create table and other data dictionary operations.

 Created 9/17/2000 Heikki Tuuri
 *******************************************************/

#include <debug_sync.h>
#include <gstream.h>
#include <spatial.h>
#include <sql_const.h>
#include <sys/types.h>
#include <algorithm>
#include <deque>
#include <new>
#include <vector>

#include "btr0sea.h"
#include "dict0boot.h"
#include "dict0crea.h"
#include "dict0dd.h"
#include "dict0dict.h"
#include "dict0load.h"
#include "dict0priv.h"
#include "dict0stats.h"
#include "dict0stats_bg.h"
#include "fil0crypt.h"
#include "fil0fil.h"
#include "fsp0file.h"
#include "fsp0sysspace.h"
#include "fts0fts.h"
#include "fts0types.h"
#include "ha_prototypes.h"
#include "ibuf0ibuf.h"
#include "lock0lock.h"
#include "log0log.h"
#include "pars0pars.h"
#include "que0que.h"
#include "rem0cmp.h"
#include "row0ext.h"
#include "row0import.h"
#include "row0ins.h"
#include "row0merge.h"
#include "row0mysql.h"
#include "row0pread.h"
#include "row0row.h"
#include "row0sel.h"
#include "row0upd.h"
#include "trx0purge.h"
#include "trx0rec.h"
#include "trx0roll.h"
#include "trx0undo.h"
#include "ut0mpmcbq.h"
#include "ut0new.h"
#include "zlib.h"

#include "current_thd.h"
#include "my_dbug.h"
#include "my_io.h"
#include "sql/sql_zip_dict.h"

static const char *MODIFICATIONS_NOT_ALLOWED_MSG_FORCE_RECOVERY =
    "innodb_force_recovery is on. We do not allow database modifications"
    " by the user. Shut down mysqld and edit my.cnf to set"
    " innodb_force_recovery=0";

/** Provide optional 4.x backwards compatibility for 5.0 and above */
ibool row_rollback_on_timeout = FALSE;

/**
Z_NO_COMPRESSION = 0
Z_BEST_SPEED = 1
Z_BEST_COMPRESSION = 9
Z_DEFAULT_COMPRESSION = -1
Compression level to be used by zlib for compressed-blob columns.
Settable by user.
*/
uint srv_compressed_columns_zip_level = DEFAULT_COMPRESSION_LEVEL;
/**
(Z_FILTERED | Z_HUFFMAN_ONLY | Z_RLE | Z_FIXED | Z_DEFAULT_STRATEGY)

The strategy parameter is used to tune the compression algorithm. Use the
value Z_DEFAULT_STRATEGY for normal data, Z_FILTERED for data produced by a
filter (or predictor), Z_HUFFMAN_ONLY to force Huffman encoding only
(no string match), or Z_RLE to limit match distances to one
(run-length encoding). Filtered data consists mostly of small values with a
somewhat random distribution. In this case, the compression algorithm is
tuned to compress them better.
The effect of Z_FILTERED is to force more Huffman coding and less string
matching; it is somewhat intermediate between Z_DEFAULT_STRATEGY and
Z_HUFFMAN_ONLY. Z_RLE is designed to be almost as fast as Z_HUFFMAN_ONLY,
but give better compression for PNG image data. The strategy parameter only
affects the compression ratio but not the correctness of the compressed
output even if it is not set appropriately. Z_FIXED prevents the use of
dynamic Huffman codes, allowing for a simpler decoder for special
applications.
*/
const uint srv_compressed_columns_zlib_strategy = Z_DEFAULT_STRATEGY;
/** Compress the column if the data length exceeds this value. */
ulong srv_compressed_columns_threshold = 96;
/**
Determine if zlib needs to compute adler32 value for the compressed data.
This variables is similar to page_zip_zlib_wrap, but only used by
compressed blob columns.
*/
const bool srv_compressed_columns_zlib_wrap = true;
/**
Determine if zlib will use custom memory allocation functions based on
InnoDB memory heap routines (mem_heap_t*).
*/
const bool srv_compressed_columns_zlib_use_heap = false;
/** Chain node of the list of tables to drop in the background. */
struct row_mysql_drop_t {
  char *table_name; /*!< table name */
  UT_LIST_NODE_T(row_mysql_drop_t) row_mysql_drop_list;
  /*!< list chain node */
};

/** @brief List of tables we should drop in background.

ALTER TABLE in MySQL requires that the table handler can drop the
table in background when there are no queries to it any
more.  Protected by row_drop_list_mutex. */
static UT_LIST_BASE_NODE_T(row_mysql_drop_t) row_mysql_drop_list;

/** Mutex protecting the background table drop list. */
static ib_mutex_t row_drop_list_mutex;

/** Flag: has row_mysql_drop_list been initialized? */
static ibool row_mysql_drop_list_inited = FALSE;

/** If a table is not yet in the drop list, adds the table to the list of tables
 which the master thread drops in background. We need this on Unix because in
 ALTER TABLE MySQL may call drop table even if the table has running queries on
 it. Also, if there are running foreign key checks on the table, we drop the
 table lazily.
 @return true if the table was not yet in the drop list, and was added there */
static ibool row_add_table_to_background_drop_list(
    const char *name); /*!< in: table name */

#ifdef UNIV_DEBUG
/** Wait for the background drop list to become empty. */
void row_wait_for_background_drop_list_empty() {
  bool empty = false;
  while (!empty) {
    mutex_enter(&row_drop_list_mutex);
    empty = (UT_LIST_GET_LEN(row_mysql_drop_list) == 0);
    mutex_exit(&row_drop_list_mutex);
    os_thread_sleep(100000);
  }
}
#endif /* UNIV_DEBUG */

extern ib_mutex_t master_key_id_mutex;

/** Delays an INSERT, DELETE or UPDATE operation if the purge is lagging. */
static void row_mysql_delay_if_needed(void) {
  if (srv_dml_needed_delay) {
    os_thread_sleep(srv_dml_needed_delay);
  }
}

/** Frees the blob heap in prebuilt when no longer needed. */
void row_mysql_prebuilt_free_blob_heap(
    row_prebuilt_t *prebuilt) /*!< in: prebuilt struct of a
                              ha_innobase:: table handle */
{
  DBUG_ENTER("row_mysql_prebuilt_free_blob_heap");

  DBUG_PRINT("row_mysql_prebuilt_free_blob_heap",
             ("blob_heap freeing: %p", prebuilt->blob_heap));

  mem_heap_free(prebuilt->blob_heap);
  prebuilt->blob_heap = NULL;
  DBUG_VOID_RETURN;
}

/** Frees the compress heap in prebuilt when no longer needed.
@param[in]      prebuilt        prebuilt struct of a ha_innobase::table
                                handle  */
void row_mysql_prebuilt_free_compress_heap(row_prebuilt_t *prebuilt) noexcept {
  mem_heap_free(prebuilt->compress_heap);
  prebuilt->compress_heap = nullptr;
}

/** Stores a >= 5.0.3 format true VARCHAR length to dest, in the MySQL row
 format.
 @return pointer to the data, we skip the 1 or 2 bytes at the start
 that are used to store the len */
byte *row_mysql_store_true_var_len(
    byte *dest,   /*!< in: where to store */
    ulint len,    /*!< in: length, must fit in two bytes */
    ulint lenlen) /*!< in: storage length of len: either 1 or 2 bytes */
{
  if (lenlen == 2) {
    ut_a(len < 256 * 256);

    mach_write_to_2_little_endian(dest, len);

    return (dest + 2);
  }

  ut_a(lenlen == 1);
  ut_a(len < 256);

  mach_write_to_1(dest, len);

  return (dest + 1);
}

/** Reads a >= 5.0.3 format true VARCHAR length, in the MySQL row format, and
 returns a pointer to the data.
 @return pointer to the data, we skip the 1 or 2 bytes at the start
 that are used to store the len */
const byte *row_mysql_read_true_varchar(
    ulint *len,        /*!< out: variable-length field length */
    const byte *field, /*!< in: field in the MySQL format */
    ulint lenlen)      /*!< in: storage length of len: either 1
                       or 2 bytes */
{
  if (lenlen == 2) {
    *len = mach_read_from_2_little_endian(field);

    return (field + 2);
  }

  ut_a(lenlen == 1);

  *len = mach_read_from_1(field);

  return (field + 1);
}

/**
   Compressed BLOB header format:
   ---------------------------------------------------------------
   | reserved | wrap | algorithm | len-len | compressed | unused |
   |      [1] |  [1] |       [5] |     [3] |        [1] |    [5] |
   ---------------------------------------------------------------
   | 0      0 | 1  1 | 2       6 | 7     9 | 10      10 | 11  15 |
   ---------------------------------------------------------------
   * 'reserved' bit is planned to be used in future versions of the BLOB
   header. In this version it must always be
   'default_zip_column_reserved_value' (0).
   * 'wrap' identifies if compression algorithm calculated a checksum
   (adler32 in case of zlib) and appended it to the compressed data.
   * 'algorithm' identifies which algoritm was used to compress this BLOB.
   Currently, the only value 'default_zip_column_algorithm_value' (0) is
   supported.
   * 'len-len' field identifies the length of the column length data portion
   followed by this header (see below).
   * If 'compressed' bit is set to 1, then this header is immediately followed
   by 1..8 bytes (depending on the value of 'len-len' bitfield) which
   determine original (uncompressed) block size. These 'len-len' bytes are
   followed by compressed representation of the original data.
   * If 'compressed' bit is set to 0, every other bitfield ('wrap',
   'algorithm' and 'le-len') must be ignored. In this case the header is
   immediately followed by uncompressed (original) data.
*/

/**
   Currently the only supported value for the 'reserved' field is
   false (0).
*/
static constexpr bool default_zip_column_reserved_value = false;

/**
   Currently the only supported value for the 'algorithm' field is 0, which
   means 'zlib'.
*/
static constexpr uint default_zip_column_algorithm_value = 0;

static constexpr size_t zip_column_prefix_max_length =
    ZIP_COLUMN_HEADER_LENGTH + 8;
static constexpr size_t zip_column_header_length = ZIP_COLUMN_HEADER_LENGTH;

/* 'reserved', bit 0 */
static constexpr uint zip_column_reserved = 0;
/* 0000 0000 0000 0001 */
static constexpr uint zip_column_reserved_mask = 0x0001;

/* 'wrap', bit 1 */
static constexpr uint zip_column_wrap = 1;
/* 0000 0000 0000 0010 */
static constexpr uint zip_column_wrap_mask = 0x0002;

/* 'algorithm', bit 2,3,4,5,6 */
static constexpr uint zip_column_algorithm = 2;
/* 0000 0000 0111 1100 */
static constexpr uint zip_column_algorithm_mask = 0x007C;

/* 'len-len', bit 7,8,9 */
static constexpr uint zip_column_data_length = 7;
/* 0000 0011 1000 0000 */
static constexpr uint zip_column_data_length_mask = 0x0380;

/* 'compressed', bit 10 */
static constexpr uint zip_column_compressed = 10;
/* 0000 0100 0000 0000 */
static constexpr uint zip_column_compressed_mask = 0x0400;

/** Updates compressed block header with the given components */
static void column_set_compress_header(byte *data, bool compressed,
                                       ulint lenlen, uint alg, bool wrap,
                                       bool reserved) noexcept {
  ulint header = 0;
  header |= (compressed << zip_column_compressed);
  header |= (lenlen << zip_column_data_length);
  header |= (alg << zip_column_algorithm);
  header |= (wrap << zip_column_wrap);
  header |= (reserved << zip_column_reserved);
  mach_write_to_2(data, header);
}

/** Parse compressed block header into components */
static void column_get_compress_header(const byte *data, bool *compressed,
                                       ulint *lenlen, uint *alg, bool *wrap,
                                       bool *reserved) noexcept {
  const ulint header = mach_read_from_2(data);
  *compressed =
      ((header & zip_column_compressed_mask) >> zip_column_compressed);
  *lenlen = ((header & zip_column_data_length_mask) >> zip_column_data_length);
  *alg = ((header & zip_column_algorithm_mask) >> zip_column_algorithm);
  *wrap = ((header & zip_column_wrap_mask) >> zip_column_wrap);
  *reserved = ((header & zip_column_reserved_mask) >> zip_column_reserved);
}

/** Allocate memory for zlib.
@param[in,out]  opaque  memory heap
@param[in]      items   number of items to allocate
@param[in]      size    size of an item in bytes */
static void *column_zip_zalloc(void *opaque, uInt items, uInt size) noexcept {
  return (mem_heap_zalloc(static_cast<mem_heap_t *>(opaque), items * size));
}

<<<<<<< HEAD
/** Deallocate memory for zlib.
@param[in]      opaque  memory heap
@param[in]      address object to free */
static void column_zip_free(void *opaque MY_ATTRIBUTE((unused)),
                            void *address MY_ATTRIBUTE((unused))) noexcept {}

/** Configure the zlib allocator to use the given memory heap.
@param[in,out]  stream  zlib stream
@param[in]      heap    memory heap to use */
static void column_zip_set_alloc(void *stream, mem_heap_t *heap) noexcept {
  auto *const strm = static_cast<z_stream *>(stream);

  if (srv_compressed_columns_zlib_use_heap) {
    strm->zalloc = column_zip_zalloc;
    strm->zfree = column_zip_free;
    strm->opaque = heap;
  } else {
    strm->zalloc = static_cast<alloc_func>(nullptr);
    strm->zfree = static_cast<free_func>(nullptr);
    strm->opaque = static_cast<voidpf>(nullptr);
  }
=======
/** Deallocate memory for zlib. */
static
void
column_zip_free(
	 void*	opaque MY_ATTRIBUTE((unused)),	/*!< in: memory heap */
	 void*	address MY_ATTRIBUTE((unused)))	/*!< in: object to free */
{
}

/** Configure the zlib allocator to use the given memory heap. */
static
void
column_zip_set_alloc(
	void*		stream,	/*!< in/out: zlib stream */
	mem_heap_t*	heap)	/*!< in: memory heap to use */
{
	z_stream* strm = static_cast<z_stream*>(stream);

	if (srv_compressed_columns_zlib_use_heap) {
		strm->zalloc = column_zip_zalloc;
		strm->zfree = column_zip_free;
		strm->opaque = heap;
	} else {
		strm->zalloc = (alloc_func)0;
		strm->zfree = (free_func)0;
		strm->opaque = (voidpf)0;
	}
>>>>>>> 0b23ec72
}

/** Compress blob/text/varchar column using zlib
@param[in]      data            data in mysql (uncompressed) format
@param[in,out]  len             in: data length, out: length of compressed data
@param[in]      lenlen          bytes used to store the length of data
@param[in]      dict_data       optional dictionary data used for compression
@param[in]      dict_data_len   optional dictionary data length
@param[in]      prebuilt        use prebuilt->compress only here
@return pointer to the compressed data */
byte *row_compress_column(const byte *data, ulint *len, ulint lenlen,
                          const byte *dict_data, ulint dict_data_len,
                          row_prebuilt_t *prebuilt) {
  int err = 0;
  ulint comp_len = *len;
  ulint buf_len = *len + zip_column_prefix_max_length;
  byte *buf;
  byte *ptr;
  z_stream c_stream;
  bool wrap = srv_compressed_columns_zlib_wrap;

  int window_bits = wrap ? MAX_WBITS : -MAX_WBITS;

  if (!prebuilt->compress_heap)
    prebuilt->compress_heap = mem_heap_create(ut_max(UNIV_PAGE_SIZE, buf_len));

  buf = static_cast<byte *>(mem_heap_zalloc(prebuilt->compress_heap, buf_len));

  if (*len < srv_compressed_columns_threshold ||
      srv_compressed_columns_zip_level == Z_NO_COMPRESSION)
    goto do_not_compress;

  ptr = buf + zip_column_header_length + lenlen;

  /* init deflate object */
  c_stream.next_in = const_cast<Bytef *>(data);
  c_stream.avail_in = *len;
  c_stream.next_out = ptr;
  c_stream.avail_out = comp_len;

  column_zip_set_alloc(&c_stream, prebuilt->compress_heap);

  err = deflateInit2(&c_stream, srv_compressed_columns_zip_level, Z_DEFLATED,
                     window_bits, MAX_MEM_LEVEL,
                     srv_compressed_columns_zlib_strategy);
  ut_a(err == Z_OK);

  if (dict_data != 0 && dict_data_len != 0) {
    err = deflateSetDictionary(&c_stream, dict_data, dict_data_len);
    ut_a(err == Z_OK);
  }

  err = deflate(&c_stream, Z_FINISH);
  if (err != Z_STREAM_END) {
    deflateEnd(&c_stream);
    if (err == Z_OK) err = Z_BUF_ERROR;
  } else {
    comp_len = c_stream.total_out;
    err = deflateEnd(&c_stream);
  }

  switch (err) {
    case Z_OK:
      break;
    case Z_BUF_ERROR:
      /* data after compress is larger than uncompressed data*/
      break;
    default:
      ib::error() << "failed to compress the column, error: " << err << '\n';
  }

  /* make sure the compressed data size is smaller than uncompressed data */
  if (err == Z_OK && *len > (comp_len + zip_column_header_length + lenlen)) {
    column_set_compress_header(buf, true, lenlen - 1,
                               default_zip_column_algorithm_value, wrap,
                               default_zip_column_reserved_value);
    ptr = buf + zip_column_header_length;
    /*store the uncompressed data length*/
    switch (lenlen) {
      case 1:
        mach_write_to_1(ptr, *len);
        break;
      case 2:
        mach_write_to_2(ptr, *len);
        break;
      case 3:
        mach_write_to_3(ptr, *len);
        break;
      case 4:
        mach_write_to_4(ptr, *len);
        break;
      default:
        ut_error;
    }

    *len = comp_len + zip_column_header_length + lenlen;
    return buf;
  }

do_not_compress:
  ptr = buf;
  column_set_compress_header(ptr, false, 0, default_zip_column_algorithm_value,
                             false, default_zip_column_reserved_value);
  ptr += zip_column_header_length;
  memcpy(ptr, data, *len);
  *len += zip_column_header_length;
  return buf;
}

/** Uncompress blob/text/varchar column using zlib
@param[in]      data    data in InnoDB (compressed) format
@param[in,out]  len     in: data length; out: length of decompressed data
@param[in]      dict_data       optional dictionary data used for decompression
@param[in]      dict_data_len   optional dictionary data length
@param[in]      prebuilt        use prebuilt->compress_heap only here
@return pointer to the uncompressed data */
<<<<<<< HEAD
const byte *row_decompress_column(const byte *data, ulint *len,
                                  const byte *dict_data, ulint dict_data_len,
                                  row_prebuilt_t *prebuilt) {
  ulint buf_len = 0;
  byte *buf;
  int err = 0;
  int window_bits = 0;
  z_stream d_stream;
  bool is_compressed = false;
  bool wrap = false;
  bool reserved = false;
  ulint lenlen = 0;
  uint alg = 0;

  ut_ad(*len != ULINT_UNDEFINED);
  ut_ad(*len >= zip_column_header_length);

  column_get_compress_header(data, &is_compressed, &lenlen, &alg, &wrap,
                             &reserved);

  if (reserved != default_zip_column_reserved_value) {
    ib::fatal() << "unsupported compressed BLOB header format\n";
  }

  if (alg != default_zip_column_algorithm_value) {
    ib::fatal() << "unsupported 'algorithm' value in the compressed BLOB "
                   "header\n";
  }

  ut_a(lenlen < 4);

  data += zip_column_header_length;
  if (!is_compressed) { /* column not compressed */
    *len -= zip_column_header_length;
    return data;
  }

  lenlen++;

  ulint comp_len = *len - zip_column_header_length - lenlen;

  ulint uncomp_len = 0;
  switch (lenlen) {
    case 1:
      uncomp_len = mach_read_from_1(data);
      break;
    case 2:
      uncomp_len = mach_read_from_2(data);
      break;
    case 3:
      uncomp_len = mach_read_from_3(data);
      break;
    case 4:
      uncomp_len = mach_read_from_4(data);
      break;
    default:
      ut_error;
  }

  data += lenlen;

  /* data is compressed, decompress it*/
  if (!prebuilt->compress_heap) {
    prebuilt->compress_heap =
        mem_heap_create(ut_max(UNIV_PAGE_SIZE, uncomp_len));
  }

  buf_len = uncomp_len;
  buf = static_cast<byte *>(mem_heap_zalloc(prebuilt->compress_heap, buf_len));

  /* init d_stream */
  d_stream.next_in = const_cast<Bytef *>(data);
  d_stream.avail_in = comp_len;
  d_stream.next_out = buf;
  d_stream.avail_out = buf_len;

  column_zip_set_alloc(&d_stream, prebuilt->compress_heap);

  window_bits = wrap ? MAX_WBITS : -MAX_WBITS;
  err = inflateInit2(&d_stream, window_bits);
  ut_a(err == Z_OK);

  err = inflate(&d_stream, Z_FINISH);
  if (err == Z_NEED_DICT) {
    ut_a(dict_data != 0 && dict_data_len != 0);
    err = inflateSetDictionary(&d_stream, dict_data, dict_data_len);
    ut_a(err == Z_OK);
    err = inflate(&d_stream, Z_FINISH);
  }

  if (err != Z_STREAM_END) {
    inflateEnd(&d_stream);
    if (err == Z_BUF_ERROR && d_stream.avail_in == 0) err = Z_DATA_ERROR;
  } else {
    buf_len = d_stream.total_out;
    err = inflateEnd(&d_stream);
  }

  switch (err) {
    case Z_OK:
      break;
    case Z_BUF_ERROR:
      ib::fatal() << "zlib buf error, this shouldn't happen\n";
      break;
    default:
      ib::fatal() << "failed to decompress column, error: " << err << '\n';
  }

  if (err == Z_OK) {
    if (buf_len != uncomp_len) {
      ib::fatal() << "failed to decompress blob column, may be corrupted\n";
    }
    *len = buf_len;
    return buf;
  }

  *len -= (zip_column_header_length + lenlen);
  return data;
=======
const byte*
row_decompress_column(
	const byte*	data,	/*!< in: data in innodb(compressed) format */
	ulint		*len,	/*!< in: data length; out: length of
				decompressed data*/
	const byte*	dict_data,
				/*!< in: optional dictionary data used for
				decompression */
	ulint		dict_data_len,
				/*!< in: optional dictionary data length */
	row_prebuilt_t*	prebuilt)
				/*!< in: use prebuilt->compress_heap only
				here*/
{
	ulint buf_len = 0;
	byte* buf;
	int err = 0;
	int window_bits = 0;
	z_stream d_stream;
	bool is_compressed = false;
	bool wrap = false;
	bool reserved = false;
	ulint lenlen = 0;
	uint alg = 0;

	ut_ad(*len != ULINT_UNDEFINED);
	ut_ad(*len >= zip_column_header_length);

	column_get_compress_header(data, &is_compressed, &lenlen, &alg,
		&wrap, &reserved);

	if (reserved != default_zip_column_reserved_value) {
		ib::fatal() <<
			"unsupported compressed BLOB header format\n";
	}

	if (alg != default_zip_column_algorithm_value) {
		ib::fatal() <<
			"unsupported 'algorithm' value in the"
			" compressed BLOB header\n";
	}

	ut_a(lenlen < 4);

	data += zip_column_header_length;
	if (!is_compressed) { /* column not compressed */
		*len -= zip_column_header_length;
		return data;
	}

	lenlen++;

	ulint comp_len = *len - zip_column_header_length - lenlen;

	ulint uncomp_len = 0;
	switch (lenlen) {
	case 1:
		uncomp_len = mach_read_from_1(data);
		break;
	case 2:
		uncomp_len = mach_read_from_2(data);
		break;
	case 3:
		uncomp_len = mach_read_from_3(data);
		break;
	case 4:
		uncomp_len = mach_read_from_4(data);
		break;
	default:
		ut_error;
	}

	data += lenlen;

	/* data is compressed, decompress it*/
	if (!prebuilt->compress_heap) {
		prebuilt->compress_heap =
			mem_heap_create(ut_max(UNIV_PAGE_SIZE, uncomp_len));
	}

	buf_len = uncomp_len;
	buf = static_cast<byte*>(mem_heap_zalloc(
				 prebuilt->compress_heap, buf_len));

	/* init d_stream */
	d_stream.next_in = const_cast<Bytef*>(data);
	d_stream.avail_in = comp_len;
	d_stream.next_out = buf;
	d_stream.avail_out = buf_len;

	column_zip_set_alloc(&d_stream, prebuilt->compress_heap);

	window_bits = wrap ? MAX_WBITS : -MAX_WBITS;
	err = inflateInit2(&d_stream, window_bits);
	ut_a(err == Z_OK);

	err = inflate(&d_stream, Z_FINISH);
	if (err == Z_NEED_DICT) {
		ut_a(dict_data != NULL);
		ut_a(dict_data_len != 0);
		err = inflateSetDictionary(&d_stream, dict_data,
			dict_data_len);
		ut_a(err == Z_OK);
		err = inflate(&d_stream, Z_FINISH);
	}

	if (err != Z_STREAM_END) {
		inflateEnd(&d_stream);
		if (err == Z_BUF_ERROR && d_stream.avail_in == 0)
			err = Z_DATA_ERROR;
	} else {
		buf_len = d_stream.total_out;
		err = inflateEnd(&d_stream);
	}

	switch (err) {
	case Z_OK:
		break;
	case Z_BUF_ERROR:
		ib::fatal() <<
			"zlib buf error, this shouldn't happen\n";
		break;
	default:
		ib::fatal() <<
			"failed to decompress column, error: " <<
			err << '\n';
	}

	if (err == Z_OK) {
		if (buf_len != uncomp_len) {
			ib::fatal() <<
				"failed to decompress blob column, may"
				" be corrupted\n";
		}
		*len = buf_len;
		return buf;
	}

	*len -= (zip_column_header_length + lenlen);
	return data;
>>>>>>> 0b23ec72
}

/** Stores a reference to a BLOB in the MySQL format. */
void row_mysql_store_blob_ref(
    byte *dest,       /*!< in: where to store */
    ulint col_len,    /*!< in: dest buffer size: determines into
                      how many bytes the BLOB length is stored,
                      the space for the length may vary from 1
                      to 4 bytes */
    const void *data, /*!< in: BLOB data; if the value to store
                      is SQL NULL this should be NULL pointer */
    ulint len,        /*!< in: BLOB length; if the value to store
            is SQL NULL this should be 0; remember
            also to set the NULL bit in the MySQL record
            header! */
    bool need_decompression,
    /*!< in: if the data need to be compressed*/
    const byte *dict_data,
    /*!< in: optional compression dictionary
    data */
    ulint dict_data_len,
    /*!< in: optional compression dictionary data
    length */
    row_prebuilt_t *prebuilt)
/*<! in: use prebuilt->compress_heap only
here */
{
  /* MySQL might assume the field is set to zero except the length and
  the pointer fields */

  memset(dest, '\0', col_len);

  /* In dest there are 1 - 4 bytes reserved for the BLOB length,
  and after that 8 bytes reserved for the pointer to the data.
  In 32-bit architectures we only use the first 4 bytes of the pointer
  slot. */

  ut_a(col_len - 8 > 1 ||
       len < 256 + (need_decompression ? ZIP_COLUMN_HEADER_LENGTH : 0));
  ut_a(col_len - 8 > 2 ||
       len < 256 * 256 + (need_decompression ? ZIP_COLUMN_HEADER_LENGTH : 0));
  ut_a(col_len - 8 > 3 ||
       len < 256 * 256 * 256 +
                 (need_decompression ? ZIP_COLUMN_HEADER_LENGTH : 0));

  const byte *ptr = NULL;

  if (need_decompression)
    ptr = row_decompress_column((const byte *)data, &len, dict_data,
                                dict_data_len, prebuilt);

  if (ptr)
    memcpy(dest + col_len - 8, &ptr, sizeof ptr);
  else
    memcpy(dest + col_len - 8, &data, sizeof data);

  mach_write_to_n_little_endian(dest, col_len - 8, len);
}

/** Reads a reference to a BLOB in the MySQL format.
 @return pointer to BLOB data */
const byte *row_mysql_read_blob_ref(
    ulint *len,      /*!< out: BLOB length */
    const byte *ref, /*!< in: BLOB reference in the
                     MySQL format */
    ulint col_len,   /*!< in: BLOB reference length
  (not BLOB length) */
    bool need_compression,
    /*!< in: if the data need to be
    compressed*/
    const byte *dict_data,    /*!< in: optional compression
                              dictionary data */
    ulint dict_data_len,      /*!< in: optional compression
                              dictionary data length */
    row_prebuilt_t *prebuilt) /*!< in: use prebuilt->compress_heap
                              only here */
{
  byte *data = nullptr;
  byte *ptr = nullptr;

  *len = mach_read_from_n_little_endian(ref, col_len - 8);

  memcpy(&data, ref + col_len - 8, sizeof data);

  if (need_compression) {
    ptr = row_compress_column(data, len, col_len - 8, dict_data, dict_data_len,
                              prebuilt);
    if (ptr) data = ptr;
  }

  return (data);
}

/** Converting InnoDB geometry data format to MySQL data format. */
void row_mysql_store_geometry(
    byte *dest,      /*!< in/out: where to store */
    ulint dest_len,  /*!< in: dest buffer size: determines
                     into how many bytes the GEOMETRY length
                     is stored, the space for the length
                     may vary from 1 to 4 bytes */
    const byte *src, /*!< in: GEOMETRY data; if the value to
                     store is SQL NULL this should be NULL
                     pointer */
    ulint src_len)   /*!< in: GEOMETRY length; if the value
                     to store is SQL NULL this should be 0;
                     remember also to set the NULL bit in
                     the MySQL record header! */
{
  /* MySQL might assume the field is set to zero except the length and
  the pointer fields */
  UNIV_MEM_ASSERT_RW(src, src_len);
  UNIV_MEM_ASSERT_W(dest, dest_len);
  UNIV_MEM_INVALID(dest, dest_len);

  memset(dest, '\0', dest_len);

  /* In dest there are 1 - 4 bytes reserved for the BLOB length,
  and after that 8 bytes reserved for the pointer to the data.
  In 32-bit architectures we only use the first 4 bytes of the pointer
  slot. */

  ut_ad(dest_len - 8 > 1 || src_len < 1 << 8);
  ut_ad(dest_len - 8 > 2 || src_len < 1 << 16);
  ut_ad(dest_len - 8 > 3 || src_len < 1 << 24);

  mach_write_to_n_little_endian(dest, dest_len - 8, src_len);

  memcpy(dest + dest_len - 8, &src, sizeof src);

  DBUG_EXECUTE_IF("row_print_geometry_data", {
    String res;
    Geometry_buffer buffer;
    String wkt;

    /** Show the meaning of geometry data. */
    Geometry *g =
        Geometry::construct(&buffer, (const char *)src, (uint32)src_len);

    if (g) {
      if (g->as_wkt(&wkt) == 0) {
        ib::info(ER_IB_MSG_970) << "Write geometry data to"
                                   " MySQL WKT format: "
                                << wkt.c_ptr_safe() << ".";
      }
    }
  });
}

/** Read geometry data in the MySQL format.
 @return pointer to geometry data */
static const byte *row_mysql_read_geometry(
    ulint *len,      /*!< out: data length */
    const byte *ref, /*!< in: geometry data in the
                     MySQL format */
    ulint col_len)   /*!< in: MySQL format length */
{
  byte *data;

  *len = mach_read_from_n_little_endian(ref, col_len - 8);

  memcpy(&data, ref + col_len - 8, sizeof data);

  DBUG_EXECUTE_IF("row_print_geometry_data", {
    String res;
    Geometry_buffer buffer;
    String wkt;

    /** Show the meaning of geometry data. */
    Geometry *g =
        Geometry::construct(&buffer, (const char *)data, (uint32)*len);

    if (g) {
      if (g->as_wkt(&wkt) == 0) {
        ib::info(ER_IB_MSG_971) << "Read geometry data in"
                                   " MySQL's WKT format: "
                                << wkt.c_ptr_safe() << ".";
      }
    }
  });

  return (data);
}

/** Pad a column with spaces. */
void row_mysql_pad_col(ulint mbminlen, /*!< in: minimum size of a character,
                                       in bytes */
                       byte *pad,      /*!< out: padded buffer */
                       ulint len)      /*!< in: number of bytes to pad */
{
  const byte *pad_end;

  switch (UNIV_EXPECT(mbminlen, 1)) {
    default:
      ut_error;
    case 1:
      /* space=0x20 */
      memset(pad, 0x20, len);
      break;
    case 2:
      /* space=0x0020 */
      pad_end = pad + len;
      ut_a(!(len % 2));
      while (pad < pad_end) {
        *pad++ = 0x00;
        *pad++ = 0x20;
      };
      break;
    case 4:
      /* space=0x00000020 */
      pad_end = pad + len;
      ut_a(!(len % 4));
      while (pad < pad_end) {
        *pad++ = 0x00;
        *pad++ = 0x00;
        *pad++ = 0x00;
        *pad++ = 0x20;
      }
      break;
  }
}

/** Stores a non-SQL-NULL field given in the MySQL format in the InnoDB format.
 The counterpart of this function is row_sel_field_store_in_mysql_format() in
 row0sel.cc.
 @return up to which byte we used buf in the conversion */
byte *row_mysql_store_col_in_innobase_format(
    dfield_t *dfield,       /*!< in/out: dfield where dtype
                            information must be already set when
                            this function is called! */
    byte *buf,              /*!< in/out: buffer for a converted
                            integer value; this must be at least
                            col_len long then! NOTE that dfield
                            may also get a pointer to 'buf',
                            therefore do not discard this as long
                            as dfield is used! */
    ibool row_format_col,   /*!< TRUE if the mysql_data is from
                            a MySQL row, FALSE if from a MySQL
                            key value;
                            in MySQL, a true VARCHAR storage
                            format differs in a row and in a
                            key value: in a key value the length
                            is always stored in 2 bytes! */
    const byte *mysql_data, /*!< in: MySQL column value, not
                            SQL NULL; NOTE that dfield may also
                            get a pointer to mysql_data,
                            therefore do not discard this as long
                            as dfield is used! */
    ulint col_len,          /*!< in: MySQL column length; NOTE that
                            this is the storage length of the
                            column in the MySQL format row, not
                            necessarily the length of the actual
                            payload data; if the column is a true
                            VARCHAR then this is irrelevant */
    ulint comp,             /*!< in: nonzero=compact format */
    bool need_compression,
    /*!< in: if the data need to be
    compressed*/
    const byte *dict_data,    /*!< in: optional compression
                              dictionary data */
    ulint dict_data_len,      /*!< in: optional compression
                              dictionary data length */
    row_prebuilt_t *prebuilt) /*!< in: use prebuilt->compress_heap
                              only here */
{
  const byte *ptr = mysql_data;
  const dtype_t *dtype;
  ulint type;
  ulint lenlen;

  dtype = dfield_get_type(dfield);

  type = dtype->mtype;

  if (type == DATA_INT) {
    /* Store integer data in Innobase in a big-endian format,
    sign bit negated if the data is a signed integer. In MySQL,
    integers are stored in a little-endian format. */

    byte *p = buf + col_len;

    for (;;) {
      p--;
      *p = *mysql_data;
      if (p == buf) {
        break;
      }
      mysql_data++;
    }

    if (!(dtype->prtype & DATA_UNSIGNED)) {
      *buf ^= 128;
    }

    ptr = buf;
    buf += col_len;
  } else if ((type == DATA_VARCHAR || type == DATA_VARMYSQL ||
              type == DATA_BINARY)) {
    if (dtype_get_mysql_type(dtype) == DATA_MYSQL_TRUE_VARCHAR) {
      /* The length of the actual data is stored to 1 or 2
      bytes at the start of the field */

      if (row_format_col) {
        if (dtype->prtype & DATA_LONG_TRUE_VARCHAR) {
          lenlen = 2;
        } else {
          lenlen = 1;
        }
      } else {
        /* In a MySQL key value, lenlen is always 2 */
        lenlen = 2;
      }

      const byte *tmp_ptr =
          row_mysql_read_true_varchar(&col_len, mysql_data, lenlen);
      if (need_compression)
        ptr = row_compress_column(tmp_ptr, &col_len, lenlen, dict_data,
                                  dict_data_len, prebuilt);
      else
        ptr = tmp_ptr;
    } else {
      /* Remove trailing spaces from old style VARCHAR
      columns. */

      /* Handle Unicode strings differently. */
      ulint mbminlen = dtype_get_mbminlen(dtype);

      ptr = mysql_data;

      switch (mbminlen) {
        default:
          ut_error;
        case 4:
          /* space=0x00000020 */
          /* Trim "half-chars", just in case. */
          col_len &= ~3;

          while (col_len >= 4 && ptr[col_len - 4] == 0x00 &&
                 ptr[col_len - 3] == 0x00 && ptr[col_len - 2] == 0x00 &&
                 ptr[col_len - 1] == 0x20) {
            col_len -= 4;
          }
          break;
        case 2:
          /* space=0x0020 */
          /* Trim "half-chars", just in case. */
          col_len &= ~1;

          while (col_len >= 2 && ptr[col_len - 2] == 0x00 &&
                 ptr[col_len - 1] == 0x20) {
            col_len -= 2;
          }
          break;
        case 1:
          /* space=0x20 */
          while (col_len > 0 && ptr[col_len - 1] == 0x20) {
            col_len--;
          }
      }
    }
  } else if (comp && type == DATA_MYSQL && dtype_get_mbminlen(dtype) == 1 &&
             dtype_get_mbmaxlen(dtype) > 1) {
    /* In some cases we strip trailing spaces from UTF-8 and other
    multibyte charsets, from FIXED-length CHAR columns, to save
    space. UTF-8 would otherwise normally use 3 * the string length
    bytes to store an ASCII string! */

    /* We assume that this CHAR field is encoded in a
    variable-length character set where spaces have
    1:1 correspondence to 0x20 bytes, such as UTF-8.

    Consider a CHAR(n) field, a field of n characters.
    It will contain between n * mbminlen and n * mbmaxlen bytes.
    We will try to truncate it to n bytes by stripping
    space padding.	If the field contains single-byte
    characters only, it will be truncated to n characters.
    Consider a CHAR(5) field containing the string
    ".a   " where "." denotes a 3-byte character represented
    by the bytes "$%&". After our stripping, the string will
    be stored as "$%&a " (5 bytes). The string
    ".abc " will be stored as "$%&abc" (6 bytes).

    The space padding will be restored in row0sel.cc, function
    row_sel_field_store_in_mysql_format(). */

    ulint n_chars;

    ut_a(!(dtype_get_len(dtype) % dtype_get_mbmaxlen(dtype)));

    n_chars = dtype_get_len(dtype) / dtype_get_mbmaxlen(dtype);

    /* Strip space padding. */
    while (col_len > n_chars && ptr[col_len - 1] == 0x20) {
      col_len--;
    }
  } else if (!row_format_col) {
    /* if mysql data is from a MySQL key value
    since the length is always stored in 2 bytes,
    we need do nothing here. */
  } else if (type == DATA_BLOB) {
    ptr =
        row_mysql_read_blob_ref(&col_len, mysql_data, col_len, need_compression,
                                dict_data, dict_data_len, prebuilt);
  } else if (DATA_GEOMETRY_MTYPE(type)) {
    /* We use blob to store geometry data except DATA_POINT
    internally, but in MySQL Layer the datatype is always blob. */
    ptr = row_mysql_read_geometry(&col_len, mysql_data, col_len);
  }

  dfield_set_data(dfield, ptr, col_len);

  return (buf);
}

/** Convert a row in the MySQL format to a row in the Innobase format. Note that
 the function to convert a MySQL format key value to an InnoDB dtuple is
 row_sel_convert_mysql_key_to_innobase() in row0sel.cc. */
static void row_mysql_convert_row_to_innobase(
    dtuple_t *row,            /*!< in/out: Innobase row where the
                              field type information is already
                              copied there! */
    row_prebuilt_t *prebuilt, /*!< in: prebuilt struct where template
                              must be of type ROW_MYSQL_WHOLE_ROW */
    const byte *mysql_rec,    /*!< in: row in the MySQL format;
                              NOTE: do not discard as long as
                              row is used, as row may contain
                              pointers to this record! */
    mem_heap_t **blob_heap)   /*!< in: FIX_ME, remove this after
                              server fixes its issue */
{
  const mysql_row_templ_t *templ;
  dfield_t *dfield;
  ulint i;
  ulint n_col = 0;
  ulint n_v_col = 0;

  ut_ad(prebuilt->template_type == ROW_MYSQL_WHOLE_ROW);
  ut_ad(prebuilt->mysql_template);

  for (i = 0; i < prebuilt->n_template; i++) {
    templ = prebuilt->mysql_template + i;

    if (templ->is_virtual) {
      ut_ad(n_v_col < dtuple_get_n_v_fields(row));
      dfield = dtuple_get_nth_v_field(row, n_v_col);
      n_v_col++;
    } else {
      dfield = dtuple_get_nth_field(row, n_col);
      n_col++;
    }

    if (templ->mysql_null_bit_mask != 0) {
      /* Column may be SQL NULL */

      if (mysql_rec[templ->mysql_null_byte_offset] &
          (byte)(templ->mysql_null_bit_mask)) {
        /* It is SQL NULL */

        dfield_set_null(dfield);

        goto next_column;
      }
    }

    row_mysql_store_col_in_innobase_format(
        dfield, prebuilt->ins_upd_rec_buff + templ->mysql_col_offset,
        TRUE, /* MySQL row format data */
        mysql_rec + templ->mysql_col_offset, templ->mysql_col_len,
        dict_table_is_comp(prebuilt->table), templ->compressed,
        reinterpret_cast<const byte *>(templ->zip_dict_data.str),
        templ->zip_dict_data.length, prebuilt);

    /* server has issue regarding handling BLOB virtual fields,
    and we need to duplicate it with our own memory here */
    if (templ->is_virtual && DATA_LARGE_MTYPE(dfield_get_type(dfield)->mtype)) {
      if (*blob_heap == NULL) {
        *blob_heap = mem_heap_create(dfield->len);
      }
      dfield_dup(dfield, *blob_heap);
    }
  next_column:;
  }

  /* If there is a FTS doc id column and it is not user supplied (
  generated by server) then assign it a new doc id. */
  if (prebuilt->table->fts) {
    ut_a(prebuilt->table->fts->doc_col != ULINT_UNDEFINED);

    fts_create_doc_id(prebuilt->table, row, prebuilt->heap);
  }
}

/** Handles user errors and lock waits detected by the database engine.
 @return true if it was a lock wait and we should continue running the
 query thread and in that case the thr is ALREADY in the running state. */
bool row_mysql_handle_errors(
    dberr_t *new_err,     /*!< out: possible new error encountered in
                          lock wait, or if no new error, the value
                          of trx->error_state at the entry of this
                          function */
    trx_t *trx,           /*!< in: transaction */
    que_thr_t *thr,       /*!< in: query thread, or NULL */
    trx_savept_t *savept) /*!< in: savepoint, or NULL */
{
  dberr_t err;

handle_new_error:
  err = trx->error_state;

  ut_a(err != DB_SUCCESS);

  trx->error_state = DB_SUCCESS;

  switch (err) {
    case DB_LOCK_WAIT_TIMEOUT:
      if (row_rollback_on_timeout) {
        trx_rollback_to_savepoint(trx, NULL);
        break;
      }
    /* fall through */
    case DB_DUPLICATE_KEY:
    case DB_FOREIGN_DUPLICATE_KEY:
    case DB_TOO_BIG_RECORD:
    case DB_UNDO_RECORD_TOO_BIG:
    case DB_ROW_IS_REFERENCED:
    case DB_NO_REFERENCED_ROW:
    case DB_CANNOT_ADD_CONSTRAINT:
    case DB_TOO_MANY_CONCURRENT_TRXS:
    case DB_OUT_OF_FILE_SPACE:
    case DB_READ_ONLY:
    case DB_FTS_INVALID_DOCID:
    case DB_INTERRUPTED:
    case DB_CANT_CREATE_GEOMETRY_OBJECT:
    case DB_IO_DECRYPT_FAIL:
    case DB_COMPUTE_VALUE_FAILED:
    case DB_LOCK_NOWAIT:
      DBUG_EXECUTE_IF("row_mysql_crash_if_error", {
        log_buffer_flush_to_disk();
        DBUG_SUICIDE();
      });
      if (savept) {
        /* Roll back the latest, possibly incomplete insertion
        or update */

        trx_rollback_to_savepoint(trx, savept);
      }
      /* MySQL will roll back the latest SQL statement */
      break;
    case DB_LOCK_WAIT:

      trx_kill_blocking(trx);
      DEBUG_SYNC_C("before_lock_wait_suspend");

      lock_wait_suspend_thread(thr);

      if (trx->error_state != DB_SUCCESS) {
        que_thr_stop_for_mysql(thr);

        goto handle_new_error;
      }

      *new_err = err;

      return (true);

    case DB_DEADLOCK:
    case DB_LOCK_TABLE_FULL:
      /* Roll back the whole transaction; this resolution was added
      to version 3.23.43 */

      trx_rollback_to_savepoint(trx, NULL);
      break;

    case DB_MUST_GET_MORE_FILE_SPACE:
      ib::fatal(ER_IB_MSG_972)
          << "The database cannot continue operation because"
             " of lack of space. You must add a new data file"
             " to my.cnf and restart the database.";
      break;

    case DB_CORRUPTION:
      ib::error(ER_IB_MSG_973)
          << "We detected index corruption in an InnoDB type"
             " table. You have to dump + drop + reimport the"
             " table or, in a case of widespread corruption,"
             " dump all InnoDB tables and recreate the whole"
             " tablespace. If the mysqld server crashes after"
             " the startup or when you dump the tables. "
          << FORCE_RECOVERY_MSG;
      break;
    case DB_FOREIGN_EXCEED_MAX_CASCADE:
      ib::error(ER_IB_MSG_974)
          << "Cannot delete/update rows with cascading"
             " foreign key constraints that exceed max depth of "
          << FK_MAX_CASCADE_DEL
          << ". Please drop excessive"
             " foreign constraints and try again";
      break;
    default:
      ib::fatal(ER_IB_MSG_975)
          << "Unknown error code " << err << ": " << ut_strerr(err);
  }

  if (trx->error_state != DB_SUCCESS) {
    *new_err = trx->error_state;
  } else {
    *new_err = err;
  }

  trx->error_state = DB_SUCCESS;

  return (false);
}

/** Create a prebuilt struct for a MySQL table handle.
 @return own: a prebuilt struct */
row_prebuilt_t *row_create_prebuilt(
    dict_table_t *table, /*!< in: Innobase table handle */
    ulint mysql_row_len) /*!< in: length in bytes of a row in
                         the MySQL format */
{
  DBUG_ENTER("row_create_prebuilt");

  row_prebuilt_t *prebuilt;
  mem_heap_t *heap;
  dict_index_t *clust_index;
  dict_index_t *temp_index;
  dtuple_t *ref;
  ulint ref_len;
  uint srch_key_len = 0;
  ulint search_tuple_n_fields;

  search_tuple_n_fields =
      2 * (table->get_n_cols() + dict_table_get_n_v_cols(table));

  clust_index = table->first_index();

  /* Make sure that search_tuple is long enough for clustered index */
  ut_a(2 * table->get_n_cols() >= clust_index->n_fields);

  ref_len = dict_index_get_n_unique(clust_index);

/* Maximum size of the buffer needed for conversion of INTs from
little endian format to big endian format in an index. An index
can have maximum 16 columns (MAX_REF_PARTS) in it. Therfore
Max size for PK: 16 * 8 bytes (BIGINT's size) = 128 bytes
Max size Secondary index: 16 * 8 bytes + PK = 256 bytes. */
#define MAX_SRCH_KEY_VAL_BUFFER 2 * (8 * MAX_REF_PARTS)

#define PREBUILT_HEAP_INITIAL_SIZE                                          \
  (sizeof(*prebuilt) /* allocd in this function */                          \
   + DTUPLE_EST_ALLOC(search_tuple_n_fields) +                              \
   DTUPLE_EST_ALLOC(ref_len) /* allocd in row_prebuild_sel_graph() */       \
   + sizeof(sel_node_t) + sizeof(que_fork_t) +                              \
   sizeof(que_thr_t) /* allocd in row_get_prebuilt_update_vector() */       \
   + sizeof(upd_node_t) + sizeof(upd_t) +                                   \
   sizeof(upd_field_t) * table->get_n_cols() + sizeof(que_fork_t) +         \
   sizeof(que_thr_t)    /* allocd in row_get_prebuilt_insert_row() */       \
   + sizeof(ins_node_t) /* mysql_row_len could be huge and we are not       \
                        sure if this prebuilt instance is going to be       \
                        used in inserts */                                  \
   + (mysql_row_len < 256 ? mysql_row_len : 0) +                            \
   DTUPLE_EST_ALLOC(table->get_n_cols() + dict_table_get_n_v_cols(table)) + \
   sizeof(que_fork_t) + sizeof(que_thr_t) + sizeof(*prebuilt->pcur) +       \
   sizeof(*prebuilt->clust_pcur))

  /* Calculate size of key buffer used to store search key in
  InnoDB format. MySQL stores INTs in little endian format and
  InnoDB stores INTs in big endian format with the sign bit
  flipped. All other field types are stored/compared the same
  in MySQL and InnoDB, so we must create a buffer containing
  the INT key parts in InnoDB format.We need two such buffers
  since both start and end keys are used in records_in_range(). */

  for (temp_index = table->first_index(); temp_index;
       temp_index = temp_index->next()) {
    DBUG_EXECUTE_IF("innodb_srch_key_buffer_max_value",
                    ut_a(temp_index->n_user_defined_cols == MAX_REF_PARTS););
    uint temp_len = 0;
    for (uint i = 0; i < temp_index->n_uniq; i++) {
      ulint type = temp_index->fields[i].col->mtype;
      if (type == DATA_INT) {
        temp_len += temp_index->fields[i].fixed_len;
      }
    }
    srch_key_len = std::max(srch_key_len, temp_len);
  }

  ut_a(srch_key_len <= MAX_SRCH_KEY_VAL_BUFFER);

  DBUG_EXECUTE_IF("innodb_srch_key_buffer_max_value",
                  ut_a(srch_key_len == MAX_SRCH_KEY_VAL_BUFFER););

  /* We allocate enough space for the objects that are likely to
  be created later in order to minimize the number of malloc()
  calls */
  heap = mem_heap_create(PREBUILT_HEAP_INITIAL_SIZE + 2 * srch_key_len);

  prebuilt =
      static_cast<row_prebuilt_t *>(mem_heap_zalloc(heap, sizeof(*prebuilt)));

  prebuilt->magic_n = ROW_PREBUILT_ALLOCATED;
  prebuilt->magic_n2 = ROW_PREBUILT_ALLOCATED;

  prebuilt->table = table;

  prebuilt->sql_stat_start = TRUE;
  prebuilt->heap = heap;

  prebuilt->srch_key_val_len = srch_key_len;
  if (prebuilt->srch_key_val_len) {
    prebuilt->srch_key_val1 = static_cast<byte *>(
        mem_heap_alloc(prebuilt->heap, 2 * prebuilt->srch_key_val_len));
    prebuilt->srch_key_val2 =
        prebuilt->srch_key_val1 + prebuilt->srch_key_val_len;
  } else {
    prebuilt->srch_key_val1 = NULL;
    prebuilt->srch_key_val2 = NULL;
  }

  prebuilt->pcur = static_cast<btr_pcur_t *>(
      mem_heap_zalloc(prebuilt->heap, sizeof(btr_pcur_t)));
  prebuilt->clust_pcur = static_cast<btr_pcur_t *>(
      mem_heap_zalloc(prebuilt->heap, sizeof(btr_pcur_t)));
  btr_pcur_reset(prebuilt->pcur);
  btr_pcur_reset(prebuilt->clust_pcur);

  prebuilt->select_lock_type = LOCK_NONE;
  prebuilt->select_mode = SELECT_ORDINARY;

  prebuilt->search_tuple = dtuple_create(heap, search_tuple_n_fields);

  ref = dtuple_create(heap, ref_len);

  dict_index_copy_types(ref, clust_index, ref_len);

  prebuilt->clust_ref = ref;

  prebuilt->autoinc_error = DB_SUCCESS;
  prebuilt->autoinc_offset = 0;

  /* Default to 1, we will set the actual value later in
  ha_innobase::get_auto_increment(). */
  prebuilt->autoinc_increment = 1;

  prebuilt->autoinc_last_value = 0;

  /* During UPDATE and DELETE we need the doc id. */
  prebuilt->fts_doc_id = 0;

  prebuilt->mysql_row_len = mysql_row_len;

  prebuilt->ins_sel_stmt = false;
  prebuilt->session = NULL;

  prebuilt->fts_doc_id_in_read_set = 0;
  prebuilt->blob_heap = NULL;

  prebuilt->skip_serializable_dd_view = false;
  prebuilt->no_autoinc_locking = false;

  prebuilt->m_no_prefetch = false;
  prebuilt->m_read_virtual_key = false;

  DBUG_RETURN(prebuilt);
}

/** Free a prebuilt struct for a MySQL table handle. */
void row_prebuilt_free(
    row_prebuilt_t *prebuilt, /*!< in, own: prebuilt struct */
    ibool dict_locked)        /*!< in: TRUE=data dictionary locked */
{
  DBUG_ENTER("row_prebuilt_free");

  ut_a(prebuilt->magic_n == ROW_PREBUILT_ALLOCATED);
  ut_a(prebuilt->magic_n2 == ROW_PREBUILT_ALLOCATED);

  prebuilt->magic_n = ROW_PREBUILT_FREED;
  prebuilt->magic_n2 = ROW_PREBUILT_FREED;

  btr_pcur_reset(prebuilt->pcur);
  btr_pcur_reset(prebuilt->clust_pcur);

  ut_free(prebuilt->mysql_template);

  if (prebuilt->ins_graph) {
    que_graph_free_recursive(prebuilt->ins_graph);
  }

  if (prebuilt->sel_graph) {
    que_graph_free_recursive(prebuilt->sel_graph);
  }

  if (prebuilt->upd_graph) {
    que_graph_free_recursive(prebuilt->upd_graph);
  }

  if (prebuilt->blob_heap) {
    row_mysql_prebuilt_free_blob_heap(prebuilt);
  }

  if (prebuilt->compress_heap) {
    mem_heap_free(prebuilt->compress_heap);
  }

  if (prebuilt->old_vers_heap) {
    mem_heap_free(prebuilt->old_vers_heap);
  }

  if (prebuilt->fetch_cache[0] != NULL) {
    byte *base = prebuilt->fetch_cache[0] - 4;
    byte *ptr = base;

    for (ulint i = 0; i < MYSQL_FETCH_CACHE_SIZE; i++) {
      ulint magic1 = mach_read_from_4(ptr);
      ut_a(magic1 == ROW_PREBUILT_FETCH_MAGIC_N);
      ptr += 4;

      byte *row = ptr;
      ut_a(row == prebuilt->fetch_cache[i]);
      ptr += prebuilt->mysql_row_len;

      ulint magic2 = mach_read_from_4(ptr);
      ut_a(magic2 == ROW_PREBUILT_FETCH_MAGIC_N);
      ptr += 4;
    }

    ut_free(base);
  }

  if (prebuilt->rtr_info) {
    rtr_clean_rtr_info(prebuilt->rtr_info, true);
  }

  if (prebuilt->table) {
    ut_ad(!prebuilt->table->is_fts_aux());
    dd_table_close(prebuilt->table, NULL, NULL, dict_locked);
  }

  prebuilt->m_lob_undo.destroy();

  mem_heap_free(prebuilt->heap);

  DBUG_VOID_RETURN;
}

/** Updates the transaction pointers in query graphs stored in the prebuilt
 struct. */
void row_update_prebuilt_trx(
    row_prebuilt_t *prebuilt, /*!< in/out: prebuilt struct
                              in MySQL handle */
    trx_t *trx)               /*!< in: transaction handle */
{
  ut_a(trx->magic_n == TRX_MAGIC_N);
  ut_a(prebuilt->magic_n == ROW_PREBUILT_ALLOCATED);
  ut_a(prebuilt->magic_n2 == ROW_PREBUILT_ALLOCATED);

  prebuilt->trx = trx;

  if (prebuilt->ins_graph) {
    prebuilt->ins_graph->trx = trx;
  }

  if (prebuilt->upd_graph) {
    prebuilt->upd_graph->trx = trx;
  }

  if (prebuilt->sel_graph) {
    prebuilt->sel_graph->trx = trx;
  }
}

/** Gets pointer to a prebuilt dtuple used in insertions. If the insert graph
 has not yet been built in the prebuilt struct, then this function first
 builds it.
 @return prebuilt dtuple; the column type information is also set in it */
static dtuple_t *row_get_prebuilt_insert_row(
    row_prebuilt_t *prebuilt) /*!< in: prebuilt struct in MySQL
                              handle */
{
  dict_table_t *table = prebuilt->table;

  ut_ad(prebuilt && table && prebuilt->trx);

  if (prebuilt->ins_node != 0) {
    /* Check if indexes have been dropped or added and we
    may need to rebuild the row insert template. */

    if (prebuilt->trx_id == table->def_trx_id &&
        UT_LIST_GET_LEN(prebuilt->ins_node->entry_list) ==
            UT_LIST_GET_LEN(table->indexes)) {
      return (prebuilt->ins_node->row);
    }

    ut_ad(prebuilt->trx_id < table->def_trx_id);

    que_graph_free_recursive(prebuilt->ins_graph);

    prebuilt->ins_graph = 0;
  }

  /* Create an insert node and query graph to the prebuilt struct */

  ins_node_t *node;

  node = ins_node_create(INS_DIRECT, table, prebuilt->heap);

  prebuilt->ins_node = node;

  if (prebuilt->ins_upd_rec_buff == 0) {
    prebuilt->ins_upd_rec_buff = static_cast<byte *>(
        mem_heap_alloc(prebuilt->heap, prebuilt->mysql_row_len));
  }

  dtuple_t *row;

  row = dtuple_create_with_vcol(prebuilt->heap, table->get_n_cols(),
                                dict_table_get_n_v_cols(table));

  dict_table_copy_types(row, table);

  ins_node_set_new_row(node, row);

  prebuilt->ins_graph = static_cast<que_fork_t *>(
      que_node_get_parent(pars_complete_graph_for_exec(
          node, prebuilt->trx, prebuilt->heap, prebuilt)));

  prebuilt->ins_graph->state = QUE_FORK_ACTIVE;

  prebuilt->trx_id = table->def_trx_id;

  return (prebuilt->ins_node->row);
}

/** Updates the table modification counter and calculates new estimates
 for table and index statistics if necessary. */
UNIV_INLINE
void row_update_statistics_if_needed(dict_table_t *table) /*!< in: table */
{
  ib_uint64_t counter;
  ib_uint64_t n_rows;

  if (!table->stat_initialized) {
    DBUG_EXECUTE_IF("test_upd_stats_if_needed_not_inited",
                    fprintf(stderr,
                            "test_upd_stats_if_needed_not_inited"
                            " was executed\n"););
    return;
  }

  counter = table->stat_modified_counter++;
  n_rows = dict_table_get_n_rows(table);

  if (dict_stats_is_persistent_enabled(table)) {
    if (counter > n_rows / 10 /* 10% */
        && dict_stats_auto_recalc_is_enabled(table)) {
      dict_stats_recalc_pool_add(table);
      table->stat_modified_counter = 0;
    }
    return;
  }

  /* Calculate new statistics if 1 / 16 of table has been modified
  since the last time a statistics batch was run.
  We calculate statistics at most every 16th round, since we may have
  a counter table which is very small and updated very often. */

  if (counter > 16 + n_rows / 16 /* 6.25% */) {
    ut_ad(!mutex_own(&dict_sys->mutex));
    /* this will reset table->stat_modified_counter to 0 */
    dict_stats_update(table, DICT_STATS_RECALC_TRANSIENT);
  }
}

/** Sets an AUTO_INC type lock on the table mentioned in prebuilt. The
 AUTO_INC lock gives exclusive access to the auto-inc counter of the
 table. The lock is reserved only for the duration of an SQL statement.
 It is not compatible with another AUTO_INC or exclusive lock on the
 table.
 @return error code or DB_SUCCESS */
dberr_t row_lock_table_autoinc_for_mysql(
    row_prebuilt_t *prebuilt) /*!< in: prebuilt struct in the MySQL
                              table handle */
{
  trx_t *trx = prebuilt->trx;
  ins_node_t *node = prebuilt->ins_node;
  const dict_table_t *table = prebuilt->table;
  que_thr_t *thr;
  dberr_t err;
  ibool was_lock_wait;

  /* If we already hold an AUTOINC lock on the table then do nothing.
  Note: We peek at the value of the current owner without acquiring
  the lock mutex. */
  if (trx == table->autoinc_trx) {
    return (DB_SUCCESS);
  }

  trx->op_info = "setting auto-inc lock";

  row_get_prebuilt_insert_row(prebuilt);
  node = prebuilt->ins_node;

  /* We use the insert query graph as the dummy graph needed
  in the lock module call */

  thr = que_fork_get_first_thr(prebuilt->ins_graph);

  que_thr_move_to_run_state_for_mysql(thr, trx);

run_again:
  thr->run_node = node;
  thr->prev_node = node;

  /* It may be that the current session has not yet started
  its transaction, or it has been committed: */

  trx_start_if_not_started_xa(trx, true);

  err = lock_table(0, prebuilt->table, LOCK_AUTO_INC, thr);

  trx->error_state = err;

  if (err != DB_SUCCESS) {
    que_thr_stop_for_mysql(thr);

    was_lock_wait = row_mysql_handle_errors(&err, trx, thr, NULL);

    if (was_lock_wait) {
      goto run_again;
    }

    trx->op_info = "";

    return (err);
  }

  que_thr_stop_for_mysql_no_error(thr, trx);

  trx->op_info = "";

  return (err);
}

/** Sets a table lock on the table mentioned in prebuilt.
@param[in]	prebuilt	table handle
@return error code or DB_SUCCESS */
dberr_t row_lock_table(row_prebuilt_t *prebuilt) {
  trx_t *trx = prebuilt->trx;
  que_thr_t *thr;
  dberr_t err;
  ibool was_lock_wait;

  trx->op_info = "setting table lock";

  if (prebuilt->sel_graph == NULL) {
    /* Build a dummy select query graph */
    row_prebuild_sel_graph(prebuilt);
  }

  /* We use the select query graph as the dummy graph needed
  in the lock module call */

  thr = que_fork_get_first_thr(prebuilt->sel_graph);

  que_thr_move_to_run_state_for_mysql(thr, trx);

run_again:
  thr->run_node = thr;
  thr->prev_node = thr->common.parent;

  /* It may be that the current session has not yet started
  its transaction, or it has been committed: */

  trx_start_if_not_started_xa(trx, false);

  err =
      lock_table(0, prebuilt->table,
                 static_cast<enum lock_mode>(prebuilt->select_lock_type), thr);

  trx->error_state = err;

  if (err != DB_SUCCESS) {
    que_thr_stop_for_mysql(thr);

    was_lock_wait = row_mysql_handle_errors(&err, trx, thr, NULL);

    if (was_lock_wait) {
      goto run_again;
    }

    trx->op_info = "";

    return (err);
  }

  que_thr_stop_for_mysql_no_error(thr, trx);

  trx->op_info = "";

  return (err);
}

/** Perform explicit rollback in absence of UNDO logs.
@param[in]	index	apply rollback action on this index
@param[in]	entry	entry to remove/rollback.
@param[in,out]	thr	thread handler.
@param[in,out]	mtr	mini transaction.
@return error code or DB_SUCCESS */
static dberr_t row_explicit_rollback(dict_index_t *index, const dtuple_t *entry,
                                     que_thr_t *thr, mtr_t *mtr) {
  btr_cur_t cursor;
  ulint flags;
  ulint offsets_[REC_OFFS_NORMAL_SIZE];
  ulint *offsets;
  mem_heap_t *heap = NULL;
  dberr_t err;

  rec_offs_init(offsets_);
  flags = BTR_NO_LOCKING_FLAG | BTR_NO_UNDO_LOG_FLAG;

  btr_cur_search_to_nth_level_with_no_latch(index, 0, entry, PAGE_CUR_LE,
                                            &cursor, __FILE__, __LINE__, mtr);

  offsets = rec_get_offsets(btr_cur_get_rec(&cursor), index, offsets_,
                            ULINT_UNDEFINED, &heap);

  if (index->is_clustered()) {
    err = btr_cur_del_mark_set_clust_rec(flags, btr_cur_get_block(&cursor),
                                         btr_cur_get_rec(&cursor), index,
                                         offsets, thr, entry, mtr);
  } else {
    err = btr_cur_del_mark_set_sec_rec(flags, &cursor, TRUE, thr, mtr);
  }
  ut_ad(err == DB_SUCCESS);

  /* Void call just to set mtr modification flag
  to true failing which block is not scheduled for flush*/
  byte *log_ptr = mlog_open(mtr, 0);
  ut_ad(log_ptr == NULL);
  if (log_ptr != NULL) {
    /* To keep complier happy. */
    mlog_close(mtr, log_ptr);
  }

  if (heap != NULL) {
    mem_heap_free(heap);
  }

  return (err);
}

/** Convert a row in the MySQL format to a row in the Innobase format.
This is specialized function used for intrinsic table with reduce branching.
@param[in,out]	row		row where field values are copied.
@param[in]	prebuilt	prebuilt handler
@param[in]	mysql_rec	row in mysql format. */
static void row_mysql_to_innobase(dtuple_t *row, row_prebuilt_t *prebuilt,
                                  const byte *mysql_rec) {
  ut_ad(prebuilt->table->is_intrinsic());

  const byte *ptr = mysql_rec;

  for (ulint i = 0; i < prebuilt->n_template; i++) {
    const mysql_row_templ_t *templ;
    dfield_t *dfield;

    templ = prebuilt->mysql_template + i;
    dfield = dtuple_get_nth_field(row, i);

    /* Check if column has null value. */
    if (templ->mysql_null_bit_mask != 0) {
      if (mysql_rec[templ->mysql_null_byte_offset] &
          (byte)(templ->mysql_null_bit_mask)) {
        dfield_set_null(dfield);
        continue;
      }
    }

    /* Extract the column value. */
    ptr = mysql_rec + templ->mysql_col_offset;
    const dtype_t *dtype = dfield_get_type(dfield);
    ulint col_len = templ->mysql_col_len;

    ut_ad(dtype->mtype == DATA_INT || dtype->mtype == DATA_CHAR ||
          dtype->mtype == DATA_MYSQL || dtype->mtype == DATA_VARCHAR ||
          dtype->mtype == DATA_VARMYSQL || dtype->mtype == DATA_BINARY ||
          dtype->mtype == DATA_FIXBINARY || dtype->mtype == DATA_FLOAT ||
          dtype->mtype == DATA_DOUBLE || dtype->mtype == DATA_DECIMAL ||
          dtype->mtype == DATA_BLOB || dtype->mtype == DATA_GEOMETRY ||
          dtype->mtype == DATA_POINT || dtype->mtype == DATA_VAR_POINT);

#ifdef UNIV_DEBUG
    if (dtype_get_mysql_type(dtype) == DATA_MYSQL_TRUE_VARCHAR) {
      ut_ad(templ->mysql_length_bytes > 0);
    }
#endif /* UNIV_DEBUG */

    /* For now varchar field this has to be always 0 so
    memcpy of 0 bytes shouldn't affect the original col_len. */
    if (dtype->mtype == DATA_INT) {
      /* Convert and Store in big-endian. */
      byte *buf = prebuilt->ins_upd_rec_buff + templ->mysql_col_offset;
      byte *copy_to = buf + col_len;
      for (;;) {
        copy_to--;
        *copy_to = *ptr;
        if (copy_to == buf) {
          break;
        }
        ptr++;
      }

      if (!(dtype->prtype & DATA_UNSIGNED)) {
        *buf ^= 128;
      }

      ptr = buf;
      buf += col_len;
    } else if (dtype_get_mysql_type(dtype) == DATA_MYSQL_TRUE_VARCHAR) {
      ut_ad(dtype->mtype == DATA_VARCHAR || dtype->mtype == DATA_VARMYSQL ||
            dtype->mtype == DATA_BINARY);

      col_len = 0;
      row_mysql_read_true_varchar(&col_len, ptr, templ->mysql_length_bytes);
      ptr += templ->mysql_length_bytes;
    } else if (dtype->mtype == DATA_BLOB) {
      ptr = row_mysql_read_blob_ref(&col_len, ptr, col_len, false, 0, 0, 0);
    } else if (DATA_GEOMETRY_MTYPE(dtype->mtype)) {
      /* Point, Var-Point, Geometry */
      ptr = row_mysql_read_geometry(&col_len, ptr, col_len);
    }

    dfield_set_data(dfield, ptr, col_len);
  }
}

/** Does an insert for MySQL using cursor interface.
Cursor interface is low level interface that directly interacts at
Storage Level by-passing all the locking and transaction semantics.
For InnoDB case, this will also by-pass hidden column generation.
@param[in]	mysql_rec	row in the MySQL format
@param[in,out]	prebuilt	prebuilt struct in MySQL handle
@return error code or DB_SUCCESS */
static dberr_t row_insert_for_mysql_using_cursor(const byte *mysql_rec,
                                                 row_prebuilt_t *prebuilt) {
  dberr_t err = DB_SUCCESS;
  ins_node_t *node = NULL;
  que_thr_t *thr = NULL;
  mtr_t mtr;

  /* Step-1: Get the reference of row to insert. */
  row_get_prebuilt_insert_row(prebuilt);
  node = prebuilt->ins_node;
  thr = que_fork_get_first_thr(prebuilt->ins_graph);

  /* Step-2: Convert row from MySQL row format to InnoDB row format. */
  row_mysql_to_innobase(node->row, prebuilt, mysql_rec);

  /* Step-3: Append row-id index is not unique. */
  dict_index_t *clust_index = node->table->first_index();

  if (!dict_index_is_unique(clust_index)) {
    dict_sys_write_row_id(node->row_id_buf,
                          dict_table_get_next_table_sess_row_id(node->table));
  }

  trx_write_trx_id(node->trx_id_buf,
                   dict_table_get_next_table_sess_trx_id(node->table));

  /* Step-4: Iterate over all the indexes and insert entries. */
  dict_index_t *inserted_upto = NULL;
  node->entry = UT_LIST_GET_FIRST(node->entry_list);
  for (dict_index_t *index = UT_LIST_GET_FIRST(node->table->indexes);
       index != NULL; index = UT_LIST_GET_NEXT(indexes, index),
                    node->entry = UT_LIST_GET_NEXT(tuple_list, node->entry)) {
    node->index = index;
    err = row_ins_index_entry_set_vals(node->index, node->entry, node->row);
    if (err != DB_SUCCESS) {
      break;
    }

    if (index->is_clustered()) {
      err = row_ins_clust_index_entry(node->index, node->entry, thr, 0, false);
    } else {
      err = row_ins_sec_index_entry(node->index, node->entry, thr, false);
    }

    if (err == DB_SUCCESS) {
      inserted_upto = index;
    } else {
      break;
    }
  }

  /* Step-5: If error is encountered while inserting entries to any
  of the index then entries inserted to previous indexes are removed
  explicity. Automatic rollback is not in action as UNDO logs are
  turned-off. */
  if (err != DB_SUCCESS) {
    node->entry = UT_LIST_GET_FIRST(node->entry_list);

    mtr_start(&mtr);
    dict_disable_redo_if_temporary(node->table, &mtr);

    for (dict_index_t *index = UT_LIST_GET_FIRST(node->table->indexes);
         inserted_upto != NULL; index = UT_LIST_GET_NEXT(indexes, index),
                      node->entry = UT_LIST_GET_NEXT(tuple_list, node->entry)) {
      row_explicit_rollback(index, node->entry, thr, &mtr);

      if (index == inserted_upto) {
        break;
      }
    }

    mtr_commit(&mtr);
  } else {
    /* Not protected by dict_table_stats_lock() for performance
    reasons, we would rather get garbage in stat_n_rows (which is
    just an estimate anyway) than protecting the following code
    , with a latch. */
    dict_table_n_rows_inc(node->table);

    srv_stats.n_rows_inserted.inc();
  }

  thr_get_trx(thr)->error_state = DB_SUCCESS;
  return (err);
}

/** Determine is tablespace encrypted but decryption failed, is table corrupted
or is tablespace .ibd file missing.
@param[in] table                Table
@param[in] trx                  Transaction
@param[in] push_warning         true if we should push warning to user
@retval DB_IO_DECRYPT_FAIL    table is encrypted but decryption failed
@retval DB_CORRUPTION           table is corrupted
@retval DB_TABLESPACE_NOT_FOUND tablespace .ibd file not found */
static dberr_t row_mysql_get_table_status(const dict_table_t *table, trx_t *trx,
                                          bool push_warning = true) {
  dberr_t err;
  if (fil_space_t *space = fil_space_acquire_silent(table->space)) {
    if (space->is_encrypted) {
      if (push_warning) {
        ib::warn(ER_XB_MSG_4, table->name);
      }
      err = DB_IO_DECRYPT_FAIL;
    } else {
      if (push_warning) {
        push_warning_printf(trx->mysql_thd, Sql_condition::SL_WARNING,
                            HA_ERR_CRASHED,
                            "Table %s in tablespace %u corrupted.",
                            table->name.m_name, table->space);
      }
      err = DB_CORRUPTION;
    }
    fil_space_release(space);
  } else {
    ib::error(ER_IB_MSG_977)
        << ".ibd file is missing for table " << table->name;
    err = DB_TABLESPACE_NOT_FOUND;
  }

  return (err);
}

/** Does an insert for MySQL using INSERT graph. This function will run/execute
INSERT graph.
@param[in]	mysql_rec	row in the MySQL format
@param[in,out]	prebuilt	prebuilt struct in MySQL handle
@return error code or DB_SUCCESS */
static dberr_t row_insert_for_mysql_using_ins_graph(const byte *mysql_rec,
                                                    row_prebuilt_t *prebuilt) {
  trx_savept_t savept;
  que_thr_t *thr;
  dberr_t err;
  ibool was_lock_wait;
  trx_t *trx = prebuilt->trx;
  ins_node_t *node = prebuilt->ins_node;
  dict_table_t *table = prebuilt->table;
  /* FIX_ME: This blob heap is used to compensate an issue in server
  for virtual column blob handling */
  mem_heap_t *blob_heap = NULL;

  ut_ad(trx);
  ut_a(prebuilt->magic_n == ROW_PREBUILT_ALLOCATED);
  ut_a(prebuilt->magic_n2 == ROW_PREBUILT_ALLOCATED);

  if (dict_table_is_discarded(prebuilt->table)) {
    ib::error(ER_IB_MSG_976)
        << "The table " << prebuilt->table->name
        << " doesn't have a corresponding tablespace, it was"
           " discarded.";

    return (DB_TABLESPACE_DELETED);

  } else if (!prebuilt->table->is_readable()) {
    return (row_mysql_get_table_status(prebuilt->table, trx, true));
  } else if (srv_force_recovery &&
             !(srv_force_recovery < SRV_FORCE_NO_UNDO_LOG_SCAN &&
               (dict_sys_t::is_dd_table_id(prebuilt->table->id) ||
                compression_dict::is_hardcoded(
                    prebuilt->table->name.m_name)))) {
    /* Allow to modify hardcoded DD tables in some scenario to
    make DDL work */

    ib::error(ER_IB_MSG_978) << MODIFICATIONS_NOT_ALLOWED_MSG_FORCE_RECOVERY;

    return (DB_READ_ONLY);
  }

  DBUG_EXECUTE_IF("mark_table_corrupted", {
    /* Mark the table corrupted for the clustered index */
    dict_index_t *index = table->first_index();
    ut_ad(index->is_clustered());
    dict_set_corrupted(index);
  });

  if (table->is_corrupted()) {
    ib::error(ER_IB_MSG_979) << "Table " << table->name << " is corrupt.";
    return (DB_TABLE_CORRUPT);
  }

  if (UNIV_LIKELY_NULL(prebuilt->compress_heap))
    mem_heap_empty(prebuilt->compress_heap);

  trx->op_info = "inserting";

  row_mysql_delay_if_needed();

  trx_start_if_not_started_xa(trx, true);

  row_get_prebuilt_insert_row(prebuilt);
  node = prebuilt->ins_node;

  row_mysql_convert_row_to_innobase(node->row, prebuilt, mysql_rec, &blob_heap);

  savept = trx_savept_take(trx);

  thr = que_fork_get_first_thr(prebuilt->ins_graph);

  if (prebuilt->sql_stat_start) {
    node->state = INS_NODE_SET_IX_LOCK;
    prebuilt->sql_stat_start = FALSE;
  } else {
    node->state = INS_NODE_ALLOC_ROW_ID;
  }

  que_thr_move_to_run_state_for_mysql(thr, trx);

run_again:
  thr->run_node = node;
  thr->prev_node = node;

  row_ins_step(thr);

  DEBUG_SYNC_C("ib_after_row_insert_step");

  err = trx->error_state;

  if (err != DB_SUCCESS) {
  error_exit:
    que_thr_stop_for_mysql(thr);

    /* FIXME: What's this ? */
    thr->lock_state = QUE_THR_LOCK_ROW;

    was_lock_wait = row_mysql_handle_errors(&err, trx, thr, &savept);

    thr->lock_state = QUE_THR_LOCK_NOLOCK;

    if (was_lock_wait) {
      ut_ad(node->state == INS_NODE_INSERT_ENTRIES ||
            node->state == INS_NODE_ALLOC_ROW_ID);
      goto run_again;
    }

    trx->op_info = "";

    if (blob_heap != NULL) {
      mem_heap_free(blob_heap);
    }

    return (err);
  }

  if (dict_table_has_fts_index(table)) {
    doc_id_t doc_id;

    /* Extract the doc id from the hidden FTS column */
    doc_id = fts_get_doc_id_from_row(table, node->row);

    if (doc_id <= 0) {
      ib::error(ER_IB_MSG_980) << "FTS Doc ID must be large than 0";
      err = DB_FTS_INVALID_DOCID;
      trx->error_state = DB_FTS_INVALID_DOCID;
      goto error_exit;
    }

    if (!DICT_TF2_FLAG_IS_SET(table, DICT_TF2_FTS_HAS_DOC_ID)) {
      doc_id_t next_doc_id = table->fts->cache->next_doc_id;

      if (doc_id < next_doc_id) {
        ib::error(ER_IB_MSG_981)
            << "FTS Doc ID must be large than " << next_doc_id - 1
            << " for table " << table->name;

        err = DB_FTS_INVALID_DOCID;
        trx->error_state = DB_FTS_INVALID_DOCID;
        goto error_exit;
      }

      /* Difference between Doc IDs are restricted within
      4 bytes integer. See fts_get_encoded_len(). Consecutive
      doc_ids difference should not exceed
      FTS_DOC_ID_MAX_STEP value. */

      if (doc_id - next_doc_id >= FTS_DOC_ID_MAX_STEP) {
        ib::error(ER_IB_MSG_982) << "Doc ID " << doc_id
                                 << " is too big. Its difference with"
                                    " largest used Doc ID "
                                 << next_doc_id - 1
                                 << " cannot"
                                    " exceed or equal to "
                                 << FTS_DOC_ID_MAX_STEP;
        err = DB_FTS_INVALID_DOCID;
        trx->error_state = DB_FTS_INVALID_DOCID;
        goto error_exit;
      }
    }

    if (table->skip_alter_undo) {
      if (trx->fts_trx == NULL) {
        trx->fts_trx = fts_trx_create(trx);
      }

      fts_trx_table_t ftt;
      ftt.table = table;
      ftt.fts_trx = trx->fts_trx;

      fts_add_doc_from_tuple(&ftt, doc_id, node->row);

    } else {
      /* Pass NULL for the columns affected, since an INSERT
      affects all FTS indexes. */
      fts_trx_add_op(trx, table, doc_id, FTS_INSERT, NULL);
    }
  }

  que_thr_stop_for_mysql_no_error(thr, trx);

  srv_stats.n_rows_inserted.inc();

  /* Not protected by dict_table_stats_lock() for performance
  reasons, we would rather get garbage in stat_n_rows (which is
  just an estimate anyway) than protecting the following code
  with a latch. */
  dict_table_n_rows_inc(table);

  row_update_statistics_if_needed(table);
  trx->op_info = "";

  if (blob_heap != NULL) {
    mem_heap_free(blob_heap);
  }

  return (err);
}

/** Does an insert for MySQL.
@param[in]	mysql_rec	row in the MySQL format
@param[in,out]	prebuilt	prebuilt struct in MySQL handle
@return error code or DB_SUCCESS*/
dberr_t row_insert_for_mysql(const byte *mysql_rec, row_prebuilt_t *prebuilt) {
  /* For intrinsic tables there a lot of restrictions that can be
  relaxed including locking of table, transaction handling, etc.
  Use direct cursor interface for inserting to intrinsic tables. */
  if (prebuilt->table->is_intrinsic()) {
    return (row_insert_for_mysql_using_cursor(mysql_rec, prebuilt));
  } else {
    return (row_insert_for_mysql_using_ins_graph(mysql_rec, prebuilt));
  }
}

/** Builds a dummy query graph used in selects. */
void row_prebuild_sel_graph(
    row_prebuilt_t *prebuilt) /*!< in: prebuilt struct in MySQL
                              handle */
{
  sel_node_t *node;

  ut_ad(prebuilt && prebuilt->trx);

  if (prebuilt->sel_graph == NULL) {
    node = sel_node_create(prebuilt->heap);

    prebuilt->sel_graph = static_cast<que_fork_t *>(que_node_get_parent(
        pars_complete_graph_for_exec(static_cast<sel_node_t *>(node),
                                     prebuilt->trx, prebuilt->heap, prebuilt)));

    prebuilt->sel_graph->state = QUE_FORK_ACTIVE;
  }
}

/** Creates an query graph node of 'update' type to be used in the MySQL
 interface.
 @return own: update node */
upd_node_t *row_create_update_node_for_mysql(
    dict_table_t *table, /*!< in: table to update */
    mem_heap_t *heap)    /*!< in: mem heap from which allocated */
{
  upd_node_t *node;

  DBUG_ENTER("row_create_update_node_for_mysql");

  node = upd_node_create(heap);

  node->in_mysql_interface = TRUE;
  node->is_delete = FALSE;
  node->searched_update = FALSE;
  node->select = NULL;
  node->pcur = btr_pcur_create_for_mysql();

  DBUG_PRINT("info", ("node: %p, pcur: %p", node, node->pcur));

  node->table = table;

  node->update =
      upd_create(table->get_n_cols() + dict_table_get_n_v_cols(table), heap);

  node->update->table = table;

  node->update_n_fields = table->get_n_cols();

  UT_LIST_INIT(node->columns, &sym_node_t::col_var_list);

  node->has_clust_rec_x_lock = TRUE;
  node->cmpl_info = 0;

  node->table_sym = NULL;
  node->col_assign_list = NULL;

  DBUG_RETURN(node);
}

/** Gets pointer to a prebuilt update vector used in updates. If the update
 graph has not yet been built in the prebuilt struct, then this function
 first builds it.
 @return prebuilt update vector */
upd_t *row_get_prebuilt_update_vector(
    row_prebuilt_t *prebuilt) /*!< in: prebuilt struct in MySQL
                              handle */
{
  dict_table_t *table = prebuilt->table;
  upd_node_t *node;

  ut_ad(prebuilt && table && prebuilt->trx);

  if (prebuilt->upd_node == NULL) {
    /* Not called before for this handle: create an update node
    and query graph to the prebuilt struct */

    node = row_create_update_node_for_mysql(table, prebuilt->heap);

    prebuilt->upd_node = node;

    prebuilt->upd_graph = static_cast<que_fork_t *>(que_node_get_parent(
        pars_complete_graph_for_exec(static_cast<upd_node_t *>(node),
                                     prebuilt->trx, prebuilt->heap, prebuilt)));

    prebuilt->upd_graph->state = QUE_FORK_ACTIVE;
  }

  return (prebuilt->upd_node->update);
}

/********************************************************************
Handle an update of a column that has an FTS index. */
static void row_fts_do_update(
    trx_t *trx,          /* in: transaction */
    dict_table_t *table, /* in: Table with FTS index */
    doc_id_t old_doc_id, /* in: old document id */
    doc_id_t new_doc_id) /* in: new document id */
{
  if (trx->fts_next_doc_id) {
    fts_trx_add_op(trx, table, old_doc_id, FTS_DELETE, NULL);
    if (new_doc_id != FTS_NULL_DOC_ID) {
      fts_trx_add_op(trx, table, new_doc_id, FTS_INSERT, NULL);
    }
  }
}

/************************************************************************
Handles FTS matters for an update or a delete.
NOTE: should not be called if the table does not have an FTS index. .*/
static dberr_t row_fts_update_or_delete(
    row_prebuilt_t *prebuilt) /* in: prebuilt struct in MySQL
                               handle */
{
  trx_t *trx = prebuilt->trx;
  dict_table_t *table = prebuilt->table;
  upd_node_t *node = prebuilt->upd_node;
  doc_id_t old_doc_id = prebuilt->fts_doc_id;

  DBUG_ENTER("row_fts_update_or_delete");

  ut_a(dict_table_has_fts_index(prebuilt->table));

  /* Deletes are simple; get them out of the way first. */
  if (node->is_delete) {
    /* A delete affects all FTS indexes, so we pass NULL */
    fts_trx_add_op(trx, table, old_doc_id, FTS_DELETE, NULL);
  } else {
    doc_id_t new_doc_id;
    new_doc_id = fts_read_doc_id((byte *)&trx->fts_next_doc_id);
    ut_ad(new_doc_id != UINT64_UNDEFINED);
    if (new_doc_id == 0) {
      ib::error(ER_IB_MSG_983) << "InnoDB FTS: Doc ID cannot be 0";
      return (DB_FTS_INVALID_DOCID);
    }
    row_fts_do_update(trx, table, old_doc_id, new_doc_id);
  }

  DBUG_RETURN(DB_SUCCESS);
}

/** Initialize the Doc ID system for FK table with FTS index */
static void init_fts_doc_id_for_ref(
    dict_table_t *table, /*!< in: table */
    ulint *depth)        /*!< in: recusive call depth */
{
  dict_foreign_t *foreign;

  table->fk_max_recusive_level = 0;

  (*depth)++;

  /* Limit on tables involved in cascading delete/update */
  if (*depth > FK_MAX_CASCADE_DEL) {
    return;
  }

  /* Loop through this table's referenced list and also
  recursively traverse each table's foreign table list */
  for (dict_foreign_set::iterator it = table->referenced_set.begin();
       it != table->referenced_set.end(); ++it) {
    foreign = *it;

    ut_ad(foreign->foreign_table != NULL);

    if (foreign->foreign_table->fts != NULL) {
      fts_init_doc_id(foreign->foreign_table);
    }

    if (!foreign->foreign_table->referenced_set.empty() &&
        foreign->foreign_table != table) {
      init_fts_doc_id_for_ref(foreign->foreign_table, depth);
    }
  }
}

/* A functor for decrementing counters. */
class ib_dec_counter {
 public:
  ib_dec_counter() {}

  void operator()(upd_node_t *node) {
    ut_ad(node->table->n_foreign_key_checks_running > 0);
    os_atomic_decrement_ulint(&node->table->n_foreign_key_checks_running, 1);
  }
};

/** Do an in-place update in the intrinsic table.  The update should not
modify any of the keys and it should not change the size of any fields.
@param[in]	node	the update node.
@return DB_SUCCESS on success, an error code on failure. */
static dberr_t row_update_inplace_for_intrinsic(const upd_node_t *node) {
  mtr_t mtr;
  dict_table_t *table = node->table;
  mem_heap_t *heap = node->heap;
  dtuple_t *entry = node->row;
  ulint offsets_[REC_OFFS_NORMAL_SIZE];
  ulint *offsets = offsets_;

  ut_ad(table->is_intrinsic());
  rec_offs_init(offsets_);
  mtr_start(&mtr);
  mtr_set_log_mode(&mtr, MTR_LOG_NO_REDO);
  btr_pcur_t pcur;

  dict_index_t *index = table->first_index();

  entry = row_build_index_entry(node->row, node->ext, index, heap);

  btr_pcur_open(index, entry, PAGE_CUR_LE, BTR_MODIFY_LEAF, &pcur, &mtr);

  rec_t *rec = btr_pcur_get_rec(&pcur);

  ut_ad(!page_rec_is_infimum(rec));
  ut_ad(!page_rec_is_supremum(rec));

  offsets = rec_get_offsets(rec, index, offsets, ULINT_UNDEFINED, &heap);

  ut_ad(!cmp_dtuple_rec(entry, rec, index, offsets));
  ut_ad(!rec_get_deleted_flag(rec, dict_table_is_comp(index->table)));
  ut_ad(btr_pcur_get_block(&pcur)->made_dirty_with_no_latch);

  bool size_changes =
      row_upd_changes_field_size_or_external(index, offsets, node->update);

  if (size_changes) {
    return (DB_FAIL);
  }

  row_upd_rec_in_place(rec, index, offsets, node->update, NULL);
  mtr_commit(&mtr);

  return (DB_SUCCESS);
}

typedef std::vector<btr_pcur_t, ut_allocator<btr_pcur_t>> cursors_t;

/** Delete row from table (corresponding entries from all the indexes).
Function will maintain cursor to the entries to invoke explicity rollback
just incase update action following delete fails.

@param[in]	node		update node carrying information to delete.
@param[out]	delete_entries	vector of cursor to deleted entries.
@param[in]	restore_delete	if true, then restore DELETE records by
                                unmarking delete.
@return error code or DB_SUCCESS */
static dberr_t row_delete_for_mysql_using_cursor(const upd_node_t *node,
                                                 cursors_t &delete_entries,
                                                 bool restore_delete) {
  mtr_t mtr;
  dict_table_t *table = node->table;
  mem_heap_t *heap = node->heap;
  dberr_t err = DB_SUCCESS;
  dtuple_t *entry;

  mtr_start(&mtr);
  dict_disable_redo_if_temporary(table, &mtr);

  for (dict_index_t *index = UT_LIST_GET_FIRST(table->indexes);
       index != NULL && err == DB_SUCCESS && !restore_delete;
       index = UT_LIST_GET_NEXT(indexes, index)) {
    entry = row_build_index_entry(node->row, node->ext, index, heap);

    btr_pcur_t pcur;

    btr_pcur_open(index, entry, PAGE_CUR_LE, BTR_MODIFY_LEAF, &pcur, &mtr);

#ifdef UNIV_DEBUG
    ulint offsets_[REC_OFFS_NORMAL_SIZE];
    ulint *offsets = offsets_;
    rec_offs_init(offsets_);

    offsets = rec_get_offsets(btr_cur_get_rec(btr_pcur_get_btr_cur(&pcur)),
                              index, offsets, ULINT_UNDEFINED, &heap);

    ut_ad(!cmp_dtuple_rec(entry, btr_cur_get_rec(btr_pcur_get_btr_cur(&pcur)),
                          index, offsets));
#endif /* UNIV_DEBUG */

    ut_ad(!rec_get_deleted_flag(btr_cur_get_rec(btr_pcur_get_btr_cur(&pcur)),
                                dict_table_is_comp(index->table)));

    ut_ad(btr_pcur_get_block(&pcur)->made_dirty_with_no_latch);

    if (page_rec_is_infimum(btr_pcur_get_rec(&pcur)) ||
        page_rec_is_supremum(btr_pcur_get_rec(&pcur))) {
      err = DB_ERROR;
    } else {
      btr_cur_t *btr_cur = btr_pcur_get_btr_cur(&pcur);

      btr_rec_set_deleted_flag(
          btr_cur_get_rec(btr_cur),
          buf_block_get_page_zip(btr_cur_get_block(btr_cur)), TRUE);

      /* Void call just to set mtr modification flag
      to true failing which block is not scheduled for flush*/
      byte *log_ptr = mlog_open(&mtr, 0);
      ut_ad(log_ptr == NULL);
      if (log_ptr != NULL) {
        /* To keep complier happy. */
        mlog_close(&mtr, log_ptr);
      }

      btr_pcur_store_position(&pcur, &mtr);

      delete_entries.push_back(pcur);
    }
  }

  if (err != DB_SUCCESS || restore_delete) {
    /* Rollback half-way delete action that might have been
    applied to few of the indexes. */
    cursors_t::iterator end = delete_entries.end();
    for (cursors_t::iterator it = delete_entries.begin(); it != end; ++it) {
      ibool success = btr_pcur_restore_position(BTR_MODIFY_LEAF, &(*it), &mtr);

      if (!success) {
        ut_a(success);
      } else {
        btr_cur_t *btr_cur = btr_pcur_get_btr_cur(&(*it));

        ut_ad(btr_cur_get_block(btr_cur)->made_dirty_with_no_latch);

        btr_rec_set_deleted_flag(
            btr_cur_get_rec(btr_cur),
            buf_block_get_page_zip(btr_cur_get_block(btr_cur)), FALSE);

        /* Void call just to set mtr modification flag
        to true failing which block is not scheduled for
        flush. */
        byte *log_ptr = mlog_open(&mtr, 0);
        ut_ad(log_ptr == NULL);
        if (log_ptr != NULL) {
          /* To keep complier happy. */
          mlog_close(&mtr, log_ptr);
        }
      }
    }
  }

  mtr_commit(&mtr);

  return (err);
}

/** Does an update of a row for MySQL by inserting new entry with update values.
@param[in]	node		update node carrying information to delete.
@param[out]	delete_entries	vector of cursor to deleted entries.
@param[in]	thr		thread handler
@return error code or DB_SUCCESS */
static dberr_t row_update_for_mysql_using_cursor(const upd_node_t *node,
                                                 cursors_t &delete_entries,
                                                 que_thr_t *thr) {
  dberr_t err = DB_SUCCESS;
  dict_table_t *table = node->table;
  mem_heap_t *heap = node->heap;
  dtuple_t *entry;
  dfield_t *trx_id_field;

  /* Step-1: Update row-id column if table doesn't have unique index. */
  if (!dict_index_is_unique(table->first_index())) {
    /* Update the row_id column. */
    dfield_t *row_id_field;

    row_id_field = dtuple_get_nth_field(node->upd_row, table->get_n_cols() - 2);

    dict_sys_write_row_id(static_cast<byte *>(row_id_field->data),
                          dict_table_get_next_table_sess_row_id(node->table));
  }

  /* Step-2: Update the trx_id column. */
  trx_id_field = dtuple_get_nth_field(node->upd_row, table->get_n_cols() - 1);
  trx_write_trx_id(static_cast<byte *>(trx_id_field->data),
                   dict_table_get_next_table_sess_trx_id(node->table));

  /* Step-3: Check if UPDATE can lead to DUPLICATE key violation.
  If yes, then avoid executing it and return error. Only after ensuring
  that UPDATE is safe execute it as we can't rollback. */
  for (dict_index_t *index = UT_LIST_GET_FIRST(table->indexes);
       index != NULL && err == DB_SUCCESS;
       index = UT_LIST_GET_NEXT(indexes, index)) {
    entry = row_build_index_entry(node->upd_row, node->upd_ext, index, heap);

    if (index->is_clustered()) {
      if (!dict_index_is_auto_gen_clust(index)) {
        err = row_ins_clust_index_entry(
            index, entry, thr, node->upd_ext ? node->upd_ext->n_ext : 0, true);
      }
    } else {
      err = row_ins_sec_index_entry(index, entry, thr, true);
    }
  }

  if (err != DB_SUCCESS) {
    /* This suggest update can't be executed safely.
    Avoid executing update. Rollback DELETE action. */
    row_delete_for_mysql_using_cursor(node, delete_entries, true);
  }

  /* Step-4: It is now safe to execute update if there is no error */
  for (dict_index_t *index = UT_LIST_GET_FIRST(table->indexes);
       index != NULL && err == DB_SUCCESS;
       index = UT_LIST_GET_NEXT(indexes, index)) {
    entry = row_build_index_entry(node->upd_row, node->upd_ext, index, heap);

    if (index->is_clustered()) {
      err = row_ins_clust_index_entry(
          index, entry, thr, node->upd_ext ? node->upd_ext->n_ext : 0, false);
      /* Commit the open mtr as we are processing UPDATE. */
      if (index->last_ins_cur) {
        index->last_ins_cur->release();
      }
    } else {
      err = row_ins_sec_index_entry(index, entry, thr, false);
    }

    /* Too big record is valid error and suggestion is to use
    bigger page-size or different format. */
    ut_ad(err == DB_SUCCESS || err == DB_TOO_BIG_RECORD ||
          err == DB_OUT_OF_FILE_SPACE);

    if (err == DB_TOO_BIG_RECORD) {
      row_delete_for_mysql_using_cursor(node, delete_entries, true);
    }
  }

  return (err);
}

/** Does an update or delete of a row for MySQL.
@param[in]	mysql_rec	row in the MySQL format
@param[in,out]	prebuilt	prebuilt struct in MySQL handle
@return error code or DB_SUCCESS */
static dberr_t row_del_upd_for_mysql_using_cursor(const byte *mysql_rec,
                                                  row_prebuilt_t *prebuilt) {
  dberr_t err = DB_SUCCESS;
  upd_node_t *node;
  cursors_t delete_entries;
  dict_index_t *clust_index;
  que_thr_t *thr = NULL;

  /* Step-0: If there is cached insert position commit it before
  starting delete/update action as this can result in btree structure
  to change. */
  thr = que_fork_get_first_thr(prebuilt->upd_graph);
  clust_index = prebuilt->table->first_index();

  if (clust_index->last_ins_cur) {
    clust_index->last_ins_cur->release();
  }

  /* Step-1: Select the appropriate cursor that will help build
  the original row and updated row. */
  node = prebuilt->upd_node;
  if (prebuilt->pcur->m_btr_cur.index == clust_index) {
    btr_pcur_copy_stored_position(node->pcur, prebuilt->pcur);
  } else {
    btr_pcur_copy_stored_position(node->pcur, prebuilt->clust_pcur);
  }

  ut_ad(prebuilt->table->is_intrinsic());
  ut_ad(!prebuilt->table->n_v_cols);

  /* Internal table is created by optimiser. So there
  should not be any virtual columns. */
  row_upd_store_row(prebuilt->trx, node, NULL, NULL);

  if (!node->is_delete) {
    /* UPDATE operation */

    bool key_changed = false;

    dict_table_t *table = prebuilt->table;

    for (dict_index_t *index = UT_LIST_GET_FIRST(table->indexes); index != NULL;
         index = UT_LIST_GET_NEXT(indexes, index)) {
      key_changed = row_upd_changes_ord_field_binary(
          index, node->update, thr, node->upd_row, node->upd_ext);

      if (key_changed) {
        break;
      }
    }

    if (!key_changed) {
      err = row_update_inplace_for_intrinsic(node);

      if (err == DB_SUCCESS) {
        return (err);
      }
    }
  }

  /* Step-2: Execute DELETE operation. */
  err = row_delete_for_mysql_using_cursor(node, delete_entries, false);

  /* Step-3: If only DELETE operation then exit immediately. */
  if (node->is_delete) {
    if (err == DB_SUCCESS) {
      dict_table_n_rows_dec(prebuilt->table);
      srv_stats.n_rows_deleted.inc();
    }
  }

  if (err == DB_SUCCESS && !node->is_delete) {
    /* Step-4: Complete UPDATE operation by inserting new row with
    updated data. */
    err = row_update_for_mysql_using_cursor(node, delete_entries, thr);

    if (err == DB_SUCCESS) {
      srv_stats.n_rows_updated.inc();
    }
  }

  thr_get_trx(thr)->error_state = DB_SUCCESS;
  cursors_t::iterator end = delete_entries.end();
  for (cursors_t::iterator it = delete_entries.begin(); it != end; ++it) {
    btr_pcur_close(&(*it));
  }

  return (err);
}

/** Does an update or delete of a row for MySQL.
@param[in]	mysql_rec	row in the MySQL format
@param[in,out]	prebuilt	prebuilt struct in MySQL handle
@return error code or DB_SUCCESS */
static dberr_t row_update_for_mysql_using_upd_graph(const byte *mysql_rec,
                                                    row_prebuilt_t *prebuilt) {
  trx_savept_t savept;
  dberr_t err;
  que_thr_t *thr;
  ibool was_lock_wait;
  dict_index_t *clust_index;
  upd_node_t *node;
  dict_table_t *table = prebuilt->table;
  trx_t *trx = prebuilt->trx;
  ulint fk_depth = 0;
  bool got_s_lock = false;

  DBUG_ENTER("row_update_for_mysql_using_upd_graph");

  ut_ad(trx);
  ut_a(prebuilt->magic_n == ROW_PREBUILT_ALLOCATED);
  ut_a(prebuilt->magic_n2 == ROW_PREBUILT_ALLOCATED);
  UT_NOT_USED(mysql_rec);

  if (prebuilt->table->file_unreadable) {
    ib::error(ER_IB_MSG_984)
        << "MySQL is trying to use a table handle but the"
           " .ibd file for table "
        << prebuilt->table->name
        << " does not exist. Have you deleted"
           " the .ibd file from the database directory under"
           " the MySQL datadir, or have you used DISCARD"
           " TABLESPACE? "
        << TROUBLESHOOTING_MSG;
    DBUG_RETURN(DB_ERROR);
  }

  /* Allow to modify hardcoded DD tables in some scenario to
  make DDL work */
  if (srv_force_recovery > 0 &&
      !(srv_force_recovery < SRV_FORCE_NO_UNDO_LOG_SCAN &&
        (dict_sys_t::is_dd_table_id(prebuilt->table->id) ||
         compression_dict::is_hardcoded(prebuilt->table->name.m_name)))) {
    ib::error(ER_IB_MSG_985) << MODIFICATIONS_NOT_ALLOWED_MSG_FORCE_RECOVERY;
    DBUG_RETURN(DB_READ_ONLY);
  }

  /* For compression dictionary delete, trx is already active because of the
  search before delete. With the trx active, we cannot assign rseg with
  srv_force_recovery >= SRV_FORCE_NO_TRX_UNDO. See trx_set_rw_mode().
  For srv_force_recovery > SRV_FORCE_NO_TRX_UNDO, DB is readonly mode.
  So we disallow compression dictionary operation in SRV_FORCE_NO_TRX_UNDO.*/
  if (srv_force_recovery == SRV_FORCE_NO_TRX_UNDO &&
      compression_dict::is_hardcoded(prebuilt->table->name.m_name)) {
    ib::error(ER_IB_MSG_985) << MODIFICATIONS_NOT_ALLOWED_MSG_FORCE_RECOVERY;
    DBUG_RETURN(DB_READ_ONLY);
  }

  DEBUG_SYNC_C("innodb_row_update_for_mysql_begin");

  trx->op_info = "updating or deleting";

  row_mysql_delay_if_needed();

  init_fts_doc_id_for_ref(table, &fk_depth);

  trx_start_if_not_started_xa(trx, true);

  if (dict_table_is_referenced_by_foreign_key(table)) {
    /*TODO: use foreign key MDL to protect foreign
    key tables(wl#6049) */
    init_fts_doc_id_for_ref(table, &fk_depth);
  }

  node = prebuilt->upd_node;

  clust_index = table->first_index();

  if (prebuilt->pcur->m_btr_cur.index == clust_index) {
    btr_pcur_copy_stored_position(node->pcur, prebuilt->pcur);
  } else {
    btr_pcur_copy_stored_position(node->pcur, prebuilt->clust_pcur);
  }

  ut_a(node->pcur->m_rel_pos == BTR_PCUR_ON);

  /* MySQL seems to call rnd_pos before updating each row it
  has cached: we can get the correct cursor position from
  prebuilt->pcur; NOTE that we cannot build the row reference
  from mysql_rec if the clustered index was automatically
  generated for the table: MySQL does not know anything about
  the row id used as the clustered index key */

  savept = trx_savept_take(trx);

  thr = que_fork_get_first_thr(prebuilt->upd_graph);

  node->state = UPD_NODE_UPDATE_CLUSTERED;

  ut_ad(!prebuilt->sql_stat_start);

  que_thr_move_to_run_state_for_mysql(thr, trx);

run_again:

  thr->run_node = node;
  thr->prev_node = node;
  thr->fk_cascade_depth = 0;
  row_upd_step(thr);

  err = trx->error_state;

  if (err != DB_SUCCESS) {
    que_thr_stop_for_mysql(thr);

    if (err == DB_RECORD_NOT_FOUND) {
      trx->error_state = DB_SUCCESS;
      trx->op_info = "";

      if (thr->fk_cascade_depth > 0) {
        que_graph_free_recursive(node);
      }
      goto error;
    }

    thr->lock_state = QUE_THR_LOCK_ROW;

    DEBUG_SYNC(trx->mysql_thd, "row_update_for_mysql_error");

    was_lock_wait = row_mysql_handle_errors(&err, trx, thr, &savept);
    thr->lock_state = QUE_THR_LOCK_NOLOCK;

    if (was_lock_wait) {
      goto run_again;
    }

    trx->op_info = "";
    goto error;
  }

  que_thr_stop_for_mysql_no_error(thr, trx);

  if (dict_table_has_fts_index(table) &&
      trx->fts_next_doc_id != UINT64_UNDEFINED) {
    err = row_fts_update_or_delete(prebuilt);
    ut_ad(err == DB_SUCCESS);
    if (err != DB_SUCCESS) {
      goto error;
    }
  }

  /* Completed cascading operations (if any) */
  if (got_s_lock) {
    row_mysql_unfreeze_data_dictionary(trx);
  }

  if (node->is_delete) {
    /* Not protected by dict_table_stats_lock() for performance
    reasons, we would rather get garbage in stat_n_rows (which is
    just an estimate anyway) than protecting the following code
    with a latch. */
    dict_table_n_rows_dec(prebuilt->table);

    srv_stats.n_rows_deleted.inc();
  } else {
    srv_stats.n_rows_updated.inc();
  }

  /* We update table statistics only if it is a DELETE or UPDATE
  that changes indexed columns, UPDATEs that change only non-indexed
  columns would not affect statistics. */
  if (node->is_delete || !(node->cmpl_info & UPD_NODE_NO_ORD_CHANGE)) {
    row_update_statistics_if_needed(prebuilt->table);
  }

  trx->op_info = "";

  DBUG_RETURN(err);

error:
  if (got_s_lock) {
    row_mysql_unfreeze_data_dictionary(trx);
  }

  DBUG_RETURN(err);
}

/** Does an update or delete of a row for MySQL.
@param[in]	mysql_rec	row in the MySQL format
@param[in,out]	prebuilt	prebuilt struct in MySQL handle
@return error code or DB_SUCCESS */
dberr_t row_update_for_mysql(const byte *mysql_rec, row_prebuilt_t *prebuilt) {
  if (prebuilt->table->is_intrinsic()) {
    return (row_del_upd_for_mysql_using_cursor(mysql_rec, prebuilt));
  } else {
    ut_a(prebuilt->template_type == ROW_MYSQL_WHOLE_ROW);
    return (row_update_for_mysql_using_upd_graph(mysql_rec, prebuilt));
  }
}

/** Delete all rows for the given table by freeing/truncating indexes.
@param[in,out]	table	table handler */
void row_delete_all_rows(dict_table_t *table) {
  ut_ad(table->is_temporary());
  dict_index_t *index;

  index = table->first_index();
  /* Step-0: If there is cached insert position along with mtr
  commit it before starting delete/update action. */
  if (index->last_ins_cur) {
    index->last_ins_cur->release();
  }

  bool found;
  const page_size_t page_size(fil_space_get_page_size(table->space, &found));
  ut_a(found);

  /* Step-1: Now truncate all the indexes and re-create them.
  Note: This is ddl action even though delete all rows is
  DML action. Any error during this action is ir-reversible. */
  for (index = UT_LIST_GET_FIRST(table->indexes); index != NULL;
       index = UT_LIST_GET_NEXT(indexes, index)) {
    ut_ad(index->space == table->space);
    const page_id_t root(index->space, index->page);
    btr_free(root, page_size);

    mtr_t mtr;

    mtr.start();
    mtr.set_log_mode(MTR_LOG_NO_REDO);
    index->page = btr_create(index->type, index->space, page_size, index->id,
                             index, &mtr);
    ut_ad(index->page != FIL_NULL);
    mtr.commit();
  }
}

/** This can only be used when this session is using a READ COMMITTED or READ
UNCOMMITTED isolation level.  Before calling this function
row_search_for_mysql() must have initialized prebuilt->new_rec_locks to store
the information which new record locks really were set. This function removes
a newly set clustered index record lock under prebuilt->pcur or
prebuilt->clust_pcur.  Thus, this implements a 'mini-rollback' that releases
the latest clustered index record lock we set.

@param[in,out]	prebuilt		prebuilt struct in MySQL handle
@param[in]	has_latches_on_recs	TRUE if called so that we have the
                                        latches on the records under pcur
                                        and clust_pcur, and we do not need
                                        to reposition the cursors. */
void row_unlock_for_mysql(row_prebuilt_t *prebuilt, ibool has_latches_on_recs) {
  btr_pcur_t *pcur = prebuilt->pcur;
  btr_pcur_t *clust_pcur = prebuilt->clust_pcur;
  trx_t *trx = prebuilt->trx;

  ut_ad(prebuilt != NULL);
  ut_ad(trx != NULL);
  ut_ad(trx->allow_semi_consistent());

  if (dict_index_is_spatial(prebuilt->index)) {
    return;
  }

  trx->op_info = "unlock_row";

  if (std::count(prebuilt->new_rec_lock,
                 prebuilt->new_rec_lock + row_prebuilt_t::LOCK_COUNT, true)) {
    const rec_t *rec;
    dict_index_t *index;
    trx_id_t rec_trx_id;
    mtr_t mtr;

    mtr_start(&mtr);

    /* Restore the cursor position and find the record */

    if (!has_latches_on_recs) {
      btr_pcur_restore_position(BTR_SEARCH_LEAF, pcur, &mtr);
    }

    rec = btr_pcur_get_rec(pcur);
    index = btr_pcur_get_btr_cur(pcur)->index;

    if (prebuilt->new_rec_lock[row_prebuilt_t::LOCK_CLUST_PCUR]) {
      /* Restore the cursor position and find the record
      in the clustered index. */

      if (!has_latches_on_recs) {
        btr_pcur_restore_position(BTR_SEARCH_LEAF, clust_pcur, &mtr);
      }

      rec = btr_pcur_get_rec(clust_pcur);
      index = btr_pcur_get_btr_cur(clust_pcur)->index;
    }

    if (!index->is_clustered()) {
      /* This is not a clustered index record.  We
      do not know how to unlock the record. */
      goto no_unlock;
    }

    /* If the record has been modified by this
    transaction, do not unlock it. */

    if (index->trx_id_offset) {
      rec_trx_id = trx_read_trx_id(rec + index->trx_id_offset);
    } else {
      mem_heap_t *heap = NULL;
      ulint offsets_[REC_OFFS_NORMAL_SIZE];
      ulint *offsets = offsets_;

      rec_offs_init(offsets_);
      offsets = rec_get_offsets(rec, index, offsets, ULINT_UNDEFINED, &heap);

      rec_trx_id = row_get_rec_trx_id(rec, index, offsets);

      if (UNIV_LIKELY_NULL(heap)) {
        mem_heap_free(heap);
      }
    }

    if (rec_trx_id != trx->id) {
      /* We did not update the record: unlock it */

      if (prebuilt->new_rec_lock[row_prebuilt_t::LOCK_PCUR]) {
        rec = btr_pcur_get_rec(pcur);

        lock_rec_unlock(
            trx, btr_pcur_get_block(pcur), rec,
            static_cast<enum lock_mode>(prebuilt->select_lock_type));
      }

      if (prebuilt->new_rec_lock[row_prebuilt_t::LOCK_CLUST_PCUR]) {
        rec = btr_pcur_get_rec(clust_pcur);

        lock_rec_unlock(
            trx, btr_pcur_get_block(clust_pcur), rec,
            static_cast<enum lock_mode>(prebuilt->select_lock_type));
      }
    }
  no_unlock:
    mtr_commit(&mtr);
  }

  trx->op_info = "";
}

/** Does a cascaded delete or set null in a foreign key operation.
 @return error code or DB_SUCCESS */
dberr_t row_update_cascade_for_mysql(
    que_thr_t *thr,      /*!< in: query thread */
    upd_node_t *node,    /*!< in: update node used in the cascade
                         or set null operation */
    dict_table_t *table) /*!< in: table where we do the operation */
{
  dberr_t err;
  trx_t *trx;

  trx = thr_get_trx(thr);

  /* Increment fk_cascade_depth to record the recursive call depth on
  a single update/delete that affects multiple tables chained
  together with foreign key relations. */
  thr->fk_cascade_depth++;

  if (thr->fk_cascade_depth > FK_MAX_CASCADE_DEL) {
    return (DB_FOREIGN_EXCEED_MAX_CASCADE);
  }
run_again:
  thr->run_node = node;
  thr->prev_node = node;

  DEBUG_SYNC_C("foreign_constraint_update_cascade");
  TABLE *temp = thr->prebuilt->m_mysql_table;
  thr->prebuilt->m_mysql_table = NULL;
  row_upd_step(thr);
  thr->prebuilt->m_mysql_table = temp;
  /* The recursive call for cascading update/delete happens
  in above row_upd_step(), reset the counter once we come
  out of the recursive call, so it does not accumulate for
  different row deletes */
  thr->fk_cascade_depth = 0;

  err = trx->error_state;

  /* Note that the cascade node is a subnode of another InnoDB
  query graph node. We do a normal lock wait in this node, but
  all errors are handled by the parent node. */

  if (err == DB_LOCK_WAIT) {
    /* Handle lock wait here */

    que_thr_stop_for_mysql(thr);

    lock_wait_suspend_thread(thr);

    /* Note that a lock wait may also end in a lock wait timeout,
    or this transaction is picked as a victim in selective
    deadlock resolution */

    if (trx->error_state != DB_SUCCESS) {
      return (trx->error_state);
    }

    /* Retry operation after a normal lock wait */

    goto run_again;
  }

  if (err != DB_SUCCESS) {
    return (err);
  }

  if (node->is_delete) {
    /* Not protected by dict_table_stats_lock() for performance
    reasons, we would rather get garbage in stat_n_rows (which is
    just an estimate anyway) than protecting the following code
    with a latch. */
    dict_table_n_rows_dec(table);

    srv_stats.n_rows_deleted.add((size_t)trx->id, 1);
  } else {
    srv_stats.n_rows_updated.add((size_t)trx->id, 1);
  }

  row_update_statistics_if_needed(table);

  return (err);
}

/** Checks if a table is such that we automatically created a clustered
 index on it (on row id).
 @return true if the clustered index was generated automatically */
ibool row_table_got_default_clust_index(
    const dict_table_t *table) /*!< in: table */
{
  const dict_index_t *clust_index;

  clust_index = table->first_index();

  return (clust_index->get_col(0)->mtype == DATA_SYS);
}

/** Locks the data dictionary in shared mode from modifications, for performing
 foreign key check, rollback, or other operation invisible to MySQL. */
void row_mysql_freeze_data_dictionary_func(
    trx_t *trx,       /*!< in/out: transaction */
    const char *file, /*!< in: file name */
    ulint line)       /*!< in: line number */
{
  ut_a(trx->dict_operation_lock_mode == 0);

  rw_lock_s_lock_inline(dict_operation_lock, 0, file, line);

  trx->dict_operation_lock_mode = RW_S_LATCH;
}

/** Unlocks the data dictionary shared lock. */
void row_mysql_unfreeze_data_dictionary(trx_t *trx) /*!< in/out: transaction */
{
  ut_a(trx->dict_operation_lock_mode == RW_S_LATCH);

  rw_lock_s_unlock(dict_operation_lock);

  trx->dict_operation_lock_mode = 0;
}

/** Locks the data dictionary exclusively for performing a table create or other
 data dictionary modification operation. */
void row_mysql_lock_data_dictionary_func(trx_t *trx, /*!< in/out: transaction */
                                         const char *file, /*!< in: file name */
                                         ulint line) /*!< in: line number */
{
  ut_a(trx->dict_operation_lock_mode == 0 ||
       trx->dict_operation_lock_mode == RW_X_LATCH);

  /* Serialize data dictionary operations with dictionary mutex:
  no deadlocks or lock waits can occur then in these operations */

  rw_lock_x_lock_inline(dict_operation_lock, 0, file, line);
  trx->dict_operation_lock_mode = RW_X_LATCH;

  mutex_enter(&dict_sys->mutex);
}

/** Unlocks the data dictionary exclusive lock. */
void row_mysql_unlock_data_dictionary(trx_t *trx) /*!< in/out: transaction */
{
  ut_a(trx->dict_operation_lock_mode == RW_X_LATCH);

  /* Serialize data dictionary operations with dictionary mutex:
  no deadlocks can occur then in these operations */

  mutex_exit(&dict_sys->mutex);
  rw_lock_x_unlock(dict_operation_lock);

  trx->dict_operation_lock_mode = 0;
}

/** Creates a table for MySQL. On success the in-memory table could be
kept in non-LRU list while on failure the 'table' object will be freed.
@param[in]	table		table definition(will be freed, or on
                                DB_SUCCESS added to the data dictionary cache)
@param[in]	compression	compression algorithm to use, can be nullptr
@param[in,out]	trx		transaction
@param[in]      fil_encryption_t mode,  in: encryption mode
@param[in]      const CreateInfoEncryptionKeyId &create_info_encryption_key_id
in: encryption key_id
@return error code or DB_SUCCESS */
dberr_t row_create_table_for_mysql(
    dict_table_t *table, const char *compression, trx_t *trx,
    fil_encryption_t mode,
    const CreateInfoEncryptionKeyId &create_info_encryption_key_id) {
  mem_heap_t *heap;
  dberr_t err;

  ut_ad(!mutex_own(&dict_sys->mutex));

  DBUG_EXECUTE_IF("ib_create_table_fail_at_start_of_row_create_table_for_mysql",
                  {
                    dict_mem_table_free(table);

                    trx->op_info = "";

                    return (DB_ERROR);
                  });

  trx->op_info = "creating table";

  switch (trx_get_dict_operation(trx)) {
    case TRX_DICT_OP_NONE:
    case TRX_DICT_OP_TABLE:
      break;
    case TRX_DICT_OP_INDEX:
      /* If the transaction was previously flagged as
      TRX_DICT_OP_INDEX, we should be creating auxiliary
      tables for full-text indexes. */
      ut_ad(strstr(table->name.m_name, "/fts_") != NULL);
  }

  /* Assign table id and build table space. */
  err = dict_build_table_def(table, trx, mode, create_info_encryption_key_id);
  if (err != DB_SUCCESS) {
    trx->error_state = err;
    goto error_handling;
  }

  if (err == DB_SUCCESS) {
    heap = mem_heap_create(512);

    dict_table_add_system_columns(table, heap);

    mutex_enter(&dict_sys->mutex);
    dict_table_add_to_cache(table, false, heap);
    mutex_exit(&dict_sys->mutex);

    /* During upgrade, etc., the log_ddl may haven't been
    initialized and we don't need to write DDL logs too.
    This can only happen for CREATE TABLE. */
    if (log_ddl != nullptr) {
      err = log_ddl->write_remove_cache_log(trx, table);
    }

    mem_heap_free(heap);
  }

  if (err == DB_SUCCESS && dict_table_is_file_per_table(table)) {
    ut_ad(dict_table_is_file_per_table(table));

    if (err == DB_SUCCESS && compression != NULL && compression[0] != '\0') {
      ut_ad(!dict_table_in_shared_tablespace(table));

      ut_ad(Compression::validate(compression) == DB_SUCCESS);

      err = fil_set_compression(table, compression);

      switch (err) {
        case DB_SUCCESS:
          break;
        case DB_NOT_FOUND:
        case DB_UNSUPPORTED:
        case DB_IO_NO_PUNCH_HOLE_FS:
          /* Return these errors */
          break;
        case DB_IO_NO_PUNCH_HOLE_TABLESPACE:
          /* Page Compression will not be used. */
          err = DB_SUCCESS;
          break;
        default:
          ut_error;
      }

      /* We can check for file system punch hole support
      only after creating the tablespace. On Windows
      we can query that information but not on Linux. */
      ut_ad(err == DB_SUCCESS || err == DB_IO_NO_PUNCH_HOLE_FS);

      /* In non-strict mode we ignore dodgy compression
      settings. */
    }
  }
error_handling:
  switch (err) {
    case DB_SUCCESS:
    case DB_IO_NO_PUNCH_HOLE_FS:
      break;

    case DB_OUT_OF_FILE_SPACE:
    case DB_TOO_MANY_CONCURRENT_TRXS:

      if (err == DB_OUT_OF_FILE_SPACE) {
        ib::warn(ER_IB_MSG_986) << "Cannot create table " << table->name
                                << " because the tablespace is full";
      }

      trx->error_state = DB_SUCCESS;

      /* Still do it here so that the table can always be freed */
      if (dd_table_open_on_name_in_mem(table->name.m_name, false)) {
        mutex_enter(&dict_sys->mutex);

        dd_table_close(table, nullptr, nullptr, true);

        dict_table_remove_from_cache(table);

        mutex_exit(&dict_sys->mutex);
      } else {
        dict_mem_table_free(table);
      }

      break;

    case DB_UNSUPPORTED:
    case DB_DUPLICATE_KEY:
    case DB_TABLESPACE_EXISTS:
    default:
      trx->error_state = DB_SUCCESS;
      dict_mem_table_free(table);
      break;
  }

  trx->op_info = "";
  trx->dict_operation = TRX_DICT_OP_NONE;

  return (err);
}

/** Does an index creation operation for MySQL. TODO: currently failure
 to create an index results in dropping the whole table! This is no problem
 currently as all indexes must be created at the same time as the table.
 @return error number or DB_SUCCESS */
dberr_t row_create_index_for_mysql(
    dict_index_t *index,        /*!< in, own: index definition
                                (will be freed) */
    trx_t *trx,                 /*!< in: transaction handle */
    const ulint *field_lengths, /*!< in: if not NULL, must contain
                                dict_index_get_n_fields(index)
                                actual field lengths for the
                                index columns, which are
                                then checked for not being too
                                large. */
    dict_table_t *handler)      /*!< in/out: table handler. */
{
  dberr_t err;
  ulint i;
  ulint len;
  char *table_name;
  char *index_name;
  dict_table_t *table = NULL;
  ibool is_fts;
  THD *thd = current_thd;

  trx->op_info = "creating index";

  /* Copy the table name because we may want to drop the
  table later, after the index object is freed (inside
  que_run_threads()) and thus index->table_name is not available. */
  table_name = mem_strdup(index->table_name);
  index_name = mem_strdup(index->name);

  is_fts = (index->type == DICT_FTS);

  if (handler != NULL && handler->is_intrinsic()) {
    table = handler;
  }

  if (table == NULL) {
    table = dd_table_open_on_name(thd, NULL, table_name, false,
                                  DICT_ERR_IGNORE_NONE);
  } else {
    table->acquire();
    ut_ad(table->is_intrinsic());
  }

  for (i = 0; i < index->n_def; i++) {
    /* Check that prefix_len and actual length
    < DICT_MAX_INDEX_COL_LEN */

    len = index->get_field(i)->prefix_len;

    if (field_lengths && field_lengths[i]) {
      len = ut_max(len, field_lengths[i]);
    }

    DBUG_EXECUTE_IF("ib_create_table_fail_at_create_index",
                    len = DICT_MAX_FIELD_LEN_BY_FORMAT(table) + 1;);

    /* Column or prefix length exceeds maximum column length */
    if (len > (ulint)DICT_MAX_FIELD_LEN_BY_FORMAT(table)) {
      err = DB_TOO_BIG_INDEX_COL;

      dict_mem_index_free(index);
      goto error_handling;
    }
  }

  trx_set_dict_operation(trx, TRX_DICT_OP_TABLE);

  /* For temp-table we avoid insertion into SYSTEM TABLES to
  maintain performance and so we have separate path that directly
  just updates dictonary cache. */
  if (!table->is_temporary()) {
    /* Create B-tree */
    dict_build_index_def(table, index, trx);

    err = dict_index_add_to_cache_w_vcol(table, index, NULL, FIL_NULL,
                                         trx_is_strict(trx));

    if (err != DB_SUCCESS) {
      goto error_handling;
    }

    index = UT_LIST_GET_LAST(table->indexes);

    err = dict_create_index_tree_in_mem(index, trx);

    if (err != DB_SUCCESS) {
      goto error_handling;
    }

  } else {
    dict_build_index_def(table, index, trx);
#ifdef UNIV_DEBUG
    space_index_t index_id = index->id;
#endif

    /* add index to dictionary cache and also free index object.
    We allow instrinsic table to violate the size limits because
    they are used by optimizer for all record formats. */
    err = dict_index_add_to_cache(table, index, FIL_NULL,
                                  !table->is_intrinsic() && trx_is_strict(trx));

    if (err != DB_SUCCESS) {
      goto error_handling;
    }

    index = UT_LIST_GET_LAST(table->indexes);
    ut_ad(index->id == index_id);

    /* as above function has freed index object re-load it
    now from dictionary cache using index_id */
    if (table->is_intrinsic()) {
      /* trx_id field is used for tracking which transaction
      created the index. For intrinsic table this is
      ir-relevant and so re-use it for tracking consistent
      view while processing SELECT as part of UPDATE. */
      index->trx_id = ULINT_UNDEFINED;
    }
    ut_a(index != NULL);
    index->table = table;

    err = dict_create_index_tree_in_mem(index, trx);

    if (err != DB_SUCCESS && !table->is_intrinsic()) {
      mutex_enter(&dict_sys->mutex);
      dict_index_remove_from_cache(table, index);
      mutex_exit(&dict_sys->mutex);
    }
  }

  /* Create the index specific FTS auxiliary tables. */
  if (err == DB_SUCCESS && is_fts) {
    dict_index_t *idx;

    idx = dict_table_get_index_on_name(table, index_name);

    ut_ad(idx);
    err = fts_create_index_tables_low(trx, idx, table->name.m_name, table->id);
  }

error_handling:
  dd_table_close(table, thd, NULL, false);

  trx->op_info = "";
  trx->dict_operation = TRX_DICT_OP_NONE;

  ut_free(table_name);
  ut_free(index_name);

  return (err);
}

/** Scans a table create SQL string and adds to the data dictionary
 the foreign key constraints declared in the string. This function
 should be called after the indexes for a table have been created.
 Each foreign key constraint must be accompanied with indexes in
 bot participating tables. The indexes are allowed to contain more
 fields than mentioned in the constraint.

 @param[in]	trx		transaction
 @param[in]	sql_string	table create statement where
                                 foreign keys are declared like:
                                 FOREIGN KEY (a, b) REFERENCES table2(c, d),
                                 table2 can be written also with the database
                                 name before it: test.table2; the default
                                 database id the database of parameter name
 @param[in]	sql_length	length of sql_string
 @param[in]	name		table full name in normalized form
 @param[in]	reject_fks	if TRUE, fail with error code
                                 DB_CANNOT_ADD_CONSTRAINT if any
                                 foreign keys are found.
 @param[in]	dd_table	MySQL dd::Table for the table
 @return error code or DB_SUCCESS */
dberr_t row_table_add_foreign_constraints(trx_t *trx, const char *sql_string,
                                          size_t sql_length, const char *name,
                                          ibool reject_fks,
                                          const dd::Table *dd_table) {
  dberr_t err;

  DBUG_ENTER("row_table_add_foreign_constraints");

  ut_ad(mutex_own(&dict_sys->mutex));
  ut_a(sql_string);

  trx->op_info = "adding foreign keys";

  trx_set_dict_operation(trx, TRX_DICT_OP_TABLE);

  err = dict_create_foreign_constraints(trx, sql_string, sql_length, name,
                                        reject_fks);

  DBUG_EXECUTE_IF("ib_table_add_foreign_fail", err = DB_DUPLICATE_KEY;);

  DEBUG_SYNC_C("table_add_foreign_constraints");
  /* Check like this shouldn't be done for table that doesn't
  have foreign keys but code still continues to run with void action.
  Disable it for intrinsic table at-least */
  if (err == DB_SUCCESS) {
    /* Check that also referencing constraints are ok */
    dict_names_t fk_tables;
    THD *thd = trx->mysql_thd;

    dd::cache::Dictionary_client *client = dd::get_dd_client(thd);
    dd::cache::Dictionary_client::Auto_releaser releaser(client);
    dict_table_t *table = dd_table_open_on_name_in_mem(name, true);

    err = dd_table_load_fk(client, name, nullptr, table, dd_table, thd, true,
                           true, &fk_tables);

    if (err != DB_SUCCESS) {
      dd_table_close(table, NULL, NULL, true);
      goto func_exit;
    }

    /* Check whether virtual column or stored column affects
    the foreign key constraint of the table. */

    if (dict_foreigns_has_s_base_col(table->foreign_set, table)) {
      dd_table_close(table, NULL, NULL, true);
      err = DB_NO_FK_ON_S_BASE_COL;
      goto func_exit;
    }

    /* Fill the virtual column set in foreign when
    the table undergoes copy alter operation. */
    dict_mem_table_free_foreign_vcol_set(table);
    dict_mem_table_fill_foreign_vcol_set(table);

    dd_open_fk_tables(fk_tables, true, thd);
    dd_table_close(table, NULL, NULL, true);
  }

func_exit:
  trx->op_info = "";
  trx->dict_operation = TRX_DICT_OP_NONE;

  DBUG_RETURN(err);
}

/** Drops a table for MySQL as a background operation. MySQL relies on Unix
 in ALTER TABLE to the fact that the table handler does not remove the
 table before all handles to it has been removed. Furhermore, the MySQL's
 call to drop table must be non-blocking. Therefore we do the drop table
 as a background operation, which is taken care of by the master thread
 in srv0srv.cc.
 @return error code or DB_SUCCESS */
static dberr_t row_drop_table_for_mysql_in_background(
    const char *name) /*!< in: table name */
{
  dberr_t error;
  trx_t *trx;

  trx = trx_allocate_for_background();

  /* If the original transaction was dropping a table referenced by
  foreign keys, we must set the following to be able to drop the
  table: */

  trx->check_foreigns = false;

  /* Check that there is enough reusable space in redo log files. */
  log_free_check();

  /* Try to drop the table in InnoDB */

  error = row_drop_table_for_mysql(name, trx);

  /* Flush the log to reduce probability that the .frm files and
  the InnoDB data dictionary get out-of-sync if the user runs
  with innodb_flush_log_at_trx_commit = 0 */

  log_buffer_flush_to_disk();

  trx_commit_for_mysql(trx);

  trx_free_for_background(trx);

  return (error);
}

/** TODO: NewDD: Need to check if there is need to keep background
 drop, in such case, the thd would be NULL (no MDL can be acquired)
 The master thread in srv0srv.cc calls this regularly to drop tables which
 we must drop in background after queries to them have ended. Such lazy
 dropping of tables is needed in ALTER TABLE on Unix.
 @return how many tables dropped + remaining tables in list */
ulint row_drop_tables_for_mysql_in_background(void) {
  row_mysql_drop_t *drop;
  dict_table_t *table;
  ulint n_tables;
  ulint n_tables_dropped = 0;
  THD *thd = current_thd;
loop:
  mutex_enter(&row_drop_list_mutex);

  ut_a(row_mysql_drop_list_inited);

  drop = UT_LIST_GET_FIRST(row_mysql_drop_list);

  n_tables = UT_LIST_GET_LEN(row_mysql_drop_list);

  mutex_exit(&row_drop_list_mutex);

  if (drop == NULL) {
    /* All tables dropped */
    if (thd != nullptr) {
      /* All these kind of table should not be
      intrinsic ones, so this is no need later. */
      UT_DELETE(thd_to_innodb_session(thd));
      thd_to_innodb_session(thd) = NULL;
    }

    return (n_tables + n_tables_dropped);
  }

  DBUG_EXECUTE_IF("row_drop_tables_in_background_sleep",
                  os_thread_sleep(5000000););

  /* TODO: NewDD: we cannot get MDL lock here, as thd could be NULL */
  table = dd_table_open_on_name(thd, NULL, drop->table_name, false,
                                DICT_ERR_IGNORE_NONE);

  if (table == NULL) {
    /* If for some reason the table has already been dropped
    through some other mechanism, do not try to drop it */

    goto already_dropped;
  }

  if (!table->to_be_dropped) {
    /* There is a scenario: the old table is dropped
    just after it's added into drop list, and new
    table with the same name is created, then we try
    to drop the new table in background. */
    dd_table_close(table, NULL, NULL, false);

    goto already_dropped;
  }

  ut_a(!table->can_be_evicted);

  dd_table_close(table, NULL, NULL, false);

  if (DB_SUCCESS != row_drop_table_for_mysql_in_background(drop->table_name)) {
    /* If the DROP fails for some table, we return, and let the
    main thread retry later */

    if (thd != nullptr) {
      /* All these kind of table should not be
      intrinsic ones, so this is no need later. */
      UT_DELETE(thd_to_innodb_session(thd));
      thd_to_innodb_session(thd) = NULL;
    }

    return (n_tables + n_tables_dropped);
  }

  n_tables_dropped++;

already_dropped:
  mutex_enter(&row_drop_list_mutex);

  UT_LIST_REMOVE(row_mysql_drop_list, drop);

  MONITOR_DEC(MONITOR_BACKGROUND_DROP_TABLE);

  ib::info(ER_IB_MSG_987) << "Dropped table "
                          << ut_get_name(NULL, drop->table_name)
                          << " in background drop queue.",

      ut_free(drop->table_name);

  ut_free(drop);

  mutex_exit(&row_drop_list_mutex);

  goto loop;
}

/** Get the background drop list length. NOTE: the caller must own the
 drop list mutex!
 @return how many tables in list */
ulint row_get_background_drop_list_len_low(void) {
  ulint len;

  mutex_enter(&row_drop_list_mutex);

  ut_a(row_mysql_drop_list_inited);

  len = UT_LIST_GET_LEN(row_mysql_drop_list);

  mutex_exit(&row_drop_list_mutex);

  return (len);
}

/** If a table is not yet in the drop list, adds the table to the list of tables
 which the master thread drops in background. We need this on Unix because in
 ALTER TABLE MySQL may call drop table even if the table has running queries on
 it. Also, if there are running foreign key checks on the table, we drop the
 table lazily.
 @return true if the table was not yet in the drop list, and was added there */
static ibool row_add_table_to_background_drop_list(
    const char *name) /*!< in: table name */
{
  /* WL6049, remove after WL6049. */
  ut_ad(0);

  row_mysql_drop_t *drop;

  mutex_enter(&row_drop_list_mutex);

  ut_a(row_mysql_drop_list_inited);

  /* Look if the table already is in the drop list */
  for (drop = UT_LIST_GET_FIRST(row_mysql_drop_list); drop != NULL;
       drop = UT_LIST_GET_NEXT(row_mysql_drop_list, drop)) {
    if (strcmp(drop->table_name, name) == 0) {
      /* Already in the list */

      mutex_exit(&row_drop_list_mutex);

      return (FALSE);
    }
  }

  drop = static_cast<row_mysql_drop_t *>(
      ut_malloc_nokey(sizeof(row_mysql_drop_t)));

  drop->table_name = mem_strdup(name);

  UT_LIST_ADD_LAST(row_mysql_drop_list, drop);

  MONITOR_INC(MONITOR_BACKGROUND_DROP_TABLE);

  mutex_exit(&row_drop_list_mutex);

  return (TRUE);
}

/** Reassigns the table identifier of a table.
@param[in,out]	table	table
@param[out]	new_id	new table id
@return error code or DB_SUCCESS */
static dberr_t row_mysql_table_id_reassign(dict_table_t *table,
                                           table_id_t *new_id) {
  dict_hdr_get_new_id(new_id, NULL, NULL, table, false);

  /* Remove all locks except the table-level S and X locks. */
  lock_remove_all_on_table(table, FALSE);

  return (DB_SUCCESS);
}

/** Setup the pre-requisites for DISCARD TABLESPACE. It will start the
 transaction, acquire the data dictionary lock in X mode and open the table.
 @return table instance or 0 if not found. */
static dict_table_t *row_discard_tablespace_begin(
    const char *name, /*!< in: table name */
    trx_t *trx)       /*!< in: transaction handle */
{
  trx->op_info = "discarding tablespace";

  //	trx_set_dict_operation(trx, TRX_DICT_OP_TABLE);

  trx_start_if_not_started_xa(trx, true);

  /* Serialize data dictionary operations with dictionary mutex:
  this is to avoid deadlocks during data dictionary operations */

  row_mysql_lock_data_dictionary(trx);

  dict_table_t *table;
  THD *thd = current_thd;

  table = dd_table_open_on_name(thd, NULL, name, true, DICT_ERR_IGNORE_NONE);

  if (table) {
    dict_stats_wait_bg_to_stop_using_table(table, trx);
    ut_a(dict_table_is_file_per_table(table));
    ut_a(table->n_foreign_key_checks_running == 0);
  }

  return (table);
}

/** Do the foreign key constraint checks.
 @return DB_SUCCESS or error code. */
static dberr_t row_discard_tablespace_foreign_key_checks(
    const trx_t *trx,          /*!< in: transaction handle */
    const dict_table_t *table) /*!< in: table to be discarded */
{
  if (srv_read_only_mode || !trx->check_foreigns) {
    return (DB_SUCCESS);
  }

  /* Check if the table is referenced by foreign key constraints from
  some other table (not the table itself) */
  dict_foreign_set::iterator it =
      std::find_if(table->referenced_set.begin(), table->referenced_set.end(),
                   dict_foreign_different_tables());

  if (it == table->referenced_set.end()) {
    return (DB_SUCCESS);
  }

  const dict_foreign_t *foreign = *it;
  FILE *ef = dict_foreign_err_file;

  ut_ad(foreign->foreign_table != table);
  ut_ad(foreign->referenced_table == table);

  /* We only allow discarding a referenced table if
  FOREIGN_KEY_CHECKS is set to 0 */

  mutex_enter(&dict_foreign_err_mutex);

  rewind(ef);

  ut_print_timestamp(ef);

  fputs("  Cannot DISCARD table ", ef);
  ut_print_name(ef, trx, table->name.m_name);
  fputs(
      "\n"
      "because it is referenced by ",
      ef);
  ut_print_name(ef, trx, foreign->foreign_table_name);
  putc('\n', ef);

  mutex_exit(&dict_foreign_err_mutex);

  return (DB_CANNOT_DROP_CONSTRAINT);
}

/** Cleanup after the DISCARD TABLESPACE operation.
@param[in,out]	trx	transaction handle
@param[in,out]	table	table to be discarded
@param[in]	err	error code
@param[in,out]	aux_vec	fts aux table name vector
@return error code. */
static dberr_t row_discard_tablespace_end(trx_t *trx, dict_table_t *table,
                                          dberr_t err,
                                          aux_name_vec_t *aux_vec) {
  bool file_per_table = true;
  if (table != nullptr) {
    file_per_table = dict_table_is_file_per_table(table);
    dd_table_close(table, trx->mysql_thd, nullptr, true);
  }

  DBUG_EXECUTE_IF("ib_discard_before_commit_crash",
                  log_make_latest_checkpoint();
                  DBUG_SUICIDE(););

  DBUG_EXECUTE_IF("ib_discard_after_commit_crash", log_make_latest_checkpoint();
                  DBUG_SUICIDE(););

  row_mysql_unlock_data_dictionary(trx);

  if (aux_vec->aux_name.size() > 0) {
    if (!fts_drop_dd_tables(aux_vec, file_per_table)) {
      err = DB_ERROR;
    }
    fts_free_aux_names(aux_vec);
  }

  trx->op_info = "";

  return (err);
}

/** Do the DISCARD TABLESPACE operation.
@param[in,out]	trx	transaction handle
@param[in,out]	table	table to be discarded
@param[in,out]	aux_vec	fts aux table name vector
@return DB_SUCCESS or error code. */
static dberr_t row_discard_tablespace(trx_t *trx, dict_table_t *table,
                                      aux_name_vec_t *aux_vec) {
  dberr_t err;

  /* How do we prevent crashes caused by ongoing operations on
  the table? Old operations could try to access non-existent
  pages. MySQL will block all DML on the table using MDL and a
  DISCARD will not start unless all existing operations on the
  table to be discarded are completed.

  1) Acquire the data dictionary latch in X mode. To prevent any
  internal operations that MySQL is not aware off and also for
  the internal SQL parser.

  2) Purge and rollback: we assign a new table id for the
  table. Since purge and rollback look for the table based on
  the table id, they see the table as 'dropped' and discard
  their operations.

  3) Insert buffer: we remove all entries for the tablespace in
  the insert buffer tree.

  4) FOREIGN KEY operations: if table->n_foreign_key_checks_running > 0,
  we do not allow the discard. */

  /* For SDI tables, acquire exclusive MDL and set sdi_table->file_unreadable
  to true. Purge on SDI table acquire shared MDL & also check for missing
  flag. */
  mutex_exit(&dict_sys->mutex);
  MDL_ticket *sdi_mdl = nullptr;
  err = dd_sdi_acquire_exclusive_mdl(trx->mysql_thd, table->space, &sdi_mdl);
  if (err != DB_SUCCESS) {
    return (err);
  }
  mutex_enter(&dict_sys->mutex);

  /* Play safe and remove all insert buffer entries, though we should
  have removed them already when DISCARD TABLESPACE was called */

  ibuf_delete_for_discarded_space(table->space);

  table_id_t new_id;

  /* Drop all the FTS auxiliary tables. */
  if (dict_table_has_fts_index(table) ||
      DICT_TF2_FLAG_IS_SET(table, DICT_TF2_FTS_HAS_DOC_ID)) {
    fts_drop_tables(trx, table, aux_vec);
  }

  /* Assign a new space ID to the table definition so that purge
  can ignore the changes. Update the system table on disk. */

  err = row_mysql_table_id_reassign(table, &new_id);

  if (err != DB_SUCCESS) {
    return (err);
  }

  /* For encrypted table, before we discard the tablespace,
  we need save the encryption information into table, otherwise,
  this information will be lost in fil_discard_tablespace along
  with fil_space_free(). */
  if (dd_is_table_in_encrypted_tablespace(table)) {
    ut_ad(table->encryption_key == NULL && table->encryption_iv == NULL);

    lint old_size = mem_heap_get_size(table->heap);

    table->encryption_key =
        static_cast<byte *>(mem_heap_alloc(table->heap, ENCRYPTION_KEY_LEN));

    table->encryption_iv =
        static_cast<byte *>(mem_heap_alloc(table->heap, ENCRYPTION_KEY_LEN));

    lint new_size = mem_heap_get_size(table->heap);
    dict_sys->size += new_size - old_size;

    fil_space_t *space = fil_space_get(table->space);
    ut_ad(FSP_FLAGS_GET_ENCRYPTION(space->flags));

    memcpy(table->encryption_key, space->encryption_key, ENCRYPTION_KEY_LEN);
    memcpy(table->encryption_iv, space->encryption_iv, ENCRYPTION_KEY_LEN);
  }

  /* Discard the physical file that is used for the tablespace. */

  err = fil_discard_tablespace(table->space);

  switch (err) {
    case DB_SUCCESS:
    case DB_IO_ERROR:
    case DB_TABLESPACE_NOT_FOUND:
      /* All persistent operations successful, update the
      data dictionary memory cache. */

      table->set_file_unreadable();

      table->flags2 |= DICT_TF2_DISCARDED;

      dict_table_change_id_in_cache(table, new_id);

      /* Reset the root page numbers. */

      for (dict_index_t *index = UT_LIST_GET_FIRST(table->indexes); index != 0;
           index = UT_LIST_GET_NEXT(indexes, index)) {
        index->page = FIL_NULL;
        index->space = FIL_NULL;
      }

      /* Set SDI tables that ibd is missing */
      {
        dict_table_t *sdi_table = dict_sdi_get_table(table->space, true, false);
        if (sdi_table) {
          sdi_table->set_file_unreadable();
          dict_sdi_close_table(sdi_table);
        }
      }

      /* If the tablespace did not already exist or we couldn't
      write to it, we treat that as a successful DISCARD. It is
      unusable anyway. */

      err = DB_SUCCESS;
      break;

    default:
      /* We need to rollback the disk changes, something failed. */

      trx->error_state = DB_SUCCESS;

      trx_rollback_to_savepoint(trx, NULL);

      trx->error_state = DB_SUCCESS;
  }

  return (err);
}

/** Discards the tablespace of a table which stored in an .ibd file. Discarding
 means that this function renames the .ibd file and assigns a new table id for
 the table. Also the flag table->file_unreadable is set to TRUE.
 @return error code or DB_SUCCESS */
dberr_t row_discard_tablespace_for_mysql(
    const char *name, /*!< in: table name */
    trx_t *trx)       /*!< in: transaction handle */
{
  dberr_t err;
  dict_table_t *table;
  aux_name_vec_t aux_vec;

  /* Open the table and start the transaction if not started. */

  table = row_discard_tablespace_begin(name, trx);

  if (table == 0) {
    err = DB_TABLE_NOT_FOUND;
  } else if (table->is_temporary()) {
    ib_senderrf(trx->mysql_thd, IB_LOG_LEVEL_ERROR,
                ER_CANNOT_DISCARD_TEMPORARY_TABLE);

    err = DB_ERROR;

  } else if (table->space == TRX_SYS_SPACE) {
    char table_name[MAX_FULL_NAME_LEN + 1];

    innobase_format_name(table_name, sizeof(table_name), table->name.m_name);

    ib_senderrf(trx->mysql_thd, IB_LOG_LEVEL_ERROR,
                ER_TABLE_IN_SYSTEM_TABLESPACE, table_name);

    err = DB_ERROR;

  } else if (table->n_foreign_key_checks_running > 0) {
    char table_name[MAX_FULL_NAME_LEN + 1];

    innobase_format_name(table_name, sizeof(table_name), table->name.m_name);

    ib_senderrf(trx->mysql_thd, IB_LOG_LEVEL_ERROR,
                ER_DISCARD_FK_CHECKS_RUNNING, table_name);

    err = DB_ERROR;

  } else {
    /* Do foreign key constraint checks. */

    err = row_discard_tablespace_foreign_key_checks(trx, table);

    if (err == DB_SUCCESS) {
      err = row_discard_tablespace(trx, table, &aux_vec);
    }
  }

  return (row_discard_tablespace_end(trx, table, err, &aux_vec));
}

/** Sets an exclusive lock on a table.
 @return error code or DB_SUCCESS */
dberr_t row_mysql_lock_table(
    trx_t *trx,          /*!< in/out: transaction */
    dict_table_t *table, /*!< in: table to lock */
    enum lock_mode mode, /*!< in: LOCK_X or LOCK_S */
    const char *op_info) /*!< in: string for trx->op_info */
{
  mem_heap_t *heap;
  que_thr_t *thr;
  dberr_t err;
  sel_node_t *node;

  ut_ad(trx);
  ut_ad(mode == LOCK_X || mode == LOCK_S);

  heap = mem_heap_create(512);

  trx->op_info = op_info;

  node = sel_node_create(heap);
  thr = pars_complete_graph_for_exec(node, trx, heap, NULL);
  thr->graph->state = QUE_FORK_ACTIVE;

  /* We use the select query graph as the dummy graph needed
  in the lock module call */

  thr = que_fork_get_first_thr(
      static_cast<que_fork_t *>(que_node_get_parent(thr)));

  que_thr_move_to_run_state_for_mysql(thr, trx);

run_again:
  thr->run_node = thr;
  thr->prev_node = thr->common.parent;

  err = lock_table(0, table, mode, thr);

  trx->error_state = err;

  if (err == DB_SUCCESS) {
    que_thr_stop_for_mysql_no_error(thr, trx);
  } else {
    que_thr_stop_for_mysql(thr);

    auto was_lock_wait = row_mysql_handle_errors(&err, trx, thr, NULL);

    if (was_lock_wait) {
      goto run_again;
    }
  }

  que_graph_free(thr->graph);
  trx->op_info = "";

  return (err);
}

/** Drop ancillary FTS tables as part of dropping a table.
@param[in,out]	table		Table cache entry
@param[in,out]	aux_vec		Fts aux table name vector
@param[in,out]	trx		Transaction handle
@return error code or DB_SUCCESS */
UNIV_INLINE
dberr_t row_drop_ancillary_fts_tables(dict_table_t *table,
                                      aux_name_vec_t *aux_vec, trx_t *trx) {
  /* Drop ancillary FTS tables */
  if (dict_table_has_fts_index(table) ||
      DICT_TF2_FLAG_IS_SET(table, DICT_TF2_FTS_HAS_DOC_ID)) {
    ut_ad(table->get_ref_count() == 0);
    ut_ad(trx_is_started(trx));

    dberr_t err = fts_drop_tables(trx, table, aux_vec);

    if (err != DB_SUCCESS) {
      ib::error(ER_IB_MSG_988) << " Unable to remove ancillary FTS"
                                  " tables for table "
                               << table->name << " : " << ut_strerr(err);

      return (err);
    }
  }

  /* The table->fts flag can be set on the table for which
  the cluster index is being rebuilt. Such table might not have
  DICT_TF2_FTS flag set. So keep this out of above
  dict_table_has_fts_index condition */
  if (table->fts != NULL) {
    fts_free(table);
  }

  return (DB_SUCCESS);
}

/** Drop a table from the memory cache as part of dropping a table.
@param[in,out]	table		Table cache entry
@param[in,out]	trx		Transaction handle
@return error code or DB_SUCCESS */
UNIV_INLINE
dberr_t row_drop_table_from_cache(dict_table_t *table, trx_t *trx) {
  /* Remove the pointer to this table object from the list
  of modified tables by the transaction because the object
  is going to be destroyed below. */
  trx->mod_tables.erase(table);

  if (!table->is_intrinsic()) {
    btr_drop_ahi_for_table(table);
    dict_table_remove_from_cache(table);
  } else {
    for (dict_index_t *index = UT_LIST_GET_FIRST(table->indexes); index != NULL;
         index = UT_LIST_GET_FIRST(table->indexes)) {
      rw_lock_free(&index->lock);

      UT_LIST_REMOVE(table->indexes, index);

      dict_mem_index_free(index);
    }

    dict_mem_table_free(table);
    table = NULL;
  }

  return (DB_SUCCESS);
}

/** Drop a tablespace as part of dropping or renaming a table.
This deletes the fil_space_t if found and the file on disk.
@param[in]	space_id	Tablespace ID
@param[in]	filepath	File path of tablespace to delete
@return error code or DB_SUCCESS */
dberr_t row_drop_tablespace(space_id_t space_id, const char *filepath) {
  dberr_t err = DB_SUCCESS;

  /* If the tablespace is not in the cache, just delete the file. */
  if (!fil_space_exists_in_mem(space_id, nullptr, true, false, NULL, 0)) {
    /* Force a delete of any discarded or temporary files. */
    if (fil_delete_file(filepath)) {
      ib::info(ER_IB_MSG_989) << "Removed datafile " << filepath;

    } else {
      ib::info(ER_IB_MSG_990)
          << "Failed to delete the datafile '" << filepath << "'!";
    }

  } else {
    err = fil_delete_tablespace(space_id, BUF_REMOVE_FLUSH_NO_WRITE);

    if (err != DB_SUCCESS && err != DB_TABLESPACE_NOT_FOUND) {
      ib::error(ER_IB_MSG_991)
          << "Failed to delete the datafile of"
          << " tablespace " << space_id << ", file '" << filepath << "'!";
    }
  }

  return (err);
}

/** Drop a table for MySQL.
If the data dictionary was not already locked by the transaction,
the transaction will be committed.  Otherwise, the data dictionary
will remain locked.
@param[in]	name		Table name
@param[in]	trx		Transaction handle
@param[in]	nonatomic	Whether it is permitted to release
and reacquire dict_operation_lock
@param[in,out]	handler		Table handler
@return error code or DB_SUCCESS */
dberr_t row_drop_table_for_mysql(const char *name, trx_t *trx, bool nonatomic,
                                 dict_table_t *handler) {
  dberr_t err = DB_SUCCESS;
  dict_table_t *table = NULL;
  char *filepath = NULL;
  bool locked_dictionary = false;
  THD *thd = trx->mysql_thd;
  dd::Table *table_def = nullptr;
  bool file_per_table = false;
  aux_name_vec_t aux_vec;

  DBUG_ENTER("row_drop_table_for_mysql");
  DBUG_PRINT("row_drop_table_for_mysql", ("table: '%s'", name));

  ut_a(name != NULL);

  /* Serialize data dictionary operations with dictionary mutex:
  no deadlocks can occur then in these operations */

  trx->op_info = "dropping table";

  if (handler != NULL && handler->is_intrinsic()) {
    table = handler;
  }

  if (table == NULL) {
    if (trx->dict_operation_lock_mode != RW_X_LATCH) {
      /* Prevent foreign key checks etc. while we are
      dropping the table */

      row_mysql_lock_data_dictionary(trx);

      locked_dictionary = true;
      nonatomic = true;
    }

    ut_ad(mutex_own(&dict_sys->mutex));
    ut_ad(rw_lock_own(dict_operation_lock, RW_LOCK_X));

    table = dict_table_check_if_in_cache_low(name);
    /* If it's called from server, then it should exist in cache */
    if (table == NULL) {
      /* MDL should already be held by server */
      table = dd_table_open_on_name(
          thd, NULL, name, true,
          DICT_ERR_IGNORE_INDEX_ROOT | DICT_ERR_IGNORE_CORRUPT);
    } else {
      table->acquire();
    }

    /* Need to exclusive lock all AUX tables for drop table */
    if (table && table->fts) {
      mutex_exit(&dict_sys->mutex);
      err = fts_lock_all_aux_tables(thd, table);
      mutex_enter(&dict_sys->mutex);

      if (err != DB_SUCCESS) {
        dd_table_close(table, nullptr, nullptr, true);
        goto funct_exit;
      }
    }
  } else {
    table->acquire();
    ut_ad(table->is_intrinsic());
  }

  if (!table) {
    err = DB_TABLE_NOT_FOUND;
    goto funct_exit;
  }

  file_per_table = dict_table_is_file_per_table(table);

  /* Acquire MDL on SDI table of tablespace. This is to prevent
  concurrent DROP while purge is happening on SDI table */
  if (file_per_table) {
    MDL_ticket *sdi_mdl = nullptr;
    mutex_exit(&dict_sys->mutex);
    err = dd_sdi_acquire_exclusive_mdl(thd, table->space, &sdi_mdl);
    mutex_enter(&dict_sys->mutex);

    if (err != DB_SUCCESS) {
      dd_table_close(table, nullptr, nullptr, true);
      goto funct_exit;
    }
  }

  /* This function is called recursively via fts_drop_tables(). */
  if (!trx_is_started(trx)) {
    if (!table->is_temporary()) {
      trx_start_if_not_started(trx, true);
    } else {
      trx_set_dict_operation(trx, TRX_DICT_OP_TABLE);
    }
  }

  /* Turn on this drop bit before we could release the dictionary
  latch */
  table->to_be_dropped = true;

  if (nonatomic) {
    /* This trx did not acquire any locks on dictionary
    table records yet. Thus it is safe to release and
    reacquire the data dictionary latches. */
    if (table->fts) {
      ut_ad(!table->fts->add_wq);

      row_mysql_unlock_data_dictionary(trx);
      fts_optimize_remove_table(table);
      row_mysql_lock_data_dictionary(trx);
    }

    /* Do not bother to deal with persistent stats for temp
    tables since we know temp tables do not use persistent
    stats. */
    if (!table->is_temporary()) {
      dict_stats_wait_bg_to_stop_using_table(table, trx);
    }
  }

  /* make sure background stats thread is not running on the table */
  ut_ad(!(table->stats_bg_flag & BG_STAT_IN_PROGRESS));

  if (!table->is_temporary() && !table->is_fts_aux()) {
    if (srv_threads.m_dict_stats_thread_active) {
      dict_stats_recalc_pool_del(table);
    }

    /* Remove stats for this table and all of its indexes from the
    persistent storage if it exists and if there are stats for this
    table in there. This function creates its own trx and commits
    it. */
    char errstr[1024];
    err = dict_stats_drop_table(name, errstr, sizeof(errstr));

    if (err != DB_SUCCESS) {
      ib::warn(ER_IB_MSG_992) << errstr;
    }
  }

  if (!table->is_intrinsic()) {
    dict_table_prevent_eviction(table);
  }

  dd_table_close(table, thd, NULL, true);

  /* Check if the table is referenced by foreign key constraints from
  some other table now happens on SQL-layer. */

  DBUG_EXECUTE_IF("row_drop_table_add_to_background",
                  row_add_table_to_background_drop_list(table->name.m_name);
                  err = DB_SUCCESS; goto funct_exit;);

  /* TODO: could we replace the counter n_foreign_key_checks_running
  with lock checks on the table? Acquire here an exclusive lock on the
  table, and rewrite lock0lock.cc and the lock wait in srv0srv.cc so that
  they can cope with the table having been dropped here? Foreign key
  checks take an IS or IX lock on the table. */

  if (table->n_foreign_key_checks_running > 0) {
    const char *save_tablename = table->name.m_name;
    ibool added;

    added = row_add_table_to_background_drop_list(save_tablename);

    if (added) {
      ib::info(ER_IB_MSG_993) << "You are trying to drop table " << table->name
                              << " though there is a foreign key check"
                                 " running on it. Adding the table to the"
                                 " background drop queue.";

      /* We return DB_SUCCESS to MySQL though the drop will
      happen lazily later */

      err = DB_SUCCESS;
    } else {
      /* The table is already in the background drop list */
      err = DB_ERROR;
    }

    goto funct_exit;
  }

  /* Remove all locks that are on the table or its records, if there
  are no references to the table but it has record locks, we release
  the record locks unconditionally. One use case is:

          CREATE TABLE t2 (PRIMARY KEY (a)) SELECT * FROM t1;

  If after the user transaction has done the SELECT and there is a
  problem in completing the CREATE TABLE operation, MySQL will drop
  the table. InnoDB will create a new background transaction to do the
  actual drop, the trx instance that is passed to this function. To
  preserve existing behaviour we remove the locks but ideally we
  shouldn't have to. There should never be record locks on a table
  that is going to be dropped. */
  if (table->get_ref_count() == 0) {
    /* We don't take lock on intrinsic table so nothing to remove.*/
    if (!table->is_intrinsic()) {
      lock_remove_all_on_table(table, TRUE);
    }
    ut_a(table->n_rec_locks == 0);
  } else if (table->get_ref_count() > 0 || table->n_rec_locks > 0) {
    ibool added;

    ut_ad(0);

    ut_ad(!table->is_intrinsic());

    added = row_add_table_to_background_drop_list(table->name.m_name);

    if (added) {
      ib::info(ER_IB_MSG_994) << "MySQL is trying to drop table " << table->name
                              << " though there are still open handles to"
                                 " it. Adding the table to the background drop"
                                 " queue.";

      /* We return DB_SUCCESS to MySQL though the drop will
      happen lazily later */
      err = DB_SUCCESS;
    } else {
      /* The table is already in the background drop list */
      err = DB_ERROR;
    }

    goto funct_exit;
  }

  /* The "to_be_dropped" marks table that is to be dropped, but
  has not been dropped, instead, was put in the background drop
  list due to being used by concurrent DML operations. Clear it
  here since there are no longer any concurrent activities on it,
  and it is free to be dropped */
  table->to_be_dropped = false;

  /* If we get this far then the table to be dropped must not have
  any table or record locks on it. */

  ut_a(table->is_intrinsic() || !lock_table_has_locks(table));

  switch (trx_get_dict_operation(trx)) {
    case TRX_DICT_OP_NONE:
      trx_set_dict_operation(trx, TRX_DICT_OP_TABLE);
    case TRX_DICT_OP_TABLE:
      break;
    case TRX_DICT_OP_INDEX:
      /* If the transaction was previously flagged as
      TRX_DICT_OP_INDEX, we should be dropping auxiliary
      tables for full-text indexes or temp tables. */
      ut_ad(strstr(table->name.m_name, "/fts_") != NULL ||
            strstr(table->name.m_name, TEMP_FILE_PREFIX_INNODB) != NULL);
  }

  if (!table->is_temporary() && !file_per_table) {
    mutex_exit(&dict_sys->mutex);
    for (dict_index_t *index = table->first_index();
         err == DB_SUCCESS && index != NULL; index = index->next()) {
      err = log_ddl->write_free_tree_log(trx, index, true);
    }
    mutex_enter(&dict_sys->mutex);
    if (err != DB_SUCCESS) {
      goto funct_exit;
    }
  }

  /* Mark all indexes unavailable in the data dictionary cache
  before starting to drop the table. */
  for (dict_index_t *index = table->first_index(); index != NULL;
       index = index->next()) {
    page_no_t page;

    rw_lock_x_lock(dict_index_get_lock(index));
    page = index->page;
    /* Mark the index unusable. */
    index->page = FIL_NULL;
    rw_lock_x_unlock(dict_index_get_lock(index));

    if (table->is_temporary()) {
      dict_drop_temporary_table_index(index, page);
    }
  }

  err = DB_SUCCESS;

  space_id_t space_id;
  bool is_temp;
  bool is_discarded;
  bool shared_tablespace;
  table_id_t table_id;
  char *table_name;

  space_id = table->space;
  table_id = table->id;
  is_discarded = dict_table_is_discarded(table);
  is_temp = table->is_temporary();
  shared_tablespace = DICT_TF_HAS_SHARED_SPACE(table->flags);

  /* We do not allow temporary tables with a remote path. */
  ut_a(!(is_temp && DICT_TF_HAS_DATA_DIR(table->flags)));

  /* Make sure the data_dir_path is set if needed. */
  dd_get_and_save_data_dir_path(table, table_def, true);

  if (dict_table_has_fts_index(table) ||
      DICT_TF2_FLAG_IS_SET(table, DICT_TF2_FTS_HAS_DOC_ID)) {
    ut_ad(!is_temp);

    err = row_drop_ancillary_fts_tables(table, &aux_vec, trx);
    if (err != DB_SUCCESS) {
      goto funct_exit;
    }
  }

  /* Table space file name has been renamed in TRUNCATE. */
  table_name = table->trunc_name.m_name;
  if (table_name == nullptr) {
    table_name = table->name.m_name;
  } else {
    table->trunc_name.m_name = nullptr;
  }

  /* Determine the tablespace filename before we drop
  dict_table_t.  Free this memory before returning. */
  if (DICT_TF_HAS_DATA_DIR(table->flags)) {
    auto dir = dict_table_get_datadir(table);

    filepath = Fil_path::make(dir, table_name, IBD, true);

  } else if (!shared_tablespace) {
    filepath = Fil_path::make_ibd_from_table_name(table_name);
  }

  /* Free the dict_table_t object. */
  err = row_drop_table_from_cache(table, trx);
  if (err != DB_SUCCESS) {
    ut_ad(0);
    goto funct_exit;
  }

  if (!is_temp) {
    log_ddl->write_drop_log(trx, table_id);
  }

  /* Do not attempt to drop known-to-be-missing tablespaces,
  nor system or shared general tablespaces. */
  if (is_discarded || is_temp || shared_tablespace ||
      fsp_is_system_or_temp_tablespace(space_id)) {
    goto funct_exit;
  }

  ut_ad(file_per_table);
  err = log_ddl->write_delete_space_log(trx, nullptr, space_id, filepath, true,
                                        true);

funct_exit:

  ut_free(filepath);

  if (locked_dictionary) {
    row_mysql_unlock_data_dictionary(trx);
  }

  trx->op_info = "";
  trx->dict_operation = TRX_DICT_OP_NONE;

  if (aux_vec.aux_name.size() > 0) {
    if (trx->dict_operation_lock_mode == RW_X_LATCH) {
      mutex_exit(&dict_sys->mutex);
    }

    if (!fts_drop_dd_tables(&aux_vec, file_per_table)) {
      err = DB_ERROR;
    }

    if (trx->dict_operation_lock_mode == RW_X_LATCH) {
      mutex_enter(&dict_sys->mutex);
    }

    fts_free_aux_names(&aux_vec);
  }

  DBUG_RETURN(err);
}

/** Checks if a table name contains the string "/#sql" which denotes temporary
 tables in MySQL.
 @return true if temporary table */
MY_ATTRIBUTE((warn_unused_result))
bool row_is_mysql_tmp_table_name(
    const char *name) /*!< in: table name in the form
                      'database/tablename' */
{
  return (strstr(name, "/" TEMP_FILE_PREFIX) != NULL);
  /* return(strstr(name, "/@0023sql") != NULL); */
}

/** Renames a table for MySQL.
@param[in]	old_name	old table name
@param[in]	new_name	new table name
@param[in]	dd_table	dd::Table for new table
@param[in,out]	trx		transaction
@param[in]	replay		whether in replay stage
@return error code or DB_SUCCESS */
dberr_t row_rename_table_for_mysql(const char *old_name, const char *new_name,
                                   const dd::Table *dd_table, trx_t *trx,
                                   bool replay) {
  dict_table_t *table = NULL;
  ibool dict_locked = FALSE;
  dberr_t err = DB_ERROR;
  mem_heap_t *heap = NULL;
  const char **constraints_to_drop = NULL;
  ulint n_constraints_to_drop = 0;
  int retry;

  ut_a(old_name != NULL);
  ut_a(new_name != NULL);
  ut_ad(trx->state == TRX_STATE_ACTIVE);

  if (srv_force_recovery) {
    ib::info(ER_IB_MSG_995) << MODIFICATIONS_NOT_ALLOWED_MSG_FORCE_RECOVERY;
    return (DB_READ_ONLY);
  }

  trx->op_info = "renaming table";

  const bool old_is_tmp = row_is_mysql_tmp_table_name(old_name);
  const bool new_is_tmp = row_is_mysql_tmp_table_name(new_name);
  THD *thd = trx->mysql_thd;

  dict_locked = trx->dict_operation_lock_mode == RW_X_LATCH;

  /* thd could be NULL if these are FTS AUX tables */
  table = dd_table_open_on_name(thd, NULL, old_name, dict_locked,
                                DICT_ERR_IGNORE_NONE);
  if (!table) {
    err = DB_TABLE_NOT_FOUND;
    goto funct_exit;

  } else if (table->file_unreadable && !dict_table_is_discarded(table)) {
    err = DB_TABLE_NOT_FOUND;

    ib::error(ER_IB_MSG_996) << "Table " << old_name
                             << " does not have an .ibd"
                                " file in the database directory. "
                             << TROUBLESHOOTING_MSG;

    goto funct_exit;

  } else if (new_is_tmp) {
    /* MySQL is doing an ALTER TABLE command and it renames the
    original table to a temporary table name. We want to preserve
    the original foreign key constraint definitions despite the
    name change. An exception is those constraints for which
    the ALTER TABLE contained DROP FOREIGN KEY <foreign key id>.*/

    heap = mem_heap_create(100);

    err = dict_foreign_parse_drop_constraints(
        heap, trx, table, &n_constraints_to_drop, &constraints_to_drop);

    if (err != DB_SUCCESS) {
      goto funct_exit;
    }
  }

  /* Is a foreign key check running on this table? */
  for (retry = 0; retry < 100 && table->n_foreign_key_checks_running > 0;
       ++retry) {
    row_mysql_unlock_data_dictionary(trx);
    os_thread_yield();
    row_mysql_lock_data_dictionary(trx);
  }

  if (table->n_foreign_key_checks_running > 0) {
    ib::error(ER_IB_MSG_997) << "In ALTER TABLE " << ut_get_name(trx, old_name)
                             << " a FOREIGN KEY check is running. Cannot rename"
                                " table.";
    err = DB_TABLE_IN_FK_CHECK;
    goto funct_exit;
  }

  err = DB_SUCCESS;

  if ((dict_table_has_fts_index(table) ||
       DICT_TF2_FLAG_IS_SET(table, DICT_TF2_FTS_HAS_DOC_ID)) &&
      !dict_tables_have_same_db(old_name, new_name)) {
    err = fts_rename_aux_tables(table, new_name, trx, replay);
  }
  if (err != DB_SUCCESS) {
    if (err == DB_DUPLICATE_KEY) {
      ib::error(ER_IB_MSG_998) << "Possible reasons:";
      ib::error(ER_IB_MSG_999) << "(1) Table rename would cause two"
                                  " FOREIGN KEY constraints to have the same"
                                  " internal name in case-insensitive"
                                  " comparison.";
      ib::error(ER_IB_MSG_1000)
          << "(2) Table " << ut_get_name(trx, new_name)
          << " exists in the InnoDB internal data"
             " dictionary though MySQL is trying to rename"
             " table "
          << ut_get_name(trx, old_name)
          << " to it. Have you deleted the .frm file and"
             " not used DROP TABLE?";
      ib::info(ER_IB_MSG_1001) << TROUBLESHOOTING_MSG;
      ib::error(ER_IB_MSG_1002)
          << "If table " << ut_get_name(trx, new_name)
          << " is a temporary table #sql..., then"
             " it can be that there are still queries"
             " running on the table, and it will be dropped"
             " automatically when the queries end. You can"
             " drop the orphaned table inside InnoDB by"
             " creating an InnoDB table with the same name"
             " in another database and copying the .frm file"
             " to the current database. Then MySQL thinks"
             " the table exists, and DROP TABLE will"
             " succeed.";
    }
    trx->error_state = DB_SUCCESS;
  } else {
    /* The following call will also rename the .ibd data file if
    the table is stored in a single-table tablespace */

    err = dict_table_rename_in_cache(table, new_name,
                                     !table->refresh_fk && !new_is_tmp);
    if (err != DB_SUCCESS) {
      trx->error_state = DB_SUCCESS;
      goto funct_exit;
    }

    /* In case of copy alter, template db_name and
    table_name should be renamed only for newly
    created table. */
    if (table->vc_templ != NULL && !new_is_tmp) {
      innobase_rename_vc_templ(table);
    }

    if (!dd_table) {
      goto funct_exit;
    }

    /* We only want to switch off some of the type checking in
    an ALTER TABLE...ALGORITHM=COPY, not in a RENAME. */
    dict_names_t fk_tables;

    THD *thd = current_thd;
    dd::cache::Dictionary_client *client = dd::get_dd_client(thd);
    dd::cache::Dictionary_client::Auto_releaser releaser(client);

    /* If neither the old table, nor the new table is temporary, then it is a
    table rename command. */
    const bool is_rename = (!old_is_tmp && !new_is_tmp);

    /* When table->refresh_fk is true, the foreign keys will be loaded when the
       table is opened. */
    if (is_rename || !table->refresh_fk) {
      if (dict_locked) {
        ut_ad(mutex_own(&dict_sys->mutex));
        mutex_exit(&dict_sys->mutex);
      }

      err = dd_table_load_fk(client, new_name, nullptr, table, dd_table, thd,
                             false, !old_is_tmp || trx->check_foreigns,
                             &fk_tables);

      if (dict_locked) {
        mutex_enter(&dict_sys->mutex);
      }
    }

    if (err != DB_SUCCESS) {
      if (old_is_tmp) {
        ib::error(ER_IB_MSG_1003)
            << "In ALTER TABLE " << ut_get_name(trx, new_name)
            << " has or is referenced in foreign"
               " key constraints which are not"
               " compatible with the new table"
               " definition.";
      } else {
        ib::error(ER_IB_MSG_1004)
            << "In RENAME TABLE table " << ut_get_name(trx, new_name)
            << " is referenced in foreign key"
               " constraints which are not compatible"
               " with the new table definition.";
      }

      dberr_t error = dict_table_rename_in_cache(table, old_name, FALSE);

      ut_a(error == DB_SUCCESS);
      goto funct_exit;
    }
    /* Check whether virtual column or stored column affects
    the foreign key constraint of the table. */

    if (dict_foreigns_has_s_base_col(table->foreign_set, table)) {
      err = DB_NO_FK_ON_S_BASE_COL;
      dberr_t error = dict_table_rename_in_cache(table, old_name, FALSE);

      ut_a(error == DB_SUCCESS);
      goto funct_exit;
    }

    /* Fill the virtual column set in foreign when
    the table undergoes copy alter operation. */
    dict_mem_table_free_foreign_vcol_set(table);
    dict_mem_table_fill_foreign_vcol_set(table);

    dd_open_fk_tables(fk_tables, dict_locked, thd);
  }

funct_exit:
  if (table != NULL) {
    dd_table_close(table, thd, NULL, dict_locked);
  }

  if (UNIV_LIKELY_NULL(heap)) {
    mem_heap_free(heap);
  }

  trx->op_info = "";

  return (err);
}

/** Read the total number of records in a consistent view.
@param[in,out]  reader   Index scanner
@param[out]     n_rows   Number of rows seen.
@return DB_SUCCESS or error code. */
static dberr_t parallel_select_count_star(Key_reader &reader, ulint *n_rows) {
  Counter::Shards n_recs;

  Counter::clear(n_recs);

  const buf_block_t *prev_block = nullptr;

  dberr_t err =
      reader.read([&](size_t id, const buf_block_t *block, const rec_t *rec,
                      dict_index_t *index, row_prebuilt_t *prebuilt) {
        Counter::inc(n_recs, id);

        /* Only check the THD state for the first thread. */
        if (id == 0 && block != prev_block) {
          prev_block = block;
          if (trx_is_interrupted(reader.trx())) {
            return (DB_INTERRUPTED);
          }
        }

        return (DB_SUCCESS);
      });

  *n_rows = Counter::total(n_recs);

  return (err);
}

/** Scan the rows in parallel.
@param[in,out]  reader   Index scanner
@param[out]     n_rows   Number of rows seen.
@return DB_SUCCESS or error code. */
static dberr_t parallel_check_table(Key_reader &reader, ulint *n_rows) {
  Counter::Shards n_recs{};
  Counter::Shards n_dups{};
  Counter::Shards n_corrupt{};

  Counter::clear(n_dups);
  Counter::clear(n_recs);
  Counter::clear(n_corrupt);

  using Tuples = std::vector<dtuple_t *, ut_allocator<dtuple_t *>>;
  using Heaps = std::vector<mem_heap_t *, ut_allocator<mem_heap_t *>>;
  using Blocks =
      std::vector<const buf_block_t *, ut_allocator<const buf_block_t *>>;

  dberr_t err;

  Tuples prev_tuples;

  prev_tuples.resize(reader.n_threads());

  Blocks prev_blocks;

  prev_blocks.resize(reader.n_threads());

  Heaps heaps;

  for (size_t i = 0; i < reader.n_threads(); ++i) {
    heaps.push_back(mem_heap_create(100));
  }

  /* Check for transaction interrupted every 1000 rows. */
  size_t counter = 1000;

  const auto index = reader.index();

  err = reader.read([&](size_t id, const buf_block_t *block, const rec_t *rec,
                        dict_index_t *index, row_prebuilt_t *prebuilt) {

    Counter::inc(n_recs, id);

    /* Only check the THD state for the first thread. */
    if (id == 0) {
      --counter;

      if (counter == 0 && trx_is_interrupted(reader.trx())) {
        return (DB_INTERRUPTED);
      }

      counter = 1000;
    }

    auto heap = heaps[id];
    auto prev_tuple = prev_tuples[id];

    auto offsets = rec_get_offsets(rec, index, nullptr, ULINT_UNDEFINED, &heap);

    if (prev_tuple != nullptr) {
      ulint matched_fields = 0;

      auto cmp = cmp_dtuple_rec_with_match(prev_tuple, rec, index, offsets,
                                           &matched_fields);
      /* In a unique secondary index we allow equal key values if
      they contain SQL NULLs */

      bool contains_null = false;
      for (size_t i = 0; i < dict_index_get_n_ordering_defined_by_user(index);
           ++i) {
        if (UNIV_SQL_NULL ==
            dfield_get_len(dtuple_get_nth_field(prev_tuple, i))) {
          contains_null = true;
          break;
        }
      }

      if (cmp > 0) {
        Counter::inc(n_corrupt, id);

        ib::error() << "Index records in a wrong order in " << index->name
                    << " of table " << index->table->name << ": " << *prev_tuple
                    << ", " << rec_offsets_print(rec, offsets);
        /* Continue reading */
      } else if (dict_index_is_unique(index) && !contains_null &&
                 matched_fields >=
                     dict_index_get_n_ordering_defined_by_user(index)) {
        Counter::inc(n_dups, id);

        ib::error() << "Duplicate key in " << index->name << " of table "
                    << index->table->name << ": " << *prev_tuple << ", "
                    << rec_offsets_print(rec, offsets);
      }
    }

    if (prev_blocks[id] != block || prev_blocks[id] == nullptr) {
      mem_heap_empty(heap);
      offsets = rec_get_offsets(rec, index, nullptr, ULINT_UNDEFINED, &heap);

      prev_blocks[id] = block;
    }

    ulint n_ext;

    prev_tuples[id] = row_rec_to_index_entry(rec, index, offsets, &n_ext, heap);

    return (DB_SUCCESS);
  });

  for (auto heap : heaps) {
    mem_heap_free(heap);
  }

  if (Counter::total(n_dups) > 0) {
    ib::error() << "Found " << Counter::total(n_dups) << " duplicate rows in "
                << index->name;

    err = DB_DUPLICATE_KEY;
  }

  if (Counter::total(n_corrupt) > 0) {
    ib::error() << "Found " << Counter::total(n_corrupt)
                << " rows in the wrong order in " << index->name;

    err = DB_INDEX_CORRUPT;
  }

  *n_rows = Counter::total(n_recs);

  return (err);
}

dberr_t row_scan_index_for_mysql(row_prebuilt_t *prebuilt, dict_index_t *index,
                                 size_t n_threads, bool check_keys,
                                 ulint *n_rows) {
  *n_rows = 0;

  /* Don't support RTree Leaf level scan */
  ut_ad(!dict_index_is_spatial(index));

  if (index->is_clustered()) {
    /* The clustered index of a table is always available.
    During online ALTER TABLE that rebuilds the table, the
    clustered index in the old table will have
    index->online_log pointing to the new table. All
    indexes of the old table will remain valid and the new
    table will be unaccessible to MySQL until the
    completion of the ALTER TABLE. */
  } else if (dict_index_is_online_ddl(index) || (index->type & DICT_FTS)) {
    /* Full Text index are implemented by auxiliary tables,
    not the B-tree. We also skip secondary indexes that are
    being created online. */
    return (DB_SUCCESS);
  }

  DBUG_EXECUTE_IF("ib_disable_parallel_read", goto skip_parallel_read;);

  if (prebuilt->select_lock_type == LOCK_NONE && index->is_clustered() &&
      (check_keys || prebuilt->trx->mysql_n_tables_locked == 0) &&
      !prebuilt->ins_sel_stmt && n_threads > 1) {
    /* No INSERT INTO  ... SELECT  and non-locking selects only. */
    trx_start_if_not_started_xa(prebuilt->trx, false);

    trx_assign_read_view(prebuilt->trx);

    auto trx = prebuilt->trx;

    Key_reader reader(prebuilt->table, trx, index, prebuilt, n_threads);

    if (!check_keys) {
      return (parallel_select_count_star(reader, n_rows));
    }

    return (parallel_check_table(reader, n_rows));
  }

#ifdef UNIV_DEBUG
skip_parallel_read:
#endif /* UNIV_DEBUG */

  bool contains_null;
  rec_t *rec = nullptr;
  ulint matched_fields;
  dtuple_t *prev_entry = nullptr;
  ulint offsets_[REC_OFFS_NORMAL_SIZE];
  ulint *offsets;

  rec_offs_init(offsets_);

  ulint cnt = 1000;
  ulint bufsize = ut_max(UNIV_PAGE_SIZE, prebuilt->mysql_row_len);
  auto buf = static_cast<byte *>(ut_malloc_nokey(bufsize));
  auto heap = mem_heap_create(100);

  auto ret = row_search_for_mysql(buf, PAGE_CUR_G, prebuilt, 0, 0);

loop:
  /* Check thd->killed every 1,000 scanned rows */
  if (--cnt == 0) {
    if (trx_is_interrupted(prebuilt->trx)) {
      ret = DB_INTERRUPTED;
      goto func_exit;
    }
    cnt = 1000;
  }

  switch (ret) {
    case DB_SUCCESS:
      break;
    case DB_DEADLOCK:
    case DB_LOCK_TABLE_FULL:
    case DB_LOCK_WAIT_TIMEOUT:
    case DB_INTERRUPTED:
      goto func_exit;
    default: {
      const char *doing = check_keys ? "CHECK TABLE" : "COUNT(*)";
      ib::warn(ER_IB_MSG_1005) << doing << " on index " << index->name
                               << " of"
                                  " table "
                               << index->table->name << " returned " << ret;
    }
      /* Fall through */
      /* (this error is ignored by CHECK TABLE) */
    case DB_END_OF_INDEX:
      ret = DB_SUCCESS;
    func_exit:
      ut_free(buf);
      mem_heap_free(heap);

      return (ret);
  }

  *n_rows = *n_rows + 1;

  if (!check_keys) {
    goto next_rec;
  }
  /* else this code is doing handler::check() for CHECK TABLE */

  /* row_search... returns the index record in buf, record origin offset
  within buf stored in the first 4 bytes, because we have built a dummy
  template */

  rec = buf + mach_read_from_4(buf);

  offsets = rec_get_offsets(rec, index, offsets_, ULINT_UNDEFINED, &heap);

  if (prev_entry != NULL) {
    matched_fields = 0;

    auto cmp = cmp_dtuple_rec_with_match(prev_entry, rec, index, offsets,
                                         &matched_fields);
    contains_null = false;

    /* In a unique secondary index we allow equal key values if
    they contain SQL NULLs */

    const auto n_ordering = dict_index_get_n_ordering_defined_by_user(index);

    for (ulint i = 0; i < n_ordering; ++i) {
      if (UNIV_SQL_NULL ==
          dfield_get_len(dtuple_get_nth_field(prev_entry, i))) {
        contains_null = true;
        break;
      }
    }

    const char *msg;

    if (cmp > 0) {
      ret = DB_INDEX_CORRUPT;
      msg = "index records in a wrong order in ";
    not_ok:
      ib::error(ER_IB_MSG_1006)
          << msg << index->name << " of table " << index->table->name << ": "
          << *prev_entry << ", " << rec_offsets_print(rec, offsets);
      /* Continue reading */
    } else if (dict_index_is_unique(index) && !contains_null &&
               matched_fields >=
                   dict_index_get_n_ordering_defined_by_user(index)) {
      ret = DB_DUPLICATE_KEY;
      msg = "duplicate key in ";
      goto not_ok;
    }
  }

  {
    mem_heap_t *tmp_heap = NULL;

    /* Empty the heap on each round.  But preserve offsets[]
    for the row_rec_to_index_entry() call, by copying them
    into a separate memory heap when needed. */
    if (UNIV_UNLIKELY(offsets != offsets_)) {
      ulint size = rec_offs_get_n_alloc(offsets) * sizeof *offsets;

      tmp_heap = mem_heap_create(size);

      offsets = static_cast<ulint *>(mem_heap_dup(tmp_heap, offsets, size));
    }

    mem_heap_empty(heap);

    ulint n_ext = 0;

    prev_entry = row_rec_to_index_entry(rec, index, offsets, &n_ext, heap);

    if (UNIV_LIKELY_NULL(tmp_heap)) {
      mem_heap_free(tmp_heap);
    }
  }

next_rec:
  ret = row_search_for_mysql(buf, PAGE_CUR_G, prebuilt, 0, ROW_SEL_NEXT);

  goto loop;
}

/** Initialize this module */
void row_mysql_init(void) {
  mutex_create(LATCH_ID_ROW_DROP_LIST, &row_drop_list_mutex);

  UT_LIST_INIT(row_mysql_drop_list, &row_mysql_drop_t::row_mysql_drop_list);

  row_mysql_drop_list_inited = TRUE;
}

/** Close this module */
void row_mysql_close(void) {
  ut_a(UT_LIST_GET_LEN(row_mysql_drop_list) == 0);

  mutex_free(&row_drop_list_mutex);

  row_mysql_drop_list_inited = FALSE;
}

/** Can a record buffer or a prefetch cache be utilized for prefetching
records in this scan?
@retval true   if records can be prefetched
@retval false  if records cannot be prefetched */
bool row_prebuilt_t::can_prefetch_records() const {
  /* Inside an update, for example, we do not cache rows, since
  we may use the cursor position to do the actual update, that
  is why we require select_lock_type == LOCK_NONE. Since we keep
  space in prebuilt only for the BLOBs of a single row, we
  cannot cache rows in the case there are BLOBs in the fields to
  be fetched. In HANDLER (note: the HANDLER statement, not the
  handler class) we do not cache rows because there the cursor
  is a scrollable cursor. */
  return select_lock_type == LOCK_NONE && !m_no_prefetch &&
         !templ_contains_blob && !templ_contains_fixed_point &&
         !clust_index_was_generated && !used_in_HANDLER && !innodb_api &&
         template_type != ROW_MYSQL_DUMMY_TEMPLATE && !in_fts_query;
}<|MERGE_RESOLUTION|>--- conflicted
+++ resolved
@@ -359,7 +359,6 @@
   return (mem_heap_zalloc(static_cast<mem_heap_t *>(opaque), items * size));
 }
 
-<<<<<<< HEAD
 /** Deallocate memory for zlib.
 @param[in]      opaque  memory heap
 @param[in]      address object to free */
@@ -381,35 +380,6 @@
     strm->zfree = static_cast<free_func>(nullptr);
     strm->opaque = static_cast<voidpf>(nullptr);
   }
-=======
-/** Deallocate memory for zlib. */
-static
-void
-column_zip_free(
-	 void*	opaque MY_ATTRIBUTE((unused)),	/*!< in: memory heap */
-	 void*	address MY_ATTRIBUTE((unused)))	/*!< in: object to free */
-{
-}
-
-/** Configure the zlib allocator to use the given memory heap. */
-static
-void
-column_zip_set_alloc(
-	void*		stream,	/*!< in/out: zlib stream */
-	mem_heap_t*	heap)	/*!< in: memory heap to use */
-{
-	z_stream* strm = static_cast<z_stream*>(stream);
-
-	if (srv_compressed_columns_zlib_use_heap) {
-		strm->zalloc = column_zip_zalloc;
-		strm->zfree = column_zip_free;
-		strm->opaque = heap;
-	} else {
-		strm->zalloc = (alloc_func)0;
-		strm->zfree = (free_func)0;
-		strm->opaque = (voidpf)0;
-	}
->>>>>>> 0b23ec72
 }
 
 /** Compress blob/text/varchar column using zlib
@@ -526,7 +496,6 @@
 @param[in]      dict_data_len   optional dictionary data length
 @param[in]      prebuilt        use prebuilt->compress_heap only here
 @return pointer to the uncompressed data */
-<<<<<<< HEAD
 const byte *row_decompress_column(const byte *data, ulint *len,
                                   const byte *dict_data, ulint dict_data_len,
                                   row_prebuilt_t *prebuilt) {
@@ -611,7 +580,8 @@
 
   err = inflate(&d_stream, Z_FINISH);
   if (err == Z_NEED_DICT) {
-    ut_a(dict_data != 0 && dict_data_len != 0);
+    ut_a(dict_data != nullptr);
+    ut_a(dict_data_len != 0);
     err = inflateSetDictionary(&d_stream, dict_data, dict_data_len);
     ut_a(err == Z_OK);
     err = inflate(&d_stream, Z_FINISH);
@@ -645,148 +615,6 @@
 
   *len -= (zip_column_header_length + lenlen);
   return data;
-=======
-const byte*
-row_decompress_column(
-	const byte*	data,	/*!< in: data in innodb(compressed) format */
-	ulint		*len,	/*!< in: data length; out: length of
-				decompressed data*/
-	const byte*	dict_data,
-				/*!< in: optional dictionary data used for
-				decompression */
-	ulint		dict_data_len,
-				/*!< in: optional dictionary data length */
-	row_prebuilt_t*	prebuilt)
-				/*!< in: use prebuilt->compress_heap only
-				here*/
-{
-	ulint buf_len = 0;
-	byte* buf;
-	int err = 0;
-	int window_bits = 0;
-	z_stream d_stream;
-	bool is_compressed = false;
-	bool wrap = false;
-	bool reserved = false;
-	ulint lenlen = 0;
-	uint alg = 0;
-
-	ut_ad(*len != ULINT_UNDEFINED);
-	ut_ad(*len >= zip_column_header_length);
-
-	column_get_compress_header(data, &is_compressed, &lenlen, &alg,
-		&wrap, &reserved);
-
-	if (reserved != default_zip_column_reserved_value) {
-		ib::fatal() <<
-			"unsupported compressed BLOB header format\n";
-	}
-
-	if (alg != default_zip_column_algorithm_value) {
-		ib::fatal() <<
-			"unsupported 'algorithm' value in the"
-			" compressed BLOB header\n";
-	}
-
-	ut_a(lenlen < 4);
-
-	data += zip_column_header_length;
-	if (!is_compressed) { /* column not compressed */
-		*len -= zip_column_header_length;
-		return data;
-	}
-
-	lenlen++;
-
-	ulint comp_len = *len - zip_column_header_length - lenlen;
-
-	ulint uncomp_len = 0;
-	switch (lenlen) {
-	case 1:
-		uncomp_len = mach_read_from_1(data);
-		break;
-	case 2:
-		uncomp_len = mach_read_from_2(data);
-		break;
-	case 3:
-		uncomp_len = mach_read_from_3(data);
-		break;
-	case 4:
-		uncomp_len = mach_read_from_4(data);
-		break;
-	default:
-		ut_error;
-	}
-
-	data += lenlen;
-
-	/* data is compressed, decompress it*/
-	if (!prebuilt->compress_heap) {
-		prebuilt->compress_heap =
-			mem_heap_create(ut_max(UNIV_PAGE_SIZE, uncomp_len));
-	}
-
-	buf_len = uncomp_len;
-	buf = static_cast<byte*>(mem_heap_zalloc(
-				 prebuilt->compress_heap, buf_len));
-
-	/* init d_stream */
-	d_stream.next_in = const_cast<Bytef*>(data);
-	d_stream.avail_in = comp_len;
-	d_stream.next_out = buf;
-	d_stream.avail_out = buf_len;
-
-	column_zip_set_alloc(&d_stream, prebuilt->compress_heap);
-
-	window_bits = wrap ? MAX_WBITS : -MAX_WBITS;
-	err = inflateInit2(&d_stream, window_bits);
-	ut_a(err == Z_OK);
-
-	err = inflate(&d_stream, Z_FINISH);
-	if (err == Z_NEED_DICT) {
-		ut_a(dict_data != NULL);
-		ut_a(dict_data_len != 0);
-		err = inflateSetDictionary(&d_stream, dict_data,
-			dict_data_len);
-		ut_a(err == Z_OK);
-		err = inflate(&d_stream, Z_FINISH);
-	}
-
-	if (err != Z_STREAM_END) {
-		inflateEnd(&d_stream);
-		if (err == Z_BUF_ERROR && d_stream.avail_in == 0)
-			err = Z_DATA_ERROR;
-	} else {
-		buf_len = d_stream.total_out;
-		err = inflateEnd(&d_stream);
-	}
-
-	switch (err) {
-	case Z_OK:
-		break;
-	case Z_BUF_ERROR:
-		ib::fatal() <<
-			"zlib buf error, this shouldn't happen\n";
-		break;
-	default:
-		ib::fatal() <<
-			"failed to decompress column, error: " <<
-			err << '\n';
-	}
-
-	if (err == Z_OK) {
-		if (buf_len != uncomp_len) {
-			ib::fatal() <<
-				"failed to decompress blob column, may"
-				" be corrupted\n";
-		}
-		*len = buf_len;
-		return buf;
-	}
-
-	*len -= (zip_column_header_length + lenlen);
-	return data;
->>>>>>> 0b23ec72
 }
 
 /** Stores a reference to a BLOB in the MySQL format. */
