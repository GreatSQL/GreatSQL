/* Copyright (c) 2008, 2010, Oracle and/or its affiliates. All rights reserved.

  This program is free software; you can redistribute it and/or modify
  it under the terms of the GNU General Public License as published by
  the Free Software Foundation; version 2 of the License.

  This program is distributed in the hope that it will be useful,
  but WITHOUT ANY WARRANTY; without even the implied warranty of
  MERCHANTABILITY or FITNESS FOR A PARTICULAR PURPOSE.  See the
  GNU General Public License for more details.

  You should have received a copy of the GNU General Public License
  along with this program; if not, write to the Free Software Foundation,
  51 Franklin Street, Suite 500, Boston, MA 02110-1335 USA */

/**
  @file storage/perfschema/pfs_engine_table.cc
  Performance schema tables (implementation).
*/

#include "pfs_engine_table.h"

#include "table_events_waits.h"
#include "table_setup_actors.h"
#include "table_setup_consumers.h"
#include "table_setup_instruments.h"
#include "table_setup_timers.h"
#include "table_performance_timers.h"
<<<<<<< HEAD
=======
#include "table_threads.h"
>>>>>>> d23a41d5
#include "table_events_waits_summary.h"
#include "table_ews_global_by_event_name.h"
#include "table_sync_instances.h"
#include "table_file_instances.h"
#include "table_file_summary.h"
#include "table_threads.h"

/* For show status */
#include "pfs_column_values.h"
#include "pfs_instr.h"
#include "pfs_setup_actor.h"
#include "pfs_global.h"

#include "sql_base.h"                           // close_thread_tables
#include "lock.h"                               // MYSQL_LOCK_IGNORE_TIMEOUT

/**
  @addtogroup Performance_schema_engine
  @{
*/

static PFS_engine_table_share *all_shares[]=
{
  &table_events_waits_current::m_share,
  &table_events_waits_history::m_share,
  &table_events_waits_history_long::m_share,
  &table_setup_actors::m_share,
  &table_setup_consumers::m_share,
  &table_setup_instruments::m_share,
  &table_setup_timers::m_share,
  &table_performance_timers::m_share,
<<<<<<< HEAD
=======
  &table_threads::m_share,
>>>>>>> d23a41d5
  &table_events_waits_summary_by_thread_by_event_name::m_share,
  &table_events_waits_summary_by_instance::m_share,
  &table_ews_global_by_event_name::m_share,
  &table_file_summary_by_event_name::m_share,
  &table_file_summary_by_instance::m_share,
  &table_mutex_instances::m_share,
  &table_rwlock_instances::m_share,
  &table_cond_instances::m_share,
  &table_file_instances::m_share,
  &table_threads::m_share,
  NULL
};

/**
  Check all the tables structure.
  @param thd              current thread
*/
void PFS_engine_table_share::check_all_tables(THD *thd)
{
  PFS_engine_table_share **current;

  DBUG_EXECUTE_IF("tampered_perfschema_table1",
                  {
                    /* Hack SETUP_INSTRUMENT, incompatible change. */
                    all_shares[5]->m_field_def->count++;
                  });

  for (current= &all_shares[0]; (*current) != NULL; current++)
    (*current)->check_one_table(thd);
}

class PFS_check_intact : public Table_check_intact
{
protected:
  virtual void report_error(uint code, const char *fmt, ...);

public:
  PFS_check_intact()
  {}

  ~PFS_check_intact()
  {}
};

void PFS_check_intact::report_error(uint code, const char *fmt, ...)
{
  va_list args;
  char buff[MYSQL_ERRMSG_SIZE];

  va_start(args, fmt);
  my_vsnprintf(buff, sizeof(buff), fmt, args);
  va_end(args);

  /*
    This is an install/upgrade issue:
    - do not report it in the user connection, there is none in main(),
    - report it in the server error log.
  */
  sql_print_error("%s", buff);
}

/**
  Check integrity of the actual table schema.
  The actual table schema (.frm) is compared to the expected schema.
  @param thd              current thread
*/
void PFS_engine_table_share::check_one_table(THD *thd)
{
  TABLE_LIST tables;

  tables.init_one_table(PERFORMANCE_SCHEMA_str.str,
                        PERFORMANCE_SCHEMA_str.length,
                        m_name.str, m_name.length,
                        m_name.str, TL_READ);

  /* Work around until Bug#32115 is backported. */
  LEX dummy_lex;
  LEX *old_lex= thd->lex;
  thd->lex= &dummy_lex;
  lex_start(thd);

  if (! open_and_lock_tables(thd, &tables, FALSE, MYSQL_LOCK_IGNORE_TIMEOUT))
  {
    PFS_check_intact checker;

    if (!checker.check(tables.table, m_field_def))
      m_checked= true;
    close_thread_tables(thd);
  }
  else
    sql_print_error(ER(ER_WRONG_NATIVE_TABLE_STRUCTURE),
                    PERFORMANCE_SCHEMA_str.str, m_name.str);

  lex_end(&dummy_lex);
  thd->lex= old_lex;
}

/** Initialize all the table share locks. */
void PFS_engine_table_share::init_all_locks(void)
{
  PFS_engine_table_share **current;

  for (current= &all_shares[0]; (*current) != NULL; current++)
    thr_lock_init((*current)->m_thr_lock_ptr);
}

/** Delete all the table share locks. */
void PFS_engine_table_share::delete_all_locks(void)
{
  PFS_engine_table_share **current;

  for (current= &all_shares[0]; (*current) != NULL; current++)
    thr_lock_delete((*current)->m_thr_lock_ptr);
}

ha_rows PFS_engine_table_share::get_row_count(void) const
{
  /* If available, count the exact number or records */
  if (m_get_row_count)
    return m_get_row_count();
  /* Otherwise, return an estimate */
  return m_records;
}

int PFS_engine_table_share::write_row(TABLE *table, unsigned char *buf,
                                      Field **fields) const
{
  my_bitmap_map *org_bitmap;

  /*
    Make sure the table structure is as expected before mapping
    hard wired columns in m_write_row.
  */
  if (! m_checked)
  {
    my_error(ER_WRONG_NATIVE_TABLE_STRUCTURE, MYF(0),
             PERFORMANCE_SCHEMA_str.str, m_name);
    return HA_ERR_TABLE_NEEDS_UPGRADE;
  }

  if (m_write_row == NULL)
  {
    my_error(ER_WRONG_PERFSCHEMA_USAGE, MYF(0));
    return HA_ERR_WRONG_COMMAND;
  }

  /* We internally read from Fields to support the write interface */
  org_bitmap= dbug_tmp_use_all_columns(table, table->read_set);
  int result= m_write_row(table, buf, fields);
  dbug_tmp_restore_column_map(table->read_set, org_bitmap);

  return result;
}

static int compare_table_names(const char *name1, const char *name2)
{
  /*
    The performance schema is implemented as a storage engine, in memory.
    The current storage engine interface exposed by the server,
    and in particular handlerton::discover, uses 'FRM' files to describe a
    table structure, which are later stored on disk, by the server,
    in ha_create_table_from_engine().
    Because the table metadata is stored on disk, the table naming rules
    used by the performance schema then have to comply with the constraints
    imposed by the disk storage, and in particular with lower_case_table_names.
    Once the server is changed to be able to discover a table in a storage engine
    and then open the table without storing a FRM file on disk, this constraint
    on the performance schema will be lifted, and the naming logic can be relaxed
    to be simply my_strcasecmp(system_charset_info, name1, name2).
  */
  if (lower_case_table_names)
    return strcasecmp(name1, name2);
  return strcmp(name1, name2);
}

/**
  Find a table share by name.
  @param name             The table name
  @return table share
*/
const PFS_engine_table_share*
PFS_engine_table::find_engine_table_share(const char *name)
{
  DBUG_ENTER("PFS_engine_table::find_table_share");

  PFS_engine_table_share **current;

  for (current= &all_shares[0]; (*current) != NULL; current++)
  {
    if (compare_table_names(name, (*current)->m_name.str) == 0)
      DBUG_RETURN(*current);
  }

  DBUG_RETURN(NULL);
}

/**
  Read a table row.
  @param table            Table handle
  @param buf              Row buffer
  @param fields           Table fields
  @return 0 on success
*/
int PFS_engine_table::read_row(TABLE *table,
                               unsigned char *buf,
                               Field **fields)
{
  my_bitmap_map *org_bitmap;

  /*
    Make sure the table structure is as expected before mapping
    hard wired columns in read_row_values.
  */
  if (! m_share_ptr->m_checked)
  {
    my_error(ER_WRONG_NATIVE_TABLE_STRUCTURE, MYF(0),
             PERFORMANCE_SCHEMA_str.str, m_share_ptr->m_name.str);
    return HA_ERR_TABLE_NEEDS_UPGRADE;
  }

  /* We must read all columns in case a table is opened for update */
  bool read_all= !bitmap_is_clear_all(table->write_set);

  /* We internally write to Fields to support the read interface */
  org_bitmap= dbug_tmp_use_all_columns(table, table->write_set);
  int result= read_row_values(table, buf, fields, read_all);
  dbug_tmp_restore_column_map(table->write_set, org_bitmap);

  return result;
}

/**
  Update a table row.
  @param table            Table handle
  @param old_buf          old row buffer
  @param new_buf          new row buffer
  @param fields           Table fields
  @return 0 on success
*/
int PFS_engine_table::update_row(TABLE *table,
                                 const unsigned char *old_buf,
                                 unsigned char *new_buf,
                                 Field **fields)
{
  my_bitmap_map *org_bitmap;

  /*
    Make sure the table structure is as expected before mapping
    hard wired columns in update_row_values.
  */
  if (! m_share_ptr->m_checked)
  {
    my_error(ER_WRONG_NATIVE_TABLE_STRUCTURE, MYF(0),
             PERFORMANCE_SCHEMA_str.str, m_share_ptr->m_name.str);
    return HA_ERR_TABLE_NEEDS_UPGRADE;
  }

  /* We internally read from Fields to support the write interface */
  org_bitmap= dbug_tmp_use_all_columns(table, table->read_set);
  int result= update_row_values(table, old_buf, new_buf, fields);
  dbug_tmp_restore_column_map(table->read_set, org_bitmap);

  return result;
}

int PFS_engine_table::delete_row(TABLE *table,
                                 const unsigned char *buf,
                                 Field **fields)
{
  my_bitmap_map *org_bitmap;

  /*
    Make sure the table structure is as expected before mapping
    hard wired columns in delete_row_values.
  */
  if (! m_share_ptr->m_checked)
  {
    my_error(ER_WRONG_NATIVE_TABLE_STRUCTURE, MYF(0),
             PERFORMANCE_SCHEMA_str.str, m_share_ptr->m_name.str);
    return HA_ERR_TABLE_NEEDS_UPGRADE;
  }

  /* We internally read from Fields to support the delete interface */
  org_bitmap= dbug_tmp_use_all_columns(table, table->read_set);
  int result= delete_row_values(table, buf, fields);
  dbug_tmp_restore_column_map(table->read_set, org_bitmap);

  return result;
}

int PFS_engine_table::delete_row_values(TABLE *,
                                        const unsigned char *,
                                        Field **)
{
  my_error(ER_WRONG_PERFSCHEMA_USAGE, MYF(0));
  return HA_ERR_WRONG_COMMAND;
}

/**
  Get the position of the current row.
  @param [out] ref        position
*/
void PFS_engine_table::get_position(void *ref)
{
  memcpy(ref, m_pos_ptr, m_share_ptr->m_ref_length);
}

/**
  Set the table cursor at a given position.
  @param [in] ref         position
*/
void PFS_engine_table::set_position(const void *ref)
{
  memcpy(m_pos_ptr, ref, m_share_ptr->m_ref_length);
}

void PFS_engine_table::set_field_ulong(Field *f, ulong value)
{
  DBUG_ASSERT(f->real_type() == MYSQL_TYPE_LONG);
  Field_long *f2= (Field_long*) f;
  f2->store(value, true);
}

void PFS_engine_table::set_field_ulonglong(Field *f, ulonglong value)
{
  DBUG_ASSERT(f->real_type() == MYSQL_TYPE_LONGLONG);
  Field_longlong *f2= (Field_longlong*) f;
  f2->store(value, true);
}

void PFS_engine_table::set_field_char_utf8(Field *f, const char* str,
                                           uint len)
{
  DBUG_ASSERT(f->real_type() == MYSQL_TYPE_STRING);
  Field_string *f2= (Field_string*) f;
  f2->store(str, len, &my_charset_utf8_bin);
}

void PFS_engine_table::set_field_varchar_utf8(Field *f, const char* str,
                                              uint len)
{
  DBUG_ASSERT(f->real_type() == MYSQL_TYPE_VARCHAR);
  Field_varstring *f2= (Field_varstring*) f;
  f2->store(str, len, &my_charset_utf8_bin);
}

void PFS_engine_table::set_field_longtext_utf8(Field *f, const char* str,
                                               uint len)
{
  DBUG_ASSERT(f->real_type() == MYSQL_TYPE_BLOB);
  Field_blob *f2= (Field_blob*) f;
  f2->store(str, len, &my_charset_utf8_bin);
}

void PFS_engine_table::set_field_enum(Field *f, ulonglong value)
{
  DBUG_ASSERT(f->real_type() == MYSQL_TYPE_ENUM);
  Field_enum *f2= (Field_enum*) f;
  f2->store_type(value);
}

ulonglong PFS_engine_table::get_field_enum(Field *f)
{
  DBUG_ASSERT(f->real_type() == MYSQL_TYPE_ENUM);
  Field_enum *f2= (Field_enum*) f;
  return f2->val_int();
}

String*
PFS_engine_table::get_field_char_utf8(Field *f, String *val)
{
  DBUG_ASSERT(f->real_type() == MYSQL_TYPE_STRING);
  Field_string *f2= (Field_string*) f;
  val= f2->val_str(NULL, val);
  return val;
}

String*
PFS_engine_table::get_field_varchar_utf8(Field *f, String *val)
{
  DBUG_ASSERT(f->real_type() == MYSQL_TYPE_VARCHAR);
  Field_varstring *f2= (Field_varstring*) f;
  val= f2->val_str(NULL, val);
  return val;
}

int PFS_engine_table::update_row_values(TABLE *,
                                        const unsigned char *,
                                        unsigned char *,
                                        Field **)
{
  my_error(ER_WRONG_PERFSCHEMA_USAGE, MYF(0));
  return HA_ERR_WRONG_COMMAND;
}

class PFS_internal_schema_access : public ACL_internal_schema_access
{
public:
  PFS_internal_schema_access()
  {}

  ~PFS_internal_schema_access()
  {}

  ACL_internal_access_result check(ulong want_access,
                                   ulong *save_priv) const;

  const ACL_internal_table_access *lookup(const char *name) const;
};

ACL_internal_access_result
PFS_internal_schema_access::check(ulong want_access,
                                  ulong *save_priv)  const
{
  const ulong always_forbidden= /* CREATE_ACL | */ REFERENCES_ACL
    | INDEX_ACL | ALTER_ACL | CREATE_TMP_ACL | EXECUTE_ACL
    | CREATE_VIEW_ACL | SHOW_VIEW_ACL | CREATE_PROC_ACL | ALTER_PROC_ACL
    | EVENT_ACL | TRIGGER_ACL ;

  if (unlikely(want_access & always_forbidden))
    return ACL_INTERNAL_ACCESS_DENIED;

  /*
    Proceed with regular grant tables,
    to give administrative control to the DBA.
  */
  return ACL_INTERNAL_ACCESS_CHECK_GRANT;
}

const ACL_internal_table_access *
PFS_internal_schema_access::lookup(const char *name) const
{
  const PFS_engine_table_share* share;
  share= PFS_engine_table::find_engine_table_share(name);
  if (share)
    return share->m_acl;
  /*
    Do not return NULL, it would mean we are not interested
    in privilege checks for unknown tables.
    Instead, return an object that denies every actions,
    to prevent users for creating their own tables in the
    performance_schema database schema.
  */
  return &pfs_unknown_acl;
}

PFS_internal_schema_access pfs_internal_access;

void initialize_performance_schema_acl(bool bootstrap)
{
  /*
    ACL is always enforced, even if the performance schema
    is not enabled (the tables are still visible).
  */
  if (! bootstrap)
  {
    ACL_internal_schema_registry::register_schema(&PERFORMANCE_SCHEMA_str,
                                                  &pfs_internal_access);
  }
}

PFS_readonly_acl pfs_readonly_acl;

ACL_internal_access_result
PFS_readonly_acl::check(ulong want_access, ulong *save_priv) const
{
  const ulong always_forbidden= INSERT_ACL | UPDATE_ACL | DELETE_ACL
    | /* CREATE_ACL | */ REFERENCES_ACL | INDEX_ACL | ALTER_ACL
    | CREATE_VIEW_ACL | SHOW_VIEW_ACL | TRIGGER_ACL | LOCK_TABLES_ACL;

  if (unlikely(want_access & always_forbidden))
    return ACL_INTERNAL_ACCESS_DENIED;

  return ACL_INTERNAL_ACCESS_CHECK_GRANT;
}

PFS_truncatable_acl pfs_truncatable_acl;

ACL_internal_access_result
PFS_truncatable_acl::check(ulong want_access, ulong *save_priv) const
{
  const ulong always_forbidden= INSERT_ACL | UPDATE_ACL | DELETE_ACL
    | /* CREATE_ACL | */ REFERENCES_ACL | INDEX_ACL | ALTER_ACL
    | CREATE_VIEW_ACL | SHOW_VIEW_ACL | TRIGGER_ACL | LOCK_TABLES_ACL;

  if (unlikely(want_access & always_forbidden))
    return ACL_INTERNAL_ACCESS_DENIED;

  return ACL_INTERNAL_ACCESS_CHECK_GRANT;
}

PFS_updatable_acl pfs_updatable_acl;

ACL_internal_access_result
PFS_updatable_acl::check(ulong want_access, ulong *save_priv) const
{
  const ulong always_forbidden= INSERT_ACL | DELETE_ACL
    | /* CREATE_ACL | */ REFERENCES_ACL | INDEX_ACL | ALTER_ACL
    | CREATE_VIEW_ACL | SHOW_VIEW_ACL | TRIGGER_ACL;

  if (unlikely(want_access & always_forbidden))
    return ACL_INTERNAL_ACCESS_DENIED;

  return ACL_INTERNAL_ACCESS_CHECK_GRANT;
}

PFS_editable_acl pfs_editable_acl;

ACL_internal_access_result
PFS_editable_acl::check(ulong want_access, ulong *save_priv) const
{
  const ulong always_forbidden= /* CREATE_ACL | */ REFERENCES_ACL
    | INDEX_ACL | ALTER_ACL | CREATE_VIEW_ACL | SHOW_VIEW_ACL | TRIGGER_ACL;

  if (unlikely(want_access & always_forbidden))
    return ACL_INTERNAL_ACCESS_DENIED;

  return ACL_INTERNAL_ACCESS_CHECK_GRANT;
}

PFS_unknown_acl pfs_unknown_acl;

ACL_internal_access_result
PFS_unknown_acl::check(ulong want_access, ulong *save_priv) const
{
  const ulong always_forbidden= INSERT_ACL | UPDATE_ACL | DELETE_ACL
    | CREATE_ACL | REFERENCES_ACL | INDEX_ACL | ALTER_ACL
    | CREATE_VIEW_ACL | TRIGGER_ACL | LOCK_TABLES_ACL;

  if (unlikely(want_access & always_forbidden))
    return ACL_INTERNAL_ACCESS_DENIED;

  /*
    There is no point in hidding (by enforcing ACCESS_DENIED for SELECT_ACL
    on performance_schema.*) tables that do not exist anyway.
    When SELECT_ACL is granted on performance_schema.* or *.*,
    SELECT * from performance_schema.wrong_table
    will fail with a more understandable ER_NO_SUCH_TABLE error,
    instead of ER_TABLEACCESS_DENIED_ERROR.
  */
  return ACL_INTERNAL_ACCESS_CHECK_GRANT;
}

/**
  SHOW ENGINE PERFORMANCE_SCHEMA STATUS.
  @param hton               Storage engine handler
  @param thd                Current thread
  @param print              Print function
  @param stat               status to show
*/
bool pfs_show_status(handlerton *hton, THD *thd,
                     stat_print_fn *print, enum ha_stat_type stat)
{
  char buf[1024];
  uint buflen;
  const char *name;
  int i;
  uint size;

  DBUG_ENTER("pfs_show_status");

  /*
    Note about naming conventions:
    - Internal buffers exposed as a table in the performance schema are named
    after the table, as in 'EVENTS_WAITS_CURRENT'
    - Internal buffers not exposed by a table are named with parenthesis,
    as in '(PFS_MUTEX_CLASS)'.
  */
  if (stat != HA_ENGINE_STATUS)
    DBUG_RETURN(false);

  uint total_memory= 0;

  for (i=0; /* empty */; i++)
  {
    switch (i){
    case 0:
      name= "EVENTS_WAITS_CURRENT.ROW_SIZE";
      size= sizeof(PFS_wait_locker);
      break;
    case 1:
      name= "EVENTS_WAITS_CURRENT.ROW_COUNT";
      size= LOCKER_STACK_SIZE * thread_max;
      break;
    case 2:
      name= "EVENTS_WAITS_HISTORY.ROW_SIZE";
      size= sizeof(PFS_events_waits);
      break;
    case 3:
      name= "EVENTS_WAITS_HISTORY.ROW_COUNT";
      size= events_waits_history_per_thread * thread_max;
      break;
    case 4:
      name= "EVENTS_WAITS_HISTORY.MEMORY";
      size= events_waits_history_per_thread * thread_max
        * sizeof(PFS_events_waits);
      total_memory+= size;
      break;
    case 5:
      name= "EVENTS_WAITS_HISTORY_LONG.ROW_SIZE";
      size= sizeof(PFS_events_waits);
      break;
    case 6:
      name= "EVENTS_WAITS_HISTORY_LONG.ROW_COUNT";
      size= events_waits_history_long_size;
      break;
    case 7:
      name= "EVENTS_WAITS_HISTORY_LONG.MEMORY";
      size= events_waits_history_long_size * sizeof(PFS_events_waits);
      total_memory+= size;
      break;
    case 8:
      name= "(PFS_MUTEX_CLASS).ROW_SIZE";
      size= sizeof(PFS_mutex_class);
      break;
    case 9:
      name= "(PFS_MUTEX_CLASS).ROW_COUNT";
      size= mutex_class_max;
      break;
    case 10:
      name= "(PFS_MUTEX_CLASS).MEMORY";
      size= mutex_class_max * sizeof(PFS_mutex_class);
      total_memory+= size;
      break;
    case 11:
      name= "(PFS_RWLOCK_CLASS).ROW_SIZE";
      size= sizeof(PFS_rwlock_class);
      break;
    case 12:
      name= "(PFS_RWLOCK_CLASS).ROW_COUNT";
      size= rwlock_class_max;
      break;
    case 13:
      name= "(PFS_RWLOCK_CLASS).MEMORY";
      size= rwlock_class_max * sizeof(PFS_rwlock_class);
      total_memory+= size;
      break;
    case 14:
      name= "(PFS_COND_CLASS).ROW_SIZE";
      size= sizeof(PFS_cond_class);
      break;
    case 15:
      name= "(PFS_COND_CLASS).ROW_COUNT";
      size= cond_class_max;
      break;
    case 16:
      name= "(PFS_COND_CLASS).MEMORY";
      size= cond_class_max * sizeof(PFS_cond_class);
      total_memory+= size;
      break;
    case 17:
      name= "(PFS_THREAD_CLASS).ROW_SIZE";
      size= sizeof(PFS_thread_class);
      break;
    case 18:
      name= "(PFS_THREAD_CLASS).ROW_COUNT";
      size= thread_class_max;
      break;
    case 19:
      name= "(PFS_THREAD_CLASS).MEMORY";
      size= thread_class_max * sizeof(PFS_thread_class);
      total_memory+= size;
      break;
    case 20:
      name= "(PFS_FILE_CLASS).ROW_SIZE";
      size= sizeof(PFS_file_class);
      break;
    case 21:
      name= "(PFS_FILE_CLASS).ROW_COUNT";
      size= file_class_max;
      break;
    case 22:
      name= "(PFS_FILE_CLASS).MEMORY";
      size= file_class_max * sizeof(PFS_file_class);
      total_memory+= size;
      break;
    case 23:
      name= "MUTEX_INSTANCES.ROW_SIZE";
      size= sizeof(PFS_mutex);
      break;
    case 24:
      name= "MUTEX_INSTANCES.ROW_COUNT";
      size= mutex_max;
      break;
    case 25:
      name= "MUTEX_INSTANCES.MEMORY";
      size= mutex_max * sizeof(PFS_mutex);
      total_memory+= size;
      break;
    case 26:
      name= "RWLOCK_INSTANCES.ROW_SIZE";
      size= sizeof(PFS_rwlock);
      break;
    case 27:
      name= "RWLOCK_INSTANCES.ROW_COUNT";
      size= rwlock_max;
      break;
    case 28:
      name= "RWLOCK_INSTANCES.MEMORY";
      size= rwlock_max * sizeof(PFS_rwlock);
      total_memory+= size;
      break;
    case 29:
      name= "COND_INSTANCES.ROW_SIZE";
      size= sizeof(PFS_cond);
      break;
    case 30:
      name= "COND_INSTANCES.ROW_COUNT";
      size= cond_max;
      break;
    case 31:
      name= "COND_INSTANCES.MEMORY";
      size= cond_max * sizeof(PFS_cond);
      total_memory+= size;
      break;
    case 32:
      name= "PROCESSLIST.ROW_SIZE";
      size= sizeof(PFS_thread);
      break;
    case 33:
      name= "PROCESSLIST.ROW_COUNT";
      size= thread_max;
      break;
    case 34:
      name= "PROCESSLIST.MEMORY";
      size= thread_max * sizeof(PFS_thread);
      total_memory+= size;
      break;
    case 35:
      name= "FILE_INSTANCES.ROW_SIZE";
      size= sizeof(PFS_file);
      break;
    case 36:
      name= "FILE_INSTANCES.ROW_COUNT";
      size= file_max;
      break;
    case 37:
      name= "FILE_INSTANCES.MEMORY";
      size= file_max * sizeof(PFS_file);
      total_memory+= size;
      break;
    case 38:
      name= "(PFS_FILE_HANDLE).ROW_SIZE";
      size= sizeof(PFS_file*);
      break;
    case 39:
      name= "(PFS_FILE_HANDLE).ROW_COUNT";
      size= file_handle_max;
      break;
    case 40:
      name= "(PFS_FILE_HANDLE).MEMORY";
      size= file_handle_max * sizeof(PFS_file*);
      total_memory+= size;
      break;
    case 41:
      name= "EVENTS_WAITS_SUMMARY_BY_THREAD_BY_EVENT_NAME.ROW_SIZE";
      size= sizeof(PFS_single_stat_chain);
      break;
    case 42:
      name= "EVENTS_WAITS_SUMMARY_BY_THREAD_BY_EVENT_NAME.ROW_COUNT";
      size= thread_max * instr_class_per_thread;
      break;
    case 43:
      name= "EVENTS_WAITS_SUMMARY_BY_THREAD_BY_EVENT_NAME.MEMORY";
      size= thread_max * instr_class_per_thread * sizeof(PFS_single_stat_chain);
      total_memory+= size;
      break;
    case 44:
      name= "(PFS_TABLE_SHARE).ROW_SIZE";
      size= sizeof(PFS_table_share);
      break;
    case 45:
      name= "(PFS_TABLE_SHARE).ROW_COUNT";
      size= table_share_max;
      break;
    case 46:
      name= "(PFS_TABLE_SHARE).MEMORY";
      size= table_share_max * sizeof(PFS_table_share);
      total_memory+= size;
      break;
    case 47:
      name= "(PFS_TABLE).ROW_SIZE";
      size= sizeof(PFS_table);
      break;
    case 48:
      name= "(PFS_TABLE).ROW_COUNT";
      size= table_max;
      break;
    case 49:
      name= "(PFS_TABLE).MEMORY";
      size= table_max * sizeof(PFS_table);
      total_memory+= size;
      break;
    case 50:
      name= "SETUP_ACTORS.ROW_SIZE";
      size= sizeof(PFS_setup_actor);
      break;
    case 51:
      name= "SETUP_ACTORS.ROW_COUNT";
      size= setup_actor_max;
      break;
    case 52:
      name= "SETUP_ACTORS.MEMORY";
      size= setup_actor_max * sizeof(PFS_setup_actor);
      total_memory+= size;
      break;
    /*
      This case must be last,
      for aggregation in total_memory.
    */
    case 53:
      name= "PERFORMANCE_SCHEMA.MEMORY";
      size= total_memory;
      /* This will fail if something is not advertised here */
      DBUG_ASSERT(size == pfs_allocated_memory);
      break;
    default:
      goto end;
      break;
    }

    buflen= int10_to_str(size, buf, 10) - buf;
    if (print(thd,
              PERFORMANCE_SCHEMA_str.str, PERFORMANCE_SCHEMA_str.length,
              name, strlen(name),
              buf, buflen))
      DBUG_RETURN(true);
  }

end:
  DBUG_RETURN(false);
}

/** @} */
<|MERGE_RESOLUTION|>--- conflicted
+++ resolved
@@ -26,10 +26,7 @@
 #include "table_setup_instruments.h"
 #include "table_setup_timers.h"
 #include "table_performance_timers.h"
-<<<<<<< HEAD
-=======
 #include "table_threads.h"
->>>>>>> d23a41d5
 #include "table_events_waits_summary.h"
 #include "table_ews_global_by_event_name.h"
 #include "table_sync_instances.h"
@@ -53,27 +50,23 @@
 
 static PFS_engine_table_share *all_shares[]=
 {
+  &table_cond_instances::m_share,
   &table_events_waits_current::m_share,
+  &table_events_waits_history_long::m_share,
   &table_events_waits_history::m_share,
-  &table_events_waits_history_long::m_share,
+  &table_events_waits_summary_by_instance::m_share,
+  &table_events_waits_summary_by_thread_by_event_name::m_share,
+  &table_ews_global_by_event_name::m_share,
+  &table_file_instances::m_share,
+  &table_file_summary_by_event_name::m_share,
+  &table_file_summary_by_instance::m_share,
+  &table_mutex_instances::m_share,
+  &table_performance_timers::m_share,
+  &table_rwlock_instances::m_share,
   &table_setup_actors::m_share,
   &table_setup_consumers::m_share,
   &table_setup_instruments::m_share,
   &table_setup_timers::m_share,
-  &table_performance_timers::m_share,
-<<<<<<< HEAD
-=======
-  &table_threads::m_share,
->>>>>>> d23a41d5
-  &table_events_waits_summary_by_thread_by_event_name::m_share,
-  &table_events_waits_summary_by_instance::m_share,
-  &table_ews_global_by_event_name::m_share,
-  &table_file_summary_by_event_name::m_share,
-  &table_file_summary_by_instance::m_share,
-  &table_mutex_instances::m_share,
-  &table_rwlock_instances::m_share,
-  &table_cond_instances::m_share,
-  &table_file_instances::m_share,
   &table_threads::m_share,
   NULL
 };
@@ -89,7 +82,7 @@
   DBUG_EXECUTE_IF("tampered_perfschema_table1",
                   {
                     /* Hack SETUP_INSTRUMENT, incompatible change. */
-                    all_shares[5]->m_field_def->count++;
+                    all_shares[15]->m_field_def->count++;
                   });
 
   for (current= &all_shares[0]; (*current) != NULL; current++)
