--- conflicted
+++ resolved
@@ -44,17 +44,6 @@
 #include "table_tiws_by_index_usage.h"
 #include "table_tiws_by_table.h"
 #include "table_tlws_by_table.h"
-#include "table_events_stages.h"
-#include "table_esgs_by_thread_by_event_name.h"
-#include "table_esgs_global_by_event_name.h"
-
-#include "table_events_statements.h"
-#include "table_esms_by_thread_by_event_name.h"
-#include "table_esms_global_by_event_name.h"
-
-#include "table_socket_instances.h"
-#include "table_socket_summary_by_instance.h"
-#include "table_socket_summary_by_event_name.h"
 
 #include "table_events_stages.h"
 #include "table_esgs_by_thread_by_event_name.h"
@@ -73,6 +62,10 @@
 #include "table_users.h"
 #include "table_accounts.h"
 #include "table_hosts.h"
+
+#include "table_socket_instances.h"
+#include "table_socket_summary_by_instance.h"
+#include "table_socket_summary_by_event_name.h"
 
 /* For show status */
 #include "pfs_column_values.h"
@@ -116,11 +109,8 @@
   &table_tiws_by_index_usage::m_share,
   &table_tiws_by_table::m_share,
   &table_tlws_by_table::m_share,
-<<<<<<< HEAD
-=======
   &table_threads::m_share,
 
->>>>>>> 59db4846
   &table_events_stages_current::m_share,
   &table_events_stages_history::m_share,
   &table_events_stages_history_long::m_share,
@@ -139,15 +129,13 @@
   &table_esms_by_host_by_event_name::m_share,
   &table_esms_global_by_event_name::m_share,
 
-<<<<<<< HEAD
+  &table_users::m_share,
+  &table_accounts::m_share,
+  &table_hosts::m_share,
+
   &table_socket_instances::m_share,
   &table_socket_summary_by_instance::m_share,
   &table_socket_summary_by_event_name::m_share,
-=======
-  &table_users::m_share,
-  &table_accounts::m_share,
-  &table_hosts::m_share,
->>>>>>> 59db4846
   NULL
 };
 
@@ -1274,28 +1262,28 @@
       size= thread_max * statement_stack_max * sizeof(PFS_events_statements);
       total_memory+= size;
       break;
-    case 92:
+    case 128:
       name= "(pfs_socket_class).row_size";
       size= sizeof(PFS_socket_class);
       break;
-    case 93:
+    case 129:
       name= "(pfs_socket_class).row_count";
       size= socket_class_max;
       break;
-    case 94:
+    case 130:
       name= "(pfs_socket_class).memory";
       size= socket_class_max * sizeof(PFS_socket_class);
       total_memory+= size;
       break;
-    case 95:
+    case 131:
       name= "socket_instances.row_size";
       size= sizeof(PFS_socket);
       break;
-    case 96:
+    case 132:
       name= "socket_instances.row_count";
       size= socket_max;
       break;
-    case 97:
+    case 133:
       name= "socket_instances.memory";
       size= socket_max * sizeof(PFS_socket);
       total_memory+= size;
@@ -1304,11 +1292,7 @@
       This case must be last,
       for aggregation in total_memory.
     */
-<<<<<<< HEAD
-    case 98:
-=======
-    case 128:
->>>>>>> 59db4846
+    case 134:
       name= "performance_schema.memory";
       size= total_memory;
       /* This will fail if something is not advertised here */
