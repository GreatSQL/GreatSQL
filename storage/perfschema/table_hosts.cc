--- conflicted
+++ resolved
@@ -51,11 +51,7 @@
     /* Name */
     "hosts",
     /* Definition */
-<<<<<<< HEAD
-    "  HOST CHAR(60) collate utf8mb4_bin default null,\n"
-=======
     "  HOST CHAR(255) CHARACTER SET ASCII default null,\n"
->>>>>>> 4869291f
     "  CURRENT_CONNECTIONS bigint not null,\n"
     "  TOTAL_CONNECTIONS bigint not null,\n"
     "  UNIQUE KEY (HOST) USING HASH\n",
