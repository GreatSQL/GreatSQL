/* Copyright (c) 2010, 2019, Oracle and/or its affiliates. All rights reserved.

  This program is free software; you can redistribute it and/or modify
  it under the terms of the GNU General Public License, version 2.0,
  as published by the Free Software Foundation.

  This program is also distributed with certain software (including
  but not limited to OpenSSL) that is licensed under separate terms,
  as designated in a particular file or component or in included license
  documentation.  The authors of MySQL hereby grant you an additional
  permission to link the program and your derivative works with the
  separately licensed software that they have included with MySQL.

  This program is distributed in the hope that it will be useful,
  but WITHOUT ANY WARRANTY; without even the implied warranty of
  MERCHANTABILITY or FITNESS FOR A PARTICULAR PURPOSE.  See the
  GNU General Public License, version 2.0, for more details.

  You should have received a copy of the GNU General Public License
  along with this program; if not, write to the Free Software
  Foundation, Inc., 51 Franklin St, Fifth Floor, Boston, MA 02110-1301  USA
  */

/**
  @file storage/perfschema/table_helper.cc
  Performance schema table helpers (implementation).
*/

#include "storage/perfschema/table_helper.h"

#include "my_config.h"

#include "my_compiler.h"
#include "my_dbug.h"
#include "my_macros.h"
#include "my_thread.h"
#include "sql/field.h"
#include "sql/json_dom.h"
#include "storage/perfschema/pfs_account.h"
#include "storage/perfschema/pfs_column_types.h"
#include "storage/perfschema/pfs_column_values.h"
#include "storage/perfschema/pfs_engine_table.h"
#include "storage/perfschema/pfs_error.h"
#include "storage/perfschema/pfs_host.h"
#include "storage/perfschema/pfs_instr.h"
#include "storage/perfschema/pfs_prepared_stmt.h"
#include "storage/perfschema/pfs_program.h"
#include "storage/perfschema/pfs_setup_actor.h"
#include "storage/perfschema/pfs_setup_object.h"
#include "storage/perfschema/pfs_user.h"
#include "storage/perfschema/pfs_variable.h"

/* TINYINT TYPE */
void set_field_tiny(Field *f, long value) {
  DBUG_ASSERT(f->real_type() == MYSQL_TYPE_TINY);
  Field_tiny *f2 = (Field_tiny *)f;
  f2->store(value, false);
}

void set_field_utiny(Field *f, ulong value) {
  DBUG_ASSERT(f->real_type() == MYSQL_TYPE_TINY);
  Field_tiny *f2 = (Field_tiny *)f;
  f2->store(value, true);
}

long get_field_tiny(Field *f) {
  DBUG_ASSERT(f->real_type() == MYSQL_TYPE_TINY);
  Field_tiny *f2 = (Field_tiny *)f;
  return f2->val_int();
}

ulong get_field_utiny(Field *f) {
  DBUG_ASSERT(f->real_type() == MYSQL_TYPE_TINY);
  Field_tiny *f2 = (Field_tiny *)f;
  return f2->val_int();
}

/* SMALLINT TYPE */
void set_field_short(Field *f, long value) {
  DBUG_ASSERT(f->real_type() == MYSQL_TYPE_SHORT);
  Field_short *f2 = (Field_short *)f;
  f2->store(value, false);
}

void set_field_ushort(Field *f, ulong value) {
  DBUG_ASSERT(f->real_type() == MYSQL_TYPE_SHORT);
  Field_short *f2 = (Field_short *)f;
  f2->store(value, true);
}

long get_field_short(Field *f) {
  DBUG_ASSERT(f->real_type() == MYSQL_TYPE_SHORT);
  Field_short *f2 = (Field_short *)f;
  return f2->val_int();
}

ulong get_field_ushort(Field *f) {
  DBUG_ASSERT(f->real_type() == MYSQL_TYPE_SHORT);
  Field_short *f2 = (Field_short *)f;
  return f2->val_int();
}

/* MEDIUMINT TYPE */
void set_field_medium(Field *f, long value) {
  DBUG_ASSERT(f->real_type() == MYSQL_TYPE_INT24);
  Field_medium *f2 = (Field_medium *)f;
  f2->store(value, false);
}

void set_field_umedium(Field *f, ulong value) {
  DBUG_ASSERT(f->real_type() == MYSQL_TYPE_INT24);
  Field_medium *f2 = (Field_medium *)f;
  f2->store(value, true);
}

long get_field_medium(Field *f) {
  DBUG_ASSERT(f->real_type() == MYSQL_TYPE_INT24);
  Field_medium *f2 = (Field_medium *)f;
  return f2->val_int();
}

ulong get_field_umedium(Field *f) {
  DBUG_ASSERT(f->real_type() == MYSQL_TYPE_INT24);
  Field_medium *f2 = (Field_medium *)f;
  return f2->val_int();
}

/* INTEGER (INT) TYPE */
void set_field_long(Field *f, long value) {
  DBUG_ASSERT(f->real_type() == MYSQL_TYPE_LONG);
  Field_long *f2 = (Field_long *)f;
  f2->store(value, false);
}

void set_field_ulong(Field *f, ulong value) {
  DBUG_ASSERT(f->real_type() == MYSQL_TYPE_LONG);
  Field_long *f2 = (Field_long *)f;
  f2->store(value, true);
}

long get_field_long(Field *f) {
  DBUG_ASSERT(f->real_type() == MYSQL_TYPE_LONG);
  Field_long *f2 = (Field_long *)f;
  return f2->val_int();
}

ulong get_field_ulong(Field *f) {
  DBUG_ASSERT(f->real_type() == MYSQL_TYPE_LONG);
  Field_long *f2 = (Field_long *)f;
  return f2->val_int();
}

/* BIGINT TYPE */
void set_field_longlong(Field *f, longlong value) {
  DBUG_ASSERT(f->real_type() == MYSQL_TYPE_LONGLONG);
  Field_longlong *f2 = (Field_longlong *)f;
  f2->store(value, false);
}

void set_field_ulonglong(Field *f, ulonglong value) {
  DBUG_ASSERT(f->real_type() == MYSQL_TYPE_LONGLONG);
  Field_longlong *f2 = (Field_longlong *)f;
  f2->store(value, true);
}

longlong get_field_longlong(Field *f) {
  DBUG_ASSERT(f->real_type() == MYSQL_TYPE_LONGLONG);
  Field_longlong *f2 = (Field_longlong *)f;
  return f2->val_int();
}

ulonglong get_field_ulonglong(Field *f) {
  DBUG_ASSERT(f->real_type() == MYSQL_TYPE_LONGLONG);
  Field_longlong *f2 = (Field_longlong *)f;
  return f2->val_int();
}

/* DECIMAL TYPE */
void set_field_decimal(Field *f, double value) {
  DBUG_ASSERT(f->real_type() == MYSQL_TYPE_NEWDECIMAL);
  Field_new_decimal *f2 = (Field_new_decimal *)f;
  f2->store(value);
}

double get_field_decimal(Field *f) {
  DBUG_ASSERT(f->real_type() == MYSQL_TYPE_NEWDECIMAL);
  Field_new_decimal *f2 = (Field_new_decimal *)f;
  return f2->val_real();
}

/* FLOAT TYPE */
void set_field_float(Field *f, double value) {
  DBUG_ASSERT(f->real_type() == MYSQL_TYPE_FLOAT);
  Field_float *f2 = (Field_float *)f;
  f2->store(value);
}

double get_field_float(Field *f) {
  DBUG_ASSERT(f->real_type() == MYSQL_TYPE_FLOAT);
  Field_float *f2 = (Field_float *)f;
  return f2->val_real();
}

/* DOUBLE TYPE */
void set_field_double(Field *f, double value) {
  DBUG_ASSERT(f->real_type() == MYSQL_TYPE_DOUBLE);
  Field_double *f2 = (Field_double *)f;
  f2->store(value);
}

double get_field_double(Field *f) {
  DBUG_ASSERT(f->real_type() == MYSQL_TYPE_DOUBLE);
  Field_double *f2 = (Field_double *)f;
  return f2->val_real();
}

/* CHAR TYPE */
void set_field_char_utf8(Field *f, const char *str, uint len) {
  DBUG_ASSERT(f->real_type() == MYSQL_TYPE_STRING);
  Field_string *f2 = (Field_string *)f;
  f2->store(str, len, &my_charset_utf8mb4_bin);
}

String *get_field_char_utf8(Field *f, String *val) {
  DBUG_ASSERT(f->real_type() == MYSQL_TYPE_STRING);
  Field_string *f2 = (Field_string *)f;
  val = f2->val_str(NULL, val);
  return val;
}

char *get_field_char_utf8(Field *f, char *val, uint *len) {
  DBUG_ASSERT(f->real_type() == MYSQL_TYPE_STRING);
  String temp;
  Field_string *f2 = (Field_string *)f;
  f2->val_str(NULL, &temp);
  *len = temp.length();
  strncpy(val, temp.ptr(), *len);
  return val;
}

/* VARCHAR TYPE */
void set_field_varchar(Field *f, const CHARSET_INFO *cs, const char *str,
                       uint len) {
  DBUG_ASSERT(f->real_type() == MYSQL_TYPE_VARCHAR);
  Field_varstring *f2 = (Field_varstring *)f;
  f2->store(str, len, cs);
}

void set_field_varchar_utf8(Field *f, const char *str) {
  DBUG_ASSERT(f->real_type() == MYSQL_TYPE_VARCHAR);
  Field_varstring *f2 = (Field_varstring *)f;
  f2->store(str, strlen(str), &my_charset_utf8mb4_bin);
}

void set_field_varchar_utf8(Field *f, const char *str, size_t len) {
  DBUG_ASSERT(f->real_type() == MYSQL_TYPE_VARCHAR);
  Field_varstring *f2 = (Field_varstring *)f;
  f2->store(str, len, &my_charset_utf8mb4_bin);
}

String *get_field_varchar_utf8(Field *f, String *val) {
  DBUG_ASSERT(f->real_type() == MYSQL_TYPE_VARCHAR);
  Field_varstring *f2 = (Field_varstring *)f;
  val = f2->val_str(NULL, val);
  return val;
}
char *get_field_varchar_utf8(Field *f, char *val, uint *len) {
  DBUG_ASSERT(f->real_type() == MYSQL_TYPE_VARCHAR);
  String temp;
  Field_varstring *f2 = (Field_varstring *)f;
  f2->val_str(NULL, &temp);
  *len = temp.length();
  strncpy(val, temp.ptr(), *len);
  return val;
}

void set_field_varchar_utf8mb4(Field *f, const char *str) {
  DBUG_ASSERT(f->real_type() == MYSQL_TYPE_VARCHAR);
  Field_varstring *f2 = (Field_varstring *)f;
  f2->store(str, strlen(str), &my_charset_utf8mb4_bin);
}

void set_field_varchar_utf8mb4(Field *f, const char *str, uint len) {
  DBUG_ASSERT(f->real_type() == MYSQL_TYPE_VARCHAR);
  Field_varstring *f2 = (Field_varstring *)f;
  f2->store(str, len, &my_charset_utf8mb4_bin);
}

/* BLOB TYPE */
void set_field_blob(Field *f, const char *val, size_t len) {
  DBUG_ASSERT(f->real_type() == MYSQL_TYPE_BLOB);
  Field_blob *f2 = (Field_blob *)f;
  f2->store(val, len, &my_charset_utf8mb4_bin);
}

/* TEXT TYPE */
void set_field_text(Field *f, const char *val, size_t len,
                    const CHARSET_INFO *cs) {
  DBUG_ASSERT(f->real_type() == MYSQL_TYPE_BLOB);
  Field_blob *f2 = (Field_blob *)f;
  f2->store(val, len, cs);
}

char *get_field_blob(Field *f, char *val, uint *len) {
  DBUG_ASSERT(f->real_type() == MYSQL_TYPE_BLOB);
  String temp;
  Field_blob *f2 = (Field_blob *)f;
  f2->val_str(NULL, &temp);
  *len = temp.length();
  strncpy(val, temp.ptr(), *len);
  return val;
}

/* ENUM TYPE */
void set_field_enum(Field *f, ulonglong value) {
  DBUG_ASSERT(f->real_type() == MYSQL_TYPE_ENUM);
  Field_enum *f2 = (Field_enum *)f;
  f2->store_type(value);
}

ulonglong get_field_enum(Field *f) {
  DBUG_ASSERT(f->real_type() == MYSQL_TYPE_ENUM);
  Field_enum *f2 = (Field_enum *)f;
  return f2->val_int();
}

/* SET TYPE */
void set_field_set(Field *f, ulonglong value) {
  DBUG_ASSERT(f->real_type() == MYSQL_TYPE_SET);
  Field_set *f2 = (Field_set *)f;
  f2->store_type(value);
}

ulonglong get_field_set(Field *f) {
  DBUG_ASSERT(f->real_type() == MYSQL_TYPE_SET);
  Field_set *f2 = (Field_set *)f;
  return f2->val_int();
}

/* DATE TYPE */
void set_field_date(Field *f, const char *value, uint len) {
  DBUG_ASSERT(f->real_type() == MYSQL_TYPE_NEWDATE);
  Field_newdate *f2 = (Field_newdate *)f;
  f2->store(value, len, system_charset_info);
}

char *get_field_date(Field *f, char *val, uint *len) {
  DBUG_ASSERT(f->real_type() == MYSQL_TYPE_NEWDATE);
  String temp;
  Field_newdate *f2 = (Field_newdate *)f;
  f2->val_str(&temp, NULL);
  *len = temp.length();
  strncpy(val, temp.ptr(), *len);
  return val;
}

/* TIME TYPE */
void set_field_time(Field *f, const char *value, uint len) {
  DBUG_ASSERT(f->real_type() == MYSQL_TYPE_TIME2);
  Field_timef *f2 = (Field_timef *)f;
  f2->store(value, len, system_charset_info);
}

char *get_field_time(Field *f, char *val, uint *len) {
  DBUG_ASSERT(f->real_type() == MYSQL_TYPE_TIME2);
  String temp;
  Field_timef *f2 = (Field_timef *)f;
  f2->val_str(&temp, NULL);
  *len = temp.length();
  strncpy(val, temp.ptr(), *len);
  return val;
}

/* DATETIME TYPE */
void set_field_datetime(Field *f, const char *value, uint len) {
  DBUG_ASSERT(f->real_type() == MYSQL_TYPE_DATETIME2);
  Field_datetimef *f2 = (Field_datetimef *)f;
  f2->store(value, len, system_charset_info);
}

char *get_field_datetime(Field *f, char *val, uint *len) {
  DBUG_ASSERT(f->real_type() == MYSQL_TYPE_DATETIME2);
  String temp;
  Field_datetimef *f2 = (Field_datetimef *)f;
  f2->val_str(&temp, NULL);
  *len = temp.length();
  strncpy(val, temp.ptr(), *len);
  return val;
}

/* TIMESTAMP TYPE */
void set_field_timestamp(Field *f, const char *value, uint len) {
  DBUG_ASSERT(f->real_type() == MYSQL_TYPE_TIMESTAMP2);
  Field_timestampf *f2 = (Field_timestampf *)f;
  f2->store(value, len, system_charset_info);
}

char *get_field_timestamp(Field *f, char *val, uint *len) {
  DBUG_ASSERT(f->real_type() == MYSQL_TYPE_TIMESTAMP2);
  String temp;
  Field_timestampf *f2 = (Field_timestampf *)f;
  f2->val_str(&temp, NULL);
  *len = temp.length();
  strncpy(val, temp.ptr(), *len);
  return val;
}

void set_field_timestamp(Field *f, ulonglong value) {
  struct timeval tm;
  tm.tv_sec = (long)(value / 1000000);
  tm.tv_usec = (long)(value % 1000000);
  DBUG_ASSERT(f->real_type() == MYSQL_TYPE_TIMESTAMP2);
  Field_timestampf *f2 = (Field_timestampf *)f;
  f2->store_timestamp(&tm);
}

/* YEAR TYPE */
void set_field_year(Field *f, ulong value) {
  DBUG_ASSERT(f->real_type() == MYSQL_TYPE_YEAR);
  Field_year *f2 = (Field_year *)f;
  f2->store(value, true);
}

ulong get_field_year(Field *f) {
  DBUG_ASSERT(f->real_type() == MYSQL_TYPE_YEAR);
  Field_year *f2 = (Field_year *)f;
  return f2->val_int();
}

/* JSON TYPE */
void set_field_json(Field *f, const Json_wrapper *json) {
  DBUG_ASSERT(f->real_type() == MYSQL_TYPE_JSON);
  Field_json *f2 = (Field_json *)f;
  f2->store_json(json);
}

void format_sqltext(const char *source_sqltext, size_t source_length,
                    const CHARSET_INFO *source_cs, bool truncated,
                    String &sqltext) {
  DBUG_ASSERT(source_cs != NULL);

  sqltext.set_charset(source_cs);
  sqltext.length(0);

  if (source_length == 0) {
    return;
  }

  /* Adjust sqltext length to a valid number of bytes. */
  int cs_error = 0;
  size_t sqltext_length = source_cs->cset->well_formed_len(
      source_cs, source_sqltext, source_sqltext + source_length, source_length,
      &cs_error);
  if (sqltext_length > 0) {
    /* Copy the source text into the target, convert charset if necessary. */
    sqltext.append(source_sqltext, sqltext_length, source_cs);

    /* Append "..." if the string is truncated or not well-formed. */
    if (truncated) {
      size_t chars = sqltext.numchars();
      if (chars > 3) {
        chars -= 3;
        size_t bytes_offset = sqltext.charpos(chars, 0);
        sqltext.length(bytes_offset);
        sqltext.append("...", 3);
      }
    }
  }
  return;
}

/**
  Create a SOURCE column from source file and line.
*/
void make_source_column(const char *source_file, size_t source_line,
                        char row_buffer[], size_t row_buffer_size,
                        uint &row_length) {
  row_length = 0;

  /* Check that a source file reset is not in progress. */
  if (source_file == NULL || pfs_unload_plugin_ref_count.load() > 0) {
    return;
  }

  /* Make a working copy. */
  char safe_source_file[COL_INFO_SIZE + 1]; /* 1024 + 1*/
  strncpy(safe_source_file, source_file, COL_INFO_SIZE);
  safe_source_file[sizeof(safe_source_file) - 1] = 0;

  try {
    /* Isolate the base file name and append the line number. */
    const char *base = base_name(safe_source_file);
    row_length =
        snprintf(row_buffer, row_buffer_size, "%s:%d", base, (int)source_line);
  } catch (...) {
  }
}

int PFS_host_row::make_row(PFS_host *pfs) {
  m_hostname_length = pfs->m_hostname_length;
  if (m_hostname_length > sizeof(m_hostname)) {
    return 1;
  }
  if (m_hostname_length > 0) {
    memcpy(m_hostname, pfs->m_hostname, sizeof(m_hostname));
  }
  return 0;
}

void PFS_host_row::set_field(Field *f) {
  if (m_hostname_length > 0) {
    set_field_char_utf8(f, m_hostname, m_hostname_length);
  } else {
    f->set_null();
  }
}

int PFS_user_row::make_row(PFS_user *pfs) {
  m_username_length = pfs->m_username_length;
  if (m_username_length > sizeof(m_username)) {
    return 1;
  }
  if (m_username_length > 0) {
    memcpy(m_username, pfs->m_username, sizeof(m_username));
  }
  return 0;
}

void PFS_user_row::set_field(Field *f) {
  if (m_username_length > 0) {
    set_field_char_utf8(f, m_username, m_username_length);
  } else {
    f->set_null();
  }
}

int PFS_account_row::make_row(PFS_account *pfs) {
  m_username_length = pfs->m_username_length;
  if (m_username_length > sizeof(m_username)) {
    return 1;
  }
  if (m_username_length > 0) {
    memcpy(m_username, pfs->m_username, sizeof(m_username));
  }

  m_hostname_length = pfs->m_hostname_length;
  if (m_hostname_length > sizeof(m_hostname)) {
    return 1;
  }
  if (m_hostname_length > 0) {
    memcpy(m_hostname, pfs->m_hostname, sizeof(m_hostname));
  }

  return 0;
}

void PFS_account_row::set_field(uint index, Field *f) {
  switch (index) {
    case 0: /* USER */
      if (m_username_length > 0) {
        set_field_char_utf8(f, m_username, m_username_length);
      } else {
        f->set_null();
      }
      break;
    case 1: /* HOST */
      if (m_hostname_length > 0) {
        set_field_char_utf8(f, m_hostname, m_hostname_length);
      } else {
        f->set_null();
      }
      break;
    default:
      DBUG_ASSERT(false);
      break;
  }
}

int PFS_digest_row::make_row(PFS_statements_digest_stat *pfs) {
  m_schema_name_length = pfs->m_digest_key.m_schema_name_length;
  if (m_schema_name_length > sizeof(m_schema_name)) {
    m_schema_name_length = 0;
  }
  if (m_schema_name_length > 0)
    memcpy(m_schema_name, pfs->m_digest_key.m_schema_name,
           m_schema_name_length);

  size_t safe_byte_count = pfs->m_digest_storage.m_byte_count;
  if (safe_byte_count > pfs_max_digest_length) {
    safe_byte_count = 0;
  }

  /*
    "0" value for byte_count indicates special entry i.e. aggregated
    stats at index 0 of statements_digest_stat_array. So do not calculate
    digest/digest_text as it should always be "NULL".
  */
  if (safe_byte_count > 0) {
    /*
      Calculate digest from HASH collected to be shown as
      DIGEST in this row.
    */
    DIGEST_HASH_TO_STRING(pfs->m_digest_storage.m_hash, m_digest);
    m_digest_length = DIGEST_HASH_TO_STRING_LENGTH;

    /*
      Calculate digest_text information from the token array collected
      to be shown as DIGEST_TEXT column.
    */
    compute_digest_text(&pfs->m_digest_storage, &m_digest_text);

    if (m_digest_text.length() == 0) {
      m_digest_length = 0;
    }
  } else {
    m_digest_length = 0;
  }

  return 0;
}

void PFS_digest_row::set_field(uint index, Field *f) {
  switch (index) {
    case 0: /* SCHEMA_NAME */
      if (m_schema_name_length > 0) {
        set_field_varchar_utf8(f, m_schema_name, m_schema_name_length);
      } else {
        f->set_null();
      }
      break;
    case 1: /* DIGEST */
      if (m_digest_length > 0) {
        set_field_varchar_utf8(f, m_digest, m_digest_length);
      } else {
        f->set_null();
      }
      break;
    case 2: /* DIGEST_TEXT */
      if (m_digest_text.length() > 0) {
        set_field_blob(f, m_digest_text.ptr(), (uint)m_digest_text.length());
      } else {
        f->set_null();
      }
      break;
    default:
      DBUG_ASSERT(false);
      break;
  }
}

int PFS_object_row::make_row(PFS_table_share *pfs) {
  m_object_type = pfs->get_object_type();

  m_schema_name_length = pfs->m_schema_name_length;
  if (m_schema_name_length > sizeof(m_schema_name)) {
    return 1;
  }
  if (m_schema_name_length > 0) {
    memcpy(m_schema_name, pfs->m_schema_name, sizeof(m_schema_name));
  }

  m_object_name_length = pfs->m_table_name_length;
  if (m_object_name_length > sizeof(m_object_name)) {
    return 1;
  }
  if (m_object_name_length > 0) {
    memcpy(m_object_name, pfs->m_table_name, sizeof(m_object_name));
  }

  return 0;
}

int PFS_object_row::make_row(PFS_program *pfs) {
  m_object_type = pfs->m_type;

  m_schema_name_length = pfs->m_schema_name_length;
  if (m_schema_name_length > sizeof(m_schema_name)) {
    return 1;
  }
  if (m_schema_name_length > 0) {
    memcpy(m_schema_name, pfs->m_schema_name, sizeof(m_schema_name));
  }

  m_object_name_length = pfs->m_object_name_length;
  if (m_object_name_length > sizeof(m_object_name)) {
    return 1;
  }
  if (m_object_name_length > 0) {
    memcpy(m_object_name, pfs->m_object_name, sizeof(m_object_name));
  }

  return 0;
}

int PFS_column_row::make_row(const MDL_key *mdl) {
<<<<<<< HEAD
  static_assert(MDL_key::NAMESPACE_END == 19,
=======
  static_assert(MDL_key::NAMESPACE_END == 18,
>>>>>>> 4869291f
                "Adjust performance schema when changing enum_mdl_namespace");

  switch (mdl->mdl_namespace()) {
    case MDL_key::GLOBAL:
      m_object_type = OBJECT_TYPE_GLOBAL;
      m_schema_name_length = 0;
      m_object_name_length = 0;
      m_column_name_length = 0;
      break;
    case MDL_key::TABLESPACE:
      m_object_type = OBJECT_TYPE_TABLESPACE;
      m_schema_name_length = 0;
      m_object_name_length = mdl->name_length();
      m_column_name_length = 0;
      break;
<<<<<<< HEAD
    case MDL_key::BACKUP_TABLES:
      m_object_type = OBJECT_TYPE_BACKUP_TABLES;
      m_schema_name_length = 0;
      m_object_name_length = 0;
      m_column_name_length = 0;
      break;
=======
>>>>>>> 4869291f
    case MDL_key::SCHEMA:
      m_object_type = OBJECT_TYPE_SCHEMA;
      m_schema_name_length = mdl->db_name_length();
      m_object_name_length = 0;
      m_column_name_length = 0;
      break;
    case MDL_key::TABLE:
      m_object_type = OBJECT_TYPE_TABLE;
      m_schema_name_length = mdl->db_name_length();
      m_object_name_length = mdl->name_length();
      m_column_name_length = 0;
      break;
    case MDL_key::FUNCTION:
      m_object_type = OBJECT_TYPE_FUNCTION;
      m_schema_name_length = mdl->db_name_length();
      m_object_name_length = mdl->name_length();
      m_column_name_length = 0;
      break;
    case MDL_key::PROCEDURE:
      m_object_type = OBJECT_TYPE_PROCEDURE;
      m_schema_name_length = mdl->db_name_length();
      m_object_name_length = mdl->name_length();
      m_column_name_length = 0;
      break;
    case MDL_key::TRIGGER:
      m_object_type = OBJECT_TYPE_TRIGGER;
      m_schema_name_length = mdl->db_name_length();
      m_object_name_length = mdl->name_length();
      m_column_name_length = 0;
      break;
    case MDL_key::EVENT:
      m_object_type = OBJECT_TYPE_EVENT;
      m_schema_name_length = mdl->db_name_length();
      m_object_name_length = mdl->name_length();
      m_column_name_length = 0;
      break;
    case MDL_key::COMMIT:
      m_object_type = OBJECT_TYPE_COMMIT;
      m_schema_name_length = 0;
      m_object_name_length = 0;
      m_column_name_length = 0;
      break;
    case MDL_key::USER_LEVEL_LOCK:
      m_object_type = OBJECT_TYPE_USER_LEVEL_LOCK;
      m_schema_name_length = 0;
      m_object_name_length = mdl->name_length();
      m_column_name_length = 0;
      break;
    case MDL_key::LOCKING_SERVICE:
      m_object_type = OBJECT_TYPE_LOCKING_SERVICE;
      m_schema_name_length = mdl->db_name_length();
      m_object_name_length = mdl->name_length();
      m_column_name_length = 0;
      break;
    case MDL_key::SRID:
      m_object_type = OBJECT_TYPE_SRID;
      m_schema_name_length = 0;
      m_object_name_length = mdl->name_length();
      m_column_name_length = 0;
      break;
    case MDL_key::ACL_CACHE:
      m_object_type = OBJECT_TYPE_ACL_CACHE;
      m_schema_name_length = mdl->db_name_length();
      m_object_name_length = mdl->name_length();
      m_column_name_length = 0;
      break;
    case MDL_key::COLUMN_STATISTICS:
      m_object_type = OBJECT_TYPE_COLUMN_STATISTICS;
      m_schema_name_length = mdl->db_name_length();
      m_object_name_length = mdl->name_length();
      m_column_name_length = mdl->col_name_length();
      break;
    case MDL_key::BACKUP_LOCK:
      m_object_type = OBJECT_TYPE_BACKUP_LOCK;
      m_schema_name_length = 0;
      m_object_name_length = 0;
      m_column_name_length = 0;
      break;
    case MDL_key::RESOURCE_GROUPS:
      m_object_type = OBJECT_TYPE_RESOURCE_GROUPS;
      m_schema_name_length = mdl->db_name_length();
      m_object_name_length = mdl->name_length();
      m_column_name_length = 0;
      break;
    case MDL_key::FOREIGN_KEY:
      m_object_type = OBJECT_TYPE_FOREIGN_KEY;
      m_schema_name_length = mdl->db_name_length();
      m_object_name_length = mdl->name_length();
      break;
    case MDL_key::CHECK_CONSTRAINT:
      m_object_type = OBJECT_TYPE_CHECK_CONSTRAINT;
      m_schema_name_length = mdl->db_name_length();
      m_object_name_length = mdl->name_length();
      break;
    case MDL_key::NAMESPACE_END:
    default:
      DBUG_ASSERT(false);
      m_object_type = NO_OBJECT_TYPE;
      m_schema_name_length = 0;
      m_object_name_length = 0;
      m_column_name_length = 0;
      break;
  }

  if (m_schema_name_length > sizeof(m_schema_name)) {
    return 1;
  }
  if (m_schema_name_length > 0) {
    memcpy(m_schema_name, mdl->db_name(), m_schema_name_length);
  }

  if (m_object_name_length > sizeof(m_object_name)) {
    return 1;
  }
  if (m_object_name_length > 0) {
    memcpy(m_object_name, mdl->name(), m_object_name_length);
  }

  if (m_column_name_length > sizeof(m_column_name)) {
    return 1;
  }
  if (m_column_name_length > 0) {
    memcpy(m_column_name, mdl->col_name(), m_column_name_length);
  }

  return 0;
}

void PFS_object_row::set_field(uint index, Field *f) {
  switch (index) {
    case 0: /* OBJECT_TYPE */
      set_field_object_type(f, m_object_type);
      break;
    case 1: /* SCHEMA_NAME */
      set_field_varchar_utf8(f, m_schema_name, m_schema_name_length);
      break;
    case 2: /* OBJECT_NAME */
      set_field_varchar_utf8(f, m_object_name, m_object_name_length);
      break;
    default:
      DBUG_ASSERT(false);
  }
}

void PFS_object_row::set_nullable_field(uint index, Field *f) {
  switch (index) {
    case 0: /* OBJECT_TYPE */
      if (m_object_type != NO_OBJECT_TYPE) {
        set_field_object_type(f, m_object_type);
      } else {
        f->set_null();
      }
      break;
    case 1: /* SCHEMA_NAME */
      if (m_schema_name_length > 0) {
        set_field_varchar_utf8(f, m_schema_name, m_schema_name_length);
      } else {
        f->set_null();
      }
      break;
    case 2: /* OBJECT_NAME */
      if (m_object_name_length > 0) {
        set_field_varchar_utf8(f, m_object_name, m_object_name_length);
      } else {
        f->set_null();
      }
      break;
    default:
      DBUG_ASSERT(false);
  }
}

void PFS_column_row::set_nullable_field(uint index, Field *f) {
  switch (index) {
    case 0: /* OBJECT_TYPE */
      if (m_object_type != NO_OBJECT_TYPE) {
        set_field_object_type(f, m_object_type);
      } else {
        f->set_null();
      }
      break;
    case 1: /* SCHEMA_NAME */
      if (m_schema_name_length > 0) {
        set_field_varchar_utf8(f, m_schema_name, m_schema_name_length);
      } else {
        f->set_null();
      }
      break;
    case 2: /* OBJECT_NAME */
      if (m_object_name_length > 0) {
        set_field_varchar_utf8(f, m_object_name, m_object_name_length);
      } else {
        f->set_null();
      }
      break;
    case 3: /* COLUMN_NAME */
      if (m_column_name_length > 0) {
        set_field_varchar_utf8(f, m_column_name, m_column_name_length);
      } else {
        f->set_null();
      }
      break;
    default:
      DBUG_ASSERT(false);
  }
}

int PFS_index_row::make_index_name(PFS_table_share_index *pfs_index,
                                   uint table_index) {
  if (pfs_index == NULL) {
    if (table_index < MAX_INDEXES) {
      m_index_name_length = sprintf(m_index_name, "(index %d)", table_index);
    } else {
      m_index_name_length = 0;
    }
    return 0;
  }

  if (table_index < MAX_INDEXES) {
    m_index_name_length = pfs_index->m_key.m_name_length;
    if (m_index_name_length > sizeof(m_index_name)) {
      return 1;
    }

    memcpy(m_index_name, pfs_index->m_key.m_name, sizeof(m_index_name));
  } else {
    m_index_name_length = 0;
  }

  return 0;
}

int PFS_index_row::make_row(PFS_table_share *pfs,
                            PFS_table_share_index *pfs_index,
                            uint table_index) {
  if (m_object_row.make_row(pfs)) {
    return 1;
  }

  if (make_index_name(pfs_index, table_index)) {
    return 1;
  }

  return 0;
}

void PFS_index_row::set_field(uint index, Field *f) {
  switch (index) {
    case 0: /* OBJECT_TYPE */
    case 1: /* SCHEMA_NAME */
    case 2: /* OBJECT_NAME */
      m_object_row.set_field(index, f);
      break;
    case 3: /* INDEX_NAME */
      if (m_index_name_length > 0) {
        set_field_varchar_utf8(f, m_index_name, m_index_name_length);
      } else {
        f->set_null();
      }
      break;
    default:
      DBUG_ASSERT(false);
  }
}

void PFS_statement_stat_row::set_field(uint index, Field *f) {
  switch (index) {
    case 0: /* COUNT_STAR */
    case 1: /* SUM_TIMER_WAIT */
    case 2: /* MIN_TIMER_WAIT */
    case 3: /* AVG_TIMER_WAIT */
    case 4: /* MAX_TIMER_WAIT */
      m_timer1_row.set_field(index, f);
      break;
    case 5: /* SUM_LOCK_TIME */
      set_field_ulonglong(f, m_lock_time);
      break;
    case 6: /* SUM_ERRORS */
      set_field_ulonglong(f, m_error_count);
      break;
    case 7: /* SUM_WARNINGS */
      set_field_ulonglong(f, m_warning_count);
      break;
    case 8: /* SUM_ROWS_AFFECTED */
      set_field_ulonglong(f, m_rows_affected);
      break;
    case 9: /* SUM_ROWS_SENT */
      set_field_ulonglong(f, m_rows_sent);
      break;
    case 10: /* SUM_ROWS_EXAMINED */
      set_field_ulonglong(f, m_rows_examined);
      break;
    case 11: /* SUM_CREATED_TMP_DISK_TABLES */
      set_field_ulonglong(f, m_created_tmp_disk_tables);
      break;
    case 12: /* SUM_CREATED_TMP_TABLES */
      set_field_ulonglong(f, m_created_tmp_tables);
      break;
    case 13: /* SUM_SELECT_FULL_JOIN */
      set_field_ulonglong(f, m_select_full_join);
      break;
    case 14: /* SUM_SELECT_FULL_RANGE_JOIN */
      set_field_ulonglong(f, m_select_full_range_join);
      break;
    case 15: /* SUM_SELECT_RANGE */
      set_field_ulonglong(f, m_select_range);
      break;
    case 16: /* SUM_SELECT_RANGE_CHECK */
      set_field_ulonglong(f, m_select_range_check);
      break;
    case 17: /* SUM_SELECT_SCAN */
      set_field_ulonglong(f, m_select_scan);
      break;
    case 18: /* SUM_SORT_MERGE_PASSES */
      set_field_ulonglong(f, m_sort_merge_passes);
      break;
    case 19: /* SUM_SORT_RANGE */
      set_field_ulonglong(f, m_sort_range);
      break;
    case 20: /* SUM_SORT_ROWS */
      set_field_ulonglong(f, m_sort_rows);
      break;
    case 21: /* SUM_SORT_SCAN */
      set_field_ulonglong(f, m_sort_scan);
      break;
    case 22: /* SUM_NO_INDEX_USED */
      set_field_ulonglong(f, m_no_index_used);
      break;
    case 23: /* SUM_NO_GOOD_INDEX_USED */
      set_field_ulonglong(f, m_no_good_index_used);
      break;
    default:
      DBUG_ASSERT(false);
      break;
  }
}

void PFS_transaction_stat_row::set_field(uint index, Field *f) {
  switch (index) {
    case 0: /* COUNT_STAR */
    case 1: /* SUM_TIMER_WAIT */
    case 2: /* MIN_TIMER_WAIT */
    case 3: /* AVG_TIMER_WAIT */
    case 4: /* MAX_TIMER_WAIT */
      m_timer1_row.set_field(index, f);
      break;
    case 5: /* COUNT_READ_WRITE */
    case 6: /* SUM_TIMER_READ_WRITE */
    case 7: /* MIN_TIMER_READ_WRITE */
    case 8: /* AVG_TIMER_READ_WRITE */
    case 9: /* MAX_TIMER_READ_WRITE */
      m_read_write_row.set_field(index - 5, f);
      break;
    case 10: /* COUNT_READ_ONLY */
    case 11: /* SUM_TIMER_READ_ONLY */
    case 12: /* MIN_TIMER_READ_ONLY */
    case 13: /* AVG_TIMER_READ_ONLY */
    case 14: /* MAX_TIMER_READ_ONLY */
      m_read_only_row.set_field(index - 10, f);
      break;
    default:
      DBUG_ASSERT(false);
      break;
  }
}

void PFS_error_stat_row::set_field(uint index, Field *f,
                                   server_error *temp_error) {
  switch (index) {
    case 0: /* ERROR NUMBER */
      if (temp_error) {
        set_field_long(f, temp_error->mysql_errno);
      } else /* NULL ROW */
      {
        f->set_null();
      }
      break;
    case 1: /* ERROR NAME */
      if (temp_error) {
        set_field_varchar_utf8(f, temp_error->name,
                               (uint)strlen(temp_error->name));
      } else /* NULL ROW */
      {
        f->set_null();
      }
      break;
    case 2: /* SQLSTATE */
      if (temp_error) {
        set_field_varchar_utf8(f, temp_error->odbc_state,
                               (uint)strlen(temp_error->odbc_state));
      } else /* NULL ROW */
      {
        f->set_null();
      }
      break;
    case 3: /* SUM_ERROR_RAISED */
      set_field_ulonglong(f, m_count);
      break;
    case 4: /* SUM_ERROR_HANDLED */
      set_field_ulonglong(f, m_handled_count);
      break;
    case 5: /* FIRST_SEEN */
      if (m_first_seen != 0) {
        set_field_timestamp(f, m_first_seen);
      } else {
        f->set_null();
      }
      break;
    case 6: /* LAST_SEEN */
      if (m_last_seen != 0) {
        set_field_timestamp(f, m_last_seen);
      } else {
        f->set_null();
      }
      break;
    default:
      /* It should never be reached */
      DBUG_ASSERT(false);
      break;
  }
}

void PFS_connection_stat_row::set_field(uint index, Field *f) {
  switch (index) {
    case 0: /* CURRENT_CONNECTIONS */
      set_field_ulonglong(f, m_current_connections);
      break;
    case 1: /* TOTAL_CONNECTIONS */
      set_field_ulonglong(f, m_total_connections);
      break;
    default:
      DBUG_ASSERT(false);
      break;
  }
}

void set_field_object_type(Field *f, enum_object_type object_type) {
  const char *name;
  size_t length;
  object_type_to_string(object_type, &name, &length);
  set_field_varchar_utf8(f, name, (uint)length);
}

void set_field_lock_type(Field *f, PFS_TL_LOCK_TYPE lock_type) {
  switch (lock_type) {
    case PFS_TL_READ:
      set_field_varchar_utf8(f, "READ", 4);
      break;
    case PFS_TL_READ_WITH_SHARED_LOCKS:
      set_field_varchar_utf8(f, "READ WITH SHARED LOCKS", 22);
      break;
    case PFS_TL_READ_HIGH_PRIORITY:
      set_field_varchar_utf8(f, "READ HIGH PRIORITY", 18);
      break;
    case PFS_TL_READ_NO_INSERT:
      set_field_varchar_utf8(f, "READ NO INSERT", 14);
      break;
    case PFS_TL_WRITE_ALLOW_WRITE:
      set_field_varchar_utf8(f, "WRITE ALLOW WRITE", 17);
      break;
    case PFS_TL_WRITE_CONCURRENT_INSERT:
      set_field_varchar_utf8(f, "WRITE CONCURRENT INSERT", 23);
      break;
    case PFS_TL_WRITE_LOW_PRIORITY:
      set_field_varchar_utf8(f, "WRITE LOW PRIORITY", 18);
      break;
    case PFS_TL_WRITE:
      set_field_varchar_utf8(f, "WRITE", 5);
      break;
    case PFS_TL_READ_EXTERNAL:
      set_field_varchar_utf8(f, "READ EXTERNAL", 13);
      break;
    case PFS_TL_WRITE_EXTERNAL:
      set_field_varchar_utf8(f, "WRITE EXTERNAL", 14);
      break;
    case PFS_TL_NONE:
      f->set_null();
      break;
    default:
      DBUG_ASSERT(false);
  }
}

void set_field_mdl_type(Field *f, opaque_mdl_type mdl_type) {
  static_assert(MDL_TYPE_END == 11,
                "Adjust performance schema when changing enum_mdl_type");

  enum_mdl_type e = (enum_mdl_type)mdl_type;
  switch (e) {
    case MDL_INTENTION_EXCLUSIVE:
      set_field_varchar_utf8(f, "INTENTION_EXCLUSIVE", 19);
      break;
    case MDL_SHARED:
      set_field_varchar_utf8(f, "SHARED", 6);
      break;
    case MDL_SHARED_HIGH_PRIO:
      set_field_varchar_utf8(f, "SHARED_HIGH_PRIO", 16);
      break;
    case MDL_SHARED_READ:
      set_field_varchar_utf8(f, "SHARED_READ", 11);
      break;
    case MDL_SHARED_WRITE:
      set_field_varchar_utf8(f, "SHARED_WRITE", 12);
      break;
    case MDL_SHARED_WRITE_LOW_PRIO:
      set_field_varchar_utf8(f, "SHARED_WRITE_LOW_PRIO", 21);
      break;
    case MDL_SHARED_UPGRADABLE:
      set_field_varchar_utf8(f, "SHARED_UPGRADABLE", 17);
      break;
    case MDL_SHARED_READ_ONLY:
      set_field_varchar_utf8(f, "SHARED_READ_ONLY", 16);
      break;
    case MDL_SHARED_NO_WRITE:
      set_field_varchar_utf8(f, "SHARED_NO_WRITE", 15);
      break;
    case MDL_SHARED_NO_READ_WRITE:
      set_field_varchar_utf8(f, "SHARED_NO_READ_WRITE", 20);
      break;
    case MDL_EXCLUSIVE:
      set_field_varchar_utf8(f, "EXCLUSIVE", 9);
      break;
    case MDL_TYPE_END:
    default:
      DBUG_ASSERT(false);
  }
}

void set_field_mdl_duration(Field *f, opaque_mdl_duration mdl_duration) {
  static_assert(MDL_DURATION_END == 3,
                "Adjust performance schema when changing enum_mdl_duration");

  enum_mdl_duration e = (enum_mdl_duration)mdl_duration;
  switch (e) {
    case MDL_STATEMENT:
      set_field_varchar_utf8(f, "STATEMENT", 9);
      break;
    case MDL_TRANSACTION:
      set_field_varchar_utf8(f, "TRANSACTION", 11);
      break;
    case MDL_EXPLICIT:
      set_field_varchar_utf8(f, "EXPLICIT", 8);
      break;
    case MDL_DURATION_END:
    default:
      DBUG_ASSERT(false);
  }
}

void set_field_mdl_status(Field *f, opaque_mdl_status mdl_status) {
  MDL_ticket::enum_psi_status e =
      static_cast<MDL_ticket::enum_psi_status>(mdl_status);
  switch (e) {
    case MDL_ticket::PENDING:
      set_field_varchar_utf8(f, "PENDING", 7);
      break;
    case MDL_ticket::GRANTED:
      set_field_varchar_utf8(f, "GRANTED", 7);
      break;
    case MDL_ticket::PRE_ACQUIRE_NOTIFY:
      set_field_varchar_utf8(f, "PRE_ACQUIRE_NOTIFY", 18);
      break;
    case MDL_ticket::POST_RELEASE_NOTIFY:
      set_field_varchar_utf8(f, "POST_RELEASE_NOTIFY", 19);
      break;
    default:
      DBUG_ASSERT(false);
  }
}

void PFS_memory_stat_row::set_field(uint index, Field *f) {
  ssize_t val;

  switch (index) {
    case 0: /* COUNT_ALLOC */
      set_field_ulonglong(f, m_stat.m_alloc_count);
      break;
    case 1: /* COUNT_FREE */
      set_field_ulonglong(f, m_stat.m_free_count);
      break;
    case 2: /* SUM_NUMBER_OF_BYTES_ALLOC */
      set_field_ulonglong(f, m_stat.m_alloc_size);
      break;
    case 3: /* SUM_NUMBER_OF_BYTES_FREE */
      set_field_ulonglong(f, m_stat.m_free_size);
      break;
    case 4: /* LOW_COUNT_USED */
      val = m_stat.m_alloc_count - m_stat.m_free_count -
            m_stat.m_free_count_capacity;
      set_field_longlong(f, val);
      break;
    case 5: /* CURRENT_COUNT_USED */
      val = m_stat.m_alloc_count - m_stat.m_free_count;
      set_field_longlong(f, val);
      break;
    case 6: /* HIGH_COUNT_USED */
      val = m_stat.m_alloc_count - m_stat.m_free_count +
            m_stat.m_alloc_count_capacity;
      set_field_longlong(f, val);
      break;
    case 7: /* LOW_NUMBER_OF_BYTES_USED */
      val = m_stat.m_alloc_size - m_stat.m_free_size -
            m_stat.m_free_size_capacity;
      set_field_longlong(f, val);
      break;
    case 8: /* CURRENT_NUMBER_OF_BYTES_USED */
      val = m_stat.m_alloc_size - m_stat.m_free_size;
      set_field_longlong(f, val);
      break;
    case 9: /* HIGH_NUMBER_OF_BYTES_USED */
      val = m_stat.m_alloc_size - m_stat.m_free_size +
            m_stat.m_alloc_size_capacity;
      set_field_longlong(f, val);
      break;
    default:
      DBUG_ASSERT(false);
      break;
  }
}

void set_field_isolation_level(Field *f, enum_isolation_level iso_level) {
  switch (iso_level) {
    case TRANS_LEVEL_READ_UNCOMMITTED:
      set_field_varchar_utf8(f, "READ UNCOMMITTED", 16);
      break;
    case TRANS_LEVEL_READ_COMMITTED:
      set_field_varchar_utf8(f, "READ COMMITTED", 14);
      break;
    case TRANS_LEVEL_REPEATABLE_READ:
      set_field_varchar_utf8(f, "REPEATABLE READ", 15);
      break;
    case TRANS_LEVEL_SERIALIZABLE:
      set_field_varchar_utf8(f, "SERIALIZABLE", 12);
      break;
    default:
      DBUG_ASSERT(false);
  }
}

void set_field_xa_state(Field *f, enum_xa_transaction_state xa_state) {
  switch (xa_state) {
    case TRANS_STATE_XA_NOTR:
      set_field_varchar_utf8(f, "NOTR", 4);
      break;
    case TRANS_STATE_XA_ACTIVE:
      set_field_varchar_utf8(f, "ACTIVE", 6);
      break;
    case TRANS_STATE_XA_IDLE:
      set_field_varchar_utf8(f, "IDLE", 4);
      break;
    case TRANS_STATE_XA_PREPARED:
      set_field_varchar_utf8(f, "PREPARED", 8);
      break;
    case TRANS_STATE_XA_ROLLBACK_ONLY:
      set_field_varchar_utf8(f, "ROLLBACK ONLY", 13);
      break;
    case TRANS_STATE_XA_COMMITTED:
      set_field_varchar_utf8(f, "COMMITTED", 9);
      break;
    default:
      DBUG_ASSERT(false);
  }
<<<<<<< HEAD
}

int PFS_variable_name_row::make_row(const char *str, size_t length) {
  DBUG_ASSERT(length <= sizeof(m_str));
  DBUG_ASSERT(length <= NAME_CHAR_LEN);

  m_length = (uint)MY_MIN(length, NAME_CHAR_LEN); /* enforce max name length */
  if (m_length > 0) {
    memcpy(m_str, str, length);
  }
  m_str[m_length] = '\0';

  return 0;
}

int PFS_variable_value_row::make_row(const Status_variable *var) {
  return make_row(var->m_charset, var->m_value_str, var->m_value_length);
}

int PFS_variable_value_row::make_row(const System_variable *var) {
  return make_row(var->m_charset, var->m_value_str, var->m_value_length);
}

=======
}

int PFS_variable_name_row::make_row(const char *str, size_t length) {
  DBUG_ASSERT(length <= sizeof(m_str));
  DBUG_ASSERT(length <= NAME_CHAR_LEN);

  m_length = (uint)MY_MIN(length, NAME_CHAR_LEN); /* enforce max name length */
  if (m_length > 0) {
    memcpy(m_str, str, length);
  }
  m_str[m_length] = '\0';

  return 0;
}

int PFS_variable_value_row::make_row(const Status_variable *var) {
  return make_row(var->m_charset, var->m_value_str, var->m_value_length);
}

int PFS_variable_value_row::make_row(const System_variable *var) {
  return make_row(var->m_charset, var->m_value_str, var->m_value_length);
}

>>>>>>> 4869291f
int PFS_variable_value_row::make_row(const CHARSET_INFO *cs, const char *str,
                                     size_t length) {
  DBUG_ASSERT(cs != NULL);
  DBUG_ASSERT(length <= sizeof(m_str));
  if (length > 0) {
    memcpy(m_str, str, length);
  }
  m_length = (uint)length;
  m_charset = cs;

  return 0;
}

void PFS_variable_value_row::set_field(Field *f) {
  set_field_varchar(f, m_charset, m_str, m_length);
}

void PFS_user_variable_value_row::clear() {
  my_free(m_value);
  m_value = NULL;
  m_value_length = 0;
}

int PFS_user_variable_value_row::make_row(const char *val, size_t length) {
  if (length > 0) {
    m_value = (char *)my_malloc(PSI_NOT_INSTRUMENTED, length, MYF(0));
    m_value_length = length;
    memcpy(m_value, val, length);
  } else {
    m_value = NULL;
    m_value_length = 0;
<<<<<<< HEAD
  }

  return 0;
}

/*
  Code is the same for all int types,
  expects the following parameters:
  bool record_null
  <T> record_value,
  bool m_is_null,
  <T> m_key_value,
  enum ha_rkey_function m_find_flag
*/
#define COMMON_STATELESS_MATCH               \
  int cmp = 0;                               \
  if (is_null) {                             \
    cmp = (record_null ? 0 : 1);             \
  } else {                                   \
    if (record_null) {                       \
      cmp = -1;                              \
    } else if (record_value < m_key_value) { \
      cmp = -1;                              \
    } else if (record_value > m_key_value) { \
      cmp = +1;                              \
    } else {                                 \
      cmp = 0;                               \
    }                                        \
  }                                          \
  switch (find_flag) {                       \
    case HA_READ_KEY_EXACT:                  \
      return (cmp == 0);                     \
    case HA_READ_KEY_OR_NEXT:                \
      return (cmp >= 0);                     \
    case HA_READ_KEY_OR_PREV:                \
      return (cmp <= 0);                     \
    case HA_READ_BEFORE_KEY:                 \
      return (cmp < 0);                      \
    case HA_READ_AFTER_KEY:                  \
      return (cmp > 0);                      \
    default:                                 \
      DBUG_ASSERT(false);                    \
      return false;                          \
  }

bool PFS_key_long::stateless_match(bool record_null, long record_value,
                                   bool is_null, long m_key_value,
                                   enum ha_rkey_function find_flag) {
  COMMON_STATELESS_MATCH
}

bool PFS_key_ulong::stateless_match(bool record_null, ulong record_value,
                                    bool is_null, ulong m_key_value,
                                    enum ha_rkey_function find_flag) {
  COMMON_STATELESS_MATCH
}

bool PFS_key_longlong::stateless_match(bool record_null, longlong record_value,
                                       bool is_null, longlong m_key_value,
                                       enum ha_rkey_function find_flag) {
  COMMON_STATELESS_MATCH
}

bool PFS_key_ulonglong::stateless_match(bool record_null,
                                        ulonglong record_value, bool is_null,
                                        ulonglong m_key_value,
                                        enum ha_rkey_function find_flag) {
  COMMON_STATELESS_MATCH
}

bool PFS_key_ulong::do_match(bool record_null, ulong record_value) {
  int cmp = 0;

  if (m_is_null) {
    cmp = (record_null ? 0 : 1);
  } else {
    if (record_null) {
      cmp = -1;
    } else if (record_value < m_key_value) {
      cmp = -1;
    } else if (record_value > m_key_value) {
      cmp = +1;
    } else {
      cmp = 0;
    }
  }

  switch (m_find_flag) {
    case HA_READ_KEY_EXACT:
      return (cmp == 0);
    case HA_READ_KEY_OR_NEXT:
      return (cmp >= 0);
    case HA_READ_KEY_OR_PREV:
      return (cmp <= 0);
    case HA_READ_BEFORE_KEY:
      return (cmp < 0);
    case HA_READ_AFTER_KEY:
      return (cmp > 0);
    default:
      DBUG_ASSERT(false);
      return false;
  }
}

bool PFS_key_ulonglong::do_match(bool record_null, ulonglong record_value) {
  int cmp = 0;

  if (m_is_null) {
    cmp = (record_null ? 0 : 1);
  } else {
    if (record_null) {
      cmp = -1;
    } else if (record_value < m_key_value) {
      cmp = -1;
    } else if (record_value > m_key_value) {
      cmp = +1;
    } else {
      cmp = 0;
    }
  }

  switch (m_find_flag) {
    case HA_READ_KEY_EXACT:
      return (cmp == 0);
    case HA_READ_KEY_OR_NEXT:
      return (cmp >= 0);
    case HA_READ_KEY_OR_PREV:
      return (cmp <= 0);
    case HA_READ_BEFORE_KEY:
      return (cmp < 0);
    case HA_READ_AFTER_KEY:
      return (cmp > 0);
    default:
      DBUG_ASSERT(false);
      return false;
  }
}

bool PFS_key_pstring::stateless_match(bool record_null,
                                      const char *record_string,
                                      size_t record_string_length,
                                      const char *m_key_value,
                                      size_t m_key_value_length, bool is_null,
                                      enum ha_rkey_function find_flag) {
  if (find_flag == HA_READ_KEY_EXACT) {
    if (is_null) {
      return record_null;
    }

    if (record_null) {
      return false;
    }

    if (m_key_value_length != record_string_length) {
      return false;
    }

    return (native_strncasecmp(record_string, m_key_value,
                               m_key_value_length) == 0);
  }

  int cmp = 0;

  if (is_null) {
    cmp = record_null ? 0 : 1;
  } else {
    if (record_null) {
      cmp = -1;
    } else {
      cmp = native_strncasecmp(record_string, m_key_value, m_key_value_length);
    }
  }

  switch (find_flag) {
    case HA_READ_KEY_OR_NEXT:
      return (cmp >= 0);
    case HA_READ_KEY_OR_PREV:
      return (cmp <= 0);
    case HA_READ_BEFORE_KEY:
      return (cmp < 0);
    case HA_READ_AFTER_KEY:
      return (cmp > 0);
    default:
      DBUG_ASSERT(false);
      return false;
  }
}

template <int SIZE>
bool PFS_key_string<SIZE>::do_match_prefix(bool record_null,
                                           const char *record_string,
                                           size_t record_string_length) {
  if (m_is_null) {
    return record_null;
  }

  if (record_null) {
    return false;
  }

  if (record_string_length > m_key_value_length) {
    return false;
  }

  return (native_strncasecmp(record_string, m_key_value,
                             record_string_length) == 0);
}

bool PFS_key_thread_id::match(ulonglong thread_id) {
  bool record_null = (thread_id == 0);
  return do_match(record_null, thread_id);
}

bool PFS_key_thread_id::match(const PFS_thread *pfs) {
  bool record_null = (pfs->m_thread_internal_id == 0);
  return do_match(record_null, pfs->m_thread_internal_id);
}

bool PFS_key_thread_id::match_owner(const PFS_table *pfs) {
  PFS_thread *thread = sanitize_thread(pfs->m_thread_owner);

  if (thread == NULL) {
    return do_match(true, 0);
  }

  bool record_null = (thread->m_thread_internal_id == 0);
  return do_match(record_null, thread->m_thread_internal_id);
}

bool PFS_key_thread_id::match_owner(const PFS_socket *pfs) {
  PFS_thread *thread = sanitize_thread(pfs->m_thread_owner);

  if (thread == NULL) {
    return do_match(true, 0);
  }

  return do_match(false, thread->m_thread_internal_id);
}

bool PFS_key_thread_id::match_owner(const PFS_mutex *pfs) {
  PFS_thread *thread = sanitize_thread(pfs->m_owner);

  if (thread == NULL) {
    return do_match(true, 0);
  }

  return do_match(false, thread->m_thread_internal_id);
}

bool PFS_key_thread_id::match_owner(const PFS_prepared_stmt *pfs) {
  bool record_null = (pfs->m_owner_thread_id == 0);
  return do_match(record_null, pfs->m_owner_thread_id);
}

bool PFS_key_thread_id::match_owner(const PFS_metadata_lock *pfs) {
  bool record_null = (pfs->m_owner_thread_id == 0);
  return do_match(record_null, pfs->m_owner_thread_id);
}

bool PFS_key_thread_id::match_writer(const PFS_rwlock *pfs) {
  PFS_thread *thread = sanitize_thread(pfs->m_writer);

  if (thread == NULL) {
    return do_match(true, 0);
  }

  return do_match(false, thread->m_thread_internal_id);
}

bool PFS_key_event_id::match(ulonglong event_id) {
  bool record_null = (event_id == 0);
  return do_match(record_null, event_id);
}

bool PFS_key_event_id::match(const PFS_events *pfs) {
  bool record_null = (pfs->m_event_id == 0);
  return do_match(record_null, pfs->m_event_id);
}

bool PFS_key_event_id::match(const PFS_events_waits *pfs) {
  bool record_null = (pfs->m_event_id == 0);
  return do_match(record_null, pfs->m_event_id);
}

bool PFS_key_event_id::match_owner(const PFS_table *pfs) {
  bool record_null = (pfs->m_owner_event_id == 0);
  return do_match(record_null, pfs->m_owner_event_id);
}

bool PFS_key_event_id::match_owner(const PFS_prepared_stmt *pfs) {
  bool record_null = (pfs->m_owner_event_id == 0);
  return do_match(record_null, pfs->m_owner_event_id);
}

bool PFS_key_event_id::match_owner(const PFS_metadata_lock *pfs) {
  bool record_null = (pfs->m_owner_event_id == 0);
  return do_match(record_null, pfs->m_owner_event_id);
}

bool PFS_key_processlist_id::match(const PFS_thread *pfs) {
  bool record_null = (pfs->m_processlist_id == 0);
  return do_match(record_null, pfs->m_processlist_id);
}

bool PFS_key_engine_transaction_id::match(ulonglong engine_transaction_id) {
  return do_match(false, engine_transaction_id);
}

bool PFS_key_thread_os_id::match(const PFS_thread *pfs) {
  bool record_null = (pfs->m_thread_os_id == 0);
  return do_match(record_null, pfs->m_thread_os_id);
}

bool PFS_key_statement_id::match(const PFS_prepared_stmt *pfs) {
  bool record_null = (pfs->m_stmt_id == 0);
  return do_match(record_null, pfs->m_stmt_id);
}

bool PFS_key_worker_id::match_not_null(ulonglong worker_id) {
  return do_match(false, worker_id);
}

bool PFS_key_socket_id::match(const PFS_socket *pfs) {
  bool record_null = (pfs->m_fd == 0);
  return do_match(record_null, (int32)pfs->m_fd);
}

bool PFS_key_port::match(const PFS_socket *pfs) {
  bool record_null = (pfs->m_addr_len == 0);
  uint port = 0;
  char ip[INET6_ADDRSTRLEN + 1];
  uint ip_len = 0;
  if (!record_null) {
    ip_len = pfs_get_socket_address(ip, sizeof(ip), &port, &pfs->m_sock_addr,
                                    pfs->m_addr_len);
    record_null = (ip_len == 0);
  }
  return do_match(record_null, (int32)port);
}

bool PFS_key_error_number::match_error_index(uint error_index) {
  DBUG_ASSERT(error_index < PFS_MAX_SERVER_ERRORS);

  server_error *temp_error;
  temp_error = &error_names_array[pfs_to_server_error_map[error_index]];

  bool record_null = (temp_error->mysql_errno == 0);
  return do_match(record_null, (int32)temp_error->mysql_errno);
}

bool PFS_key_thread_name::match(const PFS_thread *pfs) {
  PFS_thread_class *klass = sanitize_thread_class(pfs->m_class);
  if (klass == NULL) {
    return false;
  }

  return match(klass);
}

bool PFS_key_thread_name::match(const PFS_thread_class *klass) {
  return do_match(false, klass->m_name, klass->m_name_length);
}

bool PFS_key_event_name::match(const PFS_instr_class *pfs) {
  return do_match(false, pfs->m_name, pfs->m_name_length);
}

bool PFS_key_event_name::match(const PFS_mutex *pfs) {
  PFS_mutex_class *safe_class = sanitize_mutex_class(pfs->m_class);
  if (unlikely(safe_class == NULL)) {
    return false;
  }

  return do_match(false, safe_class->m_name, safe_class->m_name_length);
}

bool PFS_key_event_name::match(const PFS_rwlock *pfs) {
  PFS_rwlock_class *safe_class = sanitize_rwlock_class(pfs->m_class);
  if (unlikely(safe_class == NULL)) {
    return false;
  }
  return do_match(false, safe_class->m_name, safe_class->m_name_length);
}

bool PFS_key_event_name::match(const PFS_cond *pfs) {
  PFS_cond_class *safe_class = sanitize_cond_class(pfs->m_class);
  if (unlikely(safe_class == NULL)) {
    return false;
  }
  return do_match(false, safe_class->m_name, safe_class->m_name_length);
}

bool PFS_key_event_name::match(const PFS_file *pfs) {
  PFS_file_class *safe_class = sanitize_file_class(pfs->m_class);
  if (unlikely(safe_class == NULL)) {
    return false;
  }
  return do_match(false, safe_class->m_name, safe_class->m_name_length);
}

bool PFS_key_event_name::match(const PFS_socket *pfs) {
  PFS_socket_class *safe_class = sanitize_socket_class(pfs->m_class);
  if (unlikely(safe_class == NULL)) {
    return false;
  }
  return do_match(false, safe_class->m_name, safe_class->m_name_length);
}

bool PFS_key_event_name::match_view(uint view) {
  switch (view) {
    case PFS_instrument_view_constants::VIEW_MUTEX:
      return do_match_prefix(false, mutex_instrument_prefix.str,
                             mutex_instrument_prefix.length);

    case PFS_instrument_view_constants::VIEW_RWLOCK:
      return do_match_prefix(false, rwlock_instrument_prefix.str,
                             rwlock_instrument_prefix.length);

    case PFS_instrument_view_constants::VIEW_COND:
      return do_match_prefix(false, cond_instrument_prefix.str,
                             cond_instrument_prefix.length);

    case PFS_instrument_view_constants::VIEW_FILE:
      return do_match_prefix(false, file_instrument_prefix.str,
                             file_instrument_prefix.length);

    case PFS_instrument_view_constants::VIEW_TABLE:
      if (do_match_prefix(false, table_io_class_name.str,
                          table_io_class_name.length)) {
        return true;
      }
      return do_match_prefix(false, table_lock_class_name.str,
                             table_lock_class_name.length);

    case PFS_instrument_view_constants::VIEW_SOCKET:
      return do_match_prefix(false, socket_instrument_prefix.str,
                             socket_instrument_prefix.length);

    case PFS_instrument_view_constants::VIEW_IDLE:
      return do_match_prefix(false, idle_class_name.str,
                             idle_class_name.length);

    case PFS_instrument_view_constants::VIEW_METADATA:
      return do_match_prefix(false, metadata_lock_class_name.str,
                             metadata_lock_class_name.length);

    case PFS_instrument_view_constants::VIEW_STAGE:
      return do_match_prefix(false, stage_instrument_prefix.str,
                             stage_instrument_prefix.length);

    case PFS_instrument_view_constants::VIEW_STATEMENT:
      return do_match_prefix(false, statement_instrument_prefix.str,
                             statement_instrument_prefix.length);

    case PFS_instrument_view_constants::VIEW_TRANSACTION:
      return do_match_prefix(false, transaction_instrument_prefix.str,
                             transaction_instrument_prefix.length);

    case PFS_instrument_view_constants::VIEW_BUILTIN_MEMORY:
      return do_match_prefix(false, builtin_memory_instrument_prefix.str,
                             builtin_memory_instrument_prefix.length);

    case PFS_instrument_view_constants::VIEW_MEMORY:
      return do_match_prefix(false, memory_instrument_prefix.str,
                             memory_instrument_prefix.length);

    case PFS_instrument_view_constants::VIEW_ERROR:
      return do_match_prefix(false, error_class_name.str,
                             error_class_name.length);

    default:
      return false;
  }
}

bool PFS_key_user::match(const PFS_thread *pfs) {
  bool record_null = (pfs->m_username_length == 0);
  return do_match(record_null, pfs->m_username, pfs->m_username_length);
}

bool PFS_key_user::match(const PFS_user *pfs) {
  bool record_null = (pfs->m_username_length == 0);
  return do_match(record_null, pfs->m_username, pfs->m_username_length);
}

bool PFS_key_user::match(const PFS_account *pfs) {
  bool record_null = (pfs->m_username_length == 0);
  return do_match(record_null, pfs->m_username, pfs->m_username_length);
}

bool PFS_key_user::match(const PFS_setup_actor *pfs) {
  bool record_null = (pfs->m_username_length == 0);
  return do_match(record_null, pfs->m_username, pfs->m_username_length);
}

bool PFS_key_host::match(const PFS_thread *pfs) {
  bool record_null = (pfs->m_hostname_length == 0);
  return do_match(record_null, pfs->m_hostname, pfs->m_hostname_length);
}

bool PFS_key_host::match(const PFS_host *pfs) {
  bool record_null = (pfs->m_hostname_length == 0);
  return do_match(record_null, pfs->m_hostname, pfs->m_hostname_length);
}

bool PFS_key_host::match(const PFS_account *pfs) {
  bool record_null = (pfs->m_hostname_length == 0);
  return do_match(record_null, pfs->m_hostname, pfs->m_hostname_length);
}

bool PFS_key_host::match(const PFS_setup_actor *pfs) {
  bool record_null = (pfs->m_hostname_length == 0);
  return do_match(record_null, pfs->m_hostname, pfs->m_hostname_length);
}

bool PFS_key_host::match(const char *hostname, size_t hostname_length) {
  bool record_null = (hostname_length == 0);
  return do_match(record_null, hostname, hostname_length);
}

bool PFS_key_role::match(const PFS_setup_actor *pfs) {
  bool record_null = (pfs->m_rolename_length == 0);
  return do_match(record_null, pfs->m_rolename, pfs->m_rolename_length);
}

bool PFS_key_schema::match(const PFS_statements_digest_stat *pfs) {
  bool record_null = (pfs->m_digest_key.m_schema_name_length == 0);
  return do_match(record_null, pfs->m_digest_key.m_schema_name,
                  pfs->m_digest_key.m_schema_name_length);
}

bool PFS_key_digest::match(PFS_statements_digest_stat *pfs) {
  bool record_null = (pfs->m_digest_storage.is_empty());
  char hash_string[DIGEST_HASH_TO_STRING_LENGTH + 1];

  DIGEST_HASH_TO_STRING(pfs->m_digest_storage.m_hash, hash_string);

  return do_match(record_null, hash_string, DIGEST_HASH_TO_STRING_LENGTH);
}

bool PFS_key_bucket_number::match(ulong value) {
  return do_match(false, value);
}

bool PFS_key_name::match(const LEX_STRING *name) {
  bool record_null = (name->length == 0);
  return do_match(record_null, name->str, name->length);
}

bool PFS_key_name::match(const char *name, size_t name_length) {
  bool record_null = (name_length == 0);
  return do_match(record_null, name, name_length);
}

bool PFS_key_name::match_not_null(const LEX_STRING *name) {
  return do_match(false, name->str, name->length);
}

bool PFS_key_name::match_not_null(const char *name, size_t name_length) {
  return do_match(false, name, name_length);
}

bool PFS_key_group_name::match(const LEX_STRING *name) {
  bool record_null = (name->length == 0);
  return do_match(record_null, name->str, name->length);
}

bool PFS_key_group_name::match(const char *name, size_t name_length) {
  bool record_null = (name_length == 0);
  return do_match(record_null, name, name_length);
}

bool PFS_key_group_name::match(PFS_thread *pfs) {
  bool record_null = (pfs->m_groupname_length == 0);
  return do_match(record_null, pfs->m_groupname, pfs->m_groupname_length);
}

bool PFS_key_variable_name::match(const System_variable *pfs) {
  return do_match(false, pfs->m_name, pfs->m_name_length);
}

bool PFS_key_variable_name::match(const Status_variable *pfs) {
  return do_match(false, pfs->m_name, pfs->m_name_length);
}

bool PFS_key_variable_name::match(const PFS_variable_name_row *pfs) {
  bool record_null = (pfs->m_length == 0);
  return do_match(record_null, pfs->m_str, pfs->m_length);
}

bool PFS_key_engine_name::match(const char *engine_name, size_t length) {
  return do_match(false, engine_name, length);
}

bool PFS_key_engine_lock_id::match(const char *engine_lock_id, size_t length) {
  return do_match(false, engine_lock_id, length);
}

=======
  }

  return 0;
}

/*
  Code is the same for all int types,
  expects the following parameters:
  bool record_null
  <T> record_value,
  bool m_is_null,
  <T> m_key_value,
  enum ha_rkey_function m_find_flag
*/
#define COMMON_STATELESS_MATCH               \
  int cmp = 0;                               \
  if (is_null) {                             \
    cmp = (record_null ? 0 : 1);             \
  } else {                                   \
    if (record_null) {                       \
      cmp = -1;                              \
    } else if (record_value < m_key_value) { \
      cmp = -1;                              \
    } else if (record_value > m_key_value) { \
      cmp = +1;                              \
    } else {                                 \
      cmp = 0;                               \
    }                                        \
  }                                          \
  switch (find_flag) {                       \
    case HA_READ_KEY_EXACT:                  \
      return (cmp == 0);                     \
    case HA_READ_KEY_OR_NEXT:                \
      return (cmp >= 0);                     \
    case HA_READ_KEY_OR_PREV:                \
      return (cmp <= 0);                     \
    case HA_READ_BEFORE_KEY:                 \
      return (cmp < 0);                      \
    case HA_READ_AFTER_KEY:                  \
      return (cmp > 0);                      \
    default:                                 \
      DBUG_ASSERT(false);                    \
      return false;                          \
  }

bool PFS_key_long::stateless_match(bool record_null, long record_value,
                                   bool is_null, long m_key_value,
                                   enum ha_rkey_function find_flag) {
  COMMON_STATELESS_MATCH
}

bool PFS_key_ulong::stateless_match(bool record_null, ulong record_value,
                                    bool is_null, ulong m_key_value,
                                    enum ha_rkey_function find_flag) {
  COMMON_STATELESS_MATCH
}

bool PFS_key_longlong::stateless_match(bool record_null, longlong record_value,
                                       bool is_null, longlong m_key_value,
                                       enum ha_rkey_function find_flag) {
  COMMON_STATELESS_MATCH
}

bool PFS_key_ulonglong::stateless_match(bool record_null,
                                        ulonglong record_value, bool is_null,
                                        ulonglong m_key_value,
                                        enum ha_rkey_function find_flag) {
  COMMON_STATELESS_MATCH
}

bool PFS_key_ulong::do_match(bool record_null, ulong record_value) {
  int cmp = 0;

  if (m_is_null) {
    cmp = (record_null ? 0 : 1);
  } else {
    if (record_null) {
      cmp = -1;
    } else if (record_value < m_key_value) {
      cmp = -1;
    } else if (record_value > m_key_value) {
      cmp = +1;
    } else {
      cmp = 0;
    }
  }

  switch (m_find_flag) {
    case HA_READ_KEY_EXACT:
      return (cmp == 0);
    case HA_READ_KEY_OR_NEXT:
      return (cmp >= 0);
    case HA_READ_KEY_OR_PREV:
      return (cmp <= 0);
    case HA_READ_BEFORE_KEY:
      return (cmp < 0);
    case HA_READ_AFTER_KEY:
      return (cmp > 0);
    default:
      DBUG_ASSERT(false);
      return false;
  }
}

bool PFS_key_ulonglong::do_match(bool record_null, ulonglong record_value) {
  int cmp = 0;

  if (m_is_null) {
    cmp = (record_null ? 0 : 1);
  } else {
    if (record_null) {
      cmp = -1;
    } else if (record_value < m_key_value) {
      cmp = -1;
    } else if (record_value > m_key_value) {
      cmp = +1;
    } else {
      cmp = 0;
    }
  }

  switch (m_find_flag) {
    case HA_READ_KEY_EXACT:
      return (cmp == 0);
    case HA_READ_KEY_OR_NEXT:
      return (cmp >= 0);
    case HA_READ_KEY_OR_PREV:
      return (cmp <= 0);
    case HA_READ_BEFORE_KEY:
      return (cmp < 0);
    case HA_READ_AFTER_KEY:
      return (cmp > 0);
    default:
      DBUG_ASSERT(false);
      return false;
  }
}

bool PFS_key_pstring::stateless_match(bool record_null,
                                      const char *record_string,
                                      size_t record_string_length,
                                      const char *m_key_value,
                                      size_t m_key_value_length, bool is_null,
                                      enum ha_rkey_function find_flag) {
  if (find_flag == HA_READ_KEY_EXACT) {
    if (is_null) {
      return record_null;
    }

    if (record_null) {
      return false;
    }

    if (m_key_value_length != record_string_length) {
      return false;
    }

    return (native_strncasecmp(record_string, m_key_value,
                               m_key_value_length) == 0);
  }

  int cmp = 0;

  if (is_null) {
    cmp = record_null ? 0 : 1;
  } else {
    if (record_null) {
      cmp = -1;
    } else {
      cmp = native_strncasecmp(record_string, m_key_value, m_key_value_length);
    }
  }

  switch (find_flag) {
    case HA_READ_KEY_OR_NEXT:
      return (cmp >= 0);
    case HA_READ_KEY_OR_PREV:
      return (cmp <= 0);
    case HA_READ_BEFORE_KEY:
      return (cmp < 0);
    case HA_READ_AFTER_KEY:
      return (cmp > 0);
    default:
      DBUG_ASSERT(false);
      return false;
  }
}

template <int SIZE>
bool PFS_key_string<SIZE>::do_match_prefix(bool record_null,
                                           const char *record_string,
                                           size_t record_string_length) {
  if (m_is_null) {
    return record_null;
  }

  if (record_null) {
    return false;
  }

  if (record_string_length > m_key_value_length) {
    return false;
  }

  return (native_strncasecmp(record_string, m_key_value,
                             record_string_length) == 0);
}

bool PFS_key_thread_id::match(ulonglong thread_id) {
  bool record_null = (thread_id == 0);
  return do_match(record_null, thread_id);
}

bool PFS_key_thread_id::match(const PFS_thread *pfs) {
  bool record_null = (pfs->m_thread_internal_id == 0);
  return do_match(record_null, pfs->m_thread_internal_id);
}

bool PFS_key_thread_id::match_owner(const PFS_table *pfs) {
  PFS_thread *thread = sanitize_thread(pfs->m_thread_owner);

  if (thread == NULL) {
    return do_match(true, 0);
  }

  bool record_null = (thread->m_thread_internal_id == 0);
  return do_match(record_null, thread->m_thread_internal_id);
}

bool PFS_key_thread_id::match_owner(const PFS_socket *pfs) {
  PFS_thread *thread = sanitize_thread(pfs->m_thread_owner);

  if (thread == NULL) {
    return do_match(true, 0);
  }

  return do_match(false, thread->m_thread_internal_id);
}

bool PFS_key_thread_id::match_owner(const PFS_mutex *pfs) {
  PFS_thread *thread = sanitize_thread(pfs->m_owner);

  if (thread == NULL) {
    return do_match(true, 0);
  }

  return do_match(false, thread->m_thread_internal_id);
}

bool PFS_key_thread_id::match_owner(const PFS_prepared_stmt *pfs) {
  bool record_null = (pfs->m_owner_thread_id == 0);
  return do_match(record_null, pfs->m_owner_thread_id);
}

bool PFS_key_thread_id::match_owner(const PFS_metadata_lock *pfs) {
  bool record_null = (pfs->m_owner_thread_id == 0);
  return do_match(record_null, pfs->m_owner_thread_id);
}

bool PFS_key_thread_id::match_writer(const PFS_rwlock *pfs) {
  PFS_thread *thread = sanitize_thread(pfs->m_writer);

  if (thread == NULL) {
    return do_match(true, 0);
  }

  return do_match(false, thread->m_thread_internal_id);
}

bool PFS_key_event_id::match(ulonglong event_id) {
  bool record_null = (event_id == 0);
  return do_match(record_null, event_id);
}

bool PFS_key_event_id::match(const PFS_events *pfs) {
  bool record_null = (pfs->m_event_id == 0);
  return do_match(record_null, pfs->m_event_id);
}

bool PFS_key_event_id::match(const PFS_events_waits *pfs) {
  bool record_null = (pfs->m_event_id == 0);
  return do_match(record_null, pfs->m_event_id);
}

bool PFS_key_event_id::match_owner(const PFS_table *pfs) {
  bool record_null = (pfs->m_owner_event_id == 0);
  return do_match(record_null, pfs->m_owner_event_id);
}

bool PFS_key_event_id::match_owner(const PFS_prepared_stmt *pfs) {
  bool record_null = (pfs->m_owner_event_id == 0);
  return do_match(record_null, pfs->m_owner_event_id);
}

bool PFS_key_event_id::match_owner(const PFS_metadata_lock *pfs) {
  bool record_null = (pfs->m_owner_event_id == 0);
  return do_match(record_null, pfs->m_owner_event_id);
}

bool PFS_key_processlist_id::match(const PFS_thread *pfs) {
  bool record_null = (pfs->m_processlist_id == 0);
  return do_match(record_null, pfs->m_processlist_id);
}

bool PFS_key_engine_transaction_id::match(ulonglong engine_transaction_id) {
  return do_match(false, engine_transaction_id);
}

bool PFS_key_thread_os_id::match(const PFS_thread *pfs) {
  bool record_null = (pfs->m_thread_os_id == 0);
  return do_match(record_null, pfs->m_thread_os_id);
}

bool PFS_key_statement_id::match(const PFS_prepared_stmt *pfs) {
  bool record_null = (pfs->m_stmt_id == 0);
  return do_match(record_null, pfs->m_stmt_id);
}

bool PFS_key_worker_id::match_not_null(ulonglong worker_id) {
  return do_match(false, worker_id);
}

bool PFS_key_socket_id::match(const PFS_socket *pfs) {
  bool record_null = (pfs->m_fd == 0);
  return do_match(record_null, (int32)pfs->m_fd);
}

bool PFS_key_port::match(const PFS_socket *pfs) {
  bool record_null = (pfs->m_addr_len == 0);
  uint port = 0;
  char ip[INET6_ADDRSTRLEN + 1];
  uint ip_len = 0;
  if (!record_null) {
    ip_len = pfs_get_socket_address(ip, sizeof(ip), &port, &pfs->m_sock_addr,
                                    pfs->m_addr_len);
    record_null = (ip_len == 0);
  }
  return do_match(record_null, (int32)port);
}

bool PFS_key_error_number::match_error_index(uint error_index) {
  DBUG_ASSERT(error_index < PFS_MAX_SERVER_ERRORS);

  server_error *temp_error;
  temp_error = &error_names_array[pfs_to_server_error_map[error_index]];

  bool record_null = (temp_error->mysql_errno == 0);
  return do_match(record_null, (int32)temp_error->mysql_errno);
}

bool PFS_key_thread_name::match(const PFS_thread *pfs) {
  PFS_thread_class *klass = sanitize_thread_class(pfs->m_class);
  if (klass == NULL) {
    return false;
  }

  return match(klass);
}

bool PFS_key_thread_name::match(const PFS_thread_class *klass) {
  return do_match(false, klass->m_name, klass->m_name_length);
}

bool PFS_key_event_name::match(const PFS_instr_class *pfs) {
  return do_match(false, pfs->m_name, pfs->m_name_length);
}

bool PFS_key_event_name::match(const PFS_mutex *pfs) {
  PFS_mutex_class *safe_class = sanitize_mutex_class(pfs->m_class);
  if (unlikely(safe_class == NULL)) {
    return false;
  }

  return do_match(false, safe_class->m_name, safe_class->m_name_length);
}

bool PFS_key_event_name::match(const PFS_rwlock *pfs) {
  PFS_rwlock_class *safe_class = sanitize_rwlock_class(pfs->m_class);
  if (unlikely(safe_class == NULL)) {
    return false;
  }
  return do_match(false, safe_class->m_name, safe_class->m_name_length);
}

bool PFS_key_event_name::match(const PFS_cond *pfs) {
  PFS_cond_class *safe_class = sanitize_cond_class(pfs->m_class);
  if (unlikely(safe_class == NULL)) {
    return false;
  }
  return do_match(false, safe_class->m_name, safe_class->m_name_length);
}

bool PFS_key_event_name::match(const PFS_file *pfs) {
  PFS_file_class *safe_class = sanitize_file_class(pfs->m_class);
  if (unlikely(safe_class == NULL)) {
    return false;
  }
  return do_match(false, safe_class->m_name, safe_class->m_name_length);
}

bool PFS_key_event_name::match(const PFS_socket *pfs) {
  PFS_socket_class *safe_class = sanitize_socket_class(pfs->m_class);
  if (unlikely(safe_class == NULL)) {
    return false;
  }
  return do_match(false, safe_class->m_name, safe_class->m_name_length);
}

bool PFS_key_event_name::match_view(uint view) {
  switch (view) {
    case PFS_instrument_view_constants::VIEW_MUTEX:
      return do_match_prefix(false, mutex_instrument_prefix.str,
                             mutex_instrument_prefix.length);

    case PFS_instrument_view_constants::VIEW_RWLOCK:
      bool match;
      match = do_match_prefix(false, prlock_instrument_prefix.str,
                              prlock_instrument_prefix.length);
      if (!match) {
        match = do_match_prefix(false, rwlock_instrument_prefix.str,
                                rwlock_instrument_prefix.length);
      }
      if (!match) {
        match = do_match_prefix(false, sxlock_instrument_prefix.str,
                                sxlock_instrument_prefix.length);
      }
      return match;

    case PFS_instrument_view_constants::VIEW_COND:
      return do_match_prefix(false, cond_instrument_prefix.str,
                             cond_instrument_prefix.length);

    case PFS_instrument_view_constants::VIEW_FILE:
      return do_match_prefix(false, file_instrument_prefix.str,
                             file_instrument_prefix.length);

    case PFS_instrument_view_constants::VIEW_TABLE:
      if (do_match_prefix(false, table_io_class_name.str,
                          table_io_class_name.length)) {
        return true;
      }
      return do_match_prefix(false, table_lock_class_name.str,
                             table_lock_class_name.length);

    case PFS_instrument_view_constants::VIEW_SOCKET:
      return do_match_prefix(false, socket_instrument_prefix.str,
                             socket_instrument_prefix.length);

    case PFS_instrument_view_constants::VIEW_IDLE:
      return do_match_prefix(false, idle_class_name.str,
                             idle_class_name.length);

    case PFS_instrument_view_constants::VIEW_METADATA:
      return do_match_prefix(false, metadata_lock_class_name.str,
                             metadata_lock_class_name.length);

    case PFS_instrument_view_constants::VIEW_STAGE:
      return do_match_prefix(false, stage_instrument_prefix.str,
                             stage_instrument_prefix.length);

    case PFS_instrument_view_constants::VIEW_STATEMENT:
      return do_match_prefix(false, statement_instrument_prefix.str,
                             statement_instrument_prefix.length);

    case PFS_instrument_view_constants::VIEW_TRANSACTION:
      return do_match_prefix(false, transaction_instrument_prefix.str,
                             transaction_instrument_prefix.length);

    case PFS_instrument_view_constants::VIEW_BUILTIN_MEMORY:
      return do_match_prefix(false, builtin_memory_instrument_prefix.str,
                             builtin_memory_instrument_prefix.length);

    case PFS_instrument_view_constants::VIEW_MEMORY:
      return do_match_prefix(false, memory_instrument_prefix.str,
                             memory_instrument_prefix.length);

    case PFS_instrument_view_constants::VIEW_ERROR:
      return do_match_prefix(false, error_class_name.str,
                             error_class_name.length);

    default:
      return false;
  }
}

bool PFS_key_user::match(const PFS_thread *pfs) {
  bool record_null = (pfs->m_username_length == 0);
  return do_match(record_null, pfs->m_username, pfs->m_username_length);
}

bool PFS_key_user::match(const PFS_user *pfs) {
  bool record_null = (pfs->m_username_length == 0);
  return do_match(record_null, pfs->m_username, pfs->m_username_length);
}

bool PFS_key_user::match(const PFS_account *pfs) {
  bool record_null = (pfs->m_username_length == 0);
  return do_match(record_null, pfs->m_username, pfs->m_username_length);
}

bool PFS_key_user::match(const PFS_setup_actor *pfs) {
  bool record_null = (pfs->m_username_length == 0);
  return do_match(record_null, pfs->m_username, pfs->m_username_length);
}

bool PFS_key_host::match(const PFS_thread *pfs) {
  bool record_null = (pfs->m_hostname_length == 0);
  return do_match(record_null, pfs->m_hostname, pfs->m_hostname_length);
}

bool PFS_key_host::match(const PFS_host *pfs) {
  bool record_null = (pfs->m_hostname_length == 0);
  return do_match(record_null, pfs->m_hostname, pfs->m_hostname_length);
}

bool PFS_key_host::match(const PFS_account *pfs) {
  bool record_null = (pfs->m_hostname_length == 0);
  return do_match(record_null, pfs->m_hostname, pfs->m_hostname_length);
}

bool PFS_key_host::match(const PFS_setup_actor *pfs) {
  bool record_null = (pfs->m_hostname_length == 0);
  return do_match(record_null, pfs->m_hostname, pfs->m_hostname_length);
}

bool PFS_key_host::match(const char *hostname, size_t hostname_length) {
  bool record_null = (hostname_length == 0);
  return do_match(record_null, hostname, hostname_length);
}

bool PFS_key_role::match(const PFS_setup_actor *pfs) {
  bool record_null = (pfs->m_rolename_length == 0);
  return do_match(record_null, pfs->m_rolename, pfs->m_rolename_length);
}

bool PFS_key_schema::match(const PFS_statements_digest_stat *pfs) {
  bool record_null = (pfs->m_digest_key.m_schema_name_length == 0);
  return do_match(record_null, pfs->m_digest_key.m_schema_name,
                  pfs->m_digest_key.m_schema_name_length);
}

bool PFS_key_digest::match(PFS_statements_digest_stat *pfs) {
  bool record_null = (pfs->m_digest_storage.is_empty());
  char hash_string[DIGEST_HASH_TO_STRING_LENGTH + 1];

  DIGEST_HASH_TO_STRING(pfs->m_digest_storage.m_hash, hash_string);

  return do_match(record_null, hash_string, DIGEST_HASH_TO_STRING_LENGTH);
}

bool PFS_key_bucket_number::match(ulong value) {
  return do_match(false, value);
}

bool PFS_key_name::match(const LEX_CSTRING *name) {
  bool record_null = (name->length == 0);
  return do_match(record_null, name->str, name->length);
}

bool PFS_key_name::match(const char *name, size_t name_length) {
  bool record_null = (name_length == 0);
  return do_match(record_null, name, name_length);
}

bool PFS_key_name::match_not_null(const LEX_STRING *name) {
  return do_match(false, name->str, name->length);
}

bool PFS_key_name::match_not_null(const char *name, size_t name_length) {
  return do_match(false, name, name_length);
}

bool PFS_key_group_name::match(const LEX_STRING *name) {
  bool record_null = (name->length == 0);
  return do_match(record_null, name->str, name->length);
}

bool PFS_key_group_name::match(const char *name, size_t name_length) {
  bool record_null = (name_length == 0);
  return do_match(record_null, name, name_length);
}

bool PFS_key_group_name::match(PFS_thread *pfs) {
  bool record_null = (pfs->m_groupname_length == 0);
  return do_match(record_null, pfs->m_groupname, pfs->m_groupname_length);
}

bool PFS_key_variable_name::match(const System_variable *pfs) {
  return do_match(false, pfs->m_name, pfs->m_name_length);
}

bool PFS_key_variable_name::match(const Status_variable *pfs) {
  return do_match(false, pfs->m_name, pfs->m_name_length);
}

bool PFS_key_variable_name::match(const PFS_variable_name_row *pfs) {
  bool record_null = (pfs->m_length == 0);
  return do_match(record_null, pfs->m_str, pfs->m_length);
}

bool PFS_key_engine_name::match(const char *engine_name, size_t length) {
  return do_match(false, engine_name, length);
}

bool PFS_key_engine_lock_id::match(const char *engine_lock_id, size_t length) {
  return do_match(false, engine_lock_id, length);
}

>>>>>>> 4869291f
bool PFS_key_ip::match(const PFS_socket *pfs) {
  bool record_null = (pfs->m_addr_len == 0);
  uint port = 0;
  char ip[INET6_ADDRSTRLEN + 1];
  size_t ip_len = 0;
  if (!record_null) {
    ip_len = pfs_get_socket_address(ip, sizeof(ip), &port, &pfs->m_sock_addr,
                                    pfs->m_addr_len);
    record_null = (ip_len == 0);
  }
  return do_match(record_null, (const char *)ip, ip_len);
}

bool PFS_key_ip::match(const char *ip, size_t ip_length) {
  bool record_null = (ip_length == 0);
  return do_match(record_null, ip, ip_length);
}

bool PFS_key_statement_name::match(const PFS_prepared_stmt *pfs) {
  return do_match(false, pfs->m_stmt_name, pfs->m_stmt_name_length);
}

bool PFS_key_file_name::match(const PFS_file *pfs) {
  return do_match(false, pfs->m_filename, pfs->m_filename_length);
}

void PFS_key_object_type::read(PFS_key_reader &reader,
                               enum ha_rkey_function find_flag) {
  char object_type_string[255];  // FIXME
  uint object_type_string_length;

  m_find_flag = reader.read_varchar_utf8(
      find_flag, m_is_null, object_type_string, &object_type_string_length,
      sizeof(object_type_string));
  if (m_is_null) {
    m_object_type = NO_OBJECT_TYPE;
  } else {
    string_to_object_type(object_type_string, object_type_string_length,
                          &m_object_type);
  }
}

bool PFS_key_object_type::match(enum_object_type object_type) {
  bool record_null = (object_type == NO_OBJECT_TYPE);
  return do_match(record_null, object_type);
}

bool PFS_key_object_type::match(const PFS_object_row *pfs) {
  bool record_null = (pfs->m_object_type == NO_OBJECT_TYPE);
  return do_match(record_null, pfs->m_object_type);
}

bool PFS_key_object_type::match(const PFS_column_row *pfs) {
  bool record_null = (pfs->m_object_type == NO_OBJECT_TYPE);
  return do_match(record_null, pfs->m_object_type);
}

bool PFS_key_object_type::match(const PFS_program *pfs) {
  bool record_null = (pfs->m_type == NO_OBJECT_TYPE);
  return do_match(record_null, pfs->m_type);
}

bool PFS_key_object_type::do_match(bool record_null,
                                   enum_object_type record_value) {
  int cmp = 0;

  if (m_is_null) {
    cmp = (record_null ? 0 : 1);
  } else {
    if (record_null) {
      cmp = -1;
    } else if (record_value < m_object_type) {
      cmp = -1;
    } else if (record_value > m_object_type) {
      cmp = +1;
    } else {
      cmp = 0;
    }
  }

  switch (m_find_flag) {
    case HA_READ_KEY_EXACT:
      return (cmp == 0);
    case HA_READ_KEY_OR_NEXT:
      return (cmp >= 0);
    case HA_READ_KEY_OR_PREV:
      return (cmp <= 0);
    case HA_READ_BEFORE_KEY:
      return (cmp < 0);
    case HA_READ_AFTER_KEY:
      return (cmp > 0);
    default:
      DBUG_ASSERT(false);
      return false;
  }
}

void PFS_key_object_type_enum::read(PFS_key_reader &reader,
                                    enum ha_rkey_function find_flag) {
  uchar object_type = 0;

  m_find_flag = reader.read_uint8(find_flag, m_is_null, &object_type);

  if (m_is_null) {
    m_object_type = NO_OBJECT_TYPE;
  } else {
    m_object_type = static_cast<enum_object_type>(object_type);
  }
}

bool PFS_key_object_type_enum::match(enum_object_type object_type) {
  bool record_null = (object_type == NO_OBJECT_TYPE);
  return do_match(record_null, object_type);
}

bool PFS_key_object_type_enum::match(const PFS_prepared_stmt *pfs) {
  bool record_null = (pfs->m_owner_object_type == NO_OBJECT_TYPE);
  return do_match(record_null, pfs->m_owner_object_type);
}

bool PFS_key_object_type_enum::match(const PFS_object_row *pfs) {
  bool record_null = (pfs->m_object_type == NO_OBJECT_TYPE);
  return do_match(record_null, pfs->m_object_type);
}

bool PFS_key_object_type_enum::match(const PFS_program *pfs) {
  bool record_null = (pfs->m_type == NO_OBJECT_TYPE);
  return do_match(record_null, pfs->m_type);
}

bool PFS_key_object_type_enum::do_match(bool record_null,
                                        enum_object_type record_value) {
  int cmp = 0;

  if (m_is_null) {
    cmp = (record_null ? 0 : 1);
  } else {
    if (record_null) {
      cmp = -1;
    } else if (record_value < m_object_type) {
      cmp = -1;
    } else if (record_value > m_object_type) {
      cmp = +1;
    } else {
      cmp = 0;
    }
  }

  switch (m_find_flag) {
    case HA_READ_KEY_EXACT:
      return (cmp == 0);
    case HA_READ_KEY_OR_NEXT:
      return (cmp >= 0);
    case HA_READ_KEY_OR_PREV:
      return (cmp <= 0);
    case HA_READ_BEFORE_KEY:
      return (cmp < 0);
    case HA_READ_AFTER_KEY:
      return (cmp > 0);
    default:
      DBUG_ASSERT(false);
      return false;
  }
}

bool PFS_key_object_schema::match(const PFS_table_share *share) {
  return do_match(false, share->m_schema_name, share->m_schema_name_length);
}

bool PFS_key_object_schema::match(const PFS_program *pfs) {
  return do_match(false, pfs->m_schema_name, pfs->m_schema_name_length);
}

bool PFS_key_object_schema::match(const PFS_prepared_stmt *pfs) {
  return do_match(false, pfs->m_owner_object_schema,
                  pfs->m_owner_object_schema_length);
}

bool PFS_key_object_schema::match(const PFS_object_row *pfs) {
  bool record_null = (pfs->m_object_name_length == 0);
  return do_match(record_null, pfs->m_schema_name, pfs->m_schema_name_length);
}

bool PFS_key_object_schema::match(const PFS_column_row *pfs) {
  bool record_null = (pfs->m_object_name_length == 0);
  return do_match(record_null, pfs->m_schema_name, pfs->m_schema_name_length);
}

bool PFS_key_object_schema::match(const PFS_setup_object *pfs) {
  bool record_null = (pfs->m_schema_name_length == 0);
  return do_match(record_null, pfs->m_schema_name, pfs->m_schema_name_length);
}

bool PFS_key_object_schema::match(const char *schema_name,
                                  size_t schema_name_length) {
  bool record_null = (schema_name_length == 0);
  return do_match(record_null, schema_name, schema_name_length);
}

bool PFS_key_object_name::match(const PFS_table_share *share) {
  return do_match(false, share->m_table_name, share->m_table_name_length);
}

bool PFS_key_object_name::match(const PFS_program *pfs) {
  return do_match(false, pfs->m_object_name, pfs->m_object_name_length);
}

bool PFS_key_object_name::match(const PFS_prepared_stmt *pfs) {
  return do_match(false, pfs->m_owner_object_name,
                  pfs->m_owner_object_name_length);
}

bool PFS_key_object_name::match(const PFS_object_row *pfs) {
  bool record_null = (pfs->m_object_name_length == 0);
  return do_match(record_null, pfs->m_object_name, pfs->m_object_name_length);
}

bool PFS_key_object_name::match(const PFS_column_row *pfs) {
  bool record_null = (pfs->m_object_name_length == 0);
  return do_match(record_null, pfs->m_object_name, pfs->m_object_name_length);
}

bool PFS_key_object_name::match(const PFS_index_row *pfs) {
  bool record_null = (pfs->m_index_name_length == 0);
  return do_match(record_null, pfs->m_index_name, pfs->m_index_name_length);
}

bool PFS_key_object_name::match(const PFS_setup_object *pfs) {
  bool record_null = (pfs->m_object_name_length == 0);
  return do_match(record_null, pfs->m_object_name, pfs->m_object_name_length);
}

bool PFS_key_object_name::match(const char *object_name,
                                size_t object_name_length) {
  bool record_null = (object_name_length == 0);
  return do_match(record_null, object_name, object_name_length);
}

bool PFS_key_column_name::match(const PFS_column_row *pfs) {
  bool record_null = (pfs->m_column_name_length == 0);
  return do_match(record_null, pfs->m_column_name, pfs->m_column_name_length);
}

bool PFS_key_object_instance::match(const PFS_table *pfs) {
  return (m_identity == pfs->m_identity);  // FIXME ?
}

bool PFS_key_object_instance::match(const PFS_mutex *pfs) {
  return (m_identity == pfs->m_identity);
}

bool PFS_key_object_instance::match(const PFS_rwlock *pfs) {
  return (m_identity == pfs->m_identity);
}

bool PFS_key_object_instance::match(const PFS_cond *pfs) {
  return (m_identity == pfs->m_identity);
}

bool PFS_key_object_instance::match(const PFS_file *pfs) {
  return (m_identity == pfs->m_identity);
}

bool PFS_key_object_instance::match(const PFS_socket *pfs) {
  return (m_identity == pfs->m_identity);
}

bool PFS_key_object_instance::match(const PFS_prepared_stmt *pfs) {
  return (m_identity == pfs->m_identity);
}

bool PFS_key_object_instance::match(const PFS_metadata_lock *pfs) {
  return (m_identity == pfs->m_identity);
}<|MERGE_RESOLUTION|>--- conflicted
+++ resolved
@@ -693,11 +693,7 @@
 }
 
 int PFS_column_row::make_row(const MDL_key *mdl) {
-<<<<<<< HEAD
   static_assert(MDL_key::NAMESPACE_END == 19,
-=======
-  static_assert(MDL_key::NAMESPACE_END == 18,
->>>>>>> 4869291f
                 "Adjust performance schema when changing enum_mdl_namespace");
 
   switch (mdl->mdl_namespace()) {
@@ -713,15 +709,12 @@
       m_object_name_length = mdl->name_length();
       m_column_name_length = 0;
       break;
-<<<<<<< HEAD
     case MDL_key::BACKUP_TABLES:
       m_object_type = OBJECT_TYPE_BACKUP_TABLES;
       m_schema_name_length = 0;
       m_object_name_length = 0;
       m_column_name_length = 0;
       break;
-=======
->>>>>>> 4869291f
     case MDL_key::SCHEMA:
       m_object_type = OBJECT_TYPE_SCHEMA;
       m_schema_name_length = mdl->db_name_length();
@@ -1384,7 +1377,6 @@
     default:
       DBUG_ASSERT(false);
   }
-<<<<<<< HEAD
 }
 
 int PFS_variable_name_row::make_row(const char *str, size_t length) {
@@ -1408,31 +1400,6 @@
   return make_row(var->m_charset, var->m_value_str, var->m_value_length);
 }
 
-=======
-}
-
-int PFS_variable_name_row::make_row(const char *str, size_t length) {
-  DBUG_ASSERT(length <= sizeof(m_str));
-  DBUG_ASSERT(length <= NAME_CHAR_LEN);
-
-  m_length = (uint)MY_MIN(length, NAME_CHAR_LEN); /* enforce max name length */
-  if (m_length > 0) {
-    memcpy(m_str, str, length);
-  }
-  m_str[m_length] = '\0';
-
-  return 0;
-}
-
-int PFS_variable_value_row::make_row(const Status_variable *var) {
-  return make_row(var->m_charset, var->m_value_str, var->m_value_length);
-}
-
-int PFS_variable_value_row::make_row(const System_variable *var) {
-  return make_row(var->m_charset, var->m_value_str, var->m_value_length);
-}
-
->>>>>>> 4869291f
 int PFS_variable_value_row::make_row(const CHARSET_INFO *cs, const char *str,
                                      size_t length) {
   DBUG_ASSERT(cs != NULL);
@@ -1464,7 +1431,6 @@
   } else {
     m_value = NULL;
     m_value_length = 0;
-<<<<<<< HEAD
   }
 
   return 0;
@@ -1880,8 +1846,18 @@
                              mutex_instrument_prefix.length);
 
     case PFS_instrument_view_constants::VIEW_RWLOCK:
-      return do_match_prefix(false, rwlock_instrument_prefix.str,
-                             rwlock_instrument_prefix.length);
+      bool match;
+      match = do_match_prefix(false, prlock_instrument_prefix.str,
+                              prlock_instrument_prefix.length);
+      if (!match) {
+        match = do_match_prefix(false, rwlock_instrument_prefix.str,
+                                rwlock_instrument_prefix.length);
+      }
+      if (!match) {
+        match = do_match_prefix(false, sxlock_instrument_prefix.str,
+                                sxlock_instrument_prefix.length);
+      }
+      return match;
 
     case PFS_instrument_view_constants::VIEW_COND:
       return do_match_prefix(false, cond_instrument_prefix.str,
@@ -2009,7 +1985,7 @@
   return do_match(false, value);
 }
 
-bool PFS_key_name::match(const LEX_STRING *name) {
+bool PFS_key_name::match(const LEX_CSTRING *name) {
   bool record_null = (name->length == 0);
   return do_match(record_null, name->str, name->length);
 }
@@ -2063,78 +2039,70 @@
   return do_match(false, engine_lock_id, length);
 }
 
-=======
-  }
-
-  return 0;
-}
-
-/*
-  Code is the same for all int types,
-  expects the following parameters:
-  bool record_null
-  <T> record_value,
-  bool m_is_null,
-  <T> m_key_value,
-  enum ha_rkey_function m_find_flag
-*/
-#define COMMON_STATELESS_MATCH               \
-  int cmp = 0;                               \
-  if (is_null) {                             \
-    cmp = (record_null ? 0 : 1);             \
-  } else {                                   \
-    if (record_null) {                       \
-      cmp = -1;                              \
-    } else if (record_value < m_key_value) { \
-      cmp = -1;                              \
-    } else if (record_value > m_key_value) { \
-      cmp = +1;                              \
-    } else {                                 \
-      cmp = 0;                               \
-    }                                        \
-  }                                          \
-  switch (find_flag) {                       \
-    case HA_READ_KEY_EXACT:                  \
-      return (cmp == 0);                     \
-    case HA_READ_KEY_OR_NEXT:                \
-      return (cmp >= 0);                     \
-    case HA_READ_KEY_OR_PREV:                \
-      return (cmp <= 0);                     \
-    case HA_READ_BEFORE_KEY:                 \
-      return (cmp < 0);                      \
-    case HA_READ_AFTER_KEY:                  \
-      return (cmp > 0);                      \
-    default:                                 \
-      DBUG_ASSERT(false);                    \
-      return false;                          \
-  }
-
-bool PFS_key_long::stateless_match(bool record_null, long record_value,
-                                   bool is_null, long m_key_value,
-                                   enum ha_rkey_function find_flag) {
-  COMMON_STATELESS_MATCH
-}
-
-bool PFS_key_ulong::stateless_match(bool record_null, ulong record_value,
-                                    bool is_null, ulong m_key_value,
-                                    enum ha_rkey_function find_flag) {
-  COMMON_STATELESS_MATCH
-}
-
-bool PFS_key_longlong::stateless_match(bool record_null, longlong record_value,
-                                       bool is_null, longlong m_key_value,
-                                       enum ha_rkey_function find_flag) {
-  COMMON_STATELESS_MATCH
-}
-
-bool PFS_key_ulonglong::stateless_match(bool record_null,
-                                        ulonglong record_value, bool is_null,
-                                        ulonglong m_key_value,
-                                        enum ha_rkey_function find_flag) {
-  COMMON_STATELESS_MATCH
-}
-
-bool PFS_key_ulong::do_match(bool record_null, ulong record_value) {
+bool PFS_key_ip::match(const PFS_socket *pfs) {
+  bool record_null = (pfs->m_addr_len == 0);
+  uint port = 0;
+  char ip[INET6_ADDRSTRLEN + 1];
+  size_t ip_len = 0;
+  if (!record_null) {
+    ip_len = pfs_get_socket_address(ip, sizeof(ip), &port, &pfs->m_sock_addr,
+                                    pfs->m_addr_len);
+    record_null = (ip_len == 0);
+  }
+  return do_match(record_null, (const char *)ip, ip_len);
+}
+
+bool PFS_key_ip::match(const char *ip, size_t ip_length) {
+  bool record_null = (ip_length == 0);
+  return do_match(record_null, ip, ip_length);
+}
+
+bool PFS_key_statement_name::match(const PFS_prepared_stmt *pfs) {
+  return do_match(false, pfs->m_stmt_name, pfs->m_stmt_name_length);
+}
+
+bool PFS_key_file_name::match(const PFS_file *pfs) {
+  return do_match(false, pfs->m_filename, pfs->m_filename_length);
+}
+
+void PFS_key_object_type::read(PFS_key_reader &reader,
+                               enum ha_rkey_function find_flag) {
+  char object_type_string[255];  // FIXME
+  uint object_type_string_length;
+
+  m_find_flag = reader.read_varchar_utf8(
+      find_flag, m_is_null, object_type_string, &object_type_string_length,
+      sizeof(object_type_string));
+  if (m_is_null) {
+    m_object_type = NO_OBJECT_TYPE;
+  } else {
+    string_to_object_type(object_type_string, object_type_string_length,
+                          &m_object_type);
+  }
+}
+
+bool PFS_key_object_type::match(enum_object_type object_type) {
+  bool record_null = (object_type == NO_OBJECT_TYPE);
+  return do_match(record_null, object_type);
+}
+
+bool PFS_key_object_type::match(const PFS_object_row *pfs) {
+  bool record_null = (pfs->m_object_type == NO_OBJECT_TYPE);
+  return do_match(record_null, pfs->m_object_type);
+}
+
+bool PFS_key_object_type::match(const PFS_column_row *pfs) {
+  bool record_null = (pfs->m_object_type == NO_OBJECT_TYPE);
+  return do_match(record_null, pfs->m_object_type);
+}
+
+bool PFS_key_object_type::match(const PFS_program *pfs) {
+  bool record_null = (pfs->m_type == NO_OBJECT_TYPE);
+  return do_match(record_null, pfs->m_type);
+}
+
+bool PFS_key_object_type::do_match(bool record_null,
+                                   enum_object_type record_value) {
   int cmp = 0;
 
   if (m_is_null) {
@@ -2142,9 +2110,9 @@
   } else {
     if (record_null) {
       cmp = -1;
-    } else if (record_value < m_key_value) {
+    } else if (record_value < m_object_type) {
       cmp = -1;
-    } else if (record_value > m_key_value) {
+    } else if (record_value > m_object_type) {
       cmp = +1;
     } else {
       cmp = 0;
@@ -2168,7 +2136,41 @@
   }
 }
 
-bool PFS_key_ulonglong::do_match(bool record_null, ulonglong record_value) {
+void PFS_key_object_type_enum::read(PFS_key_reader &reader,
+                                    enum ha_rkey_function find_flag) {
+  uchar object_type = 0;
+
+  m_find_flag = reader.read_uint8(find_flag, m_is_null, &object_type);
+
+  if (m_is_null) {
+    m_object_type = NO_OBJECT_TYPE;
+  } else {
+    m_object_type = static_cast<enum_object_type>(object_type);
+  }
+}
+
+bool PFS_key_object_type_enum::match(enum_object_type object_type) {
+  bool record_null = (object_type == NO_OBJECT_TYPE);
+  return do_match(record_null, object_type);
+}
+
+bool PFS_key_object_type_enum::match(const PFS_prepared_stmt *pfs) {
+  bool record_null = (pfs->m_owner_object_type == NO_OBJECT_TYPE);
+  return do_match(record_null, pfs->m_owner_object_type);
+}
+
+bool PFS_key_object_type_enum::match(const PFS_object_row *pfs) {
+  bool record_null = (pfs->m_object_type == NO_OBJECT_TYPE);
+  return do_match(record_null, pfs->m_object_type);
+}
+
+bool PFS_key_object_type_enum::match(const PFS_program *pfs) {
+  bool record_null = (pfs->m_type == NO_OBJECT_TYPE);
+  return do_match(record_null, pfs->m_type);
+}
+
+bool PFS_key_object_type_enum::do_match(bool record_null,
+                                        enum_object_type record_value) {
   int cmp = 0;
 
   if (m_is_null) {
@@ -2176,9 +2178,9 @@
   } else {
     if (record_null) {
       cmp = -1;
-    } else if (record_value < m_key_value) {
+    } else if (record_value < m_object_type) {
       cmp = -1;
-    } else if (record_value > m_key_value) {
+    } else if (record_value > m_object_type) {
       cmp = +1;
     } else {
       cmp = 0;
@@ -2202,642 +2204,6 @@
   }
 }
 
-bool PFS_key_pstring::stateless_match(bool record_null,
-                                      const char *record_string,
-                                      size_t record_string_length,
-                                      const char *m_key_value,
-                                      size_t m_key_value_length, bool is_null,
-                                      enum ha_rkey_function find_flag) {
-  if (find_flag == HA_READ_KEY_EXACT) {
-    if (is_null) {
-      return record_null;
-    }
-
-    if (record_null) {
-      return false;
-    }
-
-    if (m_key_value_length != record_string_length) {
-      return false;
-    }
-
-    return (native_strncasecmp(record_string, m_key_value,
-                               m_key_value_length) == 0);
-  }
-
-  int cmp = 0;
-
-  if (is_null) {
-    cmp = record_null ? 0 : 1;
-  } else {
-    if (record_null) {
-      cmp = -1;
-    } else {
-      cmp = native_strncasecmp(record_string, m_key_value, m_key_value_length);
-    }
-  }
-
-  switch (find_flag) {
-    case HA_READ_KEY_OR_NEXT:
-      return (cmp >= 0);
-    case HA_READ_KEY_OR_PREV:
-      return (cmp <= 0);
-    case HA_READ_BEFORE_KEY:
-      return (cmp < 0);
-    case HA_READ_AFTER_KEY:
-      return (cmp > 0);
-    default:
-      DBUG_ASSERT(false);
-      return false;
-  }
-}
-
-template <int SIZE>
-bool PFS_key_string<SIZE>::do_match_prefix(bool record_null,
-                                           const char *record_string,
-                                           size_t record_string_length) {
-  if (m_is_null) {
-    return record_null;
-  }
-
-  if (record_null) {
-    return false;
-  }
-
-  if (record_string_length > m_key_value_length) {
-    return false;
-  }
-
-  return (native_strncasecmp(record_string, m_key_value,
-                             record_string_length) == 0);
-}
-
-bool PFS_key_thread_id::match(ulonglong thread_id) {
-  bool record_null = (thread_id == 0);
-  return do_match(record_null, thread_id);
-}
-
-bool PFS_key_thread_id::match(const PFS_thread *pfs) {
-  bool record_null = (pfs->m_thread_internal_id == 0);
-  return do_match(record_null, pfs->m_thread_internal_id);
-}
-
-bool PFS_key_thread_id::match_owner(const PFS_table *pfs) {
-  PFS_thread *thread = sanitize_thread(pfs->m_thread_owner);
-
-  if (thread == NULL) {
-    return do_match(true, 0);
-  }
-
-  bool record_null = (thread->m_thread_internal_id == 0);
-  return do_match(record_null, thread->m_thread_internal_id);
-}
-
-bool PFS_key_thread_id::match_owner(const PFS_socket *pfs) {
-  PFS_thread *thread = sanitize_thread(pfs->m_thread_owner);
-
-  if (thread == NULL) {
-    return do_match(true, 0);
-  }
-
-  return do_match(false, thread->m_thread_internal_id);
-}
-
-bool PFS_key_thread_id::match_owner(const PFS_mutex *pfs) {
-  PFS_thread *thread = sanitize_thread(pfs->m_owner);
-
-  if (thread == NULL) {
-    return do_match(true, 0);
-  }
-
-  return do_match(false, thread->m_thread_internal_id);
-}
-
-bool PFS_key_thread_id::match_owner(const PFS_prepared_stmt *pfs) {
-  bool record_null = (pfs->m_owner_thread_id == 0);
-  return do_match(record_null, pfs->m_owner_thread_id);
-}
-
-bool PFS_key_thread_id::match_owner(const PFS_metadata_lock *pfs) {
-  bool record_null = (pfs->m_owner_thread_id == 0);
-  return do_match(record_null, pfs->m_owner_thread_id);
-}
-
-bool PFS_key_thread_id::match_writer(const PFS_rwlock *pfs) {
-  PFS_thread *thread = sanitize_thread(pfs->m_writer);
-
-  if (thread == NULL) {
-    return do_match(true, 0);
-  }
-
-  return do_match(false, thread->m_thread_internal_id);
-}
-
-bool PFS_key_event_id::match(ulonglong event_id) {
-  bool record_null = (event_id == 0);
-  return do_match(record_null, event_id);
-}
-
-bool PFS_key_event_id::match(const PFS_events *pfs) {
-  bool record_null = (pfs->m_event_id == 0);
-  return do_match(record_null, pfs->m_event_id);
-}
-
-bool PFS_key_event_id::match(const PFS_events_waits *pfs) {
-  bool record_null = (pfs->m_event_id == 0);
-  return do_match(record_null, pfs->m_event_id);
-}
-
-bool PFS_key_event_id::match_owner(const PFS_table *pfs) {
-  bool record_null = (pfs->m_owner_event_id == 0);
-  return do_match(record_null, pfs->m_owner_event_id);
-}
-
-bool PFS_key_event_id::match_owner(const PFS_prepared_stmt *pfs) {
-  bool record_null = (pfs->m_owner_event_id == 0);
-  return do_match(record_null, pfs->m_owner_event_id);
-}
-
-bool PFS_key_event_id::match_owner(const PFS_metadata_lock *pfs) {
-  bool record_null = (pfs->m_owner_event_id == 0);
-  return do_match(record_null, pfs->m_owner_event_id);
-}
-
-bool PFS_key_processlist_id::match(const PFS_thread *pfs) {
-  bool record_null = (pfs->m_processlist_id == 0);
-  return do_match(record_null, pfs->m_processlist_id);
-}
-
-bool PFS_key_engine_transaction_id::match(ulonglong engine_transaction_id) {
-  return do_match(false, engine_transaction_id);
-}
-
-bool PFS_key_thread_os_id::match(const PFS_thread *pfs) {
-  bool record_null = (pfs->m_thread_os_id == 0);
-  return do_match(record_null, pfs->m_thread_os_id);
-}
-
-bool PFS_key_statement_id::match(const PFS_prepared_stmt *pfs) {
-  bool record_null = (pfs->m_stmt_id == 0);
-  return do_match(record_null, pfs->m_stmt_id);
-}
-
-bool PFS_key_worker_id::match_not_null(ulonglong worker_id) {
-  return do_match(false, worker_id);
-}
-
-bool PFS_key_socket_id::match(const PFS_socket *pfs) {
-  bool record_null = (pfs->m_fd == 0);
-  return do_match(record_null, (int32)pfs->m_fd);
-}
-
-bool PFS_key_port::match(const PFS_socket *pfs) {
-  bool record_null = (pfs->m_addr_len == 0);
-  uint port = 0;
-  char ip[INET6_ADDRSTRLEN + 1];
-  uint ip_len = 0;
-  if (!record_null) {
-    ip_len = pfs_get_socket_address(ip, sizeof(ip), &port, &pfs->m_sock_addr,
-                                    pfs->m_addr_len);
-    record_null = (ip_len == 0);
-  }
-  return do_match(record_null, (int32)port);
-}
-
-bool PFS_key_error_number::match_error_index(uint error_index) {
-  DBUG_ASSERT(error_index < PFS_MAX_SERVER_ERRORS);
-
-  server_error *temp_error;
-  temp_error = &error_names_array[pfs_to_server_error_map[error_index]];
-
-  bool record_null = (temp_error->mysql_errno == 0);
-  return do_match(record_null, (int32)temp_error->mysql_errno);
-}
-
-bool PFS_key_thread_name::match(const PFS_thread *pfs) {
-  PFS_thread_class *klass = sanitize_thread_class(pfs->m_class);
-  if (klass == NULL) {
-    return false;
-  }
-
-  return match(klass);
-}
-
-bool PFS_key_thread_name::match(const PFS_thread_class *klass) {
-  return do_match(false, klass->m_name, klass->m_name_length);
-}
-
-bool PFS_key_event_name::match(const PFS_instr_class *pfs) {
-  return do_match(false, pfs->m_name, pfs->m_name_length);
-}
-
-bool PFS_key_event_name::match(const PFS_mutex *pfs) {
-  PFS_mutex_class *safe_class = sanitize_mutex_class(pfs->m_class);
-  if (unlikely(safe_class == NULL)) {
-    return false;
-  }
-
-  return do_match(false, safe_class->m_name, safe_class->m_name_length);
-}
-
-bool PFS_key_event_name::match(const PFS_rwlock *pfs) {
-  PFS_rwlock_class *safe_class = sanitize_rwlock_class(pfs->m_class);
-  if (unlikely(safe_class == NULL)) {
-    return false;
-  }
-  return do_match(false, safe_class->m_name, safe_class->m_name_length);
-}
-
-bool PFS_key_event_name::match(const PFS_cond *pfs) {
-  PFS_cond_class *safe_class = sanitize_cond_class(pfs->m_class);
-  if (unlikely(safe_class == NULL)) {
-    return false;
-  }
-  return do_match(false, safe_class->m_name, safe_class->m_name_length);
-}
-
-bool PFS_key_event_name::match(const PFS_file *pfs) {
-  PFS_file_class *safe_class = sanitize_file_class(pfs->m_class);
-  if (unlikely(safe_class == NULL)) {
-    return false;
-  }
-  return do_match(false, safe_class->m_name, safe_class->m_name_length);
-}
-
-bool PFS_key_event_name::match(const PFS_socket *pfs) {
-  PFS_socket_class *safe_class = sanitize_socket_class(pfs->m_class);
-  if (unlikely(safe_class == NULL)) {
-    return false;
-  }
-  return do_match(false, safe_class->m_name, safe_class->m_name_length);
-}
-
-bool PFS_key_event_name::match_view(uint view) {
-  switch (view) {
-    case PFS_instrument_view_constants::VIEW_MUTEX:
-      return do_match_prefix(false, mutex_instrument_prefix.str,
-                             mutex_instrument_prefix.length);
-
-    case PFS_instrument_view_constants::VIEW_RWLOCK:
-      bool match;
-      match = do_match_prefix(false, prlock_instrument_prefix.str,
-                              prlock_instrument_prefix.length);
-      if (!match) {
-        match = do_match_prefix(false, rwlock_instrument_prefix.str,
-                                rwlock_instrument_prefix.length);
-      }
-      if (!match) {
-        match = do_match_prefix(false, sxlock_instrument_prefix.str,
-                                sxlock_instrument_prefix.length);
-      }
-      return match;
-
-    case PFS_instrument_view_constants::VIEW_COND:
-      return do_match_prefix(false, cond_instrument_prefix.str,
-                             cond_instrument_prefix.length);
-
-    case PFS_instrument_view_constants::VIEW_FILE:
-      return do_match_prefix(false, file_instrument_prefix.str,
-                             file_instrument_prefix.length);
-
-    case PFS_instrument_view_constants::VIEW_TABLE:
-      if (do_match_prefix(false, table_io_class_name.str,
-                          table_io_class_name.length)) {
-        return true;
-      }
-      return do_match_prefix(false, table_lock_class_name.str,
-                             table_lock_class_name.length);
-
-    case PFS_instrument_view_constants::VIEW_SOCKET:
-      return do_match_prefix(false, socket_instrument_prefix.str,
-                             socket_instrument_prefix.length);
-
-    case PFS_instrument_view_constants::VIEW_IDLE:
-      return do_match_prefix(false, idle_class_name.str,
-                             idle_class_name.length);
-
-    case PFS_instrument_view_constants::VIEW_METADATA:
-      return do_match_prefix(false, metadata_lock_class_name.str,
-                             metadata_lock_class_name.length);
-
-    case PFS_instrument_view_constants::VIEW_STAGE:
-      return do_match_prefix(false, stage_instrument_prefix.str,
-                             stage_instrument_prefix.length);
-
-    case PFS_instrument_view_constants::VIEW_STATEMENT:
-      return do_match_prefix(false, statement_instrument_prefix.str,
-                             statement_instrument_prefix.length);
-
-    case PFS_instrument_view_constants::VIEW_TRANSACTION:
-      return do_match_prefix(false, transaction_instrument_prefix.str,
-                             transaction_instrument_prefix.length);
-
-    case PFS_instrument_view_constants::VIEW_BUILTIN_MEMORY:
-      return do_match_prefix(false, builtin_memory_instrument_prefix.str,
-                             builtin_memory_instrument_prefix.length);
-
-    case PFS_instrument_view_constants::VIEW_MEMORY:
-      return do_match_prefix(false, memory_instrument_prefix.str,
-                             memory_instrument_prefix.length);
-
-    case PFS_instrument_view_constants::VIEW_ERROR:
-      return do_match_prefix(false, error_class_name.str,
-                             error_class_name.length);
-
-    default:
-      return false;
-  }
-}
-
-bool PFS_key_user::match(const PFS_thread *pfs) {
-  bool record_null = (pfs->m_username_length == 0);
-  return do_match(record_null, pfs->m_username, pfs->m_username_length);
-}
-
-bool PFS_key_user::match(const PFS_user *pfs) {
-  bool record_null = (pfs->m_username_length == 0);
-  return do_match(record_null, pfs->m_username, pfs->m_username_length);
-}
-
-bool PFS_key_user::match(const PFS_account *pfs) {
-  bool record_null = (pfs->m_username_length == 0);
-  return do_match(record_null, pfs->m_username, pfs->m_username_length);
-}
-
-bool PFS_key_user::match(const PFS_setup_actor *pfs) {
-  bool record_null = (pfs->m_username_length == 0);
-  return do_match(record_null, pfs->m_username, pfs->m_username_length);
-}
-
-bool PFS_key_host::match(const PFS_thread *pfs) {
-  bool record_null = (pfs->m_hostname_length == 0);
-  return do_match(record_null, pfs->m_hostname, pfs->m_hostname_length);
-}
-
-bool PFS_key_host::match(const PFS_host *pfs) {
-  bool record_null = (pfs->m_hostname_length == 0);
-  return do_match(record_null, pfs->m_hostname, pfs->m_hostname_length);
-}
-
-bool PFS_key_host::match(const PFS_account *pfs) {
-  bool record_null = (pfs->m_hostname_length == 0);
-  return do_match(record_null, pfs->m_hostname, pfs->m_hostname_length);
-}
-
-bool PFS_key_host::match(const PFS_setup_actor *pfs) {
-  bool record_null = (pfs->m_hostname_length == 0);
-  return do_match(record_null, pfs->m_hostname, pfs->m_hostname_length);
-}
-
-bool PFS_key_host::match(const char *hostname, size_t hostname_length) {
-  bool record_null = (hostname_length == 0);
-  return do_match(record_null, hostname, hostname_length);
-}
-
-bool PFS_key_role::match(const PFS_setup_actor *pfs) {
-  bool record_null = (pfs->m_rolename_length == 0);
-  return do_match(record_null, pfs->m_rolename, pfs->m_rolename_length);
-}
-
-bool PFS_key_schema::match(const PFS_statements_digest_stat *pfs) {
-  bool record_null = (pfs->m_digest_key.m_schema_name_length == 0);
-  return do_match(record_null, pfs->m_digest_key.m_schema_name,
-                  pfs->m_digest_key.m_schema_name_length);
-}
-
-bool PFS_key_digest::match(PFS_statements_digest_stat *pfs) {
-  bool record_null = (pfs->m_digest_storage.is_empty());
-  char hash_string[DIGEST_HASH_TO_STRING_LENGTH + 1];
-
-  DIGEST_HASH_TO_STRING(pfs->m_digest_storage.m_hash, hash_string);
-
-  return do_match(record_null, hash_string, DIGEST_HASH_TO_STRING_LENGTH);
-}
-
-bool PFS_key_bucket_number::match(ulong value) {
-  return do_match(false, value);
-}
-
-bool PFS_key_name::match(const LEX_CSTRING *name) {
-  bool record_null = (name->length == 0);
-  return do_match(record_null, name->str, name->length);
-}
-
-bool PFS_key_name::match(const char *name, size_t name_length) {
-  bool record_null = (name_length == 0);
-  return do_match(record_null, name, name_length);
-}
-
-bool PFS_key_name::match_not_null(const LEX_STRING *name) {
-  return do_match(false, name->str, name->length);
-}
-
-bool PFS_key_name::match_not_null(const char *name, size_t name_length) {
-  return do_match(false, name, name_length);
-}
-
-bool PFS_key_group_name::match(const LEX_STRING *name) {
-  bool record_null = (name->length == 0);
-  return do_match(record_null, name->str, name->length);
-}
-
-bool PFS_key_group_name::match(const char *name, size_t name_length) {
-  bool record_null = (name_length == 0);
-  return do_match(record_null, name, name_length);
-}
-
-bool PFS_key_group_name::match(PFS_thread *pfs) {
-  bool record_null = (pfs->m_groupname_length == 0);
-  return do_match(record_null, pfs->m_groupname, pfs->m_groupname_length);
-}
-
-bool PFS_key_variable_name::match(const System_variable *pfs) {
-  return do_match(false, pfs->m_name, pfs->m_name_length);
-}
-
-bool PFS_key_variable_name::match(const Status_variable *pfs) {
-  return do_match(false, pfs->m_name, pfs->m_name_length);
-}
-
-bool PFS_key_variable_name::match(const PFS_variable_name_row *pfs) {
-  bool record_null = (pfs->m_length == 0);
-  return do_match(record_null, pfs->m_str, pfs->m_length);
-}
-
-bool PFS_key_engine_name::match(const char *engine_name, size_t length) {
-  return do_match(false, engine_name, length);
-}
-
-bool PFS_key_engine_lock_id::match(const char *engine_lock_id, size_t length) {
-  return do_match(false, engine_lock_id, length);
-}
-
->>>>>>> 4869291f
-bool PFS_key_ip::match(const PFS_socket *pfs) {
-  bool record_null = (pfs->m_addr_len == 0);
-  uint port = 0;
-  char ip[INET6_ADDRSTRLEN + 1];
-  size_t ip_len = 0;
-  if (!record_null) {
-    ip_len = pfs_get_socket_address(ip, sizeof(ip), &port, &pfs->m_sock_addr,
-                                    pfs->m_addr_len);
-    record_null = (ip_len == 0);
-  }
-  return do_match(record_null, (const char *)ip, ip_len);
-}
-
-bool PFS_key_ip::match(const char *ip, size_t ip_length) {
-  bool record_null = (ip_length == 0);
-  return do_match(record_null, ip, ip_length);
-}
-
-bool PFS_key_statement_name::match(const PFS_prepared_stmt *pfs) {
-  return do_match(false, pfs->m_stmt_name, pfs->m_stmt_name_length);
-}
-
-bool PFS_key_file_name::match(const PFS_file *pfs) {
-  return do_match(false, pfs->m_filename, pfs->m_filename_length);
-}
-
-void PFS_key_object_type::read(PFS_key_reader &reader,
-                               enum ha_rkey_function find_flag) {
-  char object_type_string[255];  // FIXME
-  uint object_type_string_length;
-
-  m_find_flag = reader.read_varchar_utf8(
-      find_flag, m_is_null, object_type_string, &object_type_string_length,
-      sizeof(object_type_string));
-  if (m_is_null) {
-    m_object_type = NO_OBJECT_TYPE;
-  } else {
-    string_to_object_type(object_type_string, object_type_string_length,
-                          &m_object_type);
-  }
-}
-
-bool PFS_key_object_type::match(enum_object_type object_type) {
-  bool record_null = (object_type == NO_OBJECT_TYPE);
-  return do_match(record_null, object_type);
-}
-
-bool PFS_key_object_type::match(const PFS_object_row *pfs) {
-  bool record_null = (pfs->m_object_type == NO_OBJECT_TYPE);
-  return do_match(record_null, pfs->m_object_type);
-}
-
-bool PFS_key_object_type::match(const PFS_column_row *pfs) {
-  bool record_null = (pfs->m_object_type == NO_OBJECT_TYPE);
-  return do_match(record_null, pfs->m_object_type);
-}
-
-bool PFS_key_object_type::match(const PFS_program *pfs) {
-  bool record_null = (pfs->m_type == NO_OBJECT_TYPE);
-  return do_match(record_null, pfs->m_type);
-}
-
-bool PFS_key_object_type::do_match(bool record_null,
-                                   enum_object_type record_value) {
-  int cmp = 0;
-
-  if (m_is_null) {
-    cmp = (record_null ? 0 : 1);
-  } else {
-    if (record_null) {
-      cmp = -1;
-    } else if (record_value < m_object_type) {
-      cmp = -1;
-    } else if (record_value > m_object_type) {
-      cmp = +1;
-    } else {
-      cmp = 0;
-    }
-  }
-
-  switch (m_find_flag) {
-    case HA_READ_KEY_EXACT:
-      return (cmp == 0);
-    case HA_READ_KEY_OR_NEXT:
-      return (cmp >= 0);
-    case HA_READ_KEY_OR_PREV:
-      return (cmp <= 0);
-    case HA_READ_BEFORE_KEY:
-      return (cmp < 0);
-    case HA_READ_AFTER_KEY:
-      return (cmp > 0);
-    default:
-      DBUG_ASSERT(false);
-      return false;
-  }
-}
-
-void PFS_key_object_type_enum::read(PFS_key_reader &reader,
-                                    enum ha_rkey_function find_flag) {
-  uchar object_type = 0;
-
-  m_find_flag = reader.read_uint8(find_flag, m_is_null, &object_type);
-
-  if (m_is_null) {
-    m_object_type = NO_OBJECT_TYPE;
-  } else {
-    m_object_type = static_cast<enum_object_type>(object_type);
-  }
-}
-
-bool PFS_key_object_type_enum::match(enum_object_type object_type) {
-  bool record_null = (object_type == NO_OBJECT_TYPE);
-  return do_match(record_null, object_type);
-}
-
-bool PFS_key_object_type_enum::match(const PFS_prepared_stmt *pfs) {
-  bool record_null = (pfs->m_owner_object_type == NO_OBJECT_TYPE);
-  return do_match(record_null, pfs->m_owner_object_type);
-}
-
-bool PFS_key_object_type_enum::match(const PFS_object_row *pfs) {
-  bool record_null = (pfs->m_object_type == NO_OBJECT_TYPE);
-  return do_match(record_null, pfs->m_object_type);
-}
-
-bool PFS_key_object_type_enum::match(const PFS_program *pfs) {
-  bool record_null = (pfs->m_type == NO_OBJECT_TYPE);
-  return do_match(record_null, pfs->m_type);
-}
-
-bool PFS_key_object_type_enum::do_match(bool record_null,
-                                        enum_object_type record_value) {
-  int cmp = 0;
-
-  if (m_is_null) {
-    cmp = (record_null ? 0 : 1);
-  } else {
-    if (record_null) {
-      cmp = -1;
-    } else if (record_value < m_object_type) {
-      cmp = -1;
-    } else if (record_value > m_object_type) {
-      cmp = +1;
-    } else {
-      cmp = 0;
-    }
-  }
-
-  switch (m_find_flag) {
-    case HA_READ_KEY_EXACT:
-      return (cmp == 0);
-    case HA_READ_KEY_OR_NEXT:
-      return (cmp >= 0);
-    case HA_READ_KEY_OR_PREV:
-      return (cmp <= 0);
-    case HA_READ_BEFORE_KEY:
-      return (cmp < 0);
-    case HA_READ_AFTER_KEY:
-      return (cmp > 0);
-    default:
-      DBUG_ASSERT(false);
-      return false;
-  }
-}
-
 bool PFS_key_object_schema::match(const PFS_table_share *share) {
   return do_match(false, share->m_schema_name, share->m_schema_name_length);
 }
