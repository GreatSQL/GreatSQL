/* Copyright (c) 2000, 2016, Oracle and/or its affiliates. All rights reserved.

   This program is free software; you can redistribute it and/or modify
   it under the terms of the GNU General Public License as published by
   the Free Software Foundation; version 2 of the License.

   This program is distributed in the hope that it will be useful,
   but WITHOUT ANY WARRANTY; without even the implied warranty of
   MERCHANTABILITY or FITNESS FOR A PARTICULAR PURPOSE.  See the
   GNU General Public License for more details.

   You should have received a copy of the GNU General Public License
   along with this program; if not, write to the Free Software
   Foundation, Inc., 51 Franklin St, Fifth Floor, Boston, MA 02110-1301  USA */


/*
  MyISAM MERGE tables

  A MyISAM MERGE table is kind of a union of zero or more MyISAM tables.

  Besides the normal form file (.frm) a MERGE table has a meta file
  (.MRG) with a list of tables. These are paths to the MyISAM table
  files. The last two components of the path contain the database name
  and the table name respectively.

  When a MERGE table is open, there exists an TABLE object for the MERGE
  table itself and a TABLE object for each of the MyISAM tables. For
  abbreviated writing, I call the MERGE table object "parent" and the
  MyISAM table objects "children".

  A MERGE table is almost always opened through open_and_lock_tables()
  and hence through open_tables(). When the parent appears in the list
  of tables to open, the initial open of the handler does nothing but
  read the meta file and collect a list of TABLE_LIST objects for the
  children. This list is attached to the handler object as
  ha_myisammrg::children_l. The end of the children list is saved in
  ha_myisammrg::children_last_l.

  Back in open_tables(), handler::extra(HA_EXTRA_ADD_CHILDREN_LIST) is
  called. It updates each list member with the lock type and a back
  pointer to the parent TABLE_LIST object TABLE_LIST::parent_l. The list
  is then inserted in the list of tables to open, right behind the
  parent. Consequently, open_tables() opens the children, one after the
  other. The TABLE references of the TABLE_LIST objects are implicitly
  set to the open tables by open_table(). The children are opened as
  independent MyISAM tables, right as if they are used by the SQL
  statement.

  When all tables from the statement query list are open,
  handler::extra(HA_EXTRA_ATTACH_CHILDREN) is called. It "attaches" the
  children to the parent. All required references between parent and
  children are set up.

  The MERGE storage engine sets up an array with references to the
  low-level MyISAM table objects (MI_INFO). It remembers the state of
  the table in MYRG_INFO::children_attached.

  If necessary, the compatibility of parent and children is checked.
  This check is necessary when any of the objects are reopend. This is
  detected by comparing the current table def version against the
  remembered child def version. On parent open, the list members are
  initialized to an "impossible"/"undefined" version value. So the check
  is always executed on the first attach.

  The version check is done in myisammrg_attach_children_callback(),
  which is called for every child. ha_myisammrg::attach_children()
  initializes 'need_compat_check' to FALSE and
  myisammrg_attach_children_callback() sets it ot TRUE if a table
  def version mismatches the remembered child def version.

  The children chain remains in the statement query list until the table
  is closed or the children are detached. This is done so that the
  children are locked by lock_tables().

  At statement end the children are detached. At the next statement
  begin the open-add-attach sequence repeats. There is no exception for
  LOCK TABLES. The fresh establishment of the parent-child relationship
  before every statement catches numerous cases of ALTER/FLUSH/DROP/etc
  of parent or children during LOCK TABLES.

  ---

  On parent open the storage engine structures are allocated and initialized.
  They stay with the open table until its final close.
*/

#define MYSQL_SERVER 1
#include "sql_cache.h"                          // query_cache_*
#include "sql_show.h"                           // append_identifier
#include "sql_table.h"                         // build_table_filename
#include "probes_mysql.h"
#include <mysql/plugin.h>
#include <m_ctype.h>
#include "../myisam/ha_myisam.h"
#include "ha_myisammrg.h"
#include "myrg_def.h"
#include "thr_malloc.h"                         // int_sql_alloc
#include "sql_class.h"                          // THD
#include "debug_sync.h"
#include "current_thd.h"
#include "mysqld.h"

#include <algorithm>

using std::min;
using std::max;

static handler *myisammrg_create_handler(handlerton *hton,
                                         TABLE_SHARE *table,
                                         bool partitioned,
                                         MEM_ROOT *mem_root)
{
  return new (mem_root) ha_myisammrg(hton, table);
}


/**
  @brief Constructor
*/

ha_myisammrg::ha_myisammrg(handlerton *hton, TABLE_SHARE *table_arg)
  :handler(hton, table_arg), file(0), is_cloned(0)
{
  init_sql_alloc(rg_key_memory_children, &children_mem_root,
                 FN_REFLEN + ALLOC_ROOT_MIN_BLOCK_SIZE, 0);
}


/**
  @brief Destructor
*/

ha_myisammrg::~ha_myisammrg(void)
{
  free_root(&children_mem_root, MYF(0));
}


static const char *ha_myisammrg_exts[] = {
  ".MRG",
  NullS
};
static void split_file_name(const char *file_name,
			    LEX_STRING *db, LEX_STRING *name);


extern "C" void myrg_print_wrong_table(const char *table_name)
{
  LEX_STRING db= {NULL, 0}, name;
  char buf[FN_REFLEN];
  split_file_name(table_name, &db, &name);
  memcpy(buf, db.str, db.length);
  buf[db.length]= '.';
  memcpy(buf + db.length + 1, name.str, name.length);
  buf[db.length + name.length + 1]= 0;
  /*
    Push an error to be reported as part of CHECK/REPAIR result-set.
    Note that calling my_error() from handler is a hack which is kept
    here to avoid refactoring. Normally engines should report errors
    through return value which will be interpreted by caller using
    handler::print_error() call.
  */
  my_error(ER_ADMIN_WRONG_MRG_TABLE, MYF(0), buf);
}

namespace {

/**
  Callback function for open of a MERGE parent table.

  @param[in]    callback_param  data pointer as given to myrg_parent_open()
                                this is used to pass the handler handle
  @param[in]    filename        file name of MyISAM table
                                without extension.

  @return status
    @retval     0               OK
    @retval     != 0            Error

    This function adds a TABLE_LIST object for a MERGE child table to a
    list of tables in the parent handler object. It is called for each
    child table.

    The list of child TABLE_LIST objects is kept in the handler object
    of the parent for the whole life time of the MERGE table. It is
    inserted in the statement query list behind the MERGE parent
    TABLE_LIST object when the MERGE table is opened. It is removed from
    the statement query list at end of statement or at children detach.

    All memory used for the child TABLE_LIST objects and the strings
    referred by it are taken from the parent
    ha_myisammrg::children_mem_root. Thus they are all freed implicitly at
    the final close of the table.

    children_l -> TABLE_LIST::next_global -> TABLE_LIST::next_global
    #             #               ^          #               ^
    #             #               |          #               |
    #             #               +--------- TABLE_LIST::prev_global
    #             #                                          |
    #       |<--- TABLE_LIST::prev_global                    |
    #                                                        |
    children_last_l -----------------------------------------+
*/

extern "C" int myisammrg_parent_open_callback(void *callback_param,
                                              const char *filename)
{
  ha_myisammrg  *ha_myrg= (ha_myisammrg*) callback_param;
  TABLE         *parent= ha_myrg->table_ptr();
  Mrg_child_def *mrg_child_def;
  char          *db;
  char          *table_name;
  size_t        dirlen;
  size_t        db_length;
  size_t        table_name_length;
  char          dir_path[FN_REFLEN];
  char          name_buf[NAME_LEN];
  DBUG_ENTER("myisammrg_parent_open_callback");

  /*
    Depending on MySQL version, filename may be encoded by table name to
    file name encoding or not. Always encoded if parent table is created
    by 5.1.46+. Encoded if parent is created by 5.1.6+ and child table is
    in different database.
  */
  if (!has_path(filename))
  {
    /* Child is in the same database as parent. */
    db_length= parent->s->db.length;
    db= strmake_root(&ha_myrg->children_mem_root, parent->s->db.str, db_length);
    /* Child table name is encoded in parent dot-MRG starting with 5.1.46. */
    if (parent->s->mysql_version >= 50146)
    {
      table_name_length= filename_to_tablename(filename, name_buf,
                                               sizeof(name_buf));
      table_name= strmake_root(&ha_myrg->children_mem_root, name_buf,
                               table_name_length);
    }
    else
    {
      table_name_length= strlen(filename);
      table_name= strmake_root(&ha_myrg->children_mem_root, filename,
                               table_name_length);
    }
  }
  else
  {
    DBUG_ASSERT(strlen(filename) < sizeof(dir_path));
    fn_format(dir_path, filename, "", "", 0);
    /* Extract child table name and database name from filename. */
    dirlen= dirname_length(dir_path);
    /* Child db/table name is encoded in parent dot-MRG starting with 5.1.6. */
    if (parent->s->mysql_version >= 50106)
    {
      table_name_length= filename_to_tablename(dir_path + dirlen, name_buf,
                                               sizeof(name_buf));
      table_name= strmake_root(&ha_myrg->children_mem_root, name_buf,
                               table_name_length);
      dir_path[dirlen - 1]= 0;
      dirlen= dirname_length(dir_path);
      db_length= filename_to_tablename(dir_path + dirlen, name_buf, sizeof(name_buf));
      db= strmake_root(&ha_myrg->children_mem_root, name_buf, db_length);
    }
    else
    {
      table_name_length= strlen(dir_path + dirlen);
      table_name= strmake_root(&ha_myrg->children_mem_root, dir_path + dirlen,
                               table_name_length);
      dir_path[dirlen - 1]= 0;
      dirlen= dirname_length(dir_path);
      db_length= strlen(dir_path + dirlen);
      db= strmake_root(&ha_myrg->children_mem_root, dir_path + dirlen,
                       db_length);
    }
  }

  if (! db || ! table_name)
    DBUG_RETURN(1);

  DBUG_PRINT("myrg", ("open: '%.*s'.'%.*s'", (int) db_length, db,
                      (int) table_name_length, table_name));

  /* Convert to lowercase if required. */
  if (lower_case_table_names && table_name_length)
  {
    /* purecov: begin tested */
    table_name_length= my_casedn_str(files_charset_info, table_name);
    /* purecov: end */
  }

  mrg_child_def= new (&ha_myrg->children_mem_root)
                 Mrg_child_def(db, db_length, table_name, table_name_length);

  if (! mrg_child_def ||
      ha_myrg->child_def_list.push_back(mrg_child_def,
                                        &ha_myrg->children_mem_root))
  {
    DBUG_RETURN(1);
  }
  DBUG_RETURN(0);
}

}


/**
  Open a MERGE parent table, but not its children.

  @param[in]    name               MERGE table path name
  @param[in]    mode               read/write mode, unused
  @param[in]    test_if_locked_arg open flags

  @return       status
  @retval     0                    OK
  @retval     -1                   Error, my_errno gives reason

  @details
  This function initializes the MERGE storage engine structures
  and adds a child list of TABLE_LIST to the parent handler.
*/

int ha_myisammrg::open(const char *name, int mode MY_ATTRIBUTE((unused)),
                       uint test_if_locked_arg, const dd::Table *)
{
  DBUG_ENTER("ha_myisammrg::open");
  DBUG_PRINT("myrg", ("name: '%s'  table: %p", name, table));
  DBUG_PRINT("myrg", ("test_if_locked_arg: %u", test_if_locked_arg));

  /* Must not be used when table is open. */
  DBUG_ASSERT(!this->file);

  /* Save for later use. */
  test_if_locked= test_if_locked_arg;

  /* In case this handler was open and closed before, free old data. */
  free_root(&this->children_mem_root, MYF(MY_MARK_BLOCKS_FREE));

  /*
    Initialize variables that are used, modified, and/or set by
    myisammrg_parent_open_callback().
    'children_l' is the head of the children chain.
    'children_last_l' points to the end of the children chain.
    'my_errno' is set by myisammrg_parent_open_callback() in
    case of an error.
  */
  children_l= NULL;
  children_last_l= NULL;
  child_def_list.empty();
  set_my_errno(0);

  /* retrieve children table list. */
  if (is_cloned)
  {
    /*
      Open and attaches the MyISAM tables,that are under the MERGE table 
      parent, on the MyISAM storage engine interface directly within the
      MERGE engine. The new MyISAM table instances, as well as the MERGE 
      clone itself, are not visible in the table cache. This is not a 
      problem because all locking is handled by the original MERGE table
      from which this is cloned of.
    */
    if (!(file= myrg_open(name, table->db_stat,  HA_OPEN_IGNORE_IF_LOCKED)))
    {
      DBUG_PRINT("error", ("my_errno %d", my_errno()));
      DBUG_RETURN(my_errno() ? my_errno() : -1); 
    }

    file->children_attached= TRUE;

    info(HA_STATUS_NO_LOCK | HA_STATUS_VARIABLE | HA_STATUS_CONST);
  }
  else if (!(file= myrg_parent_open(name, myisammrg_parent_open_callback, this)))
  {
    /* purecov: begin inspected */
    DBUG_PRINT("error", ("my_errno %d", my_errno()));
    DBUG_RETURN(my_errno() ? my_errno() : -1);
    /* purecov: end */
  }
  DBUG_PRINT("myrg", ("MYRG_INFO: %p  child tables: %u",
                      file, file->tables));
  DBUG_RETURN(0);
}


/**
  Add list of MERGE children to a TABLE_LIST chain.

  @return status
    @retval     0               OK
    @retval     != 0            Error

  @details
    When a MERGE parent table has just been opened, insert the
    TABLE_LIST chain from the MERGE handler into the table list used for
    opening tables for this statement. This lets the children be opened
    too.
*/

int ha_myisammrg::add_children_list(void)
{
  TABLE_LIST  *parent_l= this->table->pos_in_table_list;
  THD  *thd= table->in_use;
  List_iterator_fast<Mrg_child_def> it(child_def_list);
  Mrg_child_def *mrg_child_def;
  DBUG_ENTER("ha_myisammrg::add_children_list");
  DBUG_PRINT("myrg", ("table: '%s'.'%s' %p", this->table->s->db.str,
                      this->table->s->table_name.str, this->table));

  /* Must call this with open table. */
  DBUG_ASSERT(this->file);

  /* Ignore this for empty MERGE tables (UNION=()). */
  if (!this->file->tables)
  {
    DBUG_PRINT("myrg", ("empty merge table union"));
    goto end;
  }

  /* Must not call this with attached children. */
  DBUG_ASSERT(!this->file->children_attached);

  /* Must not call this with children list in place. */
  DBUG_ASSERT(this->children_l == NULL);

  /*
    Prevent inclusion of another MERGE table, which could make infinite
    recursion.
  */
  if (parent_l->parent_l)
  {
    my_error(ER_ADMIN_WRONG_MRG_TABLE, MYF(0), parent_l->alias);
    DBUG_RETURN(1);
  }

  while ((mrg_child_def= it++))
  {
    TABLE_LIST  *child_l;
    char *db;
    char *table_name;

    child_l= (TABLE_LIST*) thd->alloc(sizeof(TABLE_LIST));
    db= (char*) thd->memdup(mrg_child_def->db.str, mrg_child_def->db.length+1);
    table_name= (char*) thd->memdup(mrg_child_def->name.str,
                                    mrg_child_def->name.length+1);

    if (child_l == NULL || db == NULL || table_name == NULL)
      DBUG_RETURN(1);

    child_l->init_one_table(db, mrg_child_def->db.length,
                            table_name, mrg_child_def->name.length,
                            table_name, parent_l->lock_type);
    /* Set parent reference. Used to detect MERGE in children list. */
    child_l->parent_l= parent_l;
    /* Copy select_lex. Used in unique_table() at least. */
    child_l->select_lex= parent_l->select_lex;
    /* Set the expected table version, to not cause spurious re-prepare. */
    child_l->set_table_ref_id(mrg_child_def->get_child_table_ref_type(),
                              mrg_child_def->get_child_def_version());
    /*
      Copy parent's prelocking attribute to allow opening of child
      temporary residing in the prelocking list.
    */
    child_l->prelocking_placeholder= parent_l->prelocking_placeholder;
    /*
      For ALTER TABLE statements, which acquire a SU metadata lock on a
      parent table and then later try to upgrade it first to SNW and then
      to X lock, SNW locks should be also taken on the children tables.

      Otherwise, we end up in a situation where the thread trying to upgrade
      SU to SNW/SNW to X lock on the parent also holds a SR metadata lock
      and a read thr_lock.c lock on the child. As a result, another thread
      might be blocked on the thr_lock.c lock for the child after successfully
      acquiring a SR or SW metadata lock on it. If at the same time this second
      thread has a shared metadata lock on the parent table or there is some
      other thread which has a shared metadata lock on the parent and is waiting
      for this second thread, we get a deadlock. This deadlock cannot be
      properly detected by the MDL subsystem as part of the waiting happens
      within thr_lock.c. By taking SNW locks on the child tables we ensure that
      any thread which waits for a thread doing upgrade, does this within the
      MDL subsystem and thus potential deadlocks are exposed to the deadlock
      detector.

      We don't do similar thing for SNRW locks as only S locks associated with
      open HANDLER statements can cause issue with SNRW -> X upgrade. But this
      issue is solved thanks to notification mechanism in MDL subsystem.

      SRO locks don't require similar handling since they are never upgraded and
      underlying tables are always propertly protected by thr_lock.c locks.
    */
    if (! thd->locked_tables_mode &&
        parent_l->mdl_request.type == MDL_SHARED_UPGRADABLE)
      child_l->mdl_request.set_type(MDL_SHARED_NO_WRITE);
    /* Link TABLE_LIST object into the children list. */
    if (this->children_last_l)
      child_l->prev_global= this->children_last_l;
    else
    {
      /* Initialize children_last_l when handling first child. */
      this->children_last_l= &this->children_l;
    }
    *this->children_last_l= child_l;
    this->children_last_l= &child_l->next_global;
  }

  /* Insert children into the table list. */
  if (parent_l->next_global)
    parent_l->next_global->prev_global= this->children_last_l;
  *this->children_last_l= parent_l->next_global;
  parent_l->next_global= this->children_l;
  this->children_l->prev_global= &parent_l->next_global;
  /*
    We have to update LEX::query_tables_last if children are added to
    the tail of the table list in order to be able correctly add more
    elements to it (e.g. as part of prelocking process).
  */
  if (thd->lex->query_tables_last == &parent_l->next_global)
    thd->lex->query_tables_last= this->children_last_l;
  /*
    The branch below works only when re-executing a prepared
    statement or a stored routine statement:
    We've just modified query_tables_last. Keep it in sync with
    query_tables_last_own, if it was set by the prelocking code.
    This ensures that the check that prohibits double updates (*)
    can correctly identify what tables belong to the main statement.
    (*) A double update is, e.g. when a user issues UPDATE t1 and
    t1 has an AFTER UPDATE trigger that also modifies t1.
  */
  if (thd->lex->query_tables_own_last == &parent_l->next_global)
    thd->lex->query_tables_own_last= this->children_last_l;

end:
  DBUG_RETURN(0);
}


/**
  A context of myrg_attach_children() callback.
*/

class Mrg_attach_children_callback_param
{
public:
  /**
    'need_compat_check' is set by myisammrg_attach_children_callback()
    if a child fails the table def version check.
  */
  bool need_compat_check;
  /** TABLE_LIST identifying this merge parent. */
  TABLE_LIST *parent_l;
  /** Iterator position, the current child to attach. */
  TABLE_LIST *next_child_attach;
  List_iterator_fast<Mrg_child_def> def_it;
  Mrg_child_def *mrg_child_def;
public:
  Mrg_attach_children_callback_param(TABLE_LIST *parent_l_arg,
                                     TABLE_LIST *first_child,
                                     List<Mrg_child_def> &child_def_list)
    :need_compat_check(FALSE),
    parent_l(parent_l_arg),
    next_child_attach(first_child),
    def_it(child_def_list),
    mrg_child_def(def_it++)
  {}
  void next()
  {
    next_child_attach= next_child_attach->next_global;
    if (next_child_attach && next_child_attach->parent_l != parent_l)
      next_child_attach= NULL;
    if (mrg_child_def)
      mrg_child_def= def_it++;
  }
};

namespace {

/**
  Callback function for attaching a MERGE child table.

  @param[in]    callback_param  data pointer as given to myrg_attach_children()
                                this is used to pass the handler handle

  @return       pointer to open MyISAM table structure
    @retval     !=NULL                  OK, returning pointer
    @retval     NULL,                   Error.

  @details
    This function retrieves the MyISAM table handle from the
    next child table. It is called for each child table.
*/

extern "C" MI_INFO *myisammrg_attach_children_callback(void *callback_param)
{
  Mrg_attach_children_callback_param *param=
    (Mrg_attach_children_callback_param*) callback_param;
  TABLE         *parent= param->parent_l->table;
  TABLE         *child;
  TABLE_LIST    *child_l= param->next_child_attach;
  Mrg_child_def *mrg_child_def= param->mrg_child_def;
  MI_INFO       *myisam= NULL;
  DBUG_ENTER("myisammrg_attach_children_callback");

  /*
    Number of children in the list and MYRG_INFO::tables_count,
    which is used by caller of this function, should always match.
  */
  DBUG_ASSERT(child_l);

  child= child_l->table;

  /* Prepare for next child. */
  param->next();

  if (!child)
  {
    DBUG_PRINT("error", ("failed to open underlying table '%s'.'%s'",
                         child_l->db, child_l->table_name));
    goto end;
  }

  /*
    Do a quick compatibility check. The table def version is set when
    the table share is created. The child def version is copied
    from the table def version after a successful compatibility check.
    We need to repeat the compatibility check only if a child is opened
    from a different share than last time it was used with this MERGE
    table.
  */
  DBUG_PRINT("myrg", ("table_def_version last: %llu  current: %llu",
                      mrg_child_def->get_child_def_version(),
                      child->s->get_table_def_version()));
  if (mrg_child_def->get_child_def_version() != child->s->get_table_def_version())
    param->need_compat_check= TRUE;

  /*
    If child is temporary, parent must be temporary as well. Other
    parent/child combinations are allowed. This check must be done for
    every child on every open because the table def version can overlap
    between temporary and non-temporary tables. We need to detect the
    case where a non-temporary table has been replaced with a temporary
    table of the same version. Or vice versa. A very unlikely case, but
    it could happen. (Note that the condition was different from
    5.1.23/6.0.4(Bug#19627) to 5.5.6 (Bug#36171): child->s->tmp_table !=
    parent->s->tmp_table. Tables were required to have the same status.)
  */
  if (child->s->tmp_table && !parent->s->tmp_table)
  {
    DBUG_PRINT("error", ("temporary table mismatch parent: %d  child: %d",
                         parent->s->tmp_table, child->s->tmp_table));
    goto end;
  }

  /* Extract the MyISAM table structure pointer from the handler object. */
  if ((child->file->ht->db_type != DB_TYPE_MYISAM) ||
      !(myisam= ((ha_myisam*) child->file)->file_ptr()))
  {
    DBUG_PRINT("error", ("no MyISAM handle for child table: '%s'.'%s' %p",
                         child->s->db.str, child->s->table_name.str,
                         child));
  }

  DBUG_PRINT("myrg", ("MyISAM handle: %p", myisam));

 end:

  if (!myisam &&
      (current_thd->open_options & HA_OPEN_FOR_REPAIR))
  {
    char buf[2*NAME_LEN + 1 + 1];
    strxnmov(buf, sizeof(buf) - 1, child_l->db, ".", child_l->table_name, NULL);
    /*
      Push an error to be reported as part of CHECK/REPAIR result-set.
      Note that calling my_error() from handler is a hack which is kept
      here to avoid refactoring. Normally engines should report errors
      through return value which will be interpreted by caller using
      handler::print_error() call.
    */
    my_error(ER_ADMIN_WRONG_MRG_TABLE, MYF(0), buf);
  }

  DBUG_RETURN(myisam);
}

}


/**
   Returns a cloned instance of the current handler.

   @return A cloned handler instance.
 */
handler *ha_myisammrg::clone(const char *name, MEM_ROOT *mem_root)
{
  MYRG_TABLE    *u_table,*newu_table;
  ha_myisammrg *new_handler= 
    (ha_myisammrg*) get_new_handler(table->s, false, mem_root,
                                    table->s->db_type());
  if (!new_handler)
    return NULL;
  
  /* Inform ha_myisammrg::open() that it is a cloned handler */
  new_handler->is_cloned= TRUE;
  /*
    Allocate handler->ref here because otherwise ha_open will allocate it
    on this->table->mem_root and we will not be able to reclaim that memory 
    when the clone handler object is destroyed.
  */
  if (!(new_handler->ref= (uchar*) alloc_root(mem_root, ALIGN_SIZE(ref_length)*2)))
  {
    delete new_handler;
    return NULL;
  }

  if (new_handler->ha_open(table, name, table->db_stat,
                           HA_OPEN_IGNORE_IF_LOCKED, NULL))
  {
    delete new_handler;
    return NULL;
  }
 
  /*
    Iterate through the original child tables and
    copy the state into the cloned child tables.
    We need to do this because all the child tables
    can be involved in delete.
  */
  newu_table= new_handler->file->open_tables;
  for (u_table= file->open_tables; u_table < file->end_table; u_table++)
  {
    newu_table->table->state= u_table->table->state;
    newu_table++;
  }

  return new_handler;
 }


/**
  Attach children to a MERGE table.

  @return status
    @retval     0               OK
    @retval     != 0            Error, my_errno gives reason

  @details
    Let the storage engine attach its children through a callback
    function. Check table definitions for consistency.

  @note
    Special thd->open_options may be in effect. We can make use of
    them in attach. I.e. we use HA_OPEN_FOR_REPAIR to report the names
    of mismatching child tables. We cannot transport these options in
    ha_myisammrg::test_if_locked because they may change after the
    parent is opened. The parent is kept open in the table cache over
    multiple statements and can be used by other threads. Open options
    can change over time.
*/

int ha_myisammrg::attach_children(void)
{
  MYRG_TABLE    *u_table;
  MI_COLUMNDEF  *recinfo;
  MI_KEYDEF     *keyinfo;
  uint          recs;
  uint          keys= table->s->keys;
  TABLE_LIST   *parent_l= table->pos_in_table_list;
  int           error;
  Mrg_attach_children_callback_param param(parent_l, this->children_l, child_def_list);
  DBUG_ENTER("ha_myisammrg::attach_children");
  DBUG_PRINT("myrg", ("table: '%s'.'%s' %p", table->s->db.str,
                      table->s->table_name.str, table));
  DBUG_PRINT("myrg", ("test_if_locked: %u", this->test_if_locked));

  /* Must call this with open table. */
  DBUG_ASSERT(this->file);

  /*
    A MERGE table with no children (empty union) is always seen as
    attached internally.
  */
  if (!this->file->tables)
  {
    DBUG_PRINT("myrg", ("empty merge table union"));
    goto end;
  }
  DBUG_PRINT("myrg", ("child tables: %u", this->file->tables));

  /* Must not call this with attached children. */
  DBUG_ASSERT(!this->file->children_attached);

  DEBUG_SYNC(current_thd, "before_myisammrg_attach");
  /* Must call this with children list in place. */
  DBUG_ASSERT(this->table->pos_in_table_list->next_global == this->children_l);

  if (myrg_attach_children(this->file, this->test_if_locked |
                           current_thd->open_options,
                           myisammrg_attach_children_callback, &param,
                           (my_bool *) &param.need_compat_check))
  {
    error= my_errno();
    goto err;
  }
  DBUG_PRINT("myrg", ("calling myrg_extrafunc"));
  myrg_extrafunc(file, &query_cache_invalidate_by_MyISAM_filename);
  if (!(test_if_locked == HA_OPEN_WAIT_IF_LOCKED ||
	test_if_locked == HA_OPEN_ABORT_IF_LOCKED))
    myrg_extra(file,HA_EXTRA_NO_WAIT_LOCK,0);
  info(HA_STATUS_NO_LOCK | HA_STATUS_VARIABLE | HA_STATUS_CONST);
  if (!(test_if_locked & HA_OPEN_WAIT_IF_LOCKED))
    myrg_extra(file,HA_EXTRA_WAIT_LOCK,0);

  /*
    The compatibility check is required only if one or more children do
    not match their table def version from the last check. This will
    always happen at the first attach because the reference child def
    version is initialized to 'undefined' at open.
  */
  DBUG_PRINT("myrg", ("need_compat_check: %d", param.need_compat_check));
  if (param.need_compat_check)
  {
    TABLE_LIST *child_l;

    if (table->s->reclength != stats.mean_rec_length && stats.mean_rec_length)
    {
      DBUG_PRINT("error",("reclength: %lu  mean_rec_length: %lu",
                          table->s->reclength, stats.mean_rec_length));
      if (test_if_locked & HA_OPEN_FOR_REPAIR)
      {
        /* purecov: begin inspected */
        myrg_print_wrong_table(file->open_tables->table->filename);
        /* purecov: end */
      }
      error= HA_ERR_WRONG_MRG_TABLE_DEF;
      goto err;
    }
    /*
      Both recinfo and keyinfo are allocated by my_multi_malloc(), thus
      only recinfo must be freed.
    */
    if ((error= table2myisam(table, &keyinfo, &recinfo, &recs)))
    {
      /* purecov: begin inspected */
      DBUG_PRINT("error", ("failed to convert TABLE object to MyISAM "
                           "key and column definition"));
      goto err;
      /* purecov: end */
    }
    for (u_table= file->open_tables; u_table < file->end_table; u_table++)
    {
      if (check_definition(keyinfo, recinfo, keys, recs,
                           u_table->table->s->keyinfo, u_table->table->s->rec,
                           u_table->table->s->base.keys,
                           u_table->table->s->base.fields, false))
      {
        DBUG_PRINT("error", ("table definition mismatch: '%s'",
                             u_table->table->filename));
        error= HA_ERR_WRONG_MRG_TABLE_DEF;
        if (!(this->test_if_locked & HA_OPEN_FOR_REPAIR))
        {
          my_free(recinfo);
          goto err;
        }
        /* purecov: begin inspected */
        myrg_print_wrong_table(u_table->table->filename);
        /* purecov: end */
      }
    }
    my_free(recinfo);
    if (error == HA_ERR_WRONG_MRG_TABLE_DEF)
      goto err; /* purecov: inspected */

    List_iterator_fast<Mrg_child_def> def_it(child_def_list);
    DBUG_ASSERT(this->children_l);
    for (child_l= this->children_l; ; child_l= child_l->next_global)
    {
      Mrg_child_def *mrg_child_def= def_it++;
      mrg_child_def->set_child_def_version(
        child_l->table->s->get_table_ref_type(),
        child_l->table->s->get_table_def_version());

      if (&child_l->next_global == this->children_last_l)
        break;
    }
  }
#if SIZEOF_OFF_T == 4
  /* Merge table has more than 2G rows */
  if (table->s->crashed)
  {
    DBUG_PRINT("error", ("MERGE table marked crashed"));
    error= HA_ERR_WRONG_MRG_TABLE_DEF;
    goto err;
  }
#endif

 end:
  DBUG_RETURN(0);

err:
  DBUG_PRINT("error", ("attaching MERGE children failed: %d", error));
  print_error(error, MYF(0));
  detach_children();
  set_my_errno(error);
  DBUG_RETURN(error);
}


/**
  Detach all children from a MERGE table and from the query list of tables.

  @return status
    @retval     0               OK
    @retval     != 0            Error, my_errno gives reason

  @note
    Detach must not touch the child TABLE objects in any way.
    They may have been closed at ths point already.
    All references to the children should be removed.
*/

int ha_myisammrg::detach_children(void)
{
  TABLE_LIST *child_l;
  DBUG_ENTER("ha_myisammrg::detach_children");

  /* Must call this with open table. */
  DBUG_ASSERT(this->file);

  /* A MERGE table with no children (empty union) cannot be detached. */
  if (!this->file->tables)
  {
    DBUG_PRINT("myrg", ("empty merge table union"));
    goto end;
  }

  if (this->children_l)
  {
    THD *thd= table->in_use;

    /* Clear TABLE references. */
    for (child_l= this->children_l; ; child_l= child_l->next_global)
    {
      /*
        Do not DBUG_ASSERT(child_l->table); open_tables might be
        incomplete.

        Clear the table reference.
      */
      child_l->table= NULL;
      /* Similarly, clear the ticket reference. */
      child_l->mdl_request.ticket= NULL;

      /* Break when this was the last child. */
      if (&child_l->next_global == this->children_last_l)
        break;
    }
    /*
      Remove children from the table list. This won't fail if called
      twice. The list is terminated after removal.

      If the parent is LEX::query_tables_own_last and pre-locked tables
      follow (tables used by stored functions or triggers), the children
      are inserted behind the parent and before the pre-locked tables. But
      we do not adjust LEX::query_tables_own_last. The pre-locked tables
      could have chopped off the list by clearing
      *LEX::query_tables_own_last. This did also chop off the children. If
      we would copy the reference from *this->children_last_l in this
      case, we would put the chopped off pre-locked tables back to the
      list. So we refrain from copying it back, if the destination has
      been set to NULL meanwhile.
    */
    if (this->children_l->prev_global && *this->children_l->prev_global)
      *this->children_l->prev_global= *this->children_last_l;
    if (*this->children_last_l)
      (*this->children_last_l)->prev_global= this->children_l->prev_global;

    /*
      If table elements being removed are at the end of table list we
      need to adjust LEX::query_tables_last member to point to the
      new last element of the list.
    */
    if (thd->lex->query_tables_last == this->children_last_l)
      thd->lex->query_tables_last= this->children_l->prev_global;

    /*
      If the statement requires prelocking, and prelocked
      tables were added right after merge children, modify the
      last own table pointer to point at prev_global of the merge
      parent.
    */
    if (thd->lex->query_tables_own_last == this->children_last_l)
      thd->lex->query_tables_own_last= this->children_l->prev_global;

    /* Terminate child list. So it cannot be tried to remove again. */
    *this->children_last_l= NULL;
    this->children_l->prev_global= NULL;

    /* Forget about the children, we don't own their memory. */
    this->children_l= NULL;
    this->children_last_l= NULL;
  }

  if (!this->file->children_attached)
  {
    DBUG_PRINT("myrg", ("merge children are already detached"));
    goto end;
  }

  if (myrg_detach_children(this->file))
  {
    /* purecov: begin inspected */
    print_error(my_errno(), MYF(0));
    DBUG_RETURN(my_errno() ? my_errno() : -1);
    /* purecov: end */
  }

 end:
  DBUG_RETURN(0);
}


/**
  Close a MERGE parent table, but not its children.

  @return status
    @retval     0               OK
    @retval     != 0            Error, my_errno gives reason

  @note
    The children are expected to be closed separately by the caller.
*/

int ha_myisammrg::close(void)
{
  int rc;
  DBUG_ENTER("ha_myisammrg::close");
  /*
    There are cases where children are not explicitly detached before
    close. detach_children() protects itself against double detach.
  */
  if (!is_cloned)
    detach_children();

  rc= myrg_close(file);
  file= 0;
  DBUG_RETURN(rc);
}

int ha_myisammrg::write_row(uchar * buf)
{
  DBUG_ENTER("ha_myisammrg::write_row");
  DBUG_ASSERT(this->file->children_attached);
  ha_statistic_increment(&System_status_var::ha_write_count);

  if (file->merge_insert_method == MERGE_INSERT_DISABLED || !file->tables)
    DBUG_RETURN(HA_ERR_TABLE_READONLY);

  if (table->next_number_field && buf == table->record[0])
  {
    int error;
    if ((error= update_auto_increment()))
      DBUG_RETURN(error); /* purecov: inspected */
  }
  DBUG_RETURN(myrg_write(file,buf));
}

int ha_myisammrg::update_row(const uchar * old_data, uchar * new_data)
{
  DBUG_ASSERT(this->file->children_attached);
  ha_statistic_increment(&System_status_var::ha_update_count);
  return myrg_update(file,old_data,new_data);
}

int ha_myisammrg::delete_row(const uchar * buf)
{
  DBUG_ASSERT(this->file->children_attached);
  ha_statistic_increment(&System_status_var::ha_delete_count);
  return myrg_delete(file,buf);
}

int ha_myisammrg::index_read_map(uchar * buf, const uchar * key,
                                 key_part_map keypart_map,
                                 enum ha_rkey_function find_flag)
{
  DBUG_ASSERT(this->file->children_attached);
  MYSQL_INDEX_READ_ROW_START(table_share->db.str, table_share->table_name.str);
  ha_statistic_increment(&System_status_var::ha_read_key_count);
  int error=myrg_rkey(file,buf,active_index, key, keypart_map, find_flag);
  table->status=error ? STATUS_NOT_FOUND: 0;
  MYSQL_INDEX_READ_ROW_DONE(error);
  return error;
}

int ha_myisammrg::index_read_idx_map(uchar * buf, uint index, const uchar * key,
                                     key_part_map keypart_map,
                                     enum ha_rkey_function find_flag)
{
  DBUG_ASSERT(this->file->children_attached);
  MYSQL_INDEX_READ_ROW_START(table_share->db.str, table_share->table_name.str);
  ha_statistic_increment(&System_status_var::ha_read_key_count);
  int error=myrg_rkey(file,buf,index, key, keypart_map, find_flag);
  table->status=error ? STATUS_NOT_FOUND: 0;
  MYSQL_INDEX_READ_ROW_DONE(error);
  return error;
}

int ha_myisammrg::index_read_last_map(uchar *buf, const uchar *key,
                                      key_part_map keypart_map)
{
  DBUG_ASSERT(this->file->children_attached);
  MYSQL_INDEX_READ_ROW_START(table_share->db.str, table_share->table_name.str);
  ha_statistic_increment(&System_status_var::ha_read_key_count);
  int error=myrg_rkey(file,buf,active_index, key, keypart_map,
		      HA_READ_PREFIX_LAST);
  table->status=error ? STATUS_NOT_FOUND: 0;
  MYSQL_INDEX_READ_ROW_DONE(error);
  return error;
}

int ha_myisammrg::index_next(uchar * buf)
{
  DBUG_ASSERT(this->file->children_attached);
  MYSQL_INDEX_READ_ROW_START(table_share->db.str, table_share->table_name.str);
  ha_statistic_increment(&System_status_var::ha_read_next_count);
  int error=myrg_rnext(file,buf,active_index);
  table->status=error ? STATUS_NOT_FOUND: 0;
  MYSQL_INDEX_READ_ROW_DONE(error);
  return error;
}

int ha_myisammrg::index_prev(uchar * buf)
{
  DBUG_ASSERT(this->file->children_attached);
  MYSQL_INDEX_READ_ROW_START(table_share->db.str, table_share->table_name.str);
  ha_statistic_increment(&System_status_var::ha_read_prev_count);
  int error=myrg_rprev(file,buf, active_index);
  table->status=error ? STATUS_NOT_FOUND: 0;
  MYSQL_INDEX_READ_ROW_DONE(error);
  return error;
}

int ha_myisammrg::index_first(uchar * buf)
{
  DBUG_ASSERT(this->file->children_attached);
  MYSQL_INDEX_READ_ROW_START(table_share->db.str, table_share->table_name.str);
  ha_statistic_increment(&System_status_var::ha_read_first_count);
  int error=myrg_rfirst(file, buf, active_index);
  table->status=error ? STATUS_NOT_FOUND: 0;
  MYSQL_INDEX_READ_ROW_DONE(error);
  return error;
}

int ha_myisammrg::index_last(uchar * buf)
{
  DBUG_ASSERT(this->file->children_attached);
  MYSQL_INDEX_READ_ROW_START(table_share->db.str, table_share->table_name.str);
  ha_statistic_increment(&System_status_var::ha_read_last_count);
  int error=myrg_rlast(file, buf, active_index);
  table->status=error ? STATUS_NOT_FOUND: 0;
  MYSQL_INDEX_READ_ROW_DONE(error);
  return error;
}

int ha_myisammrg::index_next_same(uchar * buf,
                                  const uchar *key MY_ATTRIBUTE((unused)),
                                  uint length MY_ATTRIBUTE((unused)))
{
  int error;
  DBUG_ASSERT(this->file->children_attached);
  MYSQL_INDEX_READ_ROW_START(table_share->db.str, table_share->table_name.str);
  ha_statistic_increment(&System_status_var::ha_read_next_count);
  do
  {
    error= myrg_rnext_same(file,buf);
  } while (error == HA_ERR_RECORD_DELETED);
  table->status=error ? STATUS_NOT_FOUND: 0;
  MYSQL_INDEX_READ_ROW_DONE(error);
  return error;
}


int ha_myisammrg::rnd_init(bool)
{
  DBUG_ASSERT(this->file->children_attached);
  return myrg_reset(file);
}


int ha_myisammrg::rnd_next(uchar *buf)
{
  DBUG_ASSERT(this->file->children_attached);
  MYSQL_READ_ROW_START(table_share->db.str, table_share->table_name.str,
                       TRUE);
  ha_statistic_increment(&System_status_var::ha_read_rnd_next_count);
  int error=myrg_rrnd(file, buf, HA_OFFSET_ERROR);
  table->status=error ? STATUS_NOT_FOUND: 0;
  MYSQL_READ_ROW_DONE(error);
  return error;
}


int ha_myisammrg::rnd_pos(uchar * buf, uchar *pos)
{
  DBUG_ASSERT(this->file->children_attached);
  MYSQL_READ_ROW_START(table_share->db.str, table_share->table_name.str,
                       TRUE);
  ha_statistic_increment(&System_status_var::ha_read_rnd_count);
  int error=myrg_rrnd(file, buf, my_get_ptr(pos,ref_length));
  table->status=error ? STATUS_NOT_FOUND: 0;
  MYSQL_READ_ROW_DONE(error);
  return error;
}

void ha_myisammrg::position(const uchar*)
{
  DBUG_ASSERT(this->file->children_attached);
  ulonglong row_position= myrg_position(file);
  my_store_ptr(ref, ref_length, (my_off_t) row_position);
}


ha_rows ha_myisammrg::records_in_range(uint inx, key_range *min_key,
                                       key_range *max_key)
{
  DBUG_ASSERT(this->file->children_attached);
  return (ha_rows) myrg_records_in_range(file, (int) inx, min_key, max_key);
}


int ha_myisammrg::truncate(dd::Table *)
{
  int err= 0;
  MYRG_TABLE *my_table;
  DBUG_ENTER("ha_myisammrg::truncate");

  for (my_table= file->open_tables; my_table != file->end_table; my_table++)
  {
    if ((err= mi_delete_all_rows(my_table->table)))
      break;
  }

  DBUG_RETURN(err);
}


int ha_myisammrg::info(uint flag)
{
  MYMERGE_INFO mrg_info;
  DBUG_ASSERT(this->file->children_attached);
  (void) myrg_status(file,&mrg_info,flag);
  /*
    The following fails if one has not compiled MySQL with -DBIG_TABLES
    and one has more than 2^32 rows in the merge tables.
  */
  stats.records = (ha_rows) mrg_info.records;
  stats.deleted = (ha_rows) mrg_info.deleted;
#if SIZEOF_OFF_T == 4
  if ((mrg_info.records >= (ulonglong) 1 << 32) ||
      (mrg_info.deleted >= (ulonglong) 1 << 32))
    table->s->crashed= 1;
#endif
  stats.data_file_length= mrg_info.data_file_length;
  if (mrg_info.errkey >= (int) table_share->keys)
  {
    /*
     If value of errkey is higher than the number of keys
     on the table set errkey to MAX_KEY. This will be
     treated as unknown key case and error message generator
     won't try to locate key causing segmentation fault.
    */
    mrg_info.errkey= MAX_KEY;
  }
  table->s->keys_in_use.set_prefix(table->s->keys);
  stats.mean_rec_length= mrg_info.reclength;
  
  /* 
    The handler::block_size is used all over the code in index scan cost
    calculations. It is used to get number of disk seeks required to
    retrieve a number of index tuples.
    If the merge table has N underlying tables, then (assuming underlying
    tables have equal size, the only "simple" approach we can use)
    retrieving X index records from a merge table will require N times more
    disk seeks compared to doing the same on a MyISAM table with equal
    number of records.
    In the edge case (file_tables > myisam_block_size) we'll get
    block_size==0, and index calculation code will act as if we need one
    disk seek to retrieve one index tuple.

    TODO: In 5.2 index scan cost calculation will be factored out into a
    virtual function in class handler and we'll be able to remove this hack.
  */
  stats.block_size= 0;
  if (file->tables)
    stats.block_size= myisam_block_size / file->tables;
  
  stats.update_time= 0;
#if SIZEOF_OFF_T > 4
  ref_length=6;					// Should be big enough
#else
  ref_length=4;					// Can't be > than my_off_t
#endif
  if (flag & HA_STATUS_CONST)
  {
    if (table->s->key_parts && mrg_info.rec_per_key)
    {
      memcpy((char*) table->key_info[0].rec_per_key,
	     (char*) mrg_info.rec_per_key,
             sizeof(table->key_info[0].rec_per_key[0]) *
             min(file->keys, table->s->key_parts));
    }
  }
  if (flag & HA_STATUS_ERRKEY)
  {
    errkey= mrg_info.errkey;
    my_store_ptr(dup_ref, ref_length, mrg_info.dupp_key_pos);
  }
  return 0;
}


int ha_myisammrg::extra(enum ha_extra_function operation)
{
  if (operation == HA_EXTRA_ADD_CHILDREN_LIST)
  {
    int rc= add_children_list();
    return(rc);
  }
  else if (operation == HA_EXTRA_ATTACH_CHILDREN)
  {
    int rc= attach_children();
    if (!rc)
      (void) extra(HA_EXTRA_NO_READCHECK); // Not needed in SQL
    return(rc);
  }
  else if (operation == HA_EXTRA_IS_ATTACHED_CHILDREN)
  {
    /* For the upper layer pretend empty MERGE union is never attached. */
    return(file && file->tables && file->children_attached);
  }
  else if (operation == HA_EXTRA_DETACH_CHILDREN)
  {
    /*
      Note that detach must not touch the children in any way.
      They may have been closed at ths point already.
    */
    int rc= detach_children();
    return(rc);
  }

  /* As this is just a mapping, we don't have to force the underlying
     tables to be closed */
  if (operation == HA_EXTRA_FORCE_REOPEN ||
      operation == HA_EXTRA_PREPARE_FOR_DROP)
    return 0;
  if (operation == HA_EXTRA_MMAP && !opt_myisam_use_mmap)
    return 0;
  return myrg_extra(file,operation,0);
}

int ha_myisammrg::reset(void)
{
  /* This is normally called with detached children. */
  return myrg_reset(file);
}

/* To be used with WRITE_CACHE, EXTRA_CACHE and BULK_INSERT_BEGIN */

int ha_myisammrg::extra_opt(enum ha_extra_function operation, ulong cache_size)
{
  DBUG_ASSERT(this->file->children_attached);
  return myrg_extra(file, operation, (void*) &cache_size);
}

int ha_myisammrg::external_lock(THD*, int lock_type)
{
  /*
    This can be called with no children attached. E.g. FLUSH TABLES
    unlocks and re-locks tables under LOCK TABLES, but it does not open
    them first. So they are detached all the time. But locking of the
    children should work anyway because thd->open_tables is not changed
    during FLUSH TABLES.

    If this handler instance has been cloned, we still must call
    myrg_lock_database().
  */
  if (is_cloned)
    return myrg_lock_database(file, lock_type);
  return 0;
}

uint ha_myisammrg::lock_count(void) const
{
  return 0;
}


THR_LOCK_DATA **ha_myisammrg::store_lock(THD*,
					 THR_LOCK_DATA **to,
					 enum thr_lock_type)
{
  return to;
}


/* Find out database name and table name from a filename */

static void split_file_name(const char *file_name,
			    LEX_STRING *db, LEX_STRING *name)
{
  size_t dir_length, prefix_length;
  char buff[FN_REFLEN];

  db->length= 0;
  strmake(buff, file_name, sizeof(buff)-1);
  dir_length= dirname_length(buff);
  if (dir_length > 1)
  {
    /* Get database */
    buff[dir_length-1]= 0;			// Remove end '/'
    prefix_length= dirname_length(buff);
    db->str= (char*) file_name+ prefix_length;
    db->length= dir_length - prefix_length -1;
  }
  name->str= (char*) file_name+ dir_length;
  name->length= (uint) (fn_ext(name->str) - name->str);
}


void ha_myisammrg::update_create_info(HA_CREATE_INFO *create_info)
{
  DBUG_ENTER("ha_myisammrg::update_create_info");

  if (!(create_info->used_fields & HA_CREATE_USED_UNION))
  {
    TABLE_LIST *child_table;
    THD *thd=current_thd;

    create_info->merge_list.next= &create_info->merge_list.first;
    create_info->merge_list.elements=0;

    if (children_l != NULL)
    {
      for (child_table= children_l;;
           child_table= child_table->next_global)
      {
        TABLE_LIST *ptr;

        if (!(ptr= (TABLE_LIST *) thd->mem_calloc(sizeof(TABLE_LIST))))
          goto err;

        if (!(ptr->table_name= thd->strmake(child_table->table_name,
                                            child_table->table_name_length)))
          goto err;
        if (child_table->db && !(ptr->db= thd->strmake(child_table->db,
                                   child_table->db_length)))
          goto err;

        create_info->merge_list.elements++;
        (*create_info->merge_list.next)= ptr;
        create_info->merge_list.next= &ptr->next_local;

        if (&child_table->next_global == children_last_l)
          break;
      }
    }
    *create_info->merge_list.next=0;
  }
  if (!(create_info->used_fields & HA_CREATE_USED_INSERT_METHOD))
  {
    create_info->merge_insert_method = file->merge_insert_method;
  }
  DBUG_VOID_RETURN;

err:
  create_info->merge_list.elements=0;
  create_info->merge_list.first=0;
  DBUG_VOID_RETURN;
}


<<<<<<< HEAD
int ha_myisammrg::create(const char *name, TABLE *form,
			 HA_CREATE_INFO *create_info,
                         dd::Table *)
=======
int ha_myisammrg::create(const char *name, TABLE*, HA_CREATE_INFO *create_info)
>>>>>>> 5f34df2c
{
  char buff[FN_REFLEN];
  const char **table_names, **pos;
  TABLE_LIST *tables= create_info->merge_list.first;
  THD *thd= current_thd;
  size_t dirlgt= dirname_length(name);
  DBUG_ENTER("ha_myisammrg::create");

  /* Allocate a table_names array in thread mem_root. */
  if (!(table_names= (const char**)
        thd->alloc((create_info->merge_list.elements+1) * sizeof(char*))))
    DBUG_RETURN(HA_ERR_OUT_OF_MEM); /* purecov: inspected */

  /* Create child path names. */
  for (pos= table_names; tables; tables= tables->next_local)
  {
    const char *table_name= buff;

    /*
      Construct the path to the MyISAM table. Try to meet two conditions:
      1.) Allow to include MyISAM tables from different databases, and
      2.) allow for moving DATADIR around in the file system.
      The first means that we need paths in the .MRG file. The second
      means that we should not have absolute paths in the .MRG file.
      The best, we can do, is to use 'mysql_data_home', which is '.'
      in mysqld and may be an absolute path in an embedded server.
      This means that it might not be possible to move the DATADIR of
      an embedded server without changing the paths in the .MRG file.

      Do the same even for temporary tables. MERGE children are now
      opened through the table cache. They are opened by db.table_name,
      not by their path name.
    */
    size_t length= build_table_filename(buff, sizeof(buff),
                                        tables->db, tables->table_name, "", 0);
    /*
      If a MyISAM table is in the same directory as the MERGE table,
      we use the table name without a path. This means that the
      DATADIR can easily be moved even for an embedded server as long
      as the MyISAM tables are from the same database as the MERGE table.
    */
    if ((dirname_length(buff) == dirlgt) && ! memcmp(buff, name, dirlgt))
    {
      table_name+= dirlgt;
      length-= dirlgt;
    }
    if (!(table_name= thd->strmake(table_name, length)))
      DBUG_RETURN(HA_ERR_OUT_OF_MEM); /* purecov: inspected */

    *pos++= table_name;
  }
  *pos=0;

  /* Create a MERGE meta file from the table_names array. */
  DBUG_RETURN(myrg_create(fn_format(buff,name,"","",
                                    MY_RESOLVE_SYMLINKS|
                                    MY_UNPACK_FILENAME|MY_APPEND_EXT),
			  table_names,
                          create_info->merge_insert_method,
                          (my_bool) 0));
}


void ha_myisammrg::append_create_info(String *packet)
{
  const char *current_db;
  size_t db_length;
  THD *thd= current_thd;
  TABLE_LIST *open_table, *first;

  if (file->merge_insert_method != MERGE_INSERT_DISABLED)
  {
    packet->append(STRING_WITH_LEN(" INSERT_METHOD="));
    packet->append(get_type(&merge_insert_method,file->merge_insert_method-1));
  }
  /*
    There is no sence adding UNION clause in case there is no underlying
    tables specified.
  */
  if (file->open_tables == file->end_table)
    return;
  packet->append(STRING_WITH_LEN(" UNION=("));

  current_db= table->s->db.str;
  db_length=  table->s->db.length;

  for (first= open_table= children_l;;
       open_table= open_table->next_global)
  {
    LEX_STRING db= { const_cast<char*>(open_table->db),
                    open_table->db_length };  

    if (open_table != first)
      packet->append(',');
    /* Report database for mapped table if it isn't in current database */
    if (db.length &&
	(db_length != db.length ||
	 strncmp(current_db, db.str, db.length)))
    {
      append_identifier(thd, packet, db.str, db.length);
      packet->append('.');
    }
    append_identifier(thd, packet, open_table->table_name,
                      open_table->table_name_length);
    if (&open_table->next_global == children_last_l)
      break;
  }
  packet->append(')');
}


bool ha_myisammrg::check_if_incompatible_data(HA_CREATE_INFO *, uint)
{
  /*
    For myisammrg, we should always re-generate the mapping file as this
    is trivial to do
  */
  return COMPATIBLE_DATA_NO;
}


int ha_myisammrg::check(THD*, HA_CHECK_OPT*)
{
  return this->file->children_attached ? HA_ADMIN_OK : HA_ADMIN_CORRUPT;
}


int ha_myisammrg::records(ha_rows *num_rows)
{
  *num_rows= myrg_records(file);
  return 0;
}


static int myisammrg_panic(handlerton*, ha_panic_function flag)
{
  return myrg_panic(flag);
}

static int myisammrg_init(void *p)
{
  handlerton *myisammrg_hton;

  myisammrg_hton= (handlerton *)p;

#ifdef HAVE_PSI_INTERFACE
  init_myisammrg_psi_keys();
#endif

  myisammrg_hton->db_type= DB_TYPE_MRG_MYISAM;
  myisammrg_hton->create= myisammrg_create_handler;
  myisammrg_hton->panic= myisammrg_panic;
  myisammrg_hton->flags= HTON_NO_PARTITION;
  myisammrg_hton->file_extensions= ha_myisammrg_exts;
  myisammrg_hton->rm_tmp_tables= default_rm_tmp_tables;

  return 0;
}

struct st_mysql_storage_engine myisammrg_storage_engine=
{ MYSQL_HANDLERTON_INTERFACE_VERSION };

mysql_declare_plugin(myisammrg)
{
  MYSQL_STORAGE_ENGINE_PLUGIN,
  &myisammrg_storage_engine,
  "MRG_MYISAM",
  "MySQL AB",
  "Collection of identical MyISAM tables",
  PLUGIN_LICENSE_GPL,
  myisammrg_init, /* Plugin Init */
  NULL, /* Plugin Deinit */
  0x0100, /* 1.0 */
  NULL,                       /* status variables                */
  NULL,                       /* system variables                */
  NULL,                       /* config options                  */
  0,                          /* flags                           */
}
mysql_declare_plugin_end;<|MERGE_RESOLUTION|>--- conflicted
+++ resolved
@@ -1477,13 +1477,9 @@
 }
 
 
-<<<<<<< HEAD
-int ha_myisammrg::create(const char *name, TABLE *form,
-			 HA_CREATE_INFO *create_info,
+int ha_myisammrg::create(const char *name, TABLE *,
+                         HA_CREATE_INFO *create_info,
                          dd::Table *)
-=======
-int ha_myisammrg::create(const char *name, TABLE*, HA_CREATE_INFO *create_info)
->>>>>>> 5f34df2c
 {
   char buff[FN_REFLEN];
   const char **table_names, **pos;
