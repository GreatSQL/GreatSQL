/* Copyright (C) 2018 Percona

   This program is free software; you can redistribute it and/or modify
   it under the terms of the GNU General Public License as published by
   the Free Software Foundation; version 2 of the License.

   This program is distributed in the hope that it will be useful,
   but WITHOUT ANY WARRANTY; without even the implied warranty of
   MERCHANTABILITY or FITNESS FOR A PARTICULAR PURPOSE.  See the
   GNU General Public License for more details.

   You should have received a copy of the GNU General Public License
   along with this program; if not, write to the Free Software
   Foundation, Inc., 51 Franklin Street, Fifth Floor, Boston, MA  02110-1301,
   USA */

#ifndef _HA_TOKUPART_H
#define _HA_TOKUPART_H

#include "sql/partitioning/partition_base.h"

/* This class must contain engine-specific functions for partitioning */
class ha_tokupart : public native_part::Partition_base {
<<<<<<< HEAD
 public:
  ha_tokupart(handlerton *hton, TABLE_SHARE *table_arg)
      : Partition_base(hton, table_arg){};

  ha_tokupart(handlerton *hton, TABLE_SHARE *share,
              partition_info *part_info_arg, Partition_base *clone_arg,
              MEM_ROOT *clone_mem_root_arg)
      : Partition_base(hton, share, part_info_arg, clone_arg,
                       clone_mem_root_arg) {}

  ~ha_tokupart() override {}

 private:
  handler *get_file_handler(TABLE_SHARE *share, MEM_ROOT *alloc) const override;
  handler *clone(const char *name, MEM_ROOT *mem_root) override;
  ulong index_flags(uint inx, uint part, bool all_parts) const override;

  bool rpl_lookup_rows() override;
=======
   public:
    ha_tokupart(handlerton *hton, TABLE_SHARE *table_arg)
        : native_part::Partition_base(hton, table_arg){};

    ha_tokupart(handlerton *hton,
                TABLE_SHARE *table_arg,
                partition_info *part_info)
        : native_part::Partition_base(hton, table_arg, &table_arg->ha_share) {
        this->get_partition_handler()->set_part_info(part_info, true);
    }

    ~ha_tokupart() override {}

   private:
    handler *get_file_handler(TABLE_SHARE *share, MEM_ROOT *alloc) override;
    handler *clone(const char *name, MEM_ROOT *mem_root) override;
    ulong index_flags(uint inx, uint part, bool all_parts) const override;
    const char **bas_ext() const override;
>>>>>>> 7aa30e67
};

#endif  // _HA_TOKUPART_H<|MERGE_RESOLUTION|>--- conflicted
+++ resolved
@@ -21,16 +21,15 @@
 
 /* This class must contain engine-specific functions for partitioning */
 class ha_tokupart : public native_part::Partition_base {
-<<<<<<< HEAD
  public:
   ha_tokupart(handlerton *hton, TABLE_SHARE *table_arg)
       : Partition_base(hton, table_arg){};
 
-  ha_tokupart(handlerton *hton, TABLE_SHARE *share,
-              partition_info *part_info_arg, Partition_base *clone_arg,
-              MEM_ROOT *clone_mem_root_arg)
-      : Partition_base(hton, share, part_info_arg, clone_arg,
-                       clone_mem_root_arg) {}
+  ha_tokupart(handlerton *hton, TABLE_SHARE *table_arg,
+              partition_info *part_info)
+      : native_part::Partition_base(hton, table_arg, &table_arg->ha_share) {
+    this->get_partition_handler()->set_part_info(part_info, true);
+  }
 
   ~ha_tokupart() override {}
 
@@ -40,26 +39,6 @@
   ulong index_flags(uint inx, uint part, bool all_parts) const override;
 
   bool rpl_lookup_rows() override;
-=======
-   public:
-    ha_tokupart(handlerton *hton, TABLE_SHARE *table_arg)
-        : native_part::Partition_base(hton, table_arg){};
-
-    ha_tokupart(handlerton *hton,
-                TABLE_SHARE *table_arg,
-                partition_info *part_info)
-        : native_part::Partition_base(hton, table_arg, &table_arg->ha_share) {
-        this->get_partition_handler()->set_part_info(part_info, true);
-    }
-
-    ~ha_tokupart() override {}
-
-   private:
-    handler *get_file_handler(TABLE_SHARE *share, MEM_ROOT *alloc) override;
-    handler *clone(const char *name, MEM_ROOT *mem_root) override;
-    ulong index_flags(uint inx, uint part, bool all_parts) const override;
-    const char **bas_ext() const override;
->>>>>>> 7aa30e67
 };
 
 #endif  // _HA_TOKUPART_H