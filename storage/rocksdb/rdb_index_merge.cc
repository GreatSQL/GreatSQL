--- conflicted
+++ resolved
@@ -163,16 +163,9 @@
       add is too large for the buffer.
     */
     if (m_offset_tree.empty()) {
-<<<<<<< HEAD
       LogPluginErrMsg(ERROR_LEVEL, 0,
                       "Sort buffer size is too small to process merge. Please "
                       "set merge buffer size to a higher value.");
-=======
-      // NO_LINT_DEBUG
-      sql_print_error(
-          "Sort buffer size is too small to process merge. "
-          "Please set merge buffer size to a higher value.");
->>>>>>> 56fc6c11
       return HA_ERR_ROCKSDB_MERGE_FILE_ERR;
     }
 
@@ -597,7 +590,7 @@
     size of each chunk.
   */
   const uchar *block_ptr = m_block.get();
-  merge_read_uint64(&block_ptr, (__uint64_t*)(&m_total_size));
+  merge_read_uint64(&block_ptr, (__uint64_t *)(&m_total_size));
   m_curr_offset += RDB_MERGE_CHUNK_LEN;
   return m_total_size;
 }
