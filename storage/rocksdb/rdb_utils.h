--- conflicted
+++ resolved
@@ -198,10 +198,8 @@
   if (start == std::string::npos && end == std::string::npos) {
     str.erase();
   } else {
-    if (end != std::string::npos)
-      str.erase(end + 1, std::string::npos);
-    if (start != std::string::npos)
-      str.erase(0, start);
+    if (end != std::string::npos) str.erase(end + 1, std::string::npos);
+    if (start != std::string::npos) str.erase(0, start);
   }
 }
 
@@ -248,15 +246,8 @@
                                         const bool attempt_lock,
                                         const int result) {
   if (unlikely(result)) {
-<<<<<<< HEAD
     LogPluginErrMsg(
         ERROR_LEVEL, 0, "%s a mutex inside %s failed with an error code %d.",
-=======
-    /* NO_LINT_DEBUG */
-    sql_print_error(
-        "%s a mutex inside %s failed with an "
-        "error code %d.",
->>>>>>> 56fc6c11
         attempt_lock ? "Locking" : "Unlocking", function_name, result);
 
     // This will hopefully result in a meaningful stack trace which we can use
@@ -331,7 +322,9 @@
 
  public:
   Regex_list_handler(const PSI_rwlock_key &key, char delimiter = ',')
-      : m_key(key), m_delimiter(delimiter), m_bad_pattern_str(""),
+      : m_key(key),
+        m_delimiter(delimiter),
+        m_bad_pattern_str(""),
         m_pattern(nullptr) {
     mysql_rwlock_init(key, &m_rwlock);
   }
