/*
   Copyright (c) 2015, Facebook, Inc.

   This program is free software; you can redistribute it and/or modify
   it under the terms of the GNU General Public License as published by
   the Free Software Foundation; version 2 of the License.

   This program is distributed in the hope that it will be useful,
   but WITHOUT ANY WARRANTY; without even the implied warranty of
   MERCHANTABILITY or FITNESS FOR A PARTICULAR PURPOSE.  See the
   GNU General Public License for more details.

   You should have received a copy of the GNU General Public License
   along with this program; if not, write to the Free Software
   Foundation, Inc., 59 Temple Place, Suite 330, Boston, MA  02111-1307  USA */

/* The C++ file's header */
#include "./event_listener.h"

/* C++ standard header files */
#include <string>
#include <vector>

/* MySQL includes */
#include "mysql/plugin.h"

/* MyRocks includes */
#include "./ha_rocksdb.h"
#include "./properties_collector.h"
#include "./rdb_datadic.h"

namespace myrocks {

static std::vector<Rdb_index_stats> extract_index_stats(
    const std::vector<std::string> &files,
    const rocksdb::TablePropertiesCollection &props) {
  std::vector<Rdb_index_stats> ret;
  for (const auto &fn : files) {
    const auto it = props.find(fn);
    DBUG_ASSERT(it != props.end());
    std::vector<Rdb_index_stats> stats;
    Rdb_tbl_prop_coll::read_stats_from_tbl_props(it->second, &stats);
    ret.insert(ret.end(), stats.begin(), stats.end());
  }
  return ret;
}

void Rdb_event_listener::update_index_stats(
    const rocksdb::TableProperties &props) {
  DBUG_ASSERT(m_ddl_manager != nullptr);
  const auto tbl_props =
      std::make_shared<const rocksdb::TableProperties>(props);

  std::vector<Rdb_index_stats> stats;
  Rdb_tbl_prop_coll::read_stats_from_tbl_props(tbl_props, &stats);

  m_ddl_manager->adjust_stats(stats);
}

void Rdb_event_listener::OnCompactionCompleted(
    rocksdb::DB *db, const rocksdb::CompactionJobInfo &ci) {
  DBUG_ASSERT(db != nullptr);
  DBUG_ASSERT(m_ddl_manager != nullptr);

  if (ci.status.ok()) {
    m_ddl_manager->adjust_stats(
        extract_index_stats(ci.output_files, ci.table_properties),
        extract_index_stats(ci.input_files, ci.table_properties));
  }
}

void Rdb_event_listener::OnFlushCompleted(
    rocksdb::DB *db, const rocksdb::FlushJobInfo &flush_job_info) {
  DBUG_ASSERT(db != nullptr);
  update_index_stats(flush_job_info.table_properties);
}

void Rdb_event_listener::OnExternalFileIngested(
    rocksdb::DB *db, const rocksdb::ExternalFileIngestionInfo &info) {
  DBUG_ASSERT(db != nullptr);
  update_index_stats(info.table_properties);
}

void Rdb_event_listener::OnBackgroundError(
    rocksdb::BackgroundErrorReason reason, rocksdb::Status *status) {
  rdb_log_status_error(*status, "Error detected in background");
<<<<<<< HEAD
  LogPluginErrMsg(ERROR_LEVEL, 0, "BackgroundErrorReason: %d", (int)reason);
=======
  // NO_LINT_DEBUG
  sql_print_error("RocksDB: BackgroundErrorReason: %d", (int)reason);
>>>>>>> 56fc6c11
  if (status->IsCorruption()) {
    rdb_persist_corruption_marker();
    abort();
  }
}
}  // namespace myrocks<|MERGE_RESOLUTION|>--- conflicted
+++ resolved
@@ -84,12 +84,7 @@
 void Rdb_event_listener::OnBackgroundError(
     rocksdb::BackgroundErrorReason reason, rocksdb::Status *status) {
   rdb_log_status_error(*status, "Error detected in background");
-<<<<<<< HEAD
   LogPluginErrMsg(ERROR_LEVEL, 0, "BackgroundErrorReason: %d", (int)reason);
-=======
-  // NO_LINT_DEBUG
-  sql_print_error("RocksDB: BackgroundErrorReason: %d", (int)reason);
->>>>>>> 56fc6c11
   if (status->IsCorruption()) {
     rdb_persist_corruption_marker();
     abort();
