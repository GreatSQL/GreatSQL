/*****************************************************************************

Copyright (c) 2012, Oracle and/or its affiliates. All Rights Reserved.

This program is free software; you can redistribute it and/or modify it under
the terms of the GNU General Public License as published by the Free Software
Foundation; version 2 of the License.

This program is distributed in the hope that it will be useful, but WITHOUT
ANY WARRANTY; without even the implied warranty of MERCHANTABILITY or FITNESS
FOR A PARTICULAR PURPOSE. See the GNU General Public License for more details.

You should have received a copy of the GNU General Public License along with
this program; if not, write to the Free Software Foundation, Inc.,
51 Franklin Street, Suite 500, Boston, MA 02110-1335 USA

*****************************************************************************/

/**************************************************/ /**
 @file include/ut0counter.h

 Counter utility class

 Created 2012/04/12 by Sunny Bains
 *******************************************************/

#ifndef UT0COUNTER_H
#define UT0COUNTER_H

#include "my_dbug.h"
#include <string.h>

/** CPU cache line size */
<<<<<<< HEAD
#define CACHE_LINE_SIZE 64
=======
#define INNOBASE_CACHE_LINE_SIZE 64
>>>>>>> e8bd99fd

/** Default number of slots to use in ib_counter_t */
#define IB_N_SLOTS 64

#ifdef __WIN__
#define get_curr_thread_id() GetCurrentThreadId()
#else
#define get_curr_thread_id() pthread_self()
#endif

#define UT_ARRAY_SIZE(a) (sizeof(a) / sizeof((a)[0]))

/** Get the offset into the counter array. */
template <typename Type, int N> struct generic_indexer_t {
  /** Default constructor/destructor should be OK. */

<<<<<<< HEAD
  /** @return offset within m_counter */
  size_t offset(size_t index) const {
    return (((index % N) + 1) * (CACHE_LINE_SIZE / sizeof(Type)));
  }
=======
        /** @return offset within m_counter */
        size_t offset(size_t index) const {
                return(((index % N) + 1) * (INNOBASE_CACHE_LINE_SIZE /
			sizeof(Type)));
        }
>>>>>>> e8bd99fd
};

#ifdef HAVE_SCHED_GETCPU
//#include <utmpx.h>  // Including this causes problems with EMPTY symbol
#include <sched.h>  // Include this instead
/** Use the cpu id to index into the counter array. If it fails then
use the thread id. */
template <typename Type, int N>
struct get_sched_indexer_t : public generic_indexer_t<Type, N> {
  /** Default constructor/destructor should be OK. */

  /* @return result from sched_getcpu(), the thread id if it fails. */
  size_t get_rnd_index() const {

    size_t cpu = sched_getcpu();
    if (cpu == (size_t)-1) {
      cpu = get_curr_thread_id();
    }

    return (cpu);
  }
};
#endif /* HAVE_SCHED_GETCPU */

/** Use the thread id to index into the counter array. */
template <typename Type, int N>
struct thread_id_indexer_t : public generic_indexer_t<Type, N> {
  /** Default constructor/destructor should are OK. */

  /* @return a random number, currently we use the thread id. Where
  thread id is represented as a pointer, it may not work as
  effectively. */
  size_t get_rnd_index() const { return get_curr_thread_id(); }
};

/** For counters wher N=1 */
<<<<<<< HEAD
template <typename Type, int N = 1> struct single_indexer_t {
  /** Default constructor/destructor should are OK. */

  /** @return offset within m_counter */
  size_t offset(size_t index) const {
    DBUG_ASSERT(N == 1);
    return ((CACHE_LINE_SIZE / sizeof(Type)));
  }

  /* @return 1 */
  size_t get_rnd_index() const {
    DBUG_ASSERT(N == 1);
    return (1);
  }
=======
template <typename Type, int N=1>
struct single_indexer_t {
	/** Default constructor/destructor should are OK. */

        /** @return offset within m_counter */
        size_t offset(size_t index) const {
		DBUG_ASSERT(N == 1);
                return((INNOBASE_CACHE_LINE_SIZE / sizeof(Type)));
        }

	/* @return 1 */
	size_t get_rnd_index() const {
		DBUG_ASSERT(N == 1);
		return(1);
	}
>>>>>>> e8bd99fd
};

/** Class for using fuzzy counters. The counter is not protected by any
mutex and the results are not guaranteed to be 100% accurate but close
enough. Creates an array of counters and separates each element by the
<<<<<<< HEAD
CACHE_LINE_SIZE bytes */
template <typename Type, int N = IB_N_SLOTS,
          template <typename, int> class Indexer = thread_id_indexer_t>
=======
INNOBASE_CACHE_LINE_SIZE bytes */
template <
	typename Type,
	int N = IB_N_SLOTS,
	template<typename, int> class Indexer = thread_id_indexer_t>
>>>>>>> e8bd99fd
class ib_counter_t {
 public:
  ib_counter_t() { memset(m_counter, 0x0, sizeof(m_counter)); }

  ~ib_counter_t() { DBUG_ASSERT(validate()); }

  bool validate() {
#ifdef UNIV_DEBUG
<<<<<<< HEAD
    size_t n = (CACHE_LINE_SIZE / sizeof(Type));

    /* Check that we aren't writing outside our defined bounds. */
    for (size_t i = 0; i < UT_ARRAY_SIZE(m_counter); i += n) {
      for (size_t j = 1; j < n - 1; ++j) {
        DBUG_ASSERT(m_counter[i + j] == 0);
      }
    }
=======
		size_t	n = (INNOBASE_CACHE_LINE_SIZE / sizeof(Type));

		/* Check that we aren't writing outside our defined bounds. */
		for (size_t i = 0; i < UT_ARRAY_SIZE(m_counter); i += n) {
			for (size_t j = 1; j < n - 1; ++j) {
				DBUG_ASSERT(m_counter[i + j] == 0);
			}
		}
>>>>>>> e8bd99fd
#endif /* UNIV_DEBUG */
    return (true);
  }

  /** If you can't use a good index id. Increment by 1. */
  void inc() { add(1); }

  /** If you can't use a good index id.
   * @param n  - is the amount to increment */
  void add(Type n) {
    size_t i = m_policy.offset(m_policy.get_rnd_index());

    DBUG_ASSERT(i < UT_ARRAY_SIZE(m_counter));

    m_counter[i] += n;
  }

  /** Use this if you can use a unique indentifier, saves a
  call to get_rnd_index().
  @param i - index into a slot
  @param n - amount to increment */
  void add(size_t index, Type n) {
    size_t i = m_policy.offset(index);

    DBUG_ASSERT(i < UT_ARRAY_SIZE(m_counter));

    m_counter[i] += n;
  }

  /** If you can't use a good index id. Decrement by 1. */
  void dec() { sub(1); }

  /** If you can't use a good index id.
   * @param - n is the amount to decrement */
  void sub(Type n) {
    size_t i = m_policy.offset(m_policy.get_rnd_index());

    DBUG_ASSERT(i < UT_ARRAY_SIZE(m_counter));

    m_counter[i] -= n;
  }

  /** Use this if you can use a unique indentifier, saves a
  call to get_rnd_index().
  @param i - index into a slot
  @param n - amount to decrement */
  void sub(size_t index, Type n) {
    size_t i = m_policy.offset(index);

    DBUG_ASSERT(i < UT_ARRAY_SIZE(m_counter));

    m_counter[i] -= n;
  }

  /* @return total value - not 100% accurate, since it is not atomic. */
  operator Type() const {
    Type total = 0;

    for (size_t i = 0; i < N; ++i) {
      total += m_counter[m_policy.offset(i)];
    }

    return (total);
  }

 private:
  /** Indexer into the array */
  Indexer<Type, N> m_policy;

<<<<<<< HEAD
  /** Slot 0 is unused. */
  Type m_counter[(N + 1) * (CACHE_LINE_SIZE / sizeof(Type))];
=======
        /** Slot 0 is unused. */
	Type m_counter[(N + 1) * (INNOBASE_CACHE_LINE_SIZE / sizeof(Type))];
>>>>>>> e8bd99fd
};

#endif /* UT0COUNTER_H */<|MERGE_RESOLUTION|>--- conflicted
+++ resolved
@@ -31,11 +31,7 @@
 #include <string.h>
 
 /** CPU cache line size */
-<<<<<<< HEAD
-#define CACHE_LINE_SIZE 64
-=======
 #define INNOBASE_CACHE_LINE_SIZE 64
->>>>>>> e8bd99fd
 
 /** Default number of slots to use in ib_counter_t */
 #define IB_N_SLOTS 64
@@ -52,18 +48,10 @@
 template <typename Type, int N> struct generic_indexer_t {
   /** Default constructor/destructor should be OK. */
 
-<<<<<<< HEAD
   /** @return offset within m_counter */
   size_t offset(size_t index) const {
-    return (((index % N) + 1) * (CACHE_LINE_SIZE / sizeof(Type)));
-  }
-=======
-        /** @return offset within m_counter */
-        size_t offset(size_t index) const {
-                return(((index % N) + 1) * (INNOBASE_CACHE_LINE_SIZE /
-			sizeof(Type)));
-        }
->>>>>>> e8bd99fd
+    return (((index % N) + 1) * (INNOBASE_CACHE_LINE_SIZE / sizeof(Type)));
+  }
 };
 
 #ifdef HAVE_SCHED_GETCPU
@@ -100,14 +88,13 @@
 };
 
 /** For counters wher N=1 */
-<<<<<<< HEAD
 template <typename Type, int N = 1> struct single_indexer_t {
   /** Default constructor/destructor should are OK. */
 
   /** @return offset within m_counter */
   size_t offset(size_t index) const {
     DBUG_ASSERT(N == 1);
-    return ((CACHE_LINE_SIZE / sizeof(Type)));
+    return ((INNOBASE_CACHE_LINE_SIZE / sizeof(Type)));
   }
 
   /* @return 1 */
@@ -115,39 +102,14 @@
     DBUG_ASSERT(N == 1);
     return (1);
   }
-=======
-template <typename Type, int N=1>
-struct single_indexer_t {
-	/** Default constructor/destructor should are OK. */
-
-        /** @return offset within m_counter */
-        size_t offset(size_t index) const {
-		DBUG_ASSERT(N == 1);
-                return((INNOBASE_CACHE_LINE_SIZE / sizeof(Type)));
-        }
-
-	/* @return 1 */
-	size_t get_rnd_index() const {
-		DBUG_ASSERT(N == 1);
-		return(1);
-	}
->>>>>>> e8bd99fd
 };
 
 /** Class for using fuzzy counters. The counter is not protected by any
 mutex and the results are not guaranteed to be 100% accurate but close
 enough. Creates an array of counters and separates each element by the
-<<<<<<< HEAD
-CACHE_LINE_SIZE bytes */
+INNOBASE_CACHE_LINE_SIZE bytes */
 template <typename Type, int N = IB_N_SLOTS,
           template <typename, int> class Indexer = thread_id_indexer_t>
-=======
-INNOBASE_CACHE_LINE_SIZE bytes */
-template <
-	typename Type,
-	int N = IB_N_SLOTS,
-	template<typename, int> class Indexer = thread_id_indexer_t>
->>>>>>> e8bd99fd
 class ib_counter_t {
  public:
   ib_counter_t() { memset(m_counter, 0x0, sizeof(m_counter)); }
@@ -156,8 +118,7 @@
 
   bool validate() {
 #ifdef UNIV_DEBUG
-<<<<<<< HEAD
-    size_t n = (CACHE_LINE_SIZE / sizeof(Type));
+    size_t n = (INNOBASE_CACHE_LINE_SIZE / sizeof(Type));
 
     /* Check that we aren't writing outside our defined bounds. */
     for (size_t i = 0; i < UT_ARRAY_SIZE(m_counter); i += n) {
@@ -165,16 +126,6 @@
         DBUG_ASSERT(m_counter[i + j] == 0);
       }
     }
-=======
-		size_t	n = (INNOBASE_CACHE_LINE_SIZE / sizeof(Type));
-
-		/* Check that we aren't writing outside our defined bounds. */
-		for (size_t i = 0; i < UT_ARRAY_SIZE(m_counter); i += n) {
-			for (size_t j = 1; j < n - 1; ++j) {
-				DBUG_ASSERT(m_counter[i + j] == 0);
-			}
-		}
->>>>>>> e8bd99fd
 #endif /* UNIV_DEBUG */
     return (true);
   }
@@ -244,13 +195,8 @@
   /** Indexer into the array */
   Indexer<Type, N> m_policy;
 
-<<<<<<< HEAD
   /** Slot 0 is unused. */
-  Type m_counter[(N + 1) * (CACHE_LINE_SIZE / sizeof(Type))];
-=======
-        /** Slot 0 is unused. */
-	Type m_counter[(N + 1) * (INNOBASE_CACHE_LINE_SIZE / sizeof(Type))];
->>>>>>> e8bd99fd
+  Type m_counter[(N + 1) * (INNOBASE_CACHE_LINE_SIZE / sizeof(Type))];
 };
 
 #endif /* UT0COUNTER_H */