/*
   Copyright (c) 2012,2013 Monty Program Ab

   This program is free software; you can redistribute it and/or modify
   it under the terms of the GNU General Public License as published by
   the Free Software Foundation; version 2 of the License.

   This program is distributed in the hope that it will be useful,
   but WITHOUT ANY WARRANTY; without even the implied warranty of
   MERCHANTABILITY or FITNESS FOR A PARTICULAR PURPOSE.  See the
   GNU General Public License for more details.

   You should have received a copy of the GNU General Public License
   along with this program; if not, write to the Free Software
   Foundation, Inc., 59 Temple Place, Suite 330, Boston, MA  02111-1307  USA */
#pragma once

#ifdef USE_PRAGMA_INTERFACE
#pragma interface /* gcc class implementation */
#endif

#define ROCKSDB_INCLUDE_RFR 1

/* C++ standard header files */
#include <cinttypes>
#include <set>
#include <string>
#include <unordered_map>
#include <unordered_set>
#include <vector>

/* MySQL header files */
#include "ib_ut0counter.h"
#include "my_icp.h"
#include "mysql/psi/mysql_rwlock.h"
#include "sql/field.h"
#include "sql/handler.h"
#include "sql/sql_bitmap.h"
#include "sql_string.h"

/* RocksDB header files */
#include "rocksdb/cache.h"
#include "rocksdb/merge_operator.h"
#include "rocksdb/perf_context.h"
#include "rocksdb/sst_file_manager.h"
#include "rocksdb/statistics.h"
#include "rocksdb/utilities/options_util.h"
#include "rocksdb/utilities/transaction_db.h"
#include "rocksdb/utilities/write_batch_with_index.h"

/* MyRocks header files */
#include "./rdb_buff.h"
#include "./rdb_comparator.h"
#include "./rdb_global.h"
#include "./rdb_index_merge.h"
#include "./rdb_perf_context.h"
#include "./rdb_sst_info.h"
#include "./rdb_utils.h"

/**
  @note MyRocks Coding Conventions:
  MyRocks code follows the baseline MySQL coding conventions, available at
  http://dev.mysql.com/doc/internals/en/coding-guidelines.html, with several
  refinements (@see /storage/rocksdb/README file).
*/

/**
  @note MyRocks Coding Conventions:
  MyRocks code follows the baseline MySQL coding conventions, available at
  http://dev.mysql.com/doc/internals/en/coding-guidelines.html, with several
  refinements (@see /storage/rocksdb/README file).
*/

namespace myrocks {

class Rdb_converter;
class Rdb_key_def;
class Rdb_tbl_def;
class Rdb_transaction;
class Rdb_transaction_impl;
class Rdb_writebatch_impl;
class Rdb_field_encoder;

extern char *rocksdb_read_free_rpl_tables;
#if defined(HAVE_PSI_INTERFACE)
extern PSI_rwlock_key key_rwlock_read_free_rpl_tables;
#endif
extern Regex rdb_read_free_regex_handler;

/**
  @brief
  Rdb_table_handler is a reference-counted structure storing information for
  each open table. All the objects are stored in a global hash map.

  //TODO: join this with Rdb_tbl_def ?
*/
struct Rdb_table_handler {
  char *m_table_name;
  uint m_table_name_length;
  int m_ref_count;

  my_core::THR_LOCK m_thr_lock;  ///< MySQL latch needed by m_db_lock

  /* Stores cumulative table statistics */
  my_io_perf_atomic_t m_io_perf_read;
  Rdb_atomic_perf_counters m_table_perf_context;

  /* Stores cached memtable estimate statistics */
  std::atomic_uint m_mtcache_lock;
  uint64_t m_mtcache_count;
  uint64_t m_mtcache_size;
  uint64_t m_mtcache_last_update;
};

}  // namespace myrocks

/* Provide hash function for GL_INDEX_ID so we can include it in sets */
namespace std {
template <> struct hash<myrocks::GL_INDEX_ID> {
  std::size_t operator()(const myrocks::GL_INDEX_ID &gl_index_id) const {
    const uint64_t val =
        ((uint64_t)gl_index_id.cf_id << 32 | (uint64_t)gl_index_id.index_id);
    return std::hash<uint64_t>()(val);
  }
};
}  // namespace std

namespace myrocks {

/**
  @brief
  Class definition for ROCKSDB storage engine plugin handler
*/

class ha_rocksdb : public my_core::handler {
  my_core::THR_LOCK_DATA m_db_lock;  ///< MySQL database lock

  Rdb_table_handler *m_table_handler;  ///< Open table handler

  /* Iterator used for range scans and for full table/index scans */
  rocksdb::Iterator *m_scan_it;

  /* Whether m_scan_it was created with skip_bloom=true */
  bool m_scan_it_skips_bloom;

  const rocksdb::Snapshot *m_scan_it_snapshot;

  /* Buffers used for upper/lower bounds for m_scan_it. */
  uchar *m_scan_it_lower_bound;
  uchar *m_scan_it_upper_bound;
  rocksdb::Slice m_scan_it_lower_bound_slice;
  rocksdb::Slice m_scan_it_upper_bound_slice;

  Rdb_tbl_def *m_tbl_def;

  /* Primary Key encoder from KeyTupleFormat to StorageFormat */
  std::shared_ptr<Rdb_key_def> m_pk_descr;

  /* Array of index descriptors */
  std::shared_ptr<Rdb_key_def> *m_key_descr_arr;

  static bool check_keyread_allowed(bool &pk_can_be_decoded,
                                    const TABLE_SHARE *table_share, uint inx,
                                    uint part, bool all_parts);

  /*
    Number of key parts in PK. This is the same as
      table->key_info[table->s->primary_key].keyparts
  */
  uint m_pk_key_parts;

  /*
    true <=> Primary Key columns can be decoded from the index
  */
  mutable bool m_pk_can_be_decoded;

  uchar *m_pk_tuple;        /* Buffer for storing PK in KeyTupleFormat */
  uchar *m_pk_packed_tuple; /* Buffer for storing PK in StorageFormat */
  // ^^ todo: change it to 'char*'? TODO: ^ can we join this with last_rowkey?

  /*
    Temporary buffers for storing the key part of the Key/Value pair
    for secondary indexes.
  */
  uchar *m_sk_packed_tuple;

  /*
    Temporary buffers for storing end key part of the Key/Value pair.
    This is used for range scan only.
  */
  uchar *m_end_key_packed_tuple;

  Rdb_string_writer m_sk_tails;
  Rdb_string_writer m_pk_unpack_info;

  /*
    ha_rockdb->index_read_map(.. HA_READ_KEY_EXACT or similar) will save here
    mem-comparable form of the index lookup tuple.
  */
  uchar *m_sk_match_prefix;
  uint m_sk_match_length;

  /* Buffer space for the above */
  uchar *m_sk_match_prefix_buf;

  /* Second buffers, used by UPDATE. */
  uchar *m_sk_packed_tuple_old;
  Rdb_string_writer m_sk_tails_old;

  /* Buffers used for duplicate checking during unique_index_creation */
  uchar *m_dup_sk_packed_tuple;
  uchar *m_dup_sk_packed_tuple_old;

  /*
    Temporary space for packing VARCHARs (we provide it to
    pack_record()/pack_index_tuple() calls).
  */
  uchar *m_pack_buffer;

  /* class to convert between Mysql format and RocksDB format*/
  std::shared_ptr<Rdb_converter> m_converter;

  /*
    Pointer to the original TTL timestamp value (8 bytes) during UPDATE.
  */
  char *m_ttl_bytes;
  /*
    The TTL timestamp value can change if the explicit TTL column is
    updated. If we detect this when updating the PK, we indicate it here so
    we know we must always update any SK's.
  */
  bool m_ttl_bytes_updated;

  /* rowkey of the last record we've read, in StorageFormat. */
  String m_last_rowkey;

  /*
    Last retrieved record, in table->record[0] data format.

    This is used only when we get the record with rocksdb's Get() call (The
    other option is when we get a rocksdb::Slice from an iterator)
  */
  rocksdb::PinnableSlice m_retrieved_record;

  /* Type of locking to apply to rows */
  enum { RDB_LOCK_NONE, RDB_LOCK_READ, RDB_LOCK_WRITE } m_lock_rows;

  /* true means we're doing an index-only read. false means otherwise. */
  bool m_keyread_only;

  bool m_skip_scan_it_next_call;

  /* true means we are accessing the first row after a snapshot was created */
  bool m_rnd_scan_is_new_snapshot;

  /*
    TRUE means INSERT ON DUPLICATE KEY UPDATE. In such case we can optimize by
    remember the failed attempt (if there is one that violates uniqueness check)
    in write_row and in the following index_read to skip the lock check and read
    entirely
   */
  bool m_insert_with_update;

  /* TRUE if last time the insertion failed due to duplicated PK */
  bool m_dup_pk_found;

#ifndef DBUG_OFF
  /* Last retreived record for sanity checking */
  String m_dup_pk_retrieved_record;
#endif

  /**
    @brief
    This is a bitmap of indexes (i.e. a set) whose keys (in future, values) may
    be changed by this statement. Indexes that are not in the bitmap do not need
    to be updated.
    @note Valid inside UPDATE statements, IIF(m_update_scope_is_valid == true).
  */
  my_core::Bitmap<((MAX_INDEXES + 7) / 8 * 8)> m_update_scope;
  bool m_update_scope_is_valid;

  /* SST information used for bulk loading the primary key */
  std::shared_ptr<Rdb_sst_info> m_sst_info;

  /*
    MySQL index number for duplicate key error
  */
  uint m_dupp_errkey;

  int create_key_defs(const TABLE *const table_arg,
                      Rdb_tbl_def *const tbl_def_arg,
                      const TABLE *const old_table_arg = nullptr,
                      const Rdb_tbl_def *const old_tbl_def_arg = nullptr) const
      MY_ATTRIBUTE((__warn_unused_result__));
  int secondary_index_read(const int keyno, uchar *const buf)
      MY_ATTRIBUTE((__warn_unused_result__));
  void setup_iterator_for_rnd_scan();
  bool is_ascending(const Rdb_key_def &keydef,
                    enum ha_rkey_function find_flag) const
      MY_ATTRIBUTE((__nonnull__, __warn_unused_result__));
  void setup_iterator_bounds(const Rdb_key_def &kd,
                             const rocksdb::Slice &eq_cond, size_t bound_len,
                             uchar *const lower_bound, uchar *const upper_bound,
                             rocksdb::Slice *lower_bound_slice,
                             rocksdb::Slice *upper_bound_slice);
  bool can_use_bloom_filter(THD *thd, const Rdb_key_def &kd,
                            const rocksdb::Slice &eq_cond,
                            const bool use_all_keys);
  bool check_bloom_and_set_bounds(THD *thd, const Rdb_key_def &kd,
                                  const rocksdb::Slice &eq_cond,
                                  const bool use_all_keys, size_t bound_len,
                                  uchar *const lower_bound,
                                  uchar *const upper_bound,
                                  rocksdb::Slice *lower_bound_slice,
                                  rocksdb::Slice *upper_bound_slice);
  void setup_scan_iterator(const Rdb_key_def &kd, rocksdb::Slice *slice,
                           const bool use_all_keys, const uint eq_cond_len);
  void release_scan_iterator(void);

  rocksdb::Status
  get_for_update(Rdb_transaction *const tx,
                 rocksdb::ColumnFamilyHandle *const column_family,
                 const rocksdb::Slice &key,
                 rocksdb::PinnableSlice *value) const;

  int get_row_by_rowid(uchar *const buf, const char *const rowid,
                       const uint rowid_size, const bool skip_ttl_check = true,
                       const bool skip_lookup = false)
      MY_ATTRIBUTE((__warn_unused_result__));
  int get_row_by_rowid(uchar *const buf, const uchar *const rowid,
                       const uint rowid_size, const bool skip_ttl_check = true,
                       const bool skip_lookup = false)
      MY_ATTRIBUTE((__nonnull__, __warn_unused_result__)) {
    return get_row_by_rowid(buf, reinterpret_cast<const char *>(rowid),
                            rowid_size, skip_ttl_check, skip_lookup);
  }

  void load_auto_incr_value();
  ulonglong load_auto_incr_value_from_index();
  void update_auto_incr_val(ulonglong val);
  void update_auto_incr_val_from_field();
  rocksdb::Status get_datadic_auto_incr(Rdb_transaction *const tx,
                                        const GL_INDEX_ID &gl_index_id,
                                        ulonglong *new_val) const;
  longlong update_hidden_pk_val();
  int load_hidden_pk_value() MY_ATTRIBUTE((__warn_unused_result__));
  int read_hidden_pk_id_from_rowkey(longlong *const hidden_pk_id)
      MY_ATTRIBUTE((__warn_unused_result__));
  bool can_use_single_delete(const uint index) const
      MY_ATTRIBUTE((__warn_unused_result__));
  bool is_blind_delete_enabled();
  bool skip_unique_check() const MY_ATTRIBUTE((__warn_unused_result__));
  bool commit_in_the_middle() MY_ATTRIBUTE((__warn_unused_result__));
  bool do_bulk_commit(Rdb_transaction *const tx)
      MY_ATTRIBUTE((__warn_unused_result__));
  bool has_hidden_pk(const TABLE *const table) const
      MY_ATTRIBUTE((__warn_unused_result__));

  void update_row_stats(const operation_type &type);

  void set_last_rowkey(const uchar *const old_data);

  /*
    For the active index, indicates which columns must be covered for the
    current lookup to be covered. If the bitmap field is null, that means this
    index does not cover the current lookup for any record.
   */
  MY_BITMAP m_lookup_bitmap;

  int alloc_key_buffers(const TABLE *const table_arg,
                        const Rdb_tbl_def *const tbl_def_arg,
                        bool alloc_alter_buffers = false)
      MY_ATTRIBUTE((__warn_unused_result__));
  void free_key_buffers();

  // the buffer size should be at least 2*Rdb_key_def::INDEX_NUMBER_SIZE
  rocksdb::Range get_range(const int i, uchar buf[]) const;

  /*
    Perf timers for data reads
  */
  Rdb_io_perf m_io_perf;

  /*
    Update stats
  */
  void update_stats(void);

 public:
  /*
    Controls whether writes include checksums. This is updated from the session
    variable
    at the start of each query.
  */
  bool m_store_row_debug_checksums;

  int m_checksums_pct;

  ha_rocksdb(my_core::handlerton *const hton,
             my_core::TABLE_SHARE *const table_arg);
  ~ha_rocksdb() {
    int err MY_ATTRIBUTE((__unused__));
    err = finalize_bulk_load(false);
    if (err != 0) {
      LogPluginErrMsg(ERROR_LEVEL, 0,
                      "Error %d finalizing bulk load while closing handler.",
                      err);
    }
  }

  /** @brief
    The name that will be used for display purposes.
   */
  const char *table_type() const override {
    DBUG_ENTER_FUNC();

    DBUG_RETURN(rocksdb_hton_name);
  }

  /*
    Returns the name of the table's base name
  */
  const std::string &get_table_basename() const;

  /** @brief
    This is a list of flags that indicate what functionality the storage engine
    implements. The current table flags are documented in handler.h
  */
  ulonglong table_flags() const override {
    DBUG_ENTER_FUNC();

    /*
      HA_BINLOG_STMT_CAPABLE
        We are saying that this engine is just statement capable to have
        an engine that can only handle statement-based logging. This is
        used in testing.
    */
    DBUG_RETURN(HA_BINLOG_ROW_CAPABLE | HA_BINLOG_STMT_CAPABLE |
                HA_CAN_INDEX_BLOBS |
                (m_pk_can_be_decoded ? HA_PRIMARY_KEY_IN_READ_INDEX : 0) |
                HA_PRIMARY_KEY_REQUIRED_FOR_POSITION | HA_NULL_IN_KEY |
                HA_PARTIAL_COLUMN_READ | HA_ONLINE_ANALYZE);
  }

  bool init_with_fields() override;

  static ulong index_flags(bool &pk_can_be_decoded,
                           const TABLE_SHARE *table_share, uint inx, uint part,
                           bool all_parts);

  /** @brief
    This is a bitmap of flags that indicates how the storage engine
    implements indexes. The current index flags are documented in
    handler.h. If you do not implement indexes, just return zero here.

    @details
    part is the key part to check. First key part is 0.
    If all_parts is set, MySQL wants to know the flags for the combined
    index, up to and including 'part'.
  */
  ulong index_flags(uint inx, uint part, bool all_parts) const override;

  bool rpl_can_handle_stm_event() const noexcept override;

  bool primary_key_is_clustered() const override {
    DBUG_ENTER_FUNC();

    DBUG_RETURN(true);
  }

  bool should_store_row_debug_checksums() const {
    return m_store_row_debug_checksums && (rand() % 100 < m_checksums_pct);
  }

  int rename_table(const char *const from, const char *const to,
                   const dd::Table *from_table_def,
                   dd::Table *to_table_def) override
      MY_ATTRIBUTE((__warn_unused_result__));

  int convert_record_from_storage_format(const rocksdb::Slice *const key,
                                         const rocksdb::Slice *const value,
                                         uchar *const buf)
      MY_ATTRIBUTE((__warn_unused_result__));

  int convert_record_from_storage_format(const rocksdb::Slice *const key,
                                         uchar *const buf)
      MY_ATTRIBUTE((__nonnull__, __warn_unused_result__));

  static const std::vector<std::string> parse_into_tokens(const std::string &s,
                                                          const char delim);

  static const std::string
  generate_cf_name(const uint index, const TABLE *const table_arg,
                   const Rdb_tbl_def *const tbl_def_arg,
                   bool *per_part_match_found);

  static const char *get_key_name(const uint index,
                                  const TABLE *const table_arg,
                                  const Rdb_tbl_def *const tbl_def_arg)
      MY_ATTRIBUTE((__warn_unused_result__));

  static const char *get_key_comment(const uint index,
                                     const TABLE *const table_arg,
                                     const Rdb_tbl_def *const tbl_def_arg)
      MY_ATTRIBUTE((__warn_unused_result__));

  static const std::string get_table_comment(const TABLE *const table_arg)
      MY_ATTRIBUTE((__warn_unused_result__));

  static bool is_hidden_pk(const uint index, const TABLE *const table_arg,
                           const Rdb_tbl_def *const tbl_def_arg)
      MY_ATTRIBUTE((__warn_unused_result__));

  static uint pk_index(const TABLE *const table_arg,
                       const Rdb_tbl_def *const tbl_def_arg)
      MY_ATTRIBUTE((__warn_unused_result__));

  static bool is_pk(const uint index, const TABLE *table_arg,
                    const Rdb_tbl_def *tbl_def_arg)
      MY_ATTRIBUTE((__warn_unused_result__));
  /** @brief
    unireg.cc will call max_supported_record_length(), max_supported_keys(),
    max_supported_key_parts(), uint max_supported_key_length()
    to make sure that the storage engine can handle the data it is about to
    send. Return *real* limits of your storage engine here; MySQL will do
    min(your_limits, MySQL_limits) automatically.
   */
  uint max_supported_record_length() const override {
    DBUG_ENTER_FUNC();

    DBUG_RETURN(HA_MAX_REC_LENGTH);
  }

  uint max_supported_keys() const override {
    DBUG_ENTER_FUNC();

    DBUG_RETURN(MAX_INDEXES);
  }

  uint max_supported_key_parts() const override {
    DBUG_ENTER_FUNC();

    DBUG_RETURN(MAX_REF_PARTS);
  }

  uint
  max_supported_key_part_length(HA_CREATE_INFO *create_info) const override;

  /** @brief
    unireg.cc will call this to make sure that the storage engine can handle
    the data it is about to send. Return *real* limits of your storage engine
    here; MySQL will do min(your_limits, MySQL_limits) automatically.

      @details
    There is no need to implement ..._key_... methods if your engine doesn't
    support indexes.
   */
  uint max_supported_key_length() const override {
    DBUG_ENTER_FUNC();

    DBUG_RETURN(16 * 1024); /* just to return something*/
  }

  /**
    TODO: return actual upper bound of number of records in the table.
    (e.g. save number of records seen on full table scan and/or use file size
    as upper bound)
  */
  ha_rows estimate_rows_upper_bound() override {
    DBUG_ENTER_FUNC();

    DBUG_RETURN(HA_POS_ERROR);
  }

  /* At the moment, we're ok with default handler::index_init() implementation.
   */
  int index_read_map(uchar *const buf, const uchar *const key,
                     key_part_map keypart_map,
                     enum ha_rkey_function find_flag) override
      MY_ATTRIBUTE((__warn_unused_result__));

  int index_read_map_impl(uchar *const buf, const uchar *const key,
                          key_part_map keypart_map,
                          enum ha_rkey_function find_flag,
                          const key_range *end_key)
      MY_ATTRIBUTE((__warn_unused_result__));

  int index_read_last_map(uchar *const buf, const uchar *const key,
                          key_part_map keypart_map) override
      MY_ATTRIBUTE((__warn_unused_result__));

  int read_range_first(const key_range *const start_key,
                       const key_range *const end_key, bool eq_range,
                       bool sorted) override
      MY_ATTRIBUTE((__warn_unused_result__));

  virtual double scan_time() override {
    DBUG_ENTER_FUNC();

    DBUG_RETURN(
        static_cast<double>((stats.records + stats.deleted) / 20.0 + 10));
  }

  virtual double read_time(uint, uint, ha_rows rows) override;
  virtual void print_error(int error, myf errflag) override;

  int open(const char *const name, int mode, uint test_if_locked,
           const dd::Table *table_def) override
      MY_ATTRIBUTE((__warn_unused_result__));
  int close(void) override MY_ATTRIBUTE((__warn_unused_result__));

  int write_row(uchar *const buf) override
      MY_ATTRIBUTE((__warn_unused_result__));
  int update_row(const uchar *const old_data, uchar *const new_data) override
      MY_ATTRIBUTE((__warn_unused_result__));
  int delete_row(const uchar *const buf) override
      MY_ATTRIBUTE((__warn_unused_result__));
  rocksdb::Status delete_or_singledelete(uint index, Rdb_transaction *const tx,
                                         rocksdb::ColumnFamilyHandle *const cf,
                                         const rocksdb::Slice &key)
      MY_ATTRIBUTE((__warn_unused_result__));

  int index_next(uchar *const buf) override
      MY_ATTRIBUTE((__warn_unused_result__));
  int index_next_with_direction(uchar *const buf, bool move_forward)
      MY_ATTRIBUTE((__warn_unused_result__));
  int index_prev(uchar *const buf) override
      MY_ATTRIBUTE((__warn_unused_result__));

  int index_first(uchar *const buf) override
      MY_ATTRIBUTE((__warn_unused_result__));
  int index_last(uchar *const buf) override
      MY_ATTRIBUTE((__warn_unused_result__));

  class Item *idx_cond_push(uint keyno, class Item *const idx_cond) override;
  /*
    Default implementation from cancel_pushed_idx_cond() suits us
  */
 private:
  struct key_def_cf_info {
    rocksdb::ColumnFamilyHandle *cf_handle;
    bool is_reverse_cf;
    bool is_per_partition_cf;
  };

  struct update_row_info {
    Rdb_transaction *tx;
    const uchar *new_data;
    const uchar *old_data;
    rocksdb::Slice new_pk_slice;
    rocksdb::Slice old_pk_slice;
    rocksdb::Slice old_pk_rec;

    // "unpack_info" data for the new PK value
    Rdb_string_writer *new_pk_unpack_info;

    longlong hidden_pk_id;
    bool skip_unique_check;
  };

  /*
    Used to check for duplicate entries during fast unique secondary index
    creation.
  */
  struct unique_sk_buf_info {
    bool sk_buf_switch = false;
    rocksdb::Slice sk_memcmp_key;
    rocksdb::Slice sk_memcmp_key_old;
    uchar *dup_sk_buf;
    uchar *dup_sk_buf_old;

    /*
      This method is meant to be called back to back during inplace creation
      of unique indexes.  It will switch between two buffers, which
      will each store the memcmp form of secondary keys, which are then
      converted to slices in sk_memcmp_key or sk_memcmp_key_old.

      Switching buffers on each iteration allows us to retain the
      sk_memcmp_key_old value for duplicate comparison.
    */
    inline uchar *swap_and_get_sk_buf() {
      sk_buf_switch = !sk_buf_switch;
      return sk_buf_switch ? dup_sk_buf : dup_sk_buf_old;
    }
  };

  int create_cfs(const TABLE *const table_arg, Rdb_tbl_def *const tbl_def_arg,
                 std::array<struct key_def_cf_info, MAX_INDEXES + 1> *const cfs)
      const MY_ATTRIBUTE((__warn_unused_result__));

  int create_key_def(const TABLE *const table_arg, const uint i,
                     const Rdb_tbl_def *const tbl_def_arg,
                     std::shared_ptr<Rdb_key_def> *const new_key_def,
                     const struct key_def_cf_info &cf_info, uint64 ttl_duration,
                     const std::string &ttl_column) const
      MY_ATTRIBUTE((__warn_unused_result__));

  int create_inplace_key_defs(
      const TABLE *const table_arg, Rdb_tbl_def *vtbl_def_arg,
      const TABLE *const old_table_arg,
      const Rdb_tbl_def *const old_tbl_def_arg,
      const std::array<key_def_cf_info, MAX_INDEXES + 1> &cf,
      uint64 ttl_duration, const std::string &ttl_column) const
      MY_ATTRIBUTE((__warn_unused_result__));

  std::unordered_map<std::string, uint>
  get_old_key_positions(const TABLE *table_arg, const Rdb_tbl_def *tbl_def_arg,
                        const TABLE *old_table_arg,
                        const Rdb_tbl_def *old_tbl_def_arg) const;

  int compare_key_parts(const KEY *const old_key,
                        const KEY *const new_key) const
      MY_ATTRIBUTE((__warn_unused_result__));

  int compare_keys(const KEY *const old_key, const KEY *const new_key) const
      MY_ATTRIBUTE((__warn_unused_result__));

  bool should_hide_ttl_rec(const Rdb_key_def &kd,
                           const rocksdb::Slice &ttl_rec_val,
                           const int64_t curr_ts)
      MY_ATTRIBUTE((__warn_unused_result__));
  int rocksdb_skip_expired_records(const Rdb_key_def &kd,
                                   rocksdb::Iterator *const iter,
                                   bool seek_backward);

  int index_first_intern(uchar *buf) MY_ATTRIBUTE((__warn_unused_result__));
  int index_last_intern(uchar *buf) MY_ATTRIBUTE((__warn_unused_result__));

  enum icp_result check_index_cond() const;
  int find_icp_matching_index_rec(const bool move_forward, uchar *const buf)
      MY_ATTRIBUTE((__warn_unused_result__));

  void calc_updated_indexes();
  int update_write_row(const uchar *const old_data, const uchar *const new_data,
                       const bool skip_unique_check)
      MY_ATTRIBUTE((__warn_unused_result__));
  int get_pk_for_update(struct update_row_info *const row_info);
  int check_and_lock_unique_pk(const uint key_id,
                               const struct update_row_info &row_info,
                               bool *const found)
      MY_ATTRIBUTE((__warn_unused_result__));
  int check_and_lock_sk(const uint key_id,
                        const struct update_row_info &row_info,
                        bool *const found)
      MY_ATTRIBUTE((__warn_unused_result__));
  int check_uniqueness_and_lock(const struct update_row_info &row_info,
                                bool pk_changed)
      MY_ATTRIBUTE((__warn_unused_result__));
  bool over_bulk_load_threshold(int *err)
      MY_ATTRIBUTE((__warn_unused_result__));
  int check_duplicate_sk(const TABLE *table_arg, const Rdb_key_def &key_def,
                         const rocksdb::Slice *key,
                         struct unique_sk_buf_info *sk_info)
      MY_ATTRIBUTE((__nonnull__, __warn_unused_result__));
  int bulk_load_key(Rdb_transaction *const tx, const Rdb_key_def &kd,
                    const rocksdb::Slice &key, const rocksdb::Slice &value,
                    bool sort)
      MY_ATTRIBUTE((__nonnull__, __warn_unused_result__));
  int update_write_pk(const Rdb_key_def &kd,
                      const struct update_row_info &row_info,
                      const bool pk_changed)
      MY_ATTRIBUTE((__warn_unused_result__));
  int update_write_sk(const TABLE *const table_arg, const Rdb_key_def &kd,
                      const struct update_row_info &row_info,
                      const bool bulk_load_sk)
      MY_ATTRIBUTE((__warn_unused_result__));
  int update_write_indexes(const struct update_row_info &row_info,
                           const bool pk_changed)
      MY_ATTRIBUTE((__warn_unused_result__));

  int read_key_exact(const Rdb_key_def &kd, rocksdb::Iterator *const iter,
                     const bool using_full_key, const rocksdb::Slice &key_slice,
                     const int64_t ttl_filter_ts)
      MY_ATTRIBUTE((__warn_unused_result__));
  int read_before_key(const Rdb_key_def &kd, const bool using_full_key,
                      const rocksdb::Slice &key_slice,
                      const int64_t ttl_filter_ts)
      MY_ATTRIBUTE((__nonnull__, __warn_unused_result__));
  int read_after_key(const Rdb_key_def &kd, const rocksdb::Slice &key_slice,
                     const int64_t ttl_filter_ts)
      MY_ATTRIBUTE((__nonnull__, __warn_unused_result__));
  int position_to_correct_key(const Rdb_key_def &kd,
                              const enum ha_rkey_function &find_flag,
                              const bool full_key_match, const uchar *const key,
                              const key_part_map &keypart_map,
                              const rocksdb::Slice &key_slice,
                              bool *const move_forward,
                              const int64_t ttl_filter_ts)
      MY_ATTRIBUTE((__warn_unused_result__));

  int read_row_from_primary_key(uchar *const buf)
      MY_ATTRIBUTE((__warn_unused_result__));
  int read_row_from_secondary_key(uchar *const buf, const Rdb_key_def &kd,
                                  bool move_forward)
      MY_ATTRIBUTE((__warn_unused_result__));

  int calc_eq_cond_len(const Rdb_key_def &kd,
                       const enum ha_rkey_function &find_flag,
                       const rocksdb::Slice &slice,
                       const int bytes_changed_by_succ,
                       const key_range *const end_key,
                       uint *const end_key_packed_size)
      MY_ATTRIBUTE((__warn_unused_result__));

  Rdb_tbl_def *get_table_if_exists(const char *const tablename)
      MY_ATTRIBUTE((__warn_unused_result__));
  void read_thd_vars(THD *const thd) MY_ATTRIBUTE((__nonnull__));

  bool contains_foreign_key(THD *const thd)
      MY_ATTRIBUTE((__nonnull__, __warn_unused_result__));

  int inplace_populate_sk(
      TABLE *const table_arg,
      const std::unordered_set<std::shared_ptr<Rdb_key_def>> &indexes)
      MY_ATTRIBUTE((__nonnull__, __warn_unused_result__));

  int finalize_bulk_load(bool print_client_error = true)
      MY_ATTRIBUTE((__warn_unused_result__));

  bool should_skip_invalidated_record(const int rc) const;
  bool should_recreate_snapshot(const int rc, const bool is_new_snapshot) const;

  bool can_assume_tracked(THD *thd);

 public:
  void set_pk_can_be_decoded(bool flag) { m_pk_can_be_decoded = flag; }
  int index_init(uint idx, bool sorted) override
      MY_ATTRIBUTE((__warn_unused_result__));
  int index_end() override MY_ATTRIBUTE((__warn_unused_result__));

  void unlock_row() override;

  /** @brief
    Unlike index_init(), rnd_init() can be called two consecutive times
    without rnd_end() in between (it only makes sense if scan=1). In this
    case, the second call should prepare for the new table scan (e.g if
    rnd_init() allocates the cursor, the second call should position the
    cursor to the start of the table; no need to deallocate and allocate
    it again. This is a required method.
  */
  int rnd_init(bool scan) override MY_ATTRIBUTE((__warn_unused_result__));
  int rnd_end() override MY_ATTRIBUTE((__warn_unused_result__));

  int rnd_next(uchar *const buf) override
      MY_ATTRIBUTE((__warn_unused_result__));
  int rnd_next_with_direction(uchar *const buf, bool move_forward)
      MY_ATTRIBUTE((__warn_unused_result__));

  int rnd_pos(uchar *const buf, uchar *const pos) override
      MY_ATTRIBUTE((__warn_unused_result__));
  void position(const uchar *const record) override;
  int info(uint) override;

  /* This function will always return success, therefore no annotation related
   * to checking the return value. Can't change the signature because it's
   * required by the interface. */
  int extra(enum ha_extra_function operation) override;

  int start_stmt(THD *const thd, thr_lock_type lock_type) override
      MY_ATTRIBUTE((__warn_unused_result__));
  int external_lock(THD *const thd, int lock_type) override
      MY_ATTRIBUTE((__warn_unused_result__));
  int truncate(dd::Table *table_def) override
      MY_ATTRIBUTE((__warn_unused_result__));

  int reset() override {
    DBUG_ENTER_FUNC();

    /* Free blob data */
    m_retrieved_record.Reset();

    DBUG_RETURN(HA_EXIT_SUCCESS);
  }

  int check(THD *const thd, HA_CHECK_OPT *const check_opt) override
      MY_ATTRIBUTE((__warn_unused_result__));
  int remove_rows(Rdb_tbl_def *const tbl);
  ha_rows records_in_range(uint inx, key_range *const min_key,
                           key_range *const max_key) override
      MY_ATTRIBUTE((__warn_unused_result__));

  int delete_table(Rdb_tbl_def *const tbl);
  int delete_table(const char *const from, const dd::Table *table_def) override
      MY_ATTRIBUTE((__warn_unused_result__));
  int create(const char *const name, TABLE *const form,
             HA_CREATE_INFO *const create_info, dd::Table *table_def) override
      MY_ATTRIBUTE((__warn_unused_result__));
  int create_table(const std::string &table_name, const TABLE *table_arg,
                   ulonglong auto_increment_value);
  bool check_if_incompatible_data(HA_CREATE_INFO *const info,
                                  uint table_changes) override
      MY_ATTRIBUTE((__warn_unused_result__));

  THR_LOCK_DATA **store_lock(THD *const thd, THR_LOCK_DATA **to,
                             enum thr_lock_type lock_type) override
      MY_ATTRIBUTE((__warn_unused_result__));

  bool get_error_message(const int error, String *const buf) override;

  static int rdb_error_to_mysql(const rocksdb::Status &s,
                                const char *msg = nullptr)
      MY_ATTRIBUTE((__warn_unused_result__));

  void get_auto_increment(ulonglong offset, ulonglong increment,
                          ulonglong nb_desired_values,
                          ulonglong *const first_value,
                          ulonglong *const nb_reserved_values) override;
  void update_create_info(HA_CREATE_INFO *const create_info) override;
  int optimize(THD *const thd, HA_CHECK_OPT *const check_opt) override
      MY_ATTRIBUTE((__warn_unused_result__));
  int analyze(THD *const thd, HA_CHECK_OPT *const check_opt) override
      MY_ATTRIBUTE((__warn_unused_result__));

  enum_alter_inplace_result check_if_supported_inplace_alter(
      TABLE *altered_table,
      my_core::Alter_inplace_info *ha_alter_info) override;

  bool prepare_inplace_alter_table(TABLE *altered_table,
                                   my_core::Alter_inplace_info *ha_alter_info,
                                   const dd::Table *old_table_def,
                                   dd::Table *new_table_def) override;

  bool inplace_alter_table(TABLE *altered_table,
                           my_core::Alter_inplace_info *ha_alter_info,
                           const dd::Table *old_table_def,
                           dd::Table *new_table_def) override;

  bool
  commit_inplace_alter_table(TABLE *altered_table,
                             my_core::Alter_inplace_info *const ha_alter_info,
                             bool commit, const dd::Table *old_table_def,
                             dd::Table *new_table_def) override;

  bool is_read_free_rpl_table() const;

#if defined(ROCKSDB_INCLUDE_RFR) && ROCKSDB_INCLUDE_RFR
 public:
  virtual void rpl_before_delete_rows() override;
  virtual void rpl_after_delete_rows() override;
  virtual void rpl_before_update_rows() override;
  virtual void rpl_after_update_rows() override;
  virtual bool rpl_lookup_rows() override;

<<<<<<< HEAD
  virtual bool use_read_free_rpl();  // MyRocks only
=======
  virtual bool use_read_free_rpl() const; // MyRocks only
>>>>>>> a820d72b

 private:
  /* Flags tracking if we are inside different replication operation */
  bool m_in_rpl_delete_rows;
  bool m_in_rpl_update_rows;
#endif  // defined(ROCKSDB_INCLUDE_RFR) && ROCKSDB_INCLUDE_RFR
};

/*
  Helper class for in-place alter, for storing handler context between inplace
  alter calls
*/
struct Rdb_inplace_alter_ctx : public my_core::inplace_alter_handler_ctx {
  /* The new table definition */
  Rdb_tbl_def *const m_new_tdef;

  /* Stores the original key definitions */
  std::shared_ptr<Rdb_key_def> *const m_old_key_descr;

  /* Stores the new key definitions */
  std::shared_ptr<Rdb_key_def> *m_new_key_descr;

  /* Stores the old number of key definitions */
  const uint m_old_n_keys;

  /* Stores the new number of key definitions */
  const uint m_new_n_keys;

  /* Stores the added key glids */
  const std::unordered_set<std::shared_ptr<Rdb_key_def>> m_added_indexes;

  /* Stores the dropped key glids */
  const std::unordered_set<GL_INDEX_ID> m_dropped_index_ids;

  /* Stores number of keys to add */
  const uint m_n_added_keys;

  /* Stores number of keys to drop */
  const uint m_n_dropped_keys;

  /* Stores the largest current auto increment value in the index */
  const ulonglong m_max_auto_incr;

  Rdb_inplace_alter_ctx(
      Rdb_tbl_def *new_tdef, std::shared_ptr<Rdb_key_def> *old_key_descr,
      std::shared_ptr<Rdb_key_def> *new_key_descr, uint old_n_keys,
      uint new_n_keys,
      std::unordered_set<std::shared_ptr<Rdb_key_def>> added_indexes,
      std::unordered_set<GL_INDEX_ID> dropped_index_ids, uint n_added_keys,
      uint n_dropped_keys, ulonglong max_auto_incr)
      : my_core::inplace_alter_handler_ctx(), m_new_tdef(new_tdef),
        m_old_key_descr(old_key_descr), m_new_key_descr(new_key_descr),
        m_old_n_keys(old_n_keys), m_new_n_keys(new_n_keys),
        m_added_indexes(added_indexes), m_dropped_index_ids(dropped_index_ids),
        m_n_added_keys(n_added_keys), m_n_dropped_keys(n_dropped_keys),
        m_max_auto_incr(max_auto_incr) {}

  ~Rdb_inplace_alter_ctx() {}

 private:
  /* Disable Copying */
  Rdb_inplace_alter_ctx(const Rdb_inplace_alter_ctx &);
  Rdb_inplace_alter_ctx &operator=(const Rdb_inplace_alter_ctx &);
};

/*
  Helper class to control access/init to handlerton instance.
  Contains a flag that is set if the handlerton is in an initialized, usable
  state, plus a reader-writer lock to protect it without serializing reads.
  Since we don't have static initializers for the opaque mysql_rwlock type,
  use constructor and destructor functions to create and destroy
  the lock before and after main(), respectively.
*/
struct Rdb_hton_init_state {
  struct Scoped_lock {
    Scoped_lock(Rdb_hton_init_state &state, bool write) : m_state(state) {
      if (write)
        m_state.lock_write();
      else
        m_state.lock_read();
    }
    ~Scoped_lock() { m_state.unlock(); }

   private:
    Scoped_lock(const Scoped_lock &sl) : m_state(sl.m_state) {}
    void operator=(const Scoped_lock &) {}

    Rdb_hton_init_state &m_state;
  };

  Rdb_hton_init_state() : m_initialized(false) {
    /*
      m_rwlock can not be instrumented as it must be initialized before
      mysql_mutex_register() call to protect some globals from race condition.
    */
    mysql_rwlock_init(0, &m_rwlock);
  }

  ~Rdb_hton_init_state() { mysql_rwlock_destroy(&m_rwlock); }

  void lock_read() { mysql_rwlock_rdlock(&m_rwlock); }

  void lock_write() { mysql_rwlock_wrlock(&m_rwlock); }

  void unlock() { mysql_rwlock_unlock(&m_rwlock); }

  /*
    Must be called with either a read or write lock held, unable to enforce
    behavior as mysql_rwlock has no means of determining if a thread has a lock
  */
  bool initialized() const { return m_initialized; }

  /*
    Must be called with only a write lock held, unable to enforce behavior as
    mysql_rwlock has no means of determining if a thread has a lock
  */
  void set_initialized(bool init) { m_initialized = init; }

 private:
  mysql_rwlock_t m_rwlock;
  bool m_initialized;
};

// file name indicating RocksDB data corruption
std::string rdb_corruption_marker_file_name();

}  // namespace myrocks<|MERGE_RESOLUTION|>--- conflicted
+++ resolved
@@ -23,6 +23,7 @@
 
 /* C++ standard header files */
 #include <cinttypes>
+#include <regex>
 #include <set>
 #include <string>
 #include <unordered_map>
@@ -80,12 +81,13 @@
 class Rdb_transaction_impl;
 class Rdb_writebatch_impl;
 class Rdb_field_encoder;
+class Regex_list_handler;
 
 extern char *rocksdb_read_free_rpl_tables;
 #if defined(HAVE_PSI_INTERFACE)
 extern PSI_rwlock_key key_rwlock_read_free_rpl_tables;
 #endif
-extern Regex rdb_read_free_regex_handler;
+extern Regex_list_handler rdb_read_free_regex_handler;
 
 /**
   @brief
@@ -941,11 +943,7 @@
   virtual void rpl_after_update_rows() override;
   virtual bool rpl_lookup_rows() override;
 
-<<<<<<< HEAD
-  virtual bool use_read_free_rpl();  // MyRocks only
-=======
-  virtual bool use_read_free_rpl() const; // MyRocks only
->>>>>>> a820d72b
+  virtual bool use_read_free_rpl() const;  // MyRocks only
 
  private:
   /* Flags tracking if we are inside different replication operation */
