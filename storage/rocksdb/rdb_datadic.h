/*
   Copyright (c) 2012,2013 Monty Program Ab

   This program is free software; you can redistribute it and/or modify
   it under the terms of the GNU General Public License as published by
   the Free Software Foundation; version 2 of the License.

   This program is distributed in the hope that it will be useful,
   but WITHOUT ANY WARRANTY; without even the implied warranty of
   MERCHANTABILITY or FITNESS FOR A PARTICULAR PURPOSE.  See the
   GNU General Public License for more details.

   You should have received a copy of the GNU General Public License
   along with this program; if not, write to the Free Software
   Foundation, Inc., 59 Temple Place, Suite 330, Boston, MA  02111-1307  USA */
#pragma once

#define ROCKSDB_INCLUDE_VALIDATE_TABLES 0

/* C++ standard header files */
#include <algorithm>
#include <array>
#include <atomic>
#include <map>
#include <mutex>
#include <string>
#include <unordered_map>
#include <unordered_set>
#include <utility>
#include <vector>

/* C standard header files */
#include <arpa/inet.h>

/* MyRocks header files */
#include "./ha_rocksdb.h"
#include "./properties_collector.h"
#include "./rdb_buff.h"
#include "./rdb_utils.h"

namespace myrocks {

class Rdb_dict_manager;
class Rdb_key_def;
class Rdb_field_packing;
class Rdb_cf_manager;
class Rdb_ddl_manager;

class Rdb_convert_to_record_key_decoder {
 public:
  Rdb_convert_to_record_key_decoder() = default;
  Rdb_convert_to_record_key_decoder(
      const Rdb_convert_to_record_key_decoder &decoder) = delete;
  Rdb_convert_to_record_key_decoder &operator=(
      const Rdb_convert_to_record_key_decoder &decoder) = delete;
  static int decode(uchar *const buf, uint *offset, Rdb_field_packing *fpi,
                    TABLE *table, Field *field, bool has_unpack_info,
                    Rdb_string_reader *reader,
                    Rdb_string_reader *unpack_reader);
  static int skip(const Rdb_field_packing *fpi, const Field *field,
                  Rdb_string_reader *reader, Rdb_string_reader *unpack_reader);

 private:
  static int decode_field(Rdb_field_packing *fpi, Field *field,
                          Rdb_string_reader *reader,
                          const uchar *const default_value,
                          Rdb_string_reader *unpack_reader);
};

/*
  @brief
  Field packing context.
  The idea is to ensure that a call to rdb_index_field_pack_t function
  is followed by a call to rdb_make_unpack_info_t.

  @detail
  For some datatypes, unpack_info is produced as a side effect of
  rdb_index_field_pack_t function call.
  For other datatypes, packing is just calling make_sort_key(), while
  rdb_make_unpack_info_t is a custom function.
  In order to accommodate both cases, we require both calls to be made and
  unpack_info is passed as context data between the two.
*/
class Rdb_pack_field_context {
 public:
  Rdb_pack_field_context(const Rdb_pack_field_context &) = delete;
  Rdb_pack_field_context &operator=(const Rdb_pack_field_context &) = delete;

  explicit Rdb_pack_field_context(Rdb_string_writer *const writer_arg)
      : writer(writer_arg) {}

  // NULL means we're not producing unpack_info.
  Rdb_string_writer *writer;
};

class Rdb_key_field_iterator {
 private:
  Rdb_field_packing *m_pack_info;
  int m_iter_index;
  int m_iter_end;
  TABLE *m_table;
  Rdb_string_reader *m_reader;
  Rdb_string_reader *m_unp_reader;
  uint m_curr_bitmap_pos;
  const MY_BITMAP *m_covered_bitmap;
  uchar *m_buf;
  bool m_has_unpack_info;
  const Rdb_key_def *m_key_def;
  bool m_secondary_key;
  bool m_hidden_pk_exists;
  bool m_is_hidden_pk;
  bool m_is_null;
  Field *m_field;
  uint m_offset;
  Rdb_field_packing *m_fpi;

 public:
  Rdb_key_field_iterator(const Rdb_key_field_iterator &) = delete;
  Rdb_key_field_iterator &operator=(const Rdb_key_field_iterator &) = delete;
  Rdb_key_field_iterator(const Rdb_key_def *key_def,
                         Rdb_field_packing *pack_info,
                         Rdb_string_reader *reader,
                         Rdb_string_reader *unp_reader, TABLE *table,
                         bool has_unpack_info, const MY_BITMAP *covered_bitmap,
                         uchar *buf);

  int next();
  bool has_next();
  bool get_is_null() const;
  Field *get_field() const;
  int get_field_index() const;
  void *get_dst() const;
};

struct Rdb_collation_codec;
struct Rdb_index_info;

/*
  C-style "virtual table" allowing different handling of packing logic based
  on the field type. See Rdb_field_packing::setup() implementation.
  */
using rdb_make_unpack_info_t = void (*)(const Rdb_collation_codec *codec,
                                        const Field *field,
                                        Rdb_pack_field_context *pack_ctx);
using rdb_index_field_unpack_t = int (*)(Rdb_field_packing *fpi, Field *field,
                                         uchar *field_ptr,
                                         Rdb_string_reader *reader,
                                         Rdb_string_reader *unpack_reader);
using rdb_index_field_skip_t = int (*)(const Rdb_field_packing *fpi,
                                       const Field *field,
                                       Rdb_string_reader *reader);
using rdb_index_field_pack_t = void (*)(Rdb_field_packing *fpi, Field *field,
                                        uchar *buf, uchar **dst,
                                        Rdb_pack_field_context *pack_ctx);

const constexpr uint RDB_INVALID_KEY_LEN = uint(-1);

/* How much one checksum occupies when stored in the record */
const constexpr size_t RDB_CHECKSUM_SIZE = sizeof(uint32_t);

/*
  How much the checksum data occupies in record, in total.
  It is storing two checksums plus 1 tag-byte.
*/
const constexpr size_t RDB_CHECKSUM_CHUNK_SIZE = 2 * RDB_CHECKSUM_SIZE + 1;

/*
  Checksum data starts from CHECKSUM_DATA_TAG which is followed by two CRC32
  checksums.
*/
const constexpr char RDB_CHECKSUM_DATA_TAG = 0x01;

/*
  Unpack data is variable length. The header is 1 tag-byte plus a two byte
  length field. The length field includes the header as well.
*/
const constexpr char RDB_UNPACK_DATA_TAG = 0x02;
const constexpr size_t RDB_UNPACK_DATA_LEN_SIZE = sizeof(uint16_t);
const constexpr size_t RDB_UNPACK_HEADER_SIZE =
    sizeof(RDB_UNPACK_DATA_TAG) + RDB_UNPACK_DATA_LEN_SIZE;

/*
  This header format is 1 tag-byte plus a two byte length field plus a two byte
  covered bitmap. The length field includes the header size.
*/
const constexpr char RDB_UNPACK_COVERED_DATA_TAG = 0x03;
const constexpr size_t RDB_UNPACK_COVERED_DATA_LEN_SIZE = sizeof(uint16_t);
const constexpr size_t RDB_COVERED_BITMAP_SIZE = sizeof(uint16_t);
const constexpr size_t RDB_UNPACK_COVERED_HEADER_SIZE =
    sizeof(RDB_UNPACK_COVERED_DATA_TAG) + RDB_UNPACK_COVERED_DATA_LEN_SIZE +
    RDB_COVERED_BITMAP_SIZE;

/*
  Data dictionary index info field sizes.
*/
const constexpr size_t RDB_SIZEOF_INDEX_INFO_VERSION = sizeof(uint16);
const constexpr size_t RDB_SIZEOF_INDEX_TYPE = sizeof(uchar);
const constexpr size_t RDB_SIZEOF_KV_VERSION = sizeof(uint16);
const constexpr size_t RDB_SIZEOF_INDEX_FLAGS = sizeof(uint32);
const constexpr size_t RDB_SIZEOF_AUTO_INCREMENT_VERSION = sizeof(uint16);

// Possible return values for rdb_index_field_unpack_t functions.
enum {
  UNPACK_SUCCESS = 0,
  UNPACK_FAILURE = 1,
};

/*
  An object of this class represents information about an index in an SQL
  table. It provides services to encode and decode index tuples.

  Note: a table (as in, on-disk table) has a single Rdb_key_def object which
  is shared across multiple TABLE* objects and may be used simultaneously from
  different threads.

  There are several data encodings:

  === SQL LAYER ===
  SQL layer uses two encodings:

  - "Table->record format". This is the format that is used for the data in
     the record buffers, table->record[i]

  - KeyTupleFormat (see opt_range.cc) - this is used in parameters to index
    lookup functions, like handler::index_read_map().

  === Inside RocksDB ===
  Primary Key is stored as a mapping:

    index_tuple -> StoredRecord

  StoredRecord is in Table->record format, except for blobs, which are stored
  in-place. See ha_rocksdb::convert_record_to_storage_format for details.

  Secondary indexes are stored as one of two variants:

    index_tuple -> unpack_info
    index_tuple -> empty_string

  index_tuple here is the form of key that can be compared with memcmp(), aka
  "mem-comparable form".

  unpack_info is extra data that allows to restore the original value from its
  mem-comparable form. It is present only if the index supports index-only
  reads.
*/

class Rdb_key_def {
 public:
  /* Convert a key from KeyTupleFormat to mem-comparable form */
  uint pack_index_tuple(TABLE *const tbl, uchar *const pack_buffer,
                        uchar *const packed_tuple, const uchar *const key_tuple,
                        const key_part_map &keypart_map) const;

  uchar *pack_field(Field *const field, Rdb_field_packing *pack_info,
                    uchar *tuple, uchar *const packed_tuple,
                    uchar *const pack_buffer,
                    Rdb_string_writer *const unpack_info,
                    uint *const n_null_fields) const;
  /* Convert a key from Table->record format to mem-comparable form */
  uint pack_record(const TABLE *const tbl, uchar *const pack_buffer,
                   const uchar *const record, uchar *const packed_tuple,
                   Rdb_string_writer *const unpack_info,
                   const bool should_store_row_debug_checksums,
                   const longlong hidden_pk_id = 0, uint n_key_parts = 0,
                   uint *const n_null_fields = nullptr,
                   const char *const ttl_bytes = nullptr) const;
  /* Pack the hidden primary key into mem-comparable form. */
  uint pack_hidden_pk(const longlong hidden_pk_id,
                      uchar *const packed_tuple) const;
  int unpack_record(TABLE *const table, uchar *const buf,
                    const rocksdb::Slice *const packed_key,
                    const rocksdb::Slice *const unpack_info,
                    const bool verify_row_debug_checksums) const;

  static bool unpack_info_has_checksum(const rocksdb::Slice &unpack_info);
  int compare_keys(const rocksdb::Slice *key1, const rocksdb::Slice *key2,
                   std::size_t *const column_index) const;

  size_t key_length(const TABLE *const table, const rocksdb::Slice &key) const;

  /* Get the key that is the "infimum" for this index */
  inline void get_infimum_key(uchar *const key, uint *const size) const {
    rdb_netbuf_store_index(key, m_index_number);
    *size = INDEX_NUMBER_SIZE;
  }

  /* Get the key that is a "supremum" for this index */
  inline void get_supremum_key(uchar *const key, uint *const size) const {
    rdb_netbuf_store_index(key, m_index_number + 1);
    *size = INDEX_NUMBER_SIZE;
  }

  /*
    Get the first key that you need to position at to start iterating.
    Stores into *key a "supremum" or "infimum" key value for the index.
    @parameters key    OUT  Big Endian, value is m_index_number or
                            m_index_number + 1
    @parameters size   OUT  key size, value is INDEX_NUMBER_SIZE
    @return Number of bytes in the key that are usable for bloom filter use.
  */
  inline int get_first_key(uchar *const key, uint *const size) const {
    if (m_is_reverse_cf) {
      get_supremum_key(key, size);
      /* Find out how many bytes of infimum are the same as m_index_number */
      uchar unmodified_key[INDEX_NUMBER_SIZE];
      rdb_netbuf_store_index(unmodified_key, m_index_number);
      int i;
      for (i = 0; i < INDEX_NUMBER_SIZE; i++) {
        if (key[i] != unmodified_key[i]) {
          break;
        }
      }
      return i;
    } else {
      get_infimum_key(key, size);
      // For infimum key, its value will be m_index_number
      // Thus return its own size instead.
      return INDEX_NUMBER_SIZE;
    }
  }

  /*
    The same as get_first_key, but get the key for the last entry in the index
    @parameters key    OUT  Big Endian, value is m_index_number or
                            m_index_number + 1
    @parameters size   OUT  key size, value is INDEX_NUMBER_SIZE

    @return Number of bytes in the key that are usable for bloom filter use.
  */
  inline int get_last_key(uchar *const key, uint *const size) const {
    if (m_is_reverse_cf) {
      get_infimum_key(key, size);
      // For infimum key, its value will be m_index_number
      // Thus return its own size instead.
      return INDEX_NUMBER_SIZE;
    } else {
      get_supremum_key(key, size);
      /* Find out how many bytes are the same as m_index_number */
      uchar unmodified_key[INDEX_NUMBER_SIZE];
      rdb_netbuf_store_index(unmodified_key, m_index_number);
      int i;
      for (i = 0; i < INDEX_NUMBER_SIZE; i++) {
        if (key[i] != unmodified_key[i]) {
          break;
        }
      }
      return i;
    }
  }

  /* Make a key that is right after the given key. */
  static int successor(uchar *const packed_tuple, const uint len);

  /* Make a key that is right before the given key. */
  static int predecessor(uchar *const packed_tuple, const uint len);

  /*
    This can be used to compare prefixes.
    if  X is a prefix of Y, then we consider that X = Y.
  */
  // b describes the lookup key, which can be a prefix of a.
  // b might be outside of the index_number range, if successor() is called.
  int cmp_full_keys(const rocksdb::Slice &a, const rocksdb::Slice &b) const {
    DBUG_ASSERT(covers_key(a));

    return memcmp(a.data(), b.data(), std::min(a.size(), b.size()));
  }

  /* Check if given mem-comparable key belongs to this index */
  bool covers_key(const rocksdb::Slice &slice) const {
    if (slice.size() < INDEX_NUMBER_SIZE) return false;

    if (memcmp(slice.data(), m_index_number_storage_form, INDEX_NUMBER_SIZE)) {
      return false;
    }

    return true;
  }

  void get_lookup_bitmap(const TABLE *table, MY_BITMAP *map) const;

  bool covers_lookup(const rocksdb::Slice *const unpack_info,
                     const MY_BITMAP *const map) const;

  inline bool use_covered_bitmap_format() const {
    return m_index_type == INDEX_TYPE_SECONDARY &&
           m_kv_format_version >= SECONDARY_FORMAT_VERSION_UPDATE3;
  }

  /* Indicates that all key parts can be unpacked to cover a secondary lookup */
  bool can_cover_lookup() const;

  /*
    Return true if the passed mem-comparable key
    - is from this index, and
    - it matches the passed key prefix (the prefix is also in mem-comparable
      form)
  */
  bool value_matches_prefix(const rocksdb::Slice &value,
                            const rocksdb::Slice &prefix) const {
    return covers_key(value) && !cmp_full_keys(value, prefix);
  }

  uint32 get_keyno() const { return m_keyno; }

  uint32 get_index_number() const { return m_index_number; }

  GL_INDEX_ID get_gl_index_id() const {
    const GL_INDEX_ID gl_index_id = {m_cf_handle->GetID(), m_index_number};
    return gl_index_id;
  }

  int read_memcmp_key_part(const TABLE *table_arg, Rdb_string_reader *reader,
                           const uint part_num) const;

  /* Must only be called for secondary keys: */
  uint get_primary_key_tuple(const TABLE *const tbl,
                             const Rdb_key_def &pk_descr,
                             const rocksdb::Slice *const key,
                             uchar *const pk_buffer) const;

  uint get_memcmp_sk_parts(const TABLE *table, const rocksdb::Slice &key,
                           uchar *sk_buffer, uint *n_null_fields) const;

  /* Return max length of mem-comparable form */
  uint max_storage_fmt_length() const { return m_maxlength; }

  uint get_key_parts() const { return m_key_parts; }

  uint get_ttl_field_index() const { return m_ttl_field_index; }

  /*
    Get a field object for key part #part_no

    @detail
      SQL layer thinks unique secondary indexes and indexes in partitioned
      tables are not "Extended" with Primary Key columns.

      Internally, we always extend all indexes with PK columns. This function
      uses our definition of how the index is Extended.
  */
  inline Field *get_table_field_for_part_no(TABLE *table, uint part_no) const;

  const std::string &get_name() const { return m_name; }

  const rocksdb::SliceTransform *get_extractor() const {
    return m_prefix_extractor.get();
  }

  static size_t get_unpack_header_size(char tag);

  Rdb_key_def &operator=(const Rdb_key_def &) = delete;
  Rdb_key_def(const Rdb_key_def &k);
  Rdb_key_def(uint indexnr_arg, uint keyno_arg,
              rocksdb::ColumnFamilyHandle *cf_handle_arg,
              uint16_t index_dict_version_arg, uchar index_type_arg,
              uint16_t kv_format_version_arg, bool is_reverse_cf_arg,
              bool is_per_partition_cf, const char *name,
              Rdb_index_stats stats = Rdb_index_stats(), uint32 index_flags = 0,
              uint32 ttl_rec_offset = UINT_MAX, uint64 ttl_duration = 0);
  ~Rdb_key_def();

  enum {
    INDEX_NUMBER_SIZE = 4,
    VERSION_SIZE = 2,
    CF_NUMBER_SIZE = 4,
    CF_FLAG_SIZE = 4,
    PACKED_SIZE = 4,  // one int
  };

  // bit flags for combining bools when writing to disk
  enum {
    REVERSE_CF_FLAG = 1,
    AUTO_CF_FLAG = 2,  // Deprecated
    PER_PARTITION_CF_FLAG = 4,
  };

  // bit flags which denote myrocks specific fields stored in the record
  // currently only used for TTL.
  enum INDEX_FLAG {
    TTL_FLAG = 1 << 0,

    // MAX_FLAG marks where the actual record starts
    // This flag always needs to be set to the last index flag enum.
    MAX_FLAG = TTL_FLAG << 1,
  };

  // Set of flags to ignore when comparing two CF-s and determining if
  // they're same.
  static const uint CF_FLAGS_TO_IGNORE = PER_PARTITION_CF_FLAG;

  // Data dictionary types
  enum DATA_DICT_TYPE {
    DDL_ENTRY_INDEX_START_NUMBER = 1,
    INDEX_INFO = 2,
    CF_DEFINITION = 3,
    BINLOG_INFO_INDEX_NUMBER = 4,
    DDL_DROP_INDEX_ONGOING = 5,
    INDEX_STATISTICS = 6,
    MAX_INDEX_ID = 7,
    DDL_CREATE_INDEX_ONGOING = 8,
    AUTO_INC = 9,
    END_DICT_INDEX_ID = 255
  };

  // Data dictionary schema version. Introduce newer versions
  // if changing schema layout
  enum {
    DDL_ENTRY_INDEX_VERSION = 1,
    CF_DEFINITION_VERSION = 1,
    BINLOG_INFO_INDEX_NUMBER_VERSION = 1,
    DDL_DROP_INDEX_ONGOING_VERSION = 1,
    MAX_INDEX_ID_VERSION = 1,
    DDL_CREATE_INDEX_ONGOING_VERSION = 1,
    AUTO_INCREMENT_VERSION = 1,
    // Version for index stats is stored in IndexStats struct
  };

  // Index info version.  Introduce newer versions when changing the
  // INDEX_INFO layout. Update INDEX_INFO_VERSION_LATEST to point to the
  // latest version number.
  enum {
    INDEX_INFO_VERSION_INITIAL = 1,  // Obsolete
    INDEX_INFO_VERSION_KV_FORMAT,
    INDEX_INFO_VERSION_GLOBAL_ID,
    // There is no change to data format in this version, but this version
    // verifies KV format version, whereas previous versions do not. A version
    // bump is needed to prevent older binaries from skipping the KV version
    // check inadvertently.
    INDEX_INFO_VERSION_VERIFY_KV_FORMAT,
    // This changes the data format to include a 8 byte TTL duration for tables
    INDEX_INFO_VERSION_TTL,
    // This changes the data format to include a bitmap before the TTL duration
    // which will indicate in the future whether TTL or other special fields
    // are turned on or off.
    INDEX_INFO_VERSION_FIELD_FLAGS,
    // This normally point to the latest (currently it does).
    INDEX_INFO_VERSION_LATEST = INDEX_INFO_VERSION_FIELD_FLAGS,
  };

  // MyRocks index types
  enum {
    INDEX_TYPE_PRIMARY = 1,
    INDEX_TYPE_SECONDARY = 2,
    INDEX_TYPE_HIDDEN_PRIMARY = 3,
  };

  // Key/Value format version for each index type
  enum {
    PRIMARY_FORMAT_VERSION_INITIAL = 10,
    // This change includes:
    //  - For columns that can be unpacked with unpack_info, PK
    //    stores the unpack_info.
    //  - DECIMAL datatype is no longer stored in the row (because
    //    it can be decoded from its mem-comparable form)
    //  - VARCHAR-columns use endspace-padding.
    PRIMARY_FORMAT_VERSION_UPDATE1 = 11,
    // This change includes:
    //  - Binary encoded variable length fields have a new format that avoids
    //    an inefficient where data that was a multiple of 8 bytes in length
    //    had an extra 9 bytes of encoded data.
    PRIMARY_FORMAT_VERSION_UPDATE2 = 12,
    // This change includes support for TTL
    //  - This means that when TTL is specified for the table an 8-byte TTL
    //    field is prepended in front of each value.
    PRIMARY_FORMAT_VERSION_TTL = 13,
    PRIMARY_FORMAT_VERSION_LATEST = PRIMARY_FORMAT_VERSION_TTL,

    SECONDARY_FORMAT_VERSION_INITIAL = 10,
    // This change the SK format to include unpack_info.
    SECONDARY_FORMAT_VERSION_UPDATE1 = 11,
    // This change includes:
    //  - Binary encoded variable length fields have a new format that avoids
    //    an inefficient where data that was a multiple of 8 bytes in length
    //    had an extra 9 bytes of encoded data.
    SECONDARY_FORMAT_VERSION_UPDATE2 = 12,
    // This change includes support for TTL
    //  - This means that when TTL is specified for the table an 8-byte TTL
    //    field is prepended in front of each value.
    SECONDARY_FORMAT_VERSION_TTL = 13,
    SECONDARY_FORMAT_VERSION_LATEST = SECONDARY_FORMAT_VERSION_TTL,
    // This change includes support for covering SK lookups for varchars.  A
    // 2-byte bitmap is added after the tag-byte to unpack_info only for
    // records which have covered varchar columns. Currently waiting before
    // enabling in prod.
    SECONDARY_FORMAT_VERSION_UPDATE3 = 65535,
  };

  void setup(const TABLE *const table, const Rdb_tbl_def *const tbl_def);

  static uint extract_ttl_duration(const TABLE *const table_arg,
                                   const Rdb_tbl_def *const tbl_def_arg,
                                   uint64 *ttl_duration);
  static uint extract_ttl_col(const TABLE *const table_arg,
                              const Rdb_tbl_def *const tbl_def_arg,
                              std::string *ttl_column, uint *ttl_field_index,
                              bool skip_checks = false);
  inline bool has_ttl() const { return m_ttl_duration > 0; }

  static bool has_index_flag(uint32 index_flags, enum INDEX_FLAG flag);
  static uint32 calculate_index_flag_offset(uint32 index_flags,
                                            enum INDEX_FLAG flag,
                                            uint *const field_length = nullptr);
  void write_index_flag_field(Rdb_string_writer *const buf,
                              const uchar *const val,
                              enum INDEX_FLAG flag) const;

  static const std::string gen_qualifier_for_table(
      const char *const qualifier, const std::string &partition_name = "");
  static const std::string gen_cf_name_qualifier_for_partition(
      const std::string &s);
  static const std::string gen_ttl_duration_qualifier_for_partition(
      const std::string &s);
  static const std::string gen_ttl_col_qualifier_for_partition(
      const std::string &s);

  static const std::string parse_comment_for_qualifier(
      const std::string &comment, const TABLE *const table_arg,
      const Rdb_tbl_def *const tbl_def_arg, bool *per_part_match_found,
      const char *const qualifier);

  rocksdb::ColumnFamilyHandle *get_cf() const { return m_cf_handle; }

  /* Check if keypart #kp can be unpacked from index tuple */
  inline bool can_unpack(const uint kp) const;
  /* Check if keypart #kp needs unpack info */
  inline bool has_unpack_info(const uint kp) const;

  /* Check if given table has a primary key */
  static bool table_has_hidden_pk(const TABLE *const table);

  void report_checksum_mismatch(const bool is_key, const char *const data,
                                const size_t data_size) const;

  /* Check if index is at least pk_min if it is a PK,
    or at least sk_min if SK.*/
  bool index_format_min_check(const int pk_min, const int sk_min) const;

<<<<<<< HEAD
  static void
  pack_tiny(Rdb_field_packing *const fpi, Field *const field,
            uchar *buf MY_ATTRIBUTE((__unused__)), uchar **dst,
            Rdb_pack_field_context *const pack_ctx MY_ATTRIBUTE((__unused__)));

  static void
  pack_short(Rdb_field_packing *const fpi, Field *const field,
             uchar *buf MY_ATTRIBUTE((__unused__)), uchar **dst,
             Rdb_pack_field_context *const pack_ctx MY_ATTRIBUTE((__unused__)));
=======
  static void pack_tiny(Rdb_field_packing *const fpi, Field *const field,
                        uchar *buf MY_ATTRIBUTE((__unused__)), uchar **dst,
                        Rdb_pack_field_context *const pack_ctx
                            MY_ATTRIBUTE((__unused__)));

  static void pack_short(Rdb_field_packing *const fpi, Field *const field,
                         uchar *buf MY_ATTRIBUTE((__unused__)), uchar **dst,
                         Rdb_pack_field_context *const pack_ctx
                             MY_ATTRIBUTE((__unused__)));
>>>>>>> 56fc6c11

  static void pack_medium(Rdb_field_packing *const fpi, Field *const field,
                          uchar *buf MY_ATTRIBUTE((__unused__)), uchar **dst,
                          Rdb_pack_field_context *const pack_ctx
                              MY_ATTRIBUTE((__unused__)));

<<<<<<< HEAD
  static void
  pack_long(Rdb_field_packing *const fpi, Field *const field,
            uchar *buf MY_ATTRIBUTE((__unused__)), uchar **dst,
            Rdb_pack_field_context *const pack_ctx MY_ATTRIBUTE((__unused__)));
=======
  static void pack_long(Rdb_field_packing *const fpi, Field *const field,
                        uchar *buf MY_ATTRIBUTE((__unused__)), uchar **dst,
                        Rdb_pack_field_context *const pack_ctx
                            MY_ATTRIBUTE((__unused__)));
>>>>>>> 56fc6c11

  static void pack_longlong(Rdb_field_packing *const fpi, Field *const field,
                            uchar *buf MY_ATTRIBUTE((__unused__)), uchar **dst,
                            Rdb_pack_field_context *const pack_ctx
                                MY_ATTRIBUTE((__unused__)));

  static void pack_double(Rdb_field_packing *const fpi, Field *const field,
                          uchar *buf MY_ATTRIBUTE((__unused__)), uchar **dst,
                          Rdb_pack_field_context *const pack_ctx
                              MY_ATTRIBUTE((__unused__)));

<<<<<<< HEAD
  static void
  pack_float(Rdb_field_packing *const fpi, Field *const field,
             uchar *buf MY_ATTRIBUTE((__unused__)), uchar **dst,
             Rdb_pack_field_context *const pack_ctx MY_ATTRIBUTE((__unused__)));
=======
  static void pack_float(Rdb_field_packing *const fpi, Field *const field,
                         uchar *buf MY_ATTRIBUTE((__unused__)), uchar **dst,
                         Rdb_pack_field_context *const pack_ctx
                             MY_ATTRIBUTE((__unused__)));
>>>>>>> 56fc6c11

  static void pack_new_decimal(
      Rdb_field_packing *const fpi, Field *const field,
      uchar *buf MY_ATTRIBUTE((__unused__)), uchar **dst,
      Rdb_pack_field_context *const pack_ctx MY_ATTRIBUTE((__unused__)));

  static void pack_datetime2(Rdb_field_packing *const fpi, Field *const field,
                             uchar *buf MY_ATTRIBUTE((__unused__)), uchar **dst,
                             Rdb_pack_field_context *const pack_ctx
                                 MY_ATTRIBUTE((__unused__)));

  static void pack_timestamp2(
      Rdb_field_packing *const fpi, Field *const field,
      uchar *buf MY_ATTRIBUTE((__unused__)), uchar **dst,
      Rdb_pack_field_context *const pack_ctx MY_ATTRIBUTE((__unused__)));

<<<<<<< HEAD
  static void
  pack_time2(Rdb_field_packing *const fpi, Field *const field,
             uchar *buf MY_ATTRIBUTE((__unused__)), uchar **dst,
             Rdb_pack_field_context *const pack_ctx MY_ATTRIBUTE((__unused__)));

  static void
  pack_year(Rdb_field_packing *const fpi, Field *const field,
            uchar *buf MY_ATTRIBUTE((__unused__)), uchar **dst,
            Rdb_pack_field_context *const pack_ctx MY_ATTRIBUTE((__unused__)));
=======
  static void pack_time2(Rdb_field_packing *const fpi, Field *const field,
                         uchar *buf MY_ATTRIBUTE((__unused__)), uchar **dst,
                         Rdb_pack_field_context *const pack_ctx
                             MY_ATTRIBUTE((__unused__)));

  static void pack_year(Rdb_field_packing *const fpi, Field *const field,
                        uchar *buf MY_ATTRIBUTE((__unused__)), uchar **dst,
                        Rdb_pack_field_context *const pack_ctx
                            MY_ATTRIBUTE((__unused__)));
>>>>>>> 56fc6c11

  static void pack_newdate(Rdb_field_packing *const fpi, Field *const field,
                           uchar *buf MY_ATTRIBUTE((__unused__)), uchar **dst,
                           Rdb_pack_field_context *const pack_ctx
                               MY_ATTRIBUTE((__unused__)));

<<<<<<< HEAD
  static void
  pack_blob(Rdb_field_packing *const fpi, Field *const field,
            uchar *buf MY_ATTRIBUTE((__unused__)), uchar **dst,
            Rdb_pack_field_context *const pack_ctx MY_ATTRIBUTE((__unused__)));
=======
  static void pack_blob(Rdb_field_packing *const fpi, Field *const field,
                        uchar *buf MY_ATTRIBUTE((__unused__)), uchar **dst,
                        Rdb_pack_field_context *const pack_ctx
                            MY_ATTRIBUTE((__unused__)));
>>>>>>> 56fc6c11

  static void pack_with_make_sort_key(
      Rdb_field_packing *const fpi, Field *const field,
      uchar *buf MY_ATTRIBUTE((__unused__)), uchar **dst,
      Rdb_pack_field_context *const pack_ctx MY_ATTRIBUTE((__unused__)));

  static void pack_with_varchar_encoding(
      Rdb_field_packing *const fpi, Field *const field, uchar *buf, uchar **dst,
      Rdb_pack_field_context *const pack_ctx MY_ATTRIBUTE((__unused__)));

  static void pack_with_varchar_space_pad(
      Rdb_field_packing *const fpi, Field *const field, uchar *buf, uchar **dst,
      Rdb_pack_field_context *const pack_ctx);

  static int unpack_integer(Rdb_field_packing *const fpi, Field *const field,
                            uchar *const to, Rdb_string_reader *const reader,
                            Rdb_string_reader *const unp_reader
                                MY_ATTRIBUTE((__unused__)));

  static int unpack_double(
      Rdb_field_packing *const fpi MY_ATTRIBUTE((__unused__)),
      Field *const field MY_ATTRIBUTE((__unused__)), uchar *const field_ptr,
      Rdb_string_reader *const reader,
      Rdb_string_reader *const unp_reader MY_ATTRIBUTE((__unused__)));

  static int unpack_float(
      Rdb_field_packing *const fpi,
      Field *const field MY_ATTRIBUTE((__unused__)), uchar *const field_ptr,
      Rdb_string_reader *const reader,
      Rdb_string_reader *const unp_reader MY_ATTRIBUTE((__unused__)));

  static int unpack_binary_str(Rdb_field_packing *const fpi, Field *const field,
                               uchar *const to, Rdb_string_reader *const reader,
                               Rdb_string_reader *const unp_reader
                                   MY_ATTRIBUTE((__unused__)));

  static int unpack_binary_or_utf8_varchar(
      Rdb_field_packing *const fpi, Field *const field, uchar *dst,
      Rdb_string_reader *const reader,
      Rdb_string_reader *const unp_reader MY_ATTRIBUTE((__unused__)));

  static int unpack_binary_or_utf8_varchar_space_pad(
      Rdb_field_packing *const fpi, Field *const field, uchar *dst,
      Rdb_string_reader *const reader, Rdb_string_reader *const unp_reader);

  static int unpack_newdate(
      Rdb_field_packing *const fpi,
      Field *const field MY_ATTRIBUTE((__unused__)), uchar *const field_ptr,
      Rdb_string_reader *const reader,
      Rdb_string_reader *const unp_reader MY_ATTRIBUTE((__unused__)));

  static int unpack_utf8_str(Rdb_field_packing *const fpi, Field *const field,
                             uchar *dst, Rdb_string_reader *const reader,
                             Rdb_string_reader *const unp_reader
                                 MY_ATTRIBUTE((__unused__)));

  static int unpack_unknown_varchar(Rdb_field_packing *const fpi,
                                    Field *const field, uchar *dst,
                                    Rdb_string_reader *const reader,
                                    Rdb_string_reader *const unp_reader);

  static int unpack_simple_varchar_space_pad(
      Rdb_field_packing *const fpi, Field *const field, uchar *dst,
      Rdb_string_reader *const reader, Rdb_string_reader *const unp_reader);

  static int unpack_simple(Rdb_field_packing *const fpi,
                           Field *const field MY_ATTRIBUTE((__unused__)),
                           uchar *const dst, Rdb_string_reader *const reader,
                           Rdb_string_reader *const unp_reader);

  static int unpack_unknown(Rdb_field_packing *const fpi, Field *const field,
                            uchar *const dst, Rdb_string_reader *const reader,
                            Rdb_string_reader *const unp_reader);

  static int unpack_floating_point(uchar *const dst,
                                   Rdb_string_reader *const reader,
                                   const size_t size, const int exp_digit,
                                   const uchar *const zero_pattern,
                                   const uchar *const zero_val,
                                   void (*swap_func)(uchar *, const uchar *));

  static void make_unpack_simple_varchar(
      const Rdb_collation_codec *const codec, const Field *const field,
      Rdb_pack_field_context *const pack_ctx);

  static void make_unpack_simple(const Rdb_collation_codec *const codec,
                                 const Field *const field,
                                 Rdb_pack_field_context *const pack_ctx);

  static void make_unpack_unknown(
      const Rdb_collation_codec *codec MY_ATTRIBUTE((__unused__)),
      const Field *const field, Rdb_pack_field_context *const pack_ctx);

  static void make_unpack_unknown_varchar(
      const Rdb_collation_codec *const codec MY_ATTRIBUTE((__unused__)),
      const Field *const field, Rdb_pack_field_context *const pack_ctx);

  static void dummy_make_unpack_info(
      const Rdb_collation_codec *codec MY_ATTRIBUTE((__unused__)),
      const Field *field MY_ATTRIBUTE((__unused__)),
      Rdb_pack_field_context *pack_ctx MY_ATTRIBUTE((__unused__)));

  static int skip_max_length(const Rdb_field_packing *const fpi,
                             const Field *const field
                                 MY_ATTRIBUTE((__unused__)),
                             Rdb_string_reader *const reader);

  static int skip_variable_length(const Rdb_field_packing *const fpi,
                                  const Field *const field,
                                  Rdb_string_reader *const reader);

  static int skip_variable_space_pad(const Rdb_field_packing *const fpi,
                                     const Field *const field,
                                     Rdb_string_reader *const reader);

  inline bool use_legacy_varbinary_format() const {
    return !index_format_min_check(PRIMARY_FORMAT_VERSION_UPDATE2,
                                   SECONDARY_FORMAT_VERSION_UPDATE2);
  }

  static inline bool is_unpack_data_tag(char c) {
    return c == RDB_UNPACK_DATA_TAG || c == RDB_UNPACK_COVERED_DATA_TAG;
  }

 private:
#ifndef DBUG_OFF
  inline bool is_storage_available(const int offset, const int needed) const {
    const int storage_length = static_cast<int>(max_storage_fmt_length());
    return (storage_length - offset) >= needed;
  }
#endif  // DBUG_OFF

  /* Global number of this index (used as prefix in StorageFormat) */
  const uint32 m_index_number;

  uchar m_index_number_storage_form[INDEX_NUMBER_SIZE];

  rocksdb::ColumnFamilyHandle *m_cf_handle;

  static void pack_legacy_variable_format(const uchar *src, size_t src_len,
                                          uchar **dst);

  static void pack_variable_format(const uchar *src, size_t src_len,
                                   uchar **dst);

  static uint calc_unpack_legacy_variable_format(uchar flag, bool *done);

  static uint calc_unpack_variable_format(uchar flag, bool *done);

 public:
  uint16_t m_index_dict_version;
  uchar m_index_type;
  /* KV format version for the index id */
  uint16_t m_kv_format_version;
  /* If true, the column family stores data in the reverse order */
  bool m_is_reverse_cf;

  /* If true, then column family is created per partition. */
  bool m_is_per_partition_cf;

  std::string m_name;
  mutable Rdb_index_stats m_stats;

  /*
    Bitmap containing information about whether TTL or other special fields
    are enabled for the given index.
  */
  uint32 m_index_flags_bitmap;

  /*
    How much space in bytes the index flag fields occupy.
  */
  uint32 m_total_index_flags_length;

  /*
    Offset in the records where the 8-byte TTL is stored (UINT_MAX if no TTL)
  */
  uint32 m_ttl_rec_offset;

  /* Default TTL duration */
  uint64 m_ttl_duration;

  /* TTL column (if defined by user, otherwise implicit TTL is used) */
  std::string m_ttl_column;

 private:
  /* Number of key parts in the primary key*/
  uint m_pk_key_parts;

  /*
     pk_part_no[X]=Y means that keypart #X of this key is key part #Y of the
     primary key.  Y==-1 means this column is not present in the primary key.
  */
  uint *m_pk_part_no;

  /* Array of index-part descriptors. */
  Rdb_field_packing *m_pack_info;

  uint m_keyno; /* number of this index in the table */

  /*
    Number of key parts in the index (including "index extension"). This is how
    many elements are in the m_pack_info array.
  */
  uint m_key_parts;

  /*
    If TTL column is part of the PK, offset of the column within pk.
    Default is UINT_MAX to denote that TTL col is not part of PK.
  */
  uint m_ttl_pk_key_part_offset;

  /*
    Index of the TTL column in table->s->fields, if it exists.
    Default is UINT_MAX to denote that it does not exist.
  */
  uint m_ttl_field_index;

  /* Prefix extractor for the column family of the key definiton */
  std::shared_ptr<const rocksdb::SliceTransform> m_prefix_extractor;

  /* Maximum length of the mem-comparable form. */
  uint m_maxlength;

  /* mutex to protect setup */
  mysql_mutex_t m_mutex;
};

// "Simple" collations (those specified in strings/ctype-simple.c) are simple
// because their strnxfrm function maps one byte to one byte. However, the
// mapping is not injective, so the inverse function will take in an extra
// index parameter containing information to disambiguate what the original
// character was.
//
// The m_enc* members are for encoding. Generally, we want encoding to be:
//      src -> (dst, idx)
//
// Since strnxfrm already gives us dst, we just need m_enc_idx[src] to give us
// idx.
//
// For the inverse, we have:
//      (dst, idx) -> src
//
// We have m_dec_idx[idx][dst] = src to get our original character back.
//
struct Rdb_collation_codec {
  const my_core::CHARSET_INFO *m_cs;
  // The first element unpacks VARCHAR(n), the second one - CHAR(n).
  std::array<rdb_make_unpack_info_t, 2> m_make_unpack_info_func;
  std::array<rdb_index_field_unpack_t, 2> m_unpack_func;

  std::array<uchar, 256> m_enc_idx;
  std::array<uchar, 256> m_enc_size;

  std::array<uchar, 256> m_dec_size;
  std::vector<std::array<uchar, 256>> m_dec_idx;
};

extern mysql_mutex_t rdb_collation_data_mutex;
extern mysql_mutex_t rdb_mem_cmp_space_mutex;
extern std::array<const Rdb_collation_codec *, MY_ALL_CHARSETS_SIZE>
    rdb_collation_data;

class Rdb_field_packing {
 public:
  Rdb_field_packing(const Rdb_field_packing &);
  Rdb_field_packing &operator=(const Rdb_field_packing &) = delete;
  Rdb_field_packing();

  /* Length of mem-comparable image of the field, in bytes */
  int m_max_image_len;

  /* Length of image in the unpack data */
  int m_unpack_data_len;
  int m_unpack_data_offset;

  bool m_maybe_null; /* TRUE <=> NULL-byte is stored */

  /*
    Valid only for VARCHAR fields.
  */
  const CHARSET_INFO *m_varchar_charset;
  bool m_use_legacy_varbinary_format;

  // (Valid when Variable Length Space Padded Encoding is used):
  uint m_segment_size;  // size of segment used

  // number of bytes used to store number of trimmed (or added)
  // spaces in the upack_info
  bool m_unpack_info_uses_two_bytes;

  /*
    True implies that an index-only read is always possible for this field.
    False means an index-only read may be possible depending on the record and
    field type.
  */
  bool m_covered;

  const std::vector<uchar> *space_xfrm;
  size_t space_xfrm_len;
  size_t space_mb_len;

  const Rdb_collation_codec *m_charset_codec;

  /*
    @return TRUE: this field makes use of unpack_info.
  */
  bool uses_unpack_info() const { return (m_make_unpack_info_func != nullptr); }

  /* TRUE means unpack_info stores the original field value */
  bool m_unpack_info_stores_value;

  rdb_index_field_pack_t m_pack_func;
  rdb_make_unpack_info_t m_make_unpack_info_func;

  /*
    This function takes
    - mem-comparable form
    - unpack_info data
    and restores the original value.
  */
  rdb_index_field_unpack_t m_unpack_func;

  /*
    This function skips over mem-comparable form.
  */
  rdb_index_field_skip_t m_skip_func;

 private:
  /*
    Location of the field in the table (key number and key part number).

    Note that this describes not the field, but rather a position of field in
    the index. Consider an example:

      col1 VARCHAR (100),
      INDEX idx1 (col1)),
      INDEX idx2 (col1(10)),

    Here, idx2 has a special Field object that is set to describe a 10-char
    prefix of col1.

    We must also store the keynr. It is needed for implicit "extended keys".
    Every key in MyRocks needs to include PK columns.  Generally, SQL layer
    includes PK columns as part of its "Extended Keys" feature, but sometimes
    it does not (known examples are unique secondary indexes and partitioned
    tables).
    In that case, MyRocks's index descriptor has invisible suffix of PK
    columns (and the point is that these columns are parts of PK, not parts
    of the current index).
  */
  uint m_keynr;
  uint m_key_part;

 public:
  bool setup(const Rdb_key_def *const key_descr, const Field *const field,
             const uint keynr_arg, const uint key_part_arg,
             const uint16 key_length);
  Field *get_field_in_table(const TABLE *const tbl) const;
  void fill_hidden_pk_val(uchar **dst, const longlong hidden_pk_id) const;
};

/*
  Descriptor telling how to decode/encode a field to on-disk record storage
  format. Not all information is in the structure yet, but eventually we
  want to have as much as possible there to avoid virtual calls.

  For encoding/decoding of index tuples, see Rdb_key_def.
  */
class Rdb_field_encoder {
 public:
  Rdb_field_encoder(const Rdb_field_encoder &) = delete;
  Rdb_field_encoder &operator=(const Rdb_field_encoder &) = delete;
  /*
    STORE_NONE is set when a column can be decoded solely from their
    mem-comparable form.
    STORE_SOME is set when a column can be decoded from their mem-comparable
    form plus unpack_info.
    STORE_ALL is set when a column cannot be decoded, so its original value
    must be stored in the PK records.
    */
  enum STORAGE_TYPE {
    STORE_NONE,
    STORE_SOME,
    STORE_ALL,
  };
  STORAGE_TYPE m_storage_type;

  uint m_null_offset;
  uint16 m_field_index;

  uchar m_null_mask;  // 0 means the field cannot be null

  my_core::enum_field_types m_field_type;

  uint m_pack_length_in_rec;

  bool maybe_null() const { return m_null_mask != 0; }

  bool uses_variable_len_encoding() const {
    return (m_field_type == MYSQL_TYPE_BLOB ||
            m_field_type == MYSQL_TYPE_VARCHAR ||
            m_field_type == MYSQL_TYPE_JSON);
  }
};

inline Field *Rdb_key_def::get_table_field_for_part_no(TABLE *table,
                                                       uint part_no) const {
  DBUG_ASSERT(part_no < get_key_parts());
  return m_pack_info[part_no].get_field_in_table(table);
}

inline bool Rdb_key_def::can_unpack(const uint kp) const {
  DBUG_ASSERT(kp < m_key_parts);
  return (m_pack_info[kp].m_unpack_func != nullptr);
}

inline bool Rdb_key_def::has_unpack_info(const uint kp) const {
  DBUG_ASSERT(kp < m_key_parts);
  return m_pack_info[kp].uses_unpack_info();
}

/*
  A table definition. This is an entry in the mapping

    dbname.tablename -> {index_nr, index_nr, ... }

  There is only one Rdb_tbl_def object for a given table.
  That's why we keep auto_increment value here, too.
*/

class Rdb_tbl_def {
 private:
  void check_if_is_mysql_system_table();

  /* Stores 'dbname.tablename' */
  std::string m_dbname_tablename;

  /* Store the db name, table name, and partition name */
  std::string m_dbname;
  std::string m_tablename;
  std::string m_partition;

  void set_name(const std::string &name);

 public:
  Rdb_tbl_def(const Rdb_tbl_def &) = delete;
  Rdb_tbl_def &operator=(const Rdb_tbl_def &) = delete;

  explicit Rdb_tbl_def(const std::string &name)
      : m_key_descr_arr(nullptr), m_hidden_pk_val(0), m_auto_incr_val(0) {
    set_name(name);
  }

  Rdb_tbl_def(const char *const name, const size_t len)
      : m_key_descr_arr(nullptr), m_hidden_pk_val(0), m_auto_incr_val(0) {
    set_name(std::string(name, len));
  }

  explicit Rdb_tbl_def(const rocksdb::Slice &slice, const size_t pos = 0)
      : m_key_descr_arr(nullptr), m_hidden_pk_val(0), m_auto_incr_val(0) {
    set_name(std::string(slice.data() + pos, slice.size() - pos));
  }

  ~Rdb_tbl_def();

  void check_and_set_read_free_rpl_table();

  /* Number of indexes */
  uint m_key_count;

  /* Array of index descriptors */
  std::shared_ptr<Rdb_key_def> *m_key_descr_arr;

  std::atomic<longlong> m_hidden_pk_val;
  std::atomic<ulonglong> m_auto_incr_val;

  /* Is this a system table */
  bool m_is_mysql_system_table;

  /* Is this table read free repl enabled */
  std::atomic_bool m_is_read_free_rpl_table{false};

  bool put_dict(Rdb_dict_manager *const dict, rocksdb::WriteBatch *const batch,
                const rocksdb::Slice &key);

  const std::string &full_tablename() const { return m_dbname_tablename; }
  const std::string &base_dbname() const { return m_dbname; }
  const std::string &base_tablename() const { return m_tablename; }
  const std::string &base_partition() const { return m_partition; }
  GL_INDEX_ID get_autoincr_gl_index_id();
};

/*
  A thread-safe sequential number generator. Its performance is not a concern
  hence it is ok to protect it by a mutex.
*/

class Rdb_seq_generator {
  uint m_next_number = 0;

  mysql_mutex_t m_mutex;

 public:
  Rdb_seq_generator(const Rdb_seq_generator &) = delete;
  Rdb_seq_generator &operator=(const Rdb_seq_generator &) = delete;
  Rdb_seq_generator() = default;

  void init(const uint initial_number) {
    mysql_mutex_init(0, &m_mutex, MY_MUTEX_INIT_FAST);
    m_next_number = initial_number;
  }

  uint get_and_update_next_number(Rdb_dict_manager *const dict);

  void cleanup() { mysql_mutex_destroy(&m_mutex); }
};

interface Rdb_tables_scanner {
  virtual int add_table(Rdb_tbl_def * tdef) = 0;
};

/*
  This contains a mapping of

     dbname.table_name -> array{Rdb_key_def}.

  objects are shared among all threads.
*/

class Rdb_ddl_manager {
  Rdb_dict_manager *m_dict = nullptr;

  // Contains Rdb_tbl_def elements
  std::unordered_map<std::string, Rdb_tbl_def *> m_ddl_map;

  // Maps index id to <table_name, index number>
  std::map<GL_INDEX_ID, std::pair<std::string, uint>> m_index_num_to_keydef;

  // Maps index id to key definitons not yet committed to data dictionary.
  // This is mainly used to store key definitions during ALTER TABLE.
  std::map<GL_INDEX_ID, std::shared_ptr<Rdb_key_def>>
      m_index_num_to_uncommitted_keydef;
  mysql_rwlock_t m_rwlock;

  Rdb_seq_generator m_sequence;
  // A queue of table stats to write into data dictionary
  // It is produced by event listener (ie compaction and flush threads)
  // and consumed by the rocksdb background thread
  std::map<GL_INDEX_ID, Rdb_index_stats> m_stats2store;

  const std::shared_ptr<Rdb_key_def> &find(GL_INDEX_ID gl_index_id);

 public:
  Rdb_ddl_manager(const Rdb_ddl_manager &) = delete;
  Rdb_ddl_manager &operator=(const Rdb_ddl_manager &) = delete;
  Rdb_ddl_manager() {}

    /* Load the data dictionary from on-disk storage */
#if defined(ROCKSDB_INCLUDE_VALIDATE_TABLES) && ROCKSDB_INCLUDE_VALIDATE_TABLES
  bool init(Rdb_dict_manager *const dict_arg, Rdb_cf_manager *const cf_manager,
            const uint32_t validate_tables);
#else
  bool init(Rdb_dict_manager *const dict_arg, Rdb_cf_manager *const cf_manager);
#endif  // defined(ROCKSDB_INCLUDE_VALIDATE_TABLES) &&
        // ROCKSDB_INCLUDE_VALIDATE_TABLES

  void cleanup();

  Rdb_tbl_def *find(const std::string &table_name, const bool lock = true);
  std::shared_ptr<const Rdb_key_def> safe_find(GL_INDEX_ID gl_index_id);
  void set_stats(const std::unordered_map<GL_INDEX_ID, Rdb_index_stats> &stats);
  void adjust_stats(const std::vector<Rdb_index_stats> &new_data,
                    const std::vector<Rdb_index_stats> &deleted_data =
                        std::vector<Rdb_index_stats>());
  void persist_stats(const bool sync = false);

  /* Modify the mapping and write it to on-disk storage */
  int put_and_write(Rdb_tbl_def *const key_descr,
                    rocksdb::WriteBatch *const batch);
  void remove(Rdb_tbl_def *const rec, rocksdb::WriteBatch *const batch,
              const bool lock = true);
  bool rename(const std::string &from, const std::string &to,
              rocksdb::WriteBatch *const batch);

  uint get_and_update_next_number(Rdb_dict_manager *const dict) {
    return m_sequence.get_and_update_next_number(dict);
  }

  const std::string safe_get_table_name(const GL_INDEX_ID &gl_index_id);

  /* Walk the data dictionary */
  int scan_for_tables(Rdb_tables_scanner *tables_scanner);

  void erase_index_num(const GL_INDEX_ID &gl_index_id);
  void add_uncommitted_keydefs(
      const std::unordered_set<std::shared_ptr<Rdb_key_def>> &indexes);
  void remove_uncommitted_keydefs(
      const std::unordered_set<std::shared_ptr<Rdb_key_def>> &indexes);

 private:
  /* Put the data into in-memory table (only) */
  int put(Rdb_tbl_def *const key_descr, const bool lock = true);

  /* Helper functions to be passed to my_core::HASH object */
  static const uchar *get_hash_key(Rdb_tbl_def *const rec, size_t *const length,
                                   bool not_used MY_ATTRIBUTE((unused)));
  static void free_hash_elem(void *const data);

#if defined(ROCKSDB_INCLUDE_VALIDATE_TABLES) && ROCKSDB_INCLUDE_VALIDATE_TABLES
  bool validate_schemas();

  bool validate_auto_incr();
#endif  // defined(ROCKSDB_INCLUDE_VALIDATE_TABLES) &&
        // ROCKSDB_INCLUDE_VALIDATE_TABLES
};

/*
   Rdb_dict_manager manages how MySQL on RocksDB (MyRocks) stores its
  internal data dictionary.
   MyRocks stores data dictionary on dedicated system column family
  named __system__. The system column family is used by MyRocks
  internally only, and not used by applications.

   Currently MyRocks has the following data dictionary data models.

  1. Table Name => internal index id mappings
  key: Rdb_key_def::DDL_ENTRY_INDEX_START_NUMBER(0x1) + dbname.tablename
  value: version, {cf_id, index_id}*n_indexes_of_the_table
  version is 2 bytes. cf_id and index_id are 4 bytes.

  2. internal cf_id, index id => index information
  key: Rdb_key_def::INDEX_INFO(0x2) + cf_id + index_id
  value: version, index_type, kv_format_version, index_flags, ttl_duration
  index_type is 1 byte, version and kv_format_version are 2 bytes.
  index_flags is 4 bytes.
  ttl_duration is 8 bytes.

  3. CF id => CF flags
  key: Rdb_key_def::CF_DEFINITION(0x3) + cf_id
  value: version, {is_reverse_cf, is_auto_cf (deprecated), is_per_partition_cf}
  cf_flags is 4 bytes in total.

  4. Binlog entry (updated at commit)
  key: Rdb_key_def::BINLOG_INFO_INDEX_NUMBER (0x4)
  value: version, {binlog_name,binlog_pos,binlog_gtid}

  5. Ongoing drop index entry
  key: Rdb_key_def::DDL_DROP_INDEX_ONGOING(0x5) + cf_id + index_id
  value: version

  6. index stats
  key: Rdb_key_def::INDEX_STATISTICS(0x6) + cf_id + index_id
  value: version, {materialized PropertiesCollector::IndexStats}

  7. maximum index id
  key: Rdb_key_def::MAX_INDEX_ID(0x7)
  value: index_id
  index_id is 4 bytes

  8. Ongoing create index entry
  key: Rdb_key_def::DDL_CREATE_INDEX_ONGOING(0x8) + cf_id + index_id
  value: version

  9. auto_increment values
  key: Rdb_key_def::AUTO_INC(0x9) + cf_id + index_id
  value: version, {max auto_increment so far}
  max auto_increment is 8 bytes

  Data dictionary operations are atomic inside RocksDB. For example,
  when creating a table with two indexes, it is necessary to call Put
  three times. They have to be atomic. Rdb_dict_manager has a wrapper function
  begin() and commit() to make it easier to do atomic operations.

*/
class Rdb_dict_manager {
 private:
  mysql_mutex_t m_mutex;
  rocksdb::TransactionDB *m_db = nullptr;
  rocksdb::ColumnFamilyHandle *m_system_cfh = nullptr;
  /* Utility to put INDEX_INFO and CF_DEFINITION */

  uchar m_key_buf_max_index_id[Rdb_key_def::INDEX_NUMBER_SIZE] = {0};
  rocksdb::Slice m_key_slice_max_index_id;

  static void dump_index_id(uchar *const netbuf,
                            Rdb_key_def::DATA_DICT_TYPE dict_type,
                            const GL_INDEX_ID &gl_index_id);
  template <size_t T>
  static void dump_index_id(Rdb_buf_writer<T> *buf_writer,
                            Rdb_key_def::DATA_DICT_TYPE dict_type,
                            const GL_INDEX_ID &gl_index_id) {
    buf_writer->write_uint32(dict_type);
    buf_writer->write_uint32(gl_index_id.cf_id);
    buf_writer->write_uint32(gl_index_id.index_id);
  }

  void delete_with_prefix(rocksdb::WriteBatch *const batch,
                          Rdb_key_def::DATA_DICT_TYPE dict_type,
                          const GL_INDEX_ID &gl_index_id) const;
  /* Functions for fast DROP TABLE/INDEX */
  void resume_drop_indexes() const;
  void log_start_drop_table(const std::shared_ptr<Rdb_key_def> *const key_descr,
                            const uint32 n_keys,
                            const char *const log_action) const;
  void log_start_drop_index(GL_INDEX_ID gl_index_id,
                            const char *log_action) const;

 public:
  Rdb_dict_manager(const Rdb_dict_manager &) = delete;
  Rdb_dict_manager &operator=(const Rdb_dict_manager &) = delete;
  Rdb_dict_manager() = default;

  bool init(rocksdb::TransactionDB *const rdb_dict,
            Rdb_cf_manager *const cf_manager);

  inline void cleanup() { mysql_mutex_destroy(&m_mutex); }

  inline void lock() { RDB_MUTEX_LOCK_CHECK(m_mutex); }

  inline void unlock() { RDB_MUTEX_UNLOCK_CHECK(m_mutex); }

  inline rocksdb::ColumnFamilyHandle *get_system_cf() const {
    return m_system_cfh;
  }

  /* Raw RocksDB operations */
  std::unique_ptr<rocksdb::WriteBatch> begin() const;
  int commit(rocksdb::WriteBatch *const batch, const bool sync = true) const;
  rocksdb::Status get_value(const rocksdb::Slice &key,
                            std::string *const value) const;
  void put_key(rocksdb::WriteBatchBase *const batch, const rocksdb::Slice &key,
               const rocksdb::Slice &value) const;
  void delete_key(rocksdb::WriteBatchBase *batch,
                  const rocksdb::Slice &key) const;
  rocksdb::Iterator *new_iterator() const;

  /* Internal Index id => CF */
  void add_or_update_index_cf_mapping(
      rocksdb::WriteBatch *batch,
      struct Rdb_index_info *const index_info) const;
  void delete_index_info(rocksdb::WriteBatch *batch,
                         const GL_INDEX_ID &index_id) const;
  bool get_index_info(const GL_INDEX_ID &gl_index_id,
                      struct Rdb_index_info *const index_info) const;

  /* CF id => CF flags */
  void add_cf_flags(rocksdb::WriteBatch *const batch, const uint cf_id,
                    const uint cf_flags) const;
  bool get_cf_flags(const uint cf_id, uint *const cf_flags) const;

  /* Functions for fast CREATE/DROP TABLE/INDEX */
  void get_ongoing_index_operation(
      std::unordered_set<GL_INDEX_ID> *gl_index_ids,
      Rdb_key_def::DATA_DICT_TYPE dd_type) const;
  bool is_index_operation_ongoing(const GL_INDEX_ID &gl_index_id,
                                  Rdb_key_def::DATA_DICT_TYPE dd_type) const;
  void start_ongoing_index_operation(rocksdb::WriteBatch *batch,
                                     const GL_INDEX_ID &gl_index_id,
                                     Rdb_key_def::DATA_DICT_TYPE dd_type) const;
  void end_ongoing_index_operation(rocksdb::WriteBatch *const batch,
                                   const GL_INDEX_ID &gl_index_id,
                                   Rdb_key_def::DATA_DICT_TYPE dd_type) const;
  bool is_drop_index_empty() const;
  void add_drop_table(std::shared_ptr<Rdb_key_def> *const key_descr,
                      const uint32 n_keys,
                      rocksdb::WriteBatch *const batch) const;
  void add_drop_index(const std::unordered_set<GL_INDEX_ID> &gl_index_ids,
                      rocksdb::WriteBatch *const batch) const;
  void add_create_index(const std::unordered_set<GL_INDEX_ID> &gl_index_ids,
                        rocksdb::WriteBatch *const batch) const;
  void finish_indexes_operation(
      const std::unordered_set<GL_INDEX_ID> &gl_index_ids,
      Rdb_key_def::DATA_DICT_TYPE dd_type) const;
  void rollback_ongoing_index_creation() const;

  inline void get_ongoing_drop_indexes(
      std::unordered_set<GL_INDEX_ID> *gl_index_ids) const {
    get_ongoing_index_operation(gl_index_ids,
                                Rdb_key_def::DDL_DROP_INDEX_ONGOING);
  }
  inline void get_ongoing_create_indexes(
      std::unordered_set<GL_INDEX_ID> *gl_index_ids) const {
    get_ongoing_index_operation(gl_index_ids,
                                Rdb_key_def::DDL_CREATE_INDEX_ONGOING);
  }
  inline void start_drop_index(rocksdb::WriteBatch *wb,
                               const GL_INDEX_ID &gl_index_id) const {
    start_ongoing_index_operation(wb, gl_index_id,
                                  Rdb_key_def::DDL_DROP_INDEX_ONGOING);
  }
  inline void start_create_index(rocksdb::WriteBatch *wb,
                                 const GL_INDEX_ID &gl_index_id) const {
    start_ongoing_index_operation(wb, gl_index_id,
                                  Rdb_key_def::DDL_CREATE_INDEX_ONGOING);
  }
  inline void finish_drop_indexes(
      const std::unordered_set<GL_INDEX_ID> &gl_index_ids) const {
    finish_indexes_operation(gl_index_ids, Rdb_key_def::DDL_DROP_INDEX_ONGOING);
  }
  inline void finish_create_indexes(
      const std::unordered_set<GL_INDEX_ID> &gl_index_ids) const {
    finish_indexes_operation(gl_index_ids,
                             Rdb_key_def::DDL_CREATE_INDEX_ONGOING);
  }
  inline bool is_drop_index_ongoing(const GL_INDEX_ID &gl_index_id) const {
    return is_index_operation_ongoing(gl_index_id,
                                      Rdb_key_def::DDL_DROP_INDEX_ONGOING);
  }
  inline bool is_create_index_ongoing(const GL_INDEX_ID &gl_index_id) const {
    return is_index_operation_ongoing(gl_index_id,
                                      Rdb_key_def::DDL_CREATE_INDEX_ONGOING);
  }

  bool get_max_index_id(uint32_t *const index_id) const;
  bool update_max_index_id(rocksdb::WriteBatch *const batch,
                           const uint32_t index_id) const;
  void add_stats(rocksdb::WriteBatch *const batch,
                 const std::vector<Rdb_index_stats> &stats) const;
  Rdb_index_stats get_stats(GL_INDEX_ID gl_index_id) const;

  rocksdb::Status put_auto_incr_val(rocksdb::WriteBatchBase *batch,
                                    GL_INDEX_ID gl_index_id, ulonglong val,
                                    bool overwrite = false) const;
  bool get_auto_incr_val(GL_INDEX_ID gl_index_id, ulonglong *new_val) const;
};

struct Rdb_index_info {
  GL_INDEX_ID m_gl_index_id;
  uint16_t m_index_dict_version = 0;
  uchar m_index_type = 0;
  uint16_t m_kv_version = 0;
  uint32 m_index_flags = 0;
  uint64 m_ttl_duration = 0;
};

bool rdb_is_collation_supported(const my_core::CHARSET_INFO *const cs);

/*
  @brief
  Merge Operator for the auto_increment value in the system_cf

  @detail
  This class implements the rocksdb Merge Operator for auto_increment values
  that are stored to the data dictionary every transaction.

  The actual Merge function is triggered on compaction, memtable flushes, or
  when get() is called on the same key.

 */
class Rdb_system_merge_op : public rocksdb::AssociativeMergeOperator {
 public:
  /*
    Updates the new value associated with a key to be the maximum of the
    passed in value and the existing value.

    @param[IN]  key
    @param[IN]  existing_value  existing value for a key; nullptr if nonexistent
    key
    @param[IN]  value
    @param[OUT] new_value       new value after Merge
    @param[IN]  logger
  */
  bool Merge(const rocksdb::Slice &key, const rocksdb::Slice *existing_value,
             const rocksdb::Slice &value, std::string *new_value,
             rocksdb::Logger *logger) const override {
    DBUG_ASSERT(new_value != nullptr);

    if (key.size() != Rdb_key_def::INDEX_NUMBER_SIZE * 3 ||
        GetKeyType(key) != Rdb_key_def::AUTO_INC ||
        value.size() !=
            RDB_SIZEOF_AUTO_INCREMENT_VERSION + ROCKSDB_SIZEOF_AUTOINC_VALUE ||
        GetVersion(value) > Rdb_key_def::AUTO_INCREMENT_VERSION) {
      abort();
    }

    uint64_t merged_value = Deserialize(value);

    if (existing_value != nullptr) {
      if (existing_value->size() != RDB_SIZEOF_AUTO_INCREMENT_VERSION +
                                        ROCKSDB_SIZEOF_AUTOINC_VALUE ||
          GetVersion(*existing_value) > Rdb_key_def::AUTO_INCREMENT_VERSION) {
        abort();
      }

      merged_value = std::max(merged_value, Deserialize(*existing_value));
    }
    Serialize(merged_value, new_value);
    return true;
  }

  virtual const char *Name() const override { return "Rdb_system_merge_op"; }

 private:
  /*
    Serializes the integer data to the new_value buffer or the target buffer
    the merge operator will update to
   */
  void Serialize(const uint64_t data, std::string *new_value) const {
    uchar value_buf[RDB_SIZEOF_AUTO_INCREMENT_VERSION +
                    ROCKSDB_SIZEOF_AUTOINC_VALUE] = {0};
    uchar *ptr = value_buf;
    /* fill in the auto increment version */
    rdb_netbuf_store_uint16(ptr, Rdb_key_def::AUTO_INCREMENT_VERSION);
    ptr += RDB_SIZEOF_AUTO_INCREMENT_VERSION;
    /* fill in the auto increment value */
    rdb_netbuf_store_uint64(ptr, data);
    ptr += ROCKSDB_SIZEOF_AUTOINC_VALUE;
    new_value->assign(reinterpret_cast<char *>(value_buf), ptr - value_buf);
  }

  /*
    Gets the value of auto_increment type in the data dictionary from the
    value slice

    @Note Only to be used on data dictionary keys for the auto_increment type
   */
  uint64_t Deserialize(const rocksdb::Slice &s) const {
    return rdb_netbuf_to_uint64(reinterpret_cast<const uchar *>(s.data()) +
                                RDB_SIZEOF_AUTO_INCREMENT_VERSION);
  }

  /*
    Gets the type of the key of the key in the data dictionary.

    @Note Only to be used on data dictionary keys for the auto_increment type
   */
  uint16_t GetKeyType(const rocksdb::Slice &s) const {
    return rdb_netbuf_to_uint32(reinterpret_cast<const uchar *>(s.data()));
  }

  /*
    Gets the version of the auto_increment value in the data dictionary.

    @Note Only to be used on data dictionary value for the auto_increment type
   */
  uint16_t GetVersion(const rocksdb::Slice &s) const {
    return rdb_netbuf_to_uint16(reinterpret_cast<const uchar *>(s.data()));
  }
};

}  // namespace myrocks<|MERGE_RESOLUTION|>--- conflicted
+++ resolved
@@ -637,17 +637,6 @@
     or at least sk_min if SK.*/
   bool index_format_min_check(const int pk_min, const int sk_min) const;
 
-<<<<<<< HEAD
-  static void
-  pack_tiny(Rdb_field_packing *const fpi, Field *const field,
-            uchar *buf MY_ATTRIBUTE((__unused__)), uchar **dst,
-            Rdb_pack_field_context *const pack_ctx MY_ATTRIBUTE((__unused__)));
-
-  static void
-  pack_short(Rdb_field_packing *const fpi, Field *const field,
-             uchar *buf MY_ATTRIBUTE((__unused__)), uchar **dst,
-             Rdb_pack_field_context *const pack_ctx MY_ATTRIBUTE((__unused__)));
-=======
   static void pack_tiny(Rdb_field_packing *const fpi, Field *const field,
                         uchar *buf MY_ATTRIBUTE((__unused__)), uchar **dst,
                         Rdb_pack_field_context *const pack_ctx
@@ -657,24 +646,16 @@
                          uchar *buf MY_ATTRIBUTE((__unused__)), uchar **dst,
                          Rdb_pack_field_context *const pack_ctx
                              MY_ATTRIBUTE((__unused__)));
->>>>>>> 56fc6c11
 
   static void pack_medium(Rdb_field_packing *const fpi, Field *const field,
                           uchar *buf MY_ATTRIBUTE((__unused__)), uchar **dst,
                           Rdb_pack_field_context *const pack_ctx
                               MY_ATTRIBUTE((__unused__)));
 
-<<<<<<< HEAD
-  static void
-  pack_long(Rdb_field_packing *const fpi, Field *const field,
-            uchar *buf MY_ATTRIBUTE((__unused__)), uchar **dst,
-            Rdb_pack_field_context *const pack_ctx MY_ATTRIBUTE((__unused__)));
-=======
   static void pack_long(Rdb_field_packing *const fpi, Field *const field,
                         uchar *buf MY_ATTRIBUTE((__unused__)), uchar **dst,
                         Rdb_pack_field_context *const pack_ctx
                             MY_ATTRIBUTE((__unused__)));
->>>>>>> 56fc6c11
 
   static void pack_longlong(Rdb_field_packing *const fpi, Field *const field,
                             uchar *buf MY_ATTRIBUTE((__unused__)), uchar **dst,
@@ -686,17 +667,10 @@
                           Rdb_pack_field_context *const pack_ctx
                               MY_ATTRIBUTE((__unused__)));
 
-<<<<<<< HEAD
-  static void
-  pack_float(Rdb_field_packing *const fpi, Field *const field,
-             uchar *buf MY_ATTRIBUTE((__unused__)), uchar **dst,
-             Rdb_pack_field_context *const pack_ctx MY_ATTRIBUTE((__unused__)));
-=======
   static void pack_float(Rdb_field_packing *const fpi, Field *const field,
                          uchar *buf MY_ATTRIBUTE((__unused__)), uchar **dst,
                          Rdb_pack_field_context *const pack_ctx
                              MY_ATTRIBUTE((__unused__)));
->>>>>>> 56fc6c11
 
   static void pack_new_decimal(
       Rdb_field_packing *const fpi, Field *const field,
@@ -713,17 +687,6 @@
       uchar *buf MY_ATTRIBUTE((__unused__)), uchar **dst,
       Rdb_pack_field_context *const pack_ctx MY_ATTRIBUTE((__unused__)));
 
-<<<<<<< HEAD
-  static void
-  pack_time2(Rdb_field_packing *const fpi, Field *const field,
-             uchar *buf MY_ATTRIBUTE((__unused__)), uchar **dst,
-             Rdb_pack_field_context *const pack_ctx MY_ATTRIBUTE((__unused__)));
-
-  static void
-  pack_year(Rdb_field_packing *const fpi, Field *const field,
-            uchar *buf MY_ATTRIBUTE((__unused__)), uchar **dst,
-            Rdb_pack_field_context *const pack_ctx MY_ATTRIBUTE((__unused__)));
-=======
   static void pack_time2(Rdb_field_packing *const fpi, Field *const field,
                          uchar *buf MY_ATTRIBUTE((__unused__)), uchar **dst,
                          Rdb_pack_field_context *const pack_ctx
@@ -733,24 +696,16 @@
                         uchar *buf MY_ATTRIBUTE((__unused__)), uchar **dst,
                         Rdb_pack_field_context *const pack_ctx
                             MY_ATTRIBUTE((__unused__)));
->>>>>>> 56fc6c11
 
   static void pack_newdate(Rdb_field_packing *const fpi, Field *const field,
                            uchar *buf MY_ATTRIBUTE((__unused__)), uchar **dst,
                            Rdb_pack_field_context *const pack_ctx
                                MY_ATTRIBUTE((__unused__)));
 
-<<<<<<< HEAD
-  static void
-  pack_blob(Rdb_field_packing *const fpi, Field *const field,
-            uchar *buf MY_ATTRIBUTE((__unused__)), uchar **dst,
-            Rdb_pack_field_context *const pack_ctx MY_ATTRIBUTE((__unused__)));
-=======
   static void pack_blob(Rdb_field_packing *const fpi, Field *const field,
                         uchar *buf MY_ATTRIBUTE((__unused__)), uchar **dst,
                         Rdb_pack_field_context *const pack_ctx
                             MY_ATTRIBUTE((__unused__)));
->>>>>>> 56fc6c11
 
   static void pack_with_make_sort_key(
       Rdb_field_packing *const fpi, Field *const field,
@@ -1309,7 +1264,7 @@
   Rdb_ddl_manager &operator=(const Rdb_ddl_manager &) = delete;
   Rdb_ddl_manager() {}
 
-    /* Load the data dictionary from on-disk storage */
+  /* Load the data dictionary from on-disk storage */
 #if defined(ROCKSDB_INCLUDE_VALIDATE_TABLES) && ROCKSDB_INCLUDE_VALIDATE_TABLES
   bool init(Rdb_dict_manager *const dict_arg, Rdb_cf_manager *const cf_manager,
             const uint32_t validate_tables);
