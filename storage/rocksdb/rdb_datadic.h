--- conflicted
+++ resolved
@@ -965,7 +965,6 @@
   */
   rdb_index_field_skip_t m_skip_func;
 
-<<<<<<< HEAD
  private:
   /*
     Location of the field in the table (key number and key part number).
@@ -994,44 +993,10 @@
 
  public:
   bool setup(const Rdb_key_def *const key_descr, const Field *const field,
-             const uint &keynr_arg, const uint &key_part_arg,
-             const uint16 &key_length);
+             const uint keynr_arg, const uint key_part_arg,
+             const uint16 key_length);
   Field *get_field_in_table(const TABLE *const tbl) const;
-  void fill_hidden_pk_val(uchar **dst, const longlong &hidden_pk_id) const;
-=======
-private:
- /*
-   Location of the field in the table (key number and key part number).
-
-   Note that this describes not the field, but rather a position of field in
-   the index. Consider an example:
-
-     col1 VARCHAR (100),
-     INDEX idx1 (col1)),
-     INDEX idx2 (col1(10)),
-
-   Here, idx2 has a special Field object that is set to describe a 10-char
-   prefix of col1.
-
-   We must also store the keynr. It is needed for implicit "extended keys".
-   Every key in MyRocks needs to include PK columns.  Generally, SQL layer
-   includes PK columns as part of its "Extended Keys" feature, but sometimes
-   it does not (known examples are unique secondary indexes and partitioned
-   tables).
-   In that case, MyRocks's index descriptor has invisible suffix of PK
-   columns (and the point is that these columns are parts of PK, not parts
-   of the current index).
- */
- uint m_keynr;
- uint m_key_part;
-
-public:
- bool setup(const Rdb_key_def *const key_descr, const Field *const field,
-            const uint keynr_arg, const uint key_part_arg,
-            const uint16 key_length);
- Field *get_field_in_table(const TABLE *const tbl) const;
- void fill_hidden_pk_val(uchar **dst, const longlong hidden_pk_id) const;
->>>>>>> 82377603
+  void fill_hidden_pk_val(uchar **dst, const longlong hidden_pk_id) const;
 };
 
 /*
