--- conflicted
+++ resolved
@@ -56,6 +56,28 @@
   READER_TRY_SET(new_log_ident, strndup<const char *>, ident_len);
   if (new_log_ident == 0)
     READER_THROW("Invalid binary log file name in Rotate event");
+
+  READER_CATCH_ERROR;
+  BAPI_VOID_RETURN;
+}
+
+Start_encryption_event::Start_encryption_event(
+    const char *buf, const Format_description_event *fde)
+    : Binary_log_event(&buf, fde) {
+  BAPI_ENTER(
+      "Start_encryption_event::Start_encryption_event(const char *, ...");
+  READER_TRY_INITIALIZATION;
+  READER_ASSERT_POSITION(fde->common_header_len);
+  const auto remaining_length = READER_CALL(available_to_read);
+  if (unlikely(remaining_length != EVENT_DATA_LENGTH))
+    READER_THROW("Event is smaller or larger than expected");
+
+  READER_TRY_SET(crypto_scheme, read<uint8_t>);
+  if (unlikely(crypto_scheme != 1))
+    READER_THROW("Unknown crypto scheme version");
+
+  READER_TRY_SET(key_version, read_and_letoh<uint32_t>);
+  READER_TRY_CALL(memcpy<unsigned char *>, nonce, NONCE_LENGTH);
 
   READER_CATCH_ERROR;
   BAPI_VOID_RETURN;
@@ -308,29 +330,12 @@
 
   incident = static_cast<enum_incident>(incident_number);
 
-<<<<<<< HEAD
-  char const *ptr = buf + post_header_len;
-  char const *const str_end = buf - common_header_len + event_len;
-  uint8_t len = 0;         // Assignment to keep compiler happy
-  const char *str = NULL;  // Assignment to keep compiler happy
-  if (read_str_at_most_255_bytes(&ptr, str_end, &str, &len)) {
-    /* Mark this event invalid */
-    incident = INCIDENT_NONE;
-    return;
-  }
-  if (!(message = static_cast<char *>(bapi_malloc(len + 1, 16)))) {
-    /* Mark this event invalid */
-    incident = INCIDENT_NONE;
-    return;
-  }
-=======
   READER_ASSERT_POSITION(fde->common_header_len +
                          fde->post_header_len[INCIDENT_EVENT - 1]);
   READER_TRY_CALL(read_str_at_most_255_bytes, &str, &len);
 
   if (!(message = static_cast<char *>(bapi_malloc(len + 1, 16))))
     READER_THROW("Out of memory");
->>>>>>> e4924f36
 
   strncpy(message, str, len);
   // Appending '\0' at the end.
