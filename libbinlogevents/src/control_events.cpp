--- conflicted
+++ resolved
@@ -59,7 +59,6 @@
 
   READER_CATCH_ERROR;
   BAPI_VOID_RETURN;
-<<<<<<< HEAD
 }
 
 Start_encryption_event::Start_encryption_event(
@@ -82,8 +81,6 @@
 
   READER_CATCH_ERROR;
   BAPI_VOID_RETURN;
-=======
->>>>>>> 4869291f
 }
 
 /**
@@ -260,17 +257,10 @@
   READER_ASSERT_POSITION(LOG_EVENT_MINIMAL_HEADER_LEN +
                          ST_COMMON_HEADER_LEN_OFFSET);
   READER_TRY_SET(common_header_len, read<uint8_t>);
-<<<<<<< HEAD
 
   if (common_header_len < LOG_EVENT_HEADER_LEN)
     READER_THROW("Invalid Format_description common header length");
 
-=======
-
-  if (common_header_len < LOG_EVENT_HEADER_LEN)
-    READER_THROW("Invalid Format_description common header length");
-
->>>>>>> 4869291f
   available_bytes = READER_CALL(available_to_read);
   if (available_bytes == 0)
     READER_THROW("Invalid Format_description common header length");
@@ -323,17 +313,10 @@
   READER_TRY_INITIALIZATION;
   READER_ASSERT_POSITION(fde->common_header_len);
   uint16_t incident_number;
-<<<<<<< HEAD
-  uint8_t len = 0;         // Assignment to keep compiler happy
-  const char *str = NULL;  // Assignment to keep compiler happy
-
-  message = NULL;
-=======
   uint8_t len = 0;            // Assignment to keep compiler happy
   const char *str = nullptr;  // Assignment to keep compiler happy
 
   message = nullptr;
->>>>>>> 4869291f
   message_length = 0;
   incident = INCIDENT_NONE;
 
@@ -582,13 +565,8 @@
   READER_TRY_INITIALIZATION;
   READER_ASSERT_POSITION(fde->common_header_len);
 
-<<<<<<< HEAD
-  server_uuid = NULL;
-  encoded_snapshot_version = NULL;
-=======
   server_uuid = nullptr;
   encoded_snapshot_version = nullptr;
->>>>>>> 4869291f
 
   uint8_t server_uuid_len;
   uint32_t write_set_len;
@@ -628,34 +606,20 @@
 */
 Transaction_context_event::~Transaction_context_event() {
   if (server_uuid) bapi_free((void *)server_uuid);
-<<<<<<< HEAD
-  server_uuid = NULL;
-  if (encoded_snapshot_version) bapi_free((void *)encoded_snapshot_version);
-  encoded_snapshot_version = NULL;
-=======
   server_uuid = nullptr;
   if (encoded_snapshot_version) bapi_free((void *)encoded_snapshot_version);
   encoded_snapshot_version = nullptr;
->>>>>>> 4869291f
   clear_set(&write_set);
   clear_set(&read_set);
 }
 
-<<<<<<< HEAD
-View_change_event::View_change_event(char *raw_view_id)
-=======
 View_change_event::View_change_event(const char *raw_view_id)
->>>>>>> 4869291f
     : Binary_log_event(VIEW_CHANGE_EVENT),
       view_id(),
       seq_number(0),
       certification_info() {
-<<<<<<< HEAD
-  memcpy(view_id, raw_view_id, strlen(raw_view_id));
-=======
   strncpy(view_id, raw_view_id, sizeof(view_id) - 1);
   view_id[sizeof(view_id) - 1] = 0;
->>>>>>> 4869291f
 }
 
 View_change_event::View_change_event(const char *buffer,
@@ -693,11 +657,7 @@
   READER_ASSERT_POSITION(fde->common_header_len);
 
   READER_TRY_SET(log_ident, ptr);
-<<<<<<< HEAD
-  if (log_ident == NULL || header()->log_pos < BIN_LOG_HEADER_SIZE)
-=======
   if (log_ident == nullptr || header()->log_pos < BIN_LOG_HEADER_SIZE)
->>>>>>> 4869291f
     READER_THROW("Invalid Heartbeat information");
 
   ident_len = READER_CALL(available_to_read);
