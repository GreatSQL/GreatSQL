--- conflicted
+++ resolved
@@ -1,8 +1,4 @@
-<<<<<<< HEAD
-# Copyright (c) 2006, 2017, Oracle and/or its affiliates. All rights reserved.
-=======
 # Copyright (c) 2006, 2019, Oracle and/or its affiliates. All rights reserved.
->>>>>>> 4869291f
 # 
 # This program is free software; you can redistribute it and/or modify
 # it under the terms of the GNU General Public License, version 2.0,
@@ -25,9 +21,4 @@
 # Foundation, Inc., 51 Franklin St, Fifth Floor, Boston, MA 02110-1301  USA
 
 SET(DBUG_SOURCES dbug.cc trace.cc)
-<<<<<<< HEAD
-ADD_CONVENIENCE_LIBRARY(dbug ${DBUG_SOURCES})
-TARGET_LINK_LIBRARIES(dbug mysys)
-=======
-ADD_CONVENIENCE_LIBRARY(dbug ${DBUG_SOURCES} LINK_LIBRARIES mysys)
->>>>>>> 4869291f
+ADD_CONVENIENCE_LIBRARY(dbug ${DBUG_SOURCES} LINK_LIBRARIES mysys)