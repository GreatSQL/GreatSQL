# Copyright (c) 2000, 2019, Oracle and/or its affiliates. All rights reserved.
#
# This program is free software; you can redistribute it and/or modify
# it under the terms of the GNU General Public License, version 2.0,
# as published by the Free Software Foundation.
#
# This program is also distributed with certain software (including
# but not limited to OpenSSL) that is licensed under separate terms,
# as designated in a particular file or component or in included license
# documentation.  The authors of MySQL hereby grant you an additional
# permission to link the program and your derivative works with the
# separately licensed software that they have included with MySQL.
#
# This program is distributed in the hope that it will be useful,
# but WITHOUT ANY WARRANTY; without even the implied warranty of
# MERCHANTABILITY or FITNESS FOR A PARTICULAR PURPOSE.  See the
# GNU General Public License, version 2.0, for more details.
#
# You should have received a copy of the GNU General Public License
# along with this program; if not, write to the Free Software
# Foundation, Inc., 51 Franklin St, Fifth Floor, Boston, MA 02110-1301  USA

%global mysql_vendor Oracle and/or its affiliates
%global mysqldatadir /var/lib/mysql

# Pass --define 'with_cluster 1' to build with cluster support
%{?with_cluster: %global cluster 1}

# Pass path to mecab lib
%if 0%{?rhel} >= 8
%global mecab_option -DWITH_MECAB=system
%global mecab 1
%else
%{?with_mecab: %global mecab_option -DWITH_MECAB=%{with_mecab}}
%{?with_mecab: %global mecab 1}
%endif

# Regression tests may take a long time, override the default to skip them
%{!?runselftest:%global runselftest 0}

%{!?product_suffix:              %global product_suffix community}
%{!?feature_set:                 %global feature_set community}
%{!?compilation_comment_release: %global compilation_comment_release MySQL Community - GPL}
%{!?compilation_comment_debug:   %global compilation_comment_debug MySQL Community - GPL - Debug}
%{!?compilation_comment_server_release: %global compilation_comment_server_release MySQL Community Server - GPL}
%{!?compilation_comment_server_debug:   %global compilation_comment_server_debug MySQL Community Server - GPL - Debug}
%{!?src_base:                    %global src_base mysql%{?cluster:-cluster-gpl}}

%global src_dir               %{src_base}-@VERSION_SRC@

%global license_files_server  %{src_dir}/LICENSE %{src_dir}/README

%if 0%{?commercial}
%global license_type          Commercial
%else
%global license_type          GPLv2
%endif

Name:           mysql%{?cluster:-cluster}-%{product_suffix}-minimal
Summary:        A very fast and reliable SQL database server
Group:          Applications/Databases
Version:        @MYSQL_NO_DASH_VERSION@
Release:        %{?cluster:0.}1@MYSQL_VERSION_EXTRA_DOT@%{?commercial:.1}%{?dist}
License:        Copyright (c) 2000, @MYSQL_COPYRIGHT_YEAR@, %{mysql_vendor}. All rights reserved. Under %{?license_type} license as shown in the Description field.
URL:            http://www.mysql.com/
Packager:       MySQL Release Engineering <mysql-build@oss.oracle.com>
Vendor:         %{mysql_vendor}
Source0:        https://cdn.mysql.com/Downloads/MySQL-@MYSQL_BASE_VERSION@/%{src_dir}.tar.gz
Source1:        https://downloads.sourceforge.net/boost/@BOOST_PACKAGE_NAME@.tar.bz2
%if 0%{?rhel} >= 8
BuildRequires:  cmake >= 3.6.1
BuildRequires:  gcc
BuildRequires:  gcc-c++
BuildRequires:  libtirpc-devel
<<<<<<< HEAD
BuildRequires:  mecab-devel
=======
>>>>>>> 4869291f
BuildRequires:  rpcgen
%else
BuildRequires:  cmake3 >= 3.6.1
BuildRequires:  devtoolset-8-gcc
BuildRequires:  devtoolset-8-gcc-c++
%endif
BuildRequires:  perl
BuildRequires:  perl(Time::HiRes)
BuildRequires:  perl(Env)
BuildRequires:  time
BuildRequires:  cyrus-sasl-devel
BuildRequires:  libaio-devel
BuildRequires:  ncurses-devel
BuildRequires:  numactl-devel
BuildRequires:  openssl-devel
BuildRequires:  zlib-devel
BuildRoot:      %(mktemp -ud %{_tmppath}/%{name}-%{version}-%{release}-XXXXXX)

# For rpm => 4.9 only: https://fedoraproject.org/wiki/Packaging:AutoProvidesAndRequiresFiltering
%global __requires_exclude ^perl\\((GD|hostnames|lib::mtr|lib::v1|mtr_|My::)
%global __provides_exclude_from ^(/usr/share/(mysql|mysql-test)/.*|%{_libdir}/mysql/plugin/.*\\.so)$

%description
The MySQL(TM) software delivers a very fast, multi-threaded, multi-user,
and robust SQL (Structured Query Language) database server. MySQL Server
is intended for mission-critical, heavy-load production systems as well
as for embedding into mass-deployed software. MySQL is a trademark of
%{mysql_vendor}

The MySQL software has Dual Licensing, which means you can use the MySQL
software free of charge under the GNU General Public License
(http://www.gnu.org/licenses/). You can also purchase commercial MySQL
licenses from %{mysql_vendor} if you do not wish to be bound by the terms of
the GPL. See the chapter "Licensing and Support" in the manual for
further info.

The MySQL web site (http://www.mysql.com/) provides the latest
news and information about the MySQL software. Also please see the
documentation and the manual for more information.

%package -n     mysql%{?cluster:-cluster}-%{product_suffix}-server-minimal
Summary:        A very fast and reliable SQL database server
Group:          Applications/Databases
Requires:       shadow-utils
Provides:       mysql-server = %{version}-%{release}
Provides:       mysql-server%{?_isa} = %{version}-%{release}
Provides:       mysql-compat-server = %{version}-%{release}
Provides:       mysql-compat-server%{?_isa} = %{version}-%{release}

%description -n mysql%{?cluster:-cluster}-%{product_suffix}-server-minimal
The MySQL(TM) software delivers a very fast, multi-threaded, multi-user,
and robust SQL (Structured Query Language) database server. MySQL Server
is intended for mission-critical, heavy-load production systems as well
as for embedding into mass-deployed software. MySQL is a trademark of
%{mysql_vendor}

The MySQL software has Dual Licensing, which means you can use the MySQL
software free of charge under the GNU General Public License
(http://www.gnu.org/licenses/). You can also purchase commercial MySQL
licenses from %{mysql_vendor} if you do not wish to be bound by the terms of
the GPL. See the chapter "Licensing and Support" in the manual for
further info.

The MySQL web site (http://www.mysql.com/) provides the latest news and
information about the MySQL software.  Also please see the documentation
and the manual for more information.

This package includes the MySQL server binary as well as related utilities
to run and administer a MySQL server.
%prep
%setup -q -T -a 0 -a 1 -c -n %{src_dir}

%build
# Fail quickly and obviously if user tries to build as root
%if 0%{?runselftest}
if [ "x$(id -u)" = "x0" ] ; then
   echo "The MySQL regression tests may fail if run as root."
   echo "If you really need to build the RPM as root, use"
   echo "--define='runselftest 0' to skip the regression tests."
   exit 1
fi
%endif

# Build full release
mkdir release
(
  cd release
  cmake3 ../%{src_dir} \
           -DBUILD_CONFIG=mysql_release \
           -DREPRODUCIBLE_BUILD=OFF \
           -DINSTALL_LAYOUT=RPM \
           -DCMAKE_BUILD_TYPE=RelWithDebInfo \
	   -DWITH_BOOST=.. \
           -DCMAKE_C_FLAGS="%{optflags}" \
           -DCMAKE_CXX_FLAGS="%{optflags}" \
           -DWITH_INNODB_MEMCACHED=1 \
           -DINSTALL_LIBDIR="%{_lib}/mysql" \
           -DINSTALL_PLUGINDIR="%{_lib}/mysql/plugin" \
           -DROUTER_INSTALL_LIBDIR="%{_lib}" \
           -DROUTER_INSTALL_PLUGINDIR="%{_lib}/mysqlrouter" \
           -DINSTALL_MYSQLTESTDIR="" \
           -DMYSQL_UNIX_ADDR="%{mysqldatadir}/mysql.sock" \
           -DMYSQLX_UNIX_ADDR="/var/run/mysqld/mysqlx.sock" \
           -DFEATURE_SET="%{feature_set}" \
           -DWITH_NUMA=OFF \
           %{?mecab_option} \
           -DWITH_SSL=system \
%if 0%{?cluster}
           -DWITH_NDBCLUSTER=1 \
%endif
%if 0%{?with_meb:1}
           -DWITH_MEB=1 \
%endif
           -DCOMPILATION_COMMENT="%{compilation_comment_release}" \
           -DCOMPILATION_COMMENT_SERVER="%{compilation_comment_server_release}" \
           -DMYSQL_SERVER_SUFFIX="%{?server_suffix}"
  echo BEGIN_NORMAL_CONFIG ; egrep '^#define' include/config.h ; echo END_NORMAL_CONFIG
  make %{?_smp_mflags} VERBOSE=1
)

%install
MBD=$RPM_BUILD_DIR/%{src_dir}

# Ensure that needed directories exists
install -d -m 0750 %{buildroot}/var/lib/mysql
install -d -m 0755 %{buildroot}/var/run/mysqld
install -d -m 0750 %{buildroot}/var/lib/mysql-files
install -d -m 0750 %{buildroot}/var/lib/mysql-keyring

# Install all binaries
cd $MBD/release
make DESTDIR=%{buildroot} install

# TODO: move to rpm-docker
install -D -m 0644 $MBD/release/packaging/rpm-docker/my.cnf %{buildroot}%{_sysconfdir}/my.cnf
install -d %{buildroot}%{_sysconfdir}/my.cnf.d

# Remove man, include, and libs
for f in %{_mandir} %{_includedir} %{_datadir}/aclocal/mysql.m4 ; do
    rm -rf %{buildroot}$f
done
rm -rf %{buildroot}%{_libdir}/mysql/libmysql*

# Removing some tools
for f in innochecksum ibd2sdi myisamchk myisam_ftdump myisamlog myisampack \
         my_safe_process mysqlbinlog mysqlcheck mysql_client_test \
         mysql_config_editor mysqld_multi mysqld_safe mysqldumpslow mysqlimport \
         mysql_secure_installation mysqlshow mysqlslap mysqltest mysqltest_safe_process mysqlxtest \
         perror lz4_decompress \
         zlib_decompress mysqlrouter mysqlrouter_plugin_info mysqlrouter_passwd; do
    rm -f %{buildroot}%{_bindir}/$f
done

%if 0%{?cluster}
for f in mcc_config.py ndb_blob_tool ndb_config ndb_delete_all ndb_desc ndb_drop_index \
         ndb_drop_table ndb_error_reporter ndb_import ndb_index_stat ndb_move_data \
         ndb_perror ndb_print_backup_file ndb_print_file ndb_print_frag_file \
         ndb_print_schema_file ndb_print_sys_file ndb_redo_log_reader ndb_restore ndb_select_all \
         ndb_select_count ndb_setup.py ndb_show_tables ndb_size.pl ndbinfo_select_all ndb_waiter ; do
    rm -f %{buildroot}%{_bindir}/$f
done
%endif

#  Remove test plugins, please keep alphabetical order
for p in \
         authentication_ldap_sasl.so \
         authentication_ldap_simple.so \
         auth.so \
         auth_test_plugin.so \
         component_example_component1.so \
         component_example_component2.so \
         component_example_component3.so \
         component_log_sink_test.so \
         component_mysqlx_global_reset.so \
         component_pfs_example_component_population.so \
         component_pfs_example.so \
         component_test_audit_api_message.so \
         component_test_backup_lock_service.so \
         component_test_component_sys_var_service.so \
         component_test_host_application_signal.so \
<<<<<<< HEAD
=======
         component_test_mysql_current_thread_reader.so \
>>>>>>> 4869291f
         component_test_mysql_runtime_error.so \
         component_test_pfs_notification.so \
         component_test_pfs_resource_group.so \
         component_test_status_var_service_int.so \
         component_test_status_var_service_reg_only.so \
         component_test_status_var_service.so \
         component_test_status_var_service_str.so \
         component_test_status_var_service_unreg_only.so \
         component_test_string_service_charset.so \
         component_test_string_service_long.so \
         component_test_string_service.so \
         component_test_system_variable_source.so \
         component_test_sys_var_service_int.so \
         component_test_sys_var_service_same.so \
         component_test_sys_var_service.so \
         component_test_sys_var_service_str.so \
         component_test_udf_registration.so \
         component_udf_reg_3_func.so \
         component_udf_reg_avg_func.so \
         component_udf_reg_int_func.so \
         component_udf_reg_int_same_func.so \
         component_udf_reg_only_3_func.so \
         component_udf_reg_real_func.so \
         component_udf_unreg_3_func.so \
         component_udf_unreg_int_func.so \
         component_udf_unreg_real_func.so \
         daemon_example.ini \
         ha_example.so \
         ha_mock.so \
         libdaemon_example.so \
         pfs_example_plugin_employee.so \
         qa_auth_client.so \
         qa_auth_interface.so \
         qa_auth_server.so \
         replication_observers_example_plugin.so \
         test_security_context.so \
         test_services_host_application_signal.so \
         test_services_plugin_registry.so \
         test_udf_services.so \
         udf_example.so \
         ; do
    rm -f %{buildroot}%{_libdir}/mysql/plugin/$p
done

rm -f %{buildroot}%{_libdir}/mysql/plugin/libtest_*.so
rm -f %{buildroot}%{_libdir}/pkgconfig/mysqlclient.pc

rm -rf %{buildroot}%{_libdir}/mysqlrouter
rm -rf %{buildroot}%{_libdir}/libmysqlharness*
rm -rf %{buildroot}%{_libdir}/libmysqlrouter*

# No need for these scripts
rm -f %{buildroot}%{_datadir}/mysql-*/{mysql.server,mysqld_multi.server,mysql-log-rotate}

# Extra files/dirs removed from Cluster build
%if 0%{?cluster}
rm -rf %{buildroot}/usr/share/mysql-*/mcc
rm -f %{buildroot}/lib/memcached_path.pl
rm -f %{buildroot}/%{_libdir}/mysql/libndbclient*
rm -rf %{buildroot}%{_datadir}/mysql-*/nodejs/
rm -rf %{buildroot}%{_datadir}/mysql-*/java/
%endif

# Remove files pages we explicitly do not want to package
rm -rf %{buildroot}%{_infodir}/mysql.info*
rm -f %{buildroot}%{_datadir}/mysql-*/win_install_firewall.sql
rm -f %{buildroot}%{_datadir}/mysql-*/audit_log_filter_win_install.sql

%check
%if 0%{?runselftest} || 0%{?with_unittests}
pushd release
export CTEST_OUTPUT_ON_FAILURE=1
make test || true
%endif
%if 0%{?runselftest}
export MTR_BUILD_THREAD=auto
pushd mysql-test
./mtr \
    --mem --parallel=auto --force --retry=0 \
    --mysqld=--binlog-format=mixed \
    --suite-timeout=720 --testcase-timeout=30 \
    --clean-vardir
rm -r $(readlink var) var
%endif

%pre -n mysql%{?cluster:-cluster}-%{product_suffix}-server-minimal
/usr/sbin/groupadd -g 27 -o -r mysql >/dev/null 2>&1 || :
/usr/sbin/useradd -M -N -g mysql -o -r -d /var/lib/mysql -s /bin/false \
    -c "MySQL Server" -u 27 mysql >/dev/null 2>&1 || :

%post -n mysql%{?cluster:-cluster}-%{product_suffix}-server-minimal
<<<<<<< HEAD
/bin/touch /var/log/mysqld.log >/dev/null 2>&1 || :
/bin/chmod 0640 /var/log/mysqld.log >/dev/null 2>&1 || :
/bin/chown mysql:mysql /var/log/mysqld.log >/dev/null 2>&1 || :
=======
[ -e /var/log/mysqld.log ] || install /dev/null -m0640 -omysql -gmysql /var/log/mysqld.log || :
>>>>>>> 4869291f

%files -n mysql%{?cluster:-cluster}-%{product_suffix}-server-minimal
%defattr(-, root, root, -)
%doc %{?license_files_server}
%doc %{src_dir}/Docs/INFO_SRC*
%doc release/Docs/INFO_BIN*
%config(noreplace) %{_sysconfdir}/my.cnf
%dir %{_sysconfdir}/my.cnf.d

%if 0%{?cluster}
%attr(755, root, root) %{_bindir}/ndb_mgm
%attr(755, root, root) %{_bindir}/ndb_top
%attr(755, root, root) %{_sbindir}/ndb_mgmd
%attr(755, root, root) %{_sbindir}/ndbd
%attr(755, root, root) %{_sbindir}/ndbmtd
%attr(755, root, root) %{_bindir}/memclient
%attr(755, root, root) %{_sbindir}/memcached
%attr(755, root, root) %{_libdir}/mysql/ndb_engine.so
%{_datadir}/mysql-*/memcache-api/
%endif

%attr(755, root, root) %{_sbindir}/mysqld
%attr(755, root, root) %{_bindir}/mysql
%attr(755, root, root) %{_bindir}/mysqladmin
%attr(755, root, root) %{_bindir}/mysqldump
%attr(755, root, root) %{_bindir}/mysqlpump
%attr(755, root, root) %{_bindir}/mysql_config
%attr(755, root, root) %{_bindir}/mysql_ssl_rsa_setup
%attr(755, root, root) %{_bindir}/mysql_tzinfo_to_sql
%attr(755, root, root) %{_bindir}/mysql_upgrade
%attr(755, root, root) %{_bindir}/my_print_defaults
%dir %{_libdir}/mysql/plugin
%attr(755, root, root) %{_libdir}/mysql/plugin/adt_null.so
%attr(755, root, root) %{_libdir}/mysql/plugin/auth_socket.so
%attr(755, root, root) %{_libdir}/mysql/plugin/authentication_ldap_sasl_client.so
%attr(755, root, root) %{_libdir}/mysql/plugin/group_replication.so
%attr(755, root, root) %{_libdir}/mysql/plugin/component_log_sink_syseventlog.so
%attr(755, root, root) %{_libdir}/mysql/plugin/component_log_sink_json.so
%attr(755, root, root) %{_libdir}/mysql/plugin/component_log_filter_dragnet.so
%attr(755, root, root) %{_libdir}/mysql/plugin/component_validate_password.so
%attr(755, root, root) %{_libdir}/mysql/plugin/component_audit_api_message_emit.so
%attr(755, root, root) %{_libdir}/mysql/plugin/connection_control.so
%attr(755, root, root) %{_libdir}/mysql/plugin/ddl_rewriter.so
%attr(755, root, root) %{_libdir}/mysql/plugin/innodb_engine.so
%attr(755, root, root) %{_libdir}/mysql/plugin/keyring_file.so
%attr(755, root, root) %{_libdir}/mysql/plugin/keyring_udf.so
%attr(755, root, root) %{_libdir}/mysql/plugin/libmemcached.so
%if 0%{?mecab}
%if 0%{?rhel} < 8
%{_libdir}/mysql/mecab
%endif # rhel
%attr(755, root, root) %{_libdir}/mysql/plugin/libpluginmecab.so
%endif # mecab
%attr(755, root, root) %{_libdir}/mysql/plugin/locking_service.so
%attr(755, root, root) %{_libdir}/mysql/plugin/mypluglib.so
%attr(755, root, root) %{_libdir}/mysql/plugin/mysql_clone.so
%attr(755, root, root) %{_libdir}/mysql/plugin/mysql_no_login.so
%attr(755, root, root) %{_libdir}/mysql/plugin/rewrite_example.so
%attr(755, root, root) %{_libdir}/mysql/plugin/rewriter.so
%attr(755, root, root) %{_libdir}/mysql/plugin/semisync_master.so
%attr(755, root, root) %{_libdir}/mysql/plugin/semisync_slave.so
%attr(755, root, root) %{_libdir}/mysql/plugin/validate_password.so
%attr(755, root, root) %{_libdir}/mysql/plugin/version_token.so
%dir %{_datadir}/mysql-*/
%{_datadir}/mysql-*/charsets/
%{_datadir}/mysql-*/bulgarian/
%{_datadir}/mysql-*/czech/
%{_datadir}/mysql-*/danish/
%{_datadir}/mysql-*/dutch/
%{_datadir}/mysql-*/english/
%{_datadir}/mysql-*/estonian/
%{_datadir}/mysql-*/french/
%{_datadir}/mysql-*/german/
%{_datadir}/mysql-*/greek/
%{_datadir}/mysql-*/hungarian/
%{_datadir}/mysql-*/italian/
%{_datadir}/mysql-*/japanese/
%{_datadir}/mysql-*/korean/
%{_datadir}/mysql-*/norwegian-ny/
%{_datadir}/mysql-*/norwegian/
%{_datadir}/mysql-*/polish/
%{_datadir}/mysql-*/portuguese/
%{_datadir}/mysql-*/romanian/
%{_datadir}/mysql-*/russian/
%{_datadir}/mysql-*/serbian/
%{_datadir}/mysql-*/slovak/
%{_datadir}/mysql-*/spanish/
%{_datadir}/mysql-*/swedish/
%{_datadir}/mysql-*/ukrainian/
%attr(644, root, root) %{_datadir}/mysql-*/errmsg-utf8.txt
%attr(644, root, root) %{_datadir}/mysql-*/dictionary.txt
%attr(644, root, root) %{_datadir}/mysql-*/innodb_memcached_config.sql
%attr(644, root, root) %{_datadir}/mysql-*/install_rewriter.sql
%attr(644, root, root) %{_datadir}/mysql-*/uninstall_rewriter.sql

%if 0%{?commercial}
%attr(755, root, root) %{_bindir}/mysqlbackup
%attr(755, root, root) %{_libdir}/mysql/plugin/audit_log.so
%attr(644, root, root) %{_datadir}/mysql-*/audit_log_filter_linux_install.sql
%attr(755, root, root) %{_libdir}/mysql/plugin/authentication_pam.so
%attr(755, root, root) %{_libdir}/mysql/plugin/data_masking.so
%attr(755, root, root) %{_libdir}/mysql/plugin/keyring_okv.so
%attr(755, root, root) %{_libdir}/mysql/plugin/keyring_encrypted_file.so
<<<<<<< HEAD
%attr(755, root, root) %{_libdir}/mysql/plugin/mysql_clone.so
=======
>>>>>>> 4869291f
%attr(755, root, root) %{_libdir}/mysql/plugin/thread_pool.so
%attr(755, root, root) %{_libdir}/mysql/plugin/openssl_udf.so
%attr(755, root, root) %{_libdir}/mysql/plugin/firewall.so
%attr(644, root, root) %{_datadir}/mysql-*/linux_install_firewall.sql
%attr(755, root, root) %{_libdir}/mysql/plugin/component_test_page_track_component.so
%endif

%dir %attr(750, mysql, mysql) /var/lib/mysql
%dir %attr(755, mysql, mysql) /var/run/mysqld
%dir %attr(750, mysql, mysql) /var/lib/mysql-files
%dir %attr(750, mysql, mysql) /var/lib/mysql-keyring

%changelog
<<<<<<< HEAD
=======
* Thu May 16 2019 Terje Rosten <terje.rosten@oracle.com> - 8.0.17-1
- Bundle mecab as usual on el8

>>>>>>> 4869291f
* Thu Jan 31 2019 Terje Rosten <terje.rosten@oracle.com> - 8.0.16-1
- Initial el8 packaging

* Fri Dec 14 2018 Murthy Sidagam <venkata.sidagam@oracle.com> - 8.0.15-1
- Added component_test_mysql_runtime_error.so test component

* Wed Nov 21 2018 Erlend Dahl <erlend.dahl@oracle.com> - 8.0.14-1
- Add specific compilation comment for the server
- Remove resolveip
- Remove resolve_stack_dump

* Tue Aug 21 2018 Georgi Kodinov <georgi.kodinov@oracle.com> - 8.0.13-1
- No need to ship test plugins and components in docker image

* Mon Mar 12 2018 Erlend Dahl <erlend.dahl@oracle.com> - 8.0.12-0.1
- Change the global milestone to 'dmr'
- Move mysqlx to default plugin
- Add mysqlbackup
- Add keyring_encrypted_file.so plugin
- Do not package udf_example.so
- Add mysqlbackup
- Add component_validate_password component
- Add License Book, remove COPYING

* Fri Jul 28 2017 Horst Hunger <horst.hunger@oracle.com> - 8.0.3-0.1
- New release

* Thu May 11 2017 Horst Hunger <horst.hunger@oracle.com> - 8.0.2-0.1
- Add UDF components
- Add component_test_component_sys_var_service plugin
- Add component_test_sys_var_service plugins

* Tue Sep 13 2016 Balasubramanian Kandasamy <balasubramanian.kandasamy@oracle.com> - 8.0.1-0.1
- Add test_services_plugin_registry.so plugin
- Add connection_control.so to server subpackage

* Mon Jun 20 2016 Balasubramanian Kandasamy <balasubramanian.kandasamy@oracle.com> - 8.0.0-0.1
- Change the version number to 8.0.0

* Mon Apr 04 2016 Georgi Kodinov <georgi.kodinov@oracle.com> - 5.7.13-1
- Add test_udf_services.so plugin
- Add keyring_udf.so plugin to server subpackage

* Mon Jan 4 2016 Balasubramanian Kandasamy <balasubramanian.kandasamy@oracle.com> - 5.7.11-1
- Include mysql-keyring directory
- Provide keyring_file.so plugin

* Mon Oct 19 2015 Bharathy Satish <bharathy.x.satish@oracle.com> - 5.7.10-1
  Added new decompression utilities lz4_decompress and zlib_decompress binaries to
  client subpackage.

* Mon Jul 6 2015 Balasubramanian Kandasamy <balasubramanian.kandasamy@oracle.com> - 5.7.9-1
- Updated for 5.7.9

* Wed Jul 1 2015 Balasubramanian Kandasamy <balasubramanian.kandasamy@oracle.com> - 5.7.8-0.3.rc
- Update package names
- Handle plugin changes

* Mon Feb 16 2015 Terje Rosten <terje.rosten@oracle.com> - 5.7.6-0.3.m16
- Introduce minimal server for docker

* Tue Feb 3 2015 Balasubramanian Kandasamy <balasubramanian.kandasamy@oracle.com> - 5.7.6-0.2.m16
- Include boost sources
- Fix cmake buildrequires
- Fix build on el5 with gcc44
- Add license info in each subpackage
- Soname bump, more compat packages
- Updated default shell for mysql user
- Added mysql_ssl_rsa_setup
- Include mysql-files directory

* Thu Sep 18 2014 Balasubramanian Kandasamy <balasubramanian.kandasamy@oracle.com> - 5.7.6-0.2.m16
- Provide replication_observers_example_plugin.so plugin

* Tue Sep 2 2014 Bjorn Munch <bjorn.munch@oracle.com> - 5.7.6-0.1.m16
- Updated for 5.7.6

* Fri Aug 08 2014 Erlend Dahl <erlend.dahl@oracle.com> - 5.7.5-0.6.m15
- Provide mysql_no_login.so plugin

* Wed Aug 06 2014 Balasubramanian Kandasamy <balasubramanian.kandasamy@oracle.com> - 5.7.5-0.5.m15
- Provide mysql-compat-server dependencies 

* Wed Jul 09 2014 Balasubramanian Kandasamy <balasubramanian.kandasamy@oracle.com> - 5.7.5-0.4.m15
- Remove perl(GD) and dtrace dependencies

* Thu Jun 26 2014 Balasubramanian Kandasamy <balasubramanian.kandasamy@oracle.com> - 5.7.5-0.3.m15
- Resolve embedded-devel conflict issue

* Wed Jun 25 2014 Balasubramanian Kandasamy <balasubramanian.kandasamy@oracle.com> - 5.7.5-0.2.m15
- Add bench package
- Enable dtrace 

* Thu Apr 24 2014 Balasubramanian Kandasamy <balasubramanian.kandasamy@oracle.com> - 5.7.5-0.1.m15
- Updated for 5.7.5

* Mon Apr 07 2014 Balasubramanian Kandasamy <balasubramanian.kandasamy@oracle.com> - 5.7.4-0.5.m14
- Fix Cflags for el7 

* Mon Mar 31 2014 Balasubramanian Kandasamy <balasubramanian.kandasamy@oracle.com> - 5.7.4-0.4.m14
- Support for enterprise packages
- Upgrade from MySQL-* packages

* Wed Mar 12 2014 Balasubramanian Kandasamy <balasubramanian.kandasamy@oracle.com> - 5.7.4-0.3.m14
- Resolve conflict with mysql-libs-compat 

* Thu Mar 06 2014 Balasubramanian Kandasamy <balasubramanian.kandasamy@oracle.com> - 5.7.4-0.2.m14
- Resolve conflict issues during upgrade
- Add ha_example.so plugin which is now included

* Fri Feb 07 2014 Balasubramanian Kandasamy <balasubramanian.kandasamy@oracle.com> - 5.7.4-0.1.m14
- 5.7.4
- Enable shared libmysqld by cmake option
- Move mysqltest and test plugins to test subpackage

* Mon Nov 18 2013 Balasubramanian Kandasamy <balasubramanian.kandasamy@oracle.com> - 5.7.3-0.3.m13
- Fixed isa_bits error 

* Fri Oct 25 2013 Balasubramanian Kandasamy <balasubramanian.kandasamy@oracle.com> - 5.7.3-0.1.m13
- Initial 5.7 port

* Fri Oct 25 2013 Balasubramanian Kandasamy <balasubramanian.kandasamy@oracle.com> - 5.6.15-1
- Fixed uln advanced rpm libyassl.a error
- Updated to 5.6.15

* Wed Oct 16 2013 Balasubramanian Kandasamy <balasubramanian.kandasamy@oracle.com> - 5.6.14-3
- Fixed mysql_install_db usage 
- Improved handling of plugin directory 

* Fri Sep 27 2013 Balasubramanian Kandasamy <balasubramanian.kandasamy@oracle.com> - 5.6.14-2
- Refresh mysql-install patch and service renaming

* Mon Sep 16 2013 Balasubramanian Kandasamy <balasubramanian.kandasamy@oracle.com> - 5.6.14-1
- Updated to 5.6.14

* Wed Sep 04 2013 Balasubramanian Kandasamy <balasubramanian.kandasamy@oracle.com> - 5.6.13-5
- Support upgrade from 5.5 ULN packages to 5.6 

* Tue Aug 27 2013 Balasubramanian Kandasamy <balasubramanian.kandasamy@oracle.com> - 5.6.13-4
- Enhanced perl filtering 
- Added openssl-devel to buildreq 

* Wed Aug 21 2013 Balasubramanian Kandasamy <balasubramanian.kandasamy@oracle.com> - 5.6.13-3
- Removed mysql_embedded binary to resolve multilib conflict issue

* Fri Aug 16 2013 Balasubramanian Kandasamy <balasubramanian.kandasamy@oracle.com> - 5.6.13-2 
- Fixed Provides and Obsoletes issues in server, test packages 

* Wed Aug 14 2013 Balasubramanian Kandasamy <balasubramanian.kandasamy@oracle.com> - 5.6.13-1
- Updated to 5.6.13

* Mon Aug 05 2013 Balasubramanian Kandasamy <balasubramanian.kandasamy@oracle.com> - 5.6.12-9
- Added files list to embedded packages 

* Thu Aug 01 2013 Balasubramanian Kandasamy <balasubramanian.kandasamy@oracle.com> - 5.6.12-8
- Updated libmysqld.a with libmysqld.so in embedded package

* Mon Jul 29 2013 Balasubramanian Kandasamy <balasubramanian.kandasamy@oracle.com> - 5.6.12-7
- Updated test package dependency from client to server

* Wed Jul 24 2013 Balasubramanian Kandasamy <balasubramanian.kandasamy@oracle.com> - 5.6.12-6
- Added libs-compat dependency under libs package to resolve server
  installation conflicts issue.
 
* Wed Jul 17 2013 Balasubramanian Kandasamy <balasubramanian.kandasamy@oracle.com> - 5.6.12-5
- Removed libmysqlclient.so.16 from libs package
 
* Fri Jul 05 2013 Balasubramanian Kandasamy <balasubramanian.kandasamy@oracle.com> - 5.6.12-4
- Adjusted to work on OEL6

* Wed Jun 26 2013 Balasubramanian Kandasamy <balasubramanian.kandasamy@oracle.com> - 5.6.12-3
- Move libs to mysql/
- Basic multi arch support
- Fix changelog dates

* Thu Jun 20 2013 Balasubramanian Kandasamy <balasubramanian.kandasamy@oracle.com> - 5.6.12-2
- Major cleanup

* Tue Jun 04 2013 Balasubramanian Kandasamy <balasubramanian.kandasamy@oracle.com> - 5.6.12-1
- Updated to 5.6.12

* Mon Nov 05 2012 Joerg Bruehe <joerg.bruehe@oracle.com>

- Allow to override the default to use the bundled yaSSL by an option like
      --define="with_ssl /path/to/ssl"

* Wed Oct 10 2012 Bjorn Munch <bjorn.munch@oracle.com>

- Replace old my-*.cnf config file examples with template my-default.cnf

* Fri Oct 05 2012 Joerg Bruehe <joerg.bruehe@oracle.com>

- Let the installation use the new option "--random-passwords" of "mysql_install_db".
  (Bug# 12794345 Ensure root password)
- Fix an inconsistency: "new install" vs "upgrade" are told from the (non)existence
  of "$mysql_datadir/mysql" (holding table "mysql.user" and other system stuff).

* Tue Jul 24 2012 Joerg Bruehe <joerg.bruehe@oracle.com>

- Add a macro "runselftest":
  if set to 1 (default), the test suite will be run during the RPM build;
  this can be oveeridden via the command line by adding
      --define "runselftest 0"
  Failures of the test suite will NOT make the RPM build fail!

* Mon Jul 16 2012 Joerg Bruehe <joerg.bruehe@oracle.com>

- Add the man page for the "mysql_config_editor".

* Mon Jun 11 2012 Joerg Bruehe <joerg.bruehe@oracle.com>

- Make sure newly added "SPECIFIC-ULN/" directory does not disturb packaging.

* Wed Feb 29 2012 Brajmohan Saxena <brajmohan.saxena@oracle.com>

- Removal all traces of the readline library from mysql (BUG 13738013)

* Wed Sep 28 2011 Joerg Bruehe <joerg.bruehe@oracle.com>

- Fix duplicate mentioning of "mysql_plugin" and its manual page,
  it is better to keep alphabetic order in the files list (merging!).

* Wed Sep 14 2011 Joerg Bruehe <joerg.bruehe@oracle.com>

- Let the RPM capabilities ("obsoletes" etc) ensure that an upgrade may replace
  the RPMs of any configuration (of the current or the preceding release series)
  by the new ones. This is done by not using the implicitly generated capabilities
  (which include the configuration name) and relying on more generic ones which
  just list the function ("server", "client", ...).
  The implicit generation cannot be prevented, so all these capabilities must be
  explicitly listed in "Obsoletes:"

* Tue Sep 13 2011 Jonathan Perkin <jonathan.perkin@oracle.com>

- Add support for Oracle Linux 6 and Red Hat Enterprise Linux 6.  Due to
  changes in RPM behaviour ($RPM_BUILD_ROOT is removed prior to install)
  this necessitated a move of the libmygcc.a installation to the install
  phase, which is probably where it belonged in the first place.

* Tue Sep 13 2011 Joerg Bruehe <joerg.bruehe@oracle.com>

- "make_win_bin_dist" and its manual are dropped, cmake does it different.

* Thu Sep 08 2011 Daniel Fischer <daniel.fischer@oracle.com>

- Add mysql_plugin man page.

* Tue Aug 30 2011 Tor Didriksen <tor.didriksen@oracle.com>

- Set CXX=g++ by default to add a dependency on libgcc/libstdc++.
  Also, remove the use of the -fno-exceptions and -fno-rtti flags.
  TODO: update distro_buildreq/distro_requires

* Tue Aug 30 2011 Joerg Bruehe <joerg.bruehe@oracle.com>

- Add the manual page for "mysql_plugin" to the server package.

* Fri Aug 19 2011 Joerg Bruehe <joerg.bruehe@oracle.com>

- Null-upmerge the fix of bug#37165: This spec file is not affected.
- Replace "/var/lib/mysql" by the spec file variable "%%{mysqldatadir}".

* Fri Aug 12 2011 Daniel Fischer <daniel.fischer@oracle.com>

- Source plugin library files list from cmake-generated file.

* Mon Jul 25 2011 Chuck Bell <chuck.bell@oracle.com>

- Added the mysql_plugin client - enables or disables plugins.

* Thu Jul 21 2011 Sunanda Menon <sunanda.menon@oracle.com>

- Fix bug#12561297: Added the MySQL embedded binary

* Thu Jul 07 2011 Joerg Bruehe <joerg.bruehe@oracle.com>

- Fix bug#45415: "rpm upgrade recreates test database"
  Let the creation of the "test" database happen only during a new installation,
  not in an RPM upgrade.
  This affects both the "mkdir" and the call of "mysql_install_db".

* Wed Feb 09 2011 Joerg Bruehe <joerg.bruehe@oracle.com>

- Fix bug#56581: If an installation deviates from the default file locations
  ("datadir" and "pid-file"), the mechanism to detect a running server (on upgrade)
  should still work, and use these locations.
  The problem was that the fix for bug#27072 did not check for local settings.

* Mon Jan 31 2011 Joerg Bruehe <joerg.bruehe@oracle.com>

- Install the new "manifest" files: "INFO_SRC" and "INFO_BIN".

* Tue Nov 23 2010 Jonathan Perkin <jonathan.perkin@oracle.com>

- EXCEPTIONS-CLIENT has been deleted, remove it from here too
- Support MYSQL_BUILD_MAKE_JFLAG environment variable for passing
  a '-j' argument to make.

* Mon Nov 1 2010 Georgi Kodinov <georgi.godinov@oracle.com>

- Added test authentication (WL#1054) plugin binaries

* Wed Oct 6 2010 Georgi Kodinov <georgi.godinov@oracle.com>

- Added example external authentication (WL#1054) plugin binaries

* Wed Aug 11 2010 Joerg Bruehe <joerg.bruehe@oracle.com>

- With a recent spec file cleanup, names have changed: A "-community" part was dropped.
  Reflect that in the "Obsoletes" specifications.
- Add a "triggerpostun" to handle the uninstall of the "-community" server RPM.
- This fixes bug#55015 "MySQL server is not restarted properly after RPM upgrade".

* Tue Jun 15 2010 Joerg Bruehe <joerg.bruehe@sun.com>

- Change the behaviour on installation and upgrade:
  On installation, do not autostart the server.
  *Iff* the server was stopped before the upgrade is started, this is taken as a
  sign the administrator is handling that manually, and so the new server will
  not be started automatically at the end of the upgrade.
  The start/stop scripts will still be installed, so the server will be started
  on the next machine boot.
  This is the 5.5 version of fixing bug#27072 (RPM autostarting the server).

* Tue Jun 1 2010 Jonathan Perkin <jonathan.perkin@oracle.com>

- Implement SELinux checks from distribution-specific spec file.

* Wed May 12 2010 Jonathan Perkin <jonathan.perkin@oracle.com>

- Large number of changes to build using CMake
- Introduce distribution-specific RPMs
- Drop debuginfo, build all binaries with debug/symbols
- Remove __os_install_post, use native macro
- Remove _unpackaged_files_terminate_build, make it an error to have
  unpackaged files
- Remove cluster RPMs

* Wed Mar 24 2010 Joerg Bruehe <joerg.bruehe@sun.com>

- Add "--with-perfschema" to the configure options.

* Mon Mar 22 2010 Joerg Bruehe <joerg.bruehe@sun.com>

- User "usr/lib*" to allow for both "usr/lib" and "usr/lib64",
  mask "rmdir" return code 1.
- Remove "ha_example.*" files from the list, they aren't built.

* Wed Mar 17 2010 Joerg Bruehe <joerg.bruehe@sun.com>

- Fix a wrong path name in handling the debug plugins.

* Wed Mar 10 2010 Joerg Bruehe <joerg.bruehe@sun.com>

- Take the result of the debug plugin build and put it into the optimized tree,
  so that it becomes part of the final installation;
  include the files in the packlist. Part of the fixes for bug#49022.

* Mon Mar 01 2010 Joerg Bruehe <joerg.bruehe@sun.com>

- Set "Oracle and/or its affiliates" as the vendor and copyright owner,
  accept upgrading from packages showing MySQL or Sun as vendor.

* Fri Feb 12 2010 Joerg Bruehe <joerg.bruehe@sun.com>

- Formatting changes:
  Have a consistent structure of separator lines and of indentation
  (8 leading blanks => tab).
- Introduce the variable "src_dir".
- Give the environment variables "MYSQL_BUILD_CC(CXX)" precedence
  over "CC" ("CXX").
- Drop the old "with_static" argument analysis, this is not supported
  in 5.1 since ages.
- Introduce variables to control the handlers individually, as well
  as other options.
- Use the new "--with-plugin" notation for the table handlers.
- Drop handling "/etc/rc.d/init.d/mysql", the switch to "/etc/init.d/mysql"
  was done back in 2002 already.
- Make "--with-zlib-dir=bundled" the default, add an option to disable it.
- Add missing manual pages to the file list.
- Improve the runtime check for "libgcc.a", protect it against being tried
  with the Intel compiler "icc".

* Mon Jan 11 2010 Joerg Bruehe <joerg.bruehe@sun.com>

- Change RPM file naming:
  - Suffix like "-m2", "-rc" becomes part of version as "_m2", "_rc".
  - Release counts from 1, not 0.

* Wed Dec 23 2009 Joerg Bruehe <joerg.bruehe@sun.com>

- The "semisync" plugin file name has lost its introductory "lib",
  adapt the file lists for the subpackages.
  This is a part missing from the fix for bug#48351.
- Remove the "fix_privilege_tables" manual, it does not exist in 5.5
  (and likely, the whole script will go, too).

* Mon Nov 16 2009 Joerg Bruehe <joerg.bruehe@sun.com>

- Fix some problems with the directives around "tcmalloc" (experimental),
  remove erroneous traces of the InnoDB plugin (that is 5.1 only).

* Tue Oct 06 2009 Magnus Blaudd <mvensson@mysql.com>

- Removed mysql_fix_privilege_tables

* Fri Oct 02 2009 Alexander Nozdrin <alexander.nozdrin@sun.com>

- "mysqlmanager" got removed from version 5.4, all references deleted.

* Fri Aug 28 2009 Joerg Bruehe <joerg.bruehe@sun.com>

- Merge up from 5.1 to 5.4: Remove handling for the InnoDB plugin.

* Thu Aug 27 2009 Joerg Bruehe <joerg.bruehe@sun.com>

- This version does not contain the "Instance manager", "mysqlmanager":
  Remove it from the spec file so that packaging succeeds.

* Mon Aug 24 2009 Jonathan Perkin <jperkin@sun.com>

- Add conditionals for bundled zlib and innodb plugin

* Fri Aug 21 2009 Jonathan Perkin <jperkin@sun.com>

- Install plugin libraries in appropriate packages.
- Disable libdaemon_example and ftexample plugins.

* Thu Aug 20 2009 Jonathan Perkin <jperkin@sun.com>

- Update variable used for mysql-test suite location to match source.

* Fri Nov 07 2008 Joerg Bruehe <joerg@mysql.com>

- Correct yesterday's fix, so that it also works for the last flag,
  and fix a wrong quoting: un-quoted quote marks must not be escaped.

* Thu Nov 06 2008 Kent Boortz <kent.boortz@sun.com>

- Removed "mysql_upgrade_shell"
- Removed some copy/paste between debug and normal build

* Thu Nov 06 2008 Joerg Bruehe <joerg@mysql.com>

- Modify CFLAGS and CXXFLAGS such that a debug build is not optimized.
  This should cover both gcc and icc flags.  Fixes bug#40546.

* Fri Aug 29 2008 Kent Boortz <kent@mysql.com>

- Removed the "Federated" storage engine option, and enabled in all

* Tue Aug 26 2008 Joerg Bruehe <joerg@mysql.com>

- Get rid of the "warning: Installed (but unpackaged) file(s) found:"
  Some generated files aren't needed in RPMs:
  - the "sql-bench/" subdirectory
  Some files were missing:
  - /usr/share/aclocal/mysql.m4  ("devel" subpackage)
  - Manual "mysqlbug" ("server" subpackage)
  - Program "innochecksum" and its manual ("server" subpackage)
  - Manual "mysql_find_rows" ("client" subpackage)
  - Script "mysql_upgrade_shell" ("client" subpackage)
  - Program "ndb_cpcd" and its manual ("ndb-extra" subpackage)
  - Manuals "ndb_mgm" + "ndb_restore" ("ndb-tools" subpackage)

* Mon Mar 31 2008 Kent Boortz <kent@mysql.com>

- Made the "Federated" storage engine an option
- Made the "Cluster" storage engine and sub packages an option

* Wed Mar 19 2008 Joerg Bruehe <joerg@mysql.com>

- Add the man pages for "ndbd" and "ndb_mgmd".

* Mon Feb 18 2008 Timothy Smith <tim@mysql.com>

- Require a manual upgrade if the alread-installed mysql-server is
  from another vendor, or is of a different major version.

* Wed May 02 2007 Joerg Bruehe <joerg@mysql.com>

- "ndb_size.tmpl" is not needed any more,
  "man1/mysql_install_db.1" lacked the trailing '*'.

* Sat Apr 07 2007 Kent Boortz <kent@mysql.com>

- Removed man page for "mysql_create_system_tables"

* Wed Mar 21 2007 Daniel Fischer <df@mysql.com>

- Add debug server.

* Mon Mar 19 2007 Daniel Fischer <df@mysql.com>

- Remove Max RPMs; the server RPMs contain a mysqld compiled with all
  features that previously only were built into Max.

* Fri Mar 02 2007 Joerg Bruehe <joerg@mysql.com>

- Add several man pages for NDB which are now created.

* Fri Jan 05 2007 Kent Boortz <kent@mysql.com>

- Put back "libmygcc.a", found no real reason it was removed.

- Add CFLAGS to gcc call with --print-libgcc-file, to make sure the
  correct "libgcc.a" path is returned for the 32/64 bit architecture.

* Mon Dec 18 2006 Joerg Bruehe <joerg@mysql.com>

- Fix the move of "mysqlmanager" to section 8: Directory name was wrong.

* Thu Dec 14 2006 Joerg Bruehe <joerg@mysql.com>

- Include the new man pages for "my_print_defaults" and "mysql_tzinfo_to_sql"
  in the server RPM.
- The "mysqlmanager" man page got moved from section 1 to 8.

* Thu Nov 30 2006 Joerg Bruehe <joerg@mysql.com>

- Call "make install" using "benchdir_root=%%{_datadir}",
  because that is affecting the regression test suite as well.

* Thu Nov 16 2006 Joerg Bruehe <joerg@mysql.com>

- Explicitly note that the "MySQL-shared" RPMs (as built by MySQL AB)
  replace "mysql-shared" (as distributed by SuSE) to allow easy upgrading
  (bug#22081).

* Mon Nov 13 2006 Joerg Bruehe <joerg@mysql.com>

- Add "--with-partition" t 2006 Joerg Bruehe <joerg@mysql.com>

- Use the Perl script to run the tests, because it will automatically check
  whether the server is configured with SSL.

* Tue Jun 27 2006 Joerg Bruehe <joerg@mysql.com>

- move "mysqldumpslow" from the client RPM to the server RPM (bug#20216)

- Revert all previous attempts to call "mysql_upgrade" during RPM upgrade,
  there are some more aspects which need to be solved before this is possible.
  For now, just ensure the binary "mysql_upgrade" is delivered and installysql.com>

- To run "mysql_upgrade", we need a running server;
  start it in isolation and skip password checks.

* Sat May 20 2006 Kent Boortz <kent@mysql.com>

- Always compile for PIC, position independent code.

* Wed May 10 2006 Kent Boortz <kent@mysql.com>

- Use character set "all" when compiling with Cluster, to make Cluster
  nodes independent on the character set directory, and the problem
  that two RPM sub packages both wants to install this directory.

* Mon May 01 2006 Kent Boortz <kent@mysql.com>

- Use "./libtool --mode=execute" instead of searching for the
  executable in current directory and ".libs".

* Fri Apr 28 2006 Kent Boortz <kent@mysql.com>

- Install and run "mysql_upgrade"

* Wed Apr 12 2006 Jim Winstead <jimw@mysql.com>

- Remove sql-bench, and MySQL-bench RPM (will be built as an independent
  project from the mysql-bench repository)

* Tue Apr 11 2006 Jim Winstead <jimw@mysql.com>

- Remove old mysqltestmanager and related programs
* Sat Apr 01 2006 Kent Boortz <kent@mysql.com>

- Set $LDFLAGS from $MYSQL_BUILD_LDFLAGS

* Tue Mar 07 2006 Kent Boortz <kent@mysql.com>

- Changed product name from "Community Edition" to "Community Server"

* Mon Mar 06 2006 Kent Boortz <kent@mysql.com>

- Fast mutexes is now disabled by default, but should be
  used in Linux builds.

* Mon Feb 20 2006 Kent Boortz <kent@mysql.com>

- Reintroduced a max build
- Limited testing of 'debug' and 'max' servers
- Berkeley DB only in 'max'

* Mon Feb 13 2006 Joerg Bruehe <joerg@mysql.com>

- Use "-i" on "make test-force";
  this is essential for later evaluation of this log file.

* Thu Feb 09 2006 Kent Boortz <kent@mysql.com>

- Pass '-static' to libtool, link static with our own libraries, dynamic
  with system libraries.  Link with the bundled zlib.

* Wed Feb 08 2006 Kristian Nielsen <knielsen@mysql.com>

- Modified RPM spec to match new 5.1 debug+max combined community packaging.

* Sun Dec 18 2005 Kent Boortz <kent@mysql.com>

- Added "client/mysqlslap"

* Mon Dec 12 2005 Rodrigo Novo <rodrigo@mysql.com>

- Added zlib to the list of (static) libraries installed
- Added check against libtool wierdness (WRT: sql/mysqld || sql/.libs/mysqld)
- Compile MySQL with bundled zlib
- Fixed %%packager name to "MySQL Production Engineering Team"

* Mon Dec 05 2005 Joerg Bruehe <joerg@mysql.com>

- Avoid using the "bundled" zlib on "shared" builds:
  As it is not installed (on the build system), this gives dependency
  problems with "libtool" causing the build to fail.
  (Change was done on Nov 11, but left uncommented.)

* Tue Nov 22 2005 Joerg Bruehe <joerg@mysql.com>

- Extend the file existence check for "init.d/mysql" on un-install
  to also guard the call to "insserv"/"chkconfig".

* Thu Oct 27 2005 Lenz Grimmer <lenz@grimmer.com>

- added more man pages

* Wed Oct 19 2005 Kent Boortz <kent@mysql.com>

- Made yaSSL support an option (off by default)

* Wed Oct 19 2005 Kent Boortz <kent@mysql.com>

- Enabled yaSSL support

* Sat Oct 15 2005 Kent Boortz <kent@mysql.com>

- Give mode arguments the same way in all places
lenz@mysql.com>

- fixed the removing of the RPM_BUILD_ROOT in the %%clean section (the
  $RBR variable did not get expanded, thus leaving old build roots behind)

* Thu Aug 04 2005 Lenz Grimmer <lenz@mysql.com>

- Fixed the creation of the mysql user group account in the postinstall
  section (BUG 12348)
- Fixed enabling the Archive storage engine in the Max binary

* Tue Aug 02 2005 Lenz Grimmer <lenz@mysql.com>

- Fixed the Requires: tag for the server RPM (BUG 12233)

* Fri Jul 15 2005 Lenz Grimmer <lenz@mysql.com>

- create a "mysql" user group and assign the mysql user account to that group
  in the server postinstall section. (BUG 10984)

* Tue Jun 14 2005 Lenz Grimmer <lenz@mysql.com>

- Do not build statically on i386 by default, only when adding either "--with
  static" or "--define '_with_static 1'" to the RPM build options. Static
  linking really only makes sense when linking against the specially patched
  glibc 2.2.5.

* Mon Jun 06 2005 Lenz Grimmer <lenz@mysql.com>

- added mysql_client_test to the "bench" subpackage (BUG 10676)
- added the libndbclient static and shared libraries (BUG 10676)

* Wed Jun 01 2005 Lenz Grimmer <lenz@mysql.com>

- use "mysqldatadir" variable instead of hard-coding the path multiple times
- use the "mysqld_user" variable on all occasions a user name is referenced
- removed (incomplete) Brazilian translations
- removed redundant release tags from the subpackage descriptions

* Wed May 25 2005 Joerg Bruehe <joerg@mysql.com>

- Added a "make clean" between separate calls to "BuildMySQL".

* Thu May 12 2005 Guilhem Bichot <guilhem@mysql.com>

- Removed the mysql_tableinfo script made obsolete by the information schema

* Wed Apr 20 2005 Lenz Grimmer <lenz@mysql.com>

- Enabled the "blackhole" storage engine for the Max RPM

* Wed Apr 13 2005 Lenz Grimmer <lenz@mysql.com>

- removed the MySQL manual files (html/ps/texi) - they have been removed
  from the MySQL sources and are now available seperately.

* Mon Apr 4 2005 Petr Chardin <petr@mysql.com>

- old mysqlmanager, mysq* Mon Feb 7 2005 Tomas Ulin <tomas@mysql.com>

- enabled the "Ndbcluster" storage engine for the max binary
- added extra make install in ndb subdir after Max build to get ndb binaries
- added packages for ndbcluster storage engine

* Fri Jan 14 2005 Lenz Grimmer <lenz@mysql.com>

- replaced obsoleted "BuildPrereq" with "BuildRequires" instead

* Thu Jan 13 2005 Lenz Grimmer <lenz@mysql.com>

- enabled the "Federated" storage engine for the max binary

* Tue Jan 04 2005 Petr Chardin <petr@mysql.com>

- ISAM and merge storage engines were purged. As well as appropriate
  tools and manpages (isamchk and isamlog)

* Fri Dec 31 2004 Lenz Grimmer <lenz@mysql.com>

- enabled the "Archive" storage engine for the max binary
- enabled the "CSV" storage engine for the max binary
- enabled the "Example" storage engine for the max binary

* Thu Aug 26 2004 Lenz Grimmer <lenz@mysql.com>

- MySQL-Max now requires MySQL-server instead of MySQL (BUG 3860)

* Fri Aug 20 2004 Lenz Grimmer <lenz@mysql.com>

- do not link statically on IA64/AMD64 as these systems do not have
  a patched glibc installed

* Tue Aug 10 2004 Lenz Grimmer <lenz@mysql.com>

- Added libmygcc.a to the devel subpackage (required to link applications
  against the the embedded server libmysqld.a) (BUG 4921)

* Mon Aug 09 2004 Lenz Grimmer <lenz@mysql.com>

- Added EXCEPTIONS-CLIENT to the "devel" package

* Thu Jul 29 2004 Lenz Grimmer <lenz@mysql.com>

- disabled OpenSSL in the Max binaries again (the RPM packages were the
  only exception to this anyway) (BUG 1043)

* Wed Jun 30 2004 Lenz Grimmer <lenz@mysql.com>

- fixed server postinstall (mysql_install_db was called with the wrong
  parameter)

* Thu Jun 24 2004 Lenz Grimmer <lenz@mysql.com>

- added mysql_tzinfo_to_sql to the server subpackage
- run "make clean" instead of "make distclean"

* Mon Apr 05 2004 Lenz Grimmer <lenz@mysql.com>

- added ncurses-devel to the build prerequisites (BUG 3377)

* Thu Feb 12 2004 Lenz Grimmer <lenz@mysql.com>

- when using gcc, _always_ use CXX=gcc
- replaced Copyright with License field (Copyright is obsolete)

* Tue Feb 03 2004 Lenz Grimmer <lenz@mysql.com>

- added myisam_ftdump to the Server package

* Tue Jan 13 2004 Lenz Grimmer <lenz@mysql.com>

- link the mysql client against libreadline instead of libedit (BUG 2289)

* Mon Dec 22 2003 Lenz Grimmer <lenz@mysql.com>

- marked /etc/logrotate.d/mysql as a config file (BUG 2156)

* Sat Dec 13 2003 Lenz Grimmer <lenz@mysql.com>

- fixed file permissions (BUG 1672)

* Thu Dec 11 2003 Lenz Grimmer <lenz@mysql.com>

- made testing for gcc3 a bit more robust

* Fri Dec 05 2003 Lenz Grimmer <lenz@mysql.com>

- added missing file mysql_create_system_tables to the server subpackage

* Fri Nov 21 2003 Lenz Grimmer <lenz@mysql.com>

- removed dependency on MySQL-client from the MySQL-devel subpackage
  as it is not really required. (BUG 1610)

* Fri Aug 29 2003 Lenz Grimmer <lenz@mysql.com>

- Fixed BUG 1162 (removed macro names from the changelog)
- Really fixed BUG 998 (disable the checking for installed but
  unpackaged files)

* Tue Aug 05 2003 Lenz Grimmer <lenz@mysql.com>

- Fixed BUG 959 (libmysqld not being compiled properly)
- Fixed BUG 998 (RPM build errors): added missing files to the
  distribution (mysql_fix_extensions, mysql_tableinfo, mysqldumpslow,
  mysql_fix_privilege_tables.1), removed "-n" from install section.

* Wed Jul 09 2003 Lenz Grimmer <lenz@mysql.com>

- removed the GIF Icon (file was not included in the sources anyway)
- removed unused variable shared_lib_version
- do not run automake before building the standard binary
  (should not be necessary)
- add server suffix '-standard' to standard binary (to be in line
  with the binary tarball distributions)
- Use more RPM macros (_exec_prefix, _sbindir, _libdir, _sysconfdir,
  _datadir, _includedir) throughout the spec file.
- allow overriding CC and CXX (required when building with other compilers)

* Fri May 16 2003 Lenz Grimmer <lenz@mysql.com>

- re-enabled RAID again

* Wed Apr 30 2003 Lenz Grimmer <lenz@mysql.com>

- disabled MyISAM RAID (--with-raid)- it throws an assertion which
  needs to be investigated first.

* Mon Mar 10 2003 Lenz Grimmer <lenz@mysql.com>

- added missing file mysql_secure_installation to server subpackage
  (BUG 141)

* Tue Feb 11 2003 Lenz Grimmer <lenz@mysql.com>

- re-added missing pre- and post(un)install scripts to server subpackage
- added config file /etc/my.cnf to the file list (just for completeness)
- make sure to create the datadir with 755 permissions

* Mon Jan 27 2003 Lenz Grimmer <lenz@mysql.com>

- removed unusedql.com>

- Reworked the build steps a little bit: the Max binary is supposed
  to include OpenSSL, which cannot be linked statically, thus trying
  to statically link against a special glibc is futile anyway
- because of this, it is not required to make yet another build run
  just to compile the shared libs (saves a lot of time)
- updated package description of the Max subpackage
- clean up the BuildRoot directory afterwards

* Mon Jul 15 2002 Lenz Grimmer <lenz@mysql.com>

- Updated Packager information
- Fixed the build options: the regular package is supposed to
  include InnoDB and linked statically, while the Max package
  should include BDB and SSL support

* Fri May 03 2002 Lenz Grimmer <lenz@mysql.com>

- Use more RPM macros (e.g. infodir, mandir) to make the spec
  file more portable
- reorganized the installation of documentation files: let RPM
  take care of this
- reorganized the file list: actually install man pages along
  with the binaries of the respective subpackage
- do not include libmysqld.a in the devel subpackage as well, if we
  have a special "embedded" subpackage
- reworked the package descriptions

* Mon Oct  8 2001 Monty

- Added embedded server as a separate RPM

* Fri Apr 13 2001 Monty

- Added mysqld-max to the distribution

* Tue Jan 2  2001  Monty

- Added mysql-test to the bench package

* Fri Aug 18 2000 Tim Smith <tim@mysql.com>

- Added separate libmysql_r directory; now both a threaded
  and non-threaded library is shipped.

* Tue Sep 28 1999 David Axmark <davida@mysql.com>

- Added the support-files/my-example.cnf to the docs directory.

- Removed devel dependency on base since it is about client
  development.

* Wed Sep 8 1999 David Axmark <davida@mysql.com>

- Cleaned up some for 3.23.

* Thu Jul 1 1999 David Axmark <davida@mysql.com>

- Added support for shared libraries in a separate sub
  package. Original fix by David Fox (dsfox@cogsci.ucsd.edu)

- The --enable-assembler switch is now automatically disables on
  platforms there assembler code is unavailable. This should allow
  building this RPM on non i386 systems.

* Mon Feb 22 1999 David Axmark <david@detron.se>

- Removed unportable cc switches from the spec file. The defaults can
  now be overridden with environment variables. This feature is used
  to compile the official RPM with optimal (but compiler version
  specific) switches.

- Removed the repetitive description parts for the sub rpms. Maybe add
  again if RPM gets a multiline macro capability.

- Added support for a pt_BR translation. Translation contributed by
  Jorge Godoy <jorge@bestway.com.br>.

* Wed Nov 4 1998 David Axmark <david@detron.se>

- A lot of changes in all the rpm and install scripts. This may even
  be a working RPM :-)

* Sun Aug 16 1998 David Axmark <david@detron.se>

- A developers changelog for MySQL is available in the source RPM. And
  there is a history of major user visible changed in the Reference
  Manual.  Only RPM specific changes will be documented here.<|MERGE_RESOLUTION|>--- conflicted
+++ resolved
@@ -27,13 +27,8 @@
 %{?with_cluster: %global cluster 1}
 
 # Pass path to mecab lib
-%if 0%{?rhel} >= 8
-%global mecab_option -DWITH_MECAB=system
-%global mecab 1
-%else
 %{?with_mecab: %global mecab_option -DWITH_MECAB=%{with_mecab}}
 %{?with_mecab: %global mecab 1}
-%endif
 
 # Regression tests may take a long time, override the default to skip them
 %{!?runselftest:%global runselftest 0}
@@ -72,10 +67,6 @@
 BuildRequires:  gcc
 BuildRequires:  gcc-c++
 BuildRequires:  libtirpc-devel
-<<<<<<< HEAD
-BuildRequires:  mecab-devel
-=======
->>>>>>> 4869291f
 BuildRequires:  rpcgen
 %else
 BuildRequires:  cmake3 >= 3.6.1
@@ -256,10 +247,7 @@
          component_test_backup_lock_service.so \
          component_test_component_sys_var_service.so \
          component_test_host_application_signal.so \
-<<<<<<< HEAD
-=======
          component_test_mysql_current_thread_reader.so \
->>>>>>> 4869291f
          component_test_mysql_runtime_error.so \
          component_test_pfs_notification.so \
          component_test_pfs_resource_group.so \
@@ -351,13 +339,7 @@
     -c "MySQL Server" -u 27 mysql >/dev/null 2>&1 || :
 
 %post -n mysql%{?cluster:-cluster}-%{product_suffix}-server-minimal
-<<<<<<< HEAD
-/bin/touch /var/log/mysqld.log >/dev/null 2>&1 || :
-/bin/chmod 0640 /var/log/mysqld.log >/dev/null 2>&1 || :
-/bin/chown mysql:mysql /var/log/mysqld.log >/dev/null 2>&1 || :
-=======
 [ -e /var/log/mysqld.log ] || install /dev/null -m0640 -omysql -gmysql /var/log/mysqld.log || :
->>>>>>> 4869291f
 
 %files -n mysql%{?cluster:-cluster}-%{product_suffix}-server-minimal
 %defattr(-, root, root, -)
@@ -406,9 +388,7 @@
 %attr(755, root, root) %{_libdir}/mysql/plugin/keyring_udf.so
 %attr(755, root, root) %{_libdir}/mysql/plugin/libmemcached.so
 %if 0%{?mecab}
-%if 0%{?rhel} < 8
 %{_libdir}/mysql/mecab
-%endif # rhel
 %attr(755, root, root) %{_libdir}/mysql/plugin/libpluginmecab.so
 %endif # mecab
 %attr(755, root, root) %{_libdir}/mysql/plugin/locking_service.so
@@ -461,10 +441,6 @@
 %attr(755, root, root) %{_libdir}/mysql/plugin/data_masking.so
 %attr(755, root, root) %{_libdir}/mysql/plugin/keyring_okv.so
 %attr(755, root, root) %{_libdir}/mysql/plugin/keyring_encrypted_file.so
-<<<<<<< HEAD
-%attr(755, root, root) %{_libdir}/mysql/plugin/mysql_clone.so
-=======
->>>>>>> 4869291f
 %attr(755, root, root) %{_libdir}/mysql/plugin/thread_pool.so
 %attr(755, root, root) %{_libdir}/mysql/plugin/openssl_udf.so
 %attr(755, root, root) %{_libdir}/mysql/plugin/firewall.so
@@ -478,12 +454,9 @@
 %dir %attr(750, mysql, mysql) /var/lib/mysql-keyring
 
 %changelog
-<<<<<<< HEAD
-=======
 * Thu May 16 2019 Terje Rosten <terje.rosten@oracle.com> - 8.0.17-1
 - Bundle mecab as usual on el8
 
->>>>>>> 4869291f
 * Thu Jan 31 2019 Terje Rosten <terje.rosten@oracle.com> - 8.0.16-1
 - Initial el8 packaging
 
