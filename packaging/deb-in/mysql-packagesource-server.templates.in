Template: mysql-@DEB_PRODUCTNAME@-server/root-pass
Type: password
Description: Enter root password:
 Please provide a strong password that will be set for the root account of your MySQL database.
 Leave it blank to enable password less login using UNIX socket based authentication.

Template: mysql-@DEB_PRODUCTNAME@-server/re-root-pass
Type: password
Description: Re-enter root password:
 Now that you have selected a password for the root account, please confirm by typing it again. Do not share the password with anyone.

Template: mysql-@DEB_PRODUCTNAME@-server/root-pass-mismatch
Type: error
Description: The two passwords did not match
 Please try again. Make sure you type the exact same password twice.

Template: mysql-@DEB_PRODUCTNAME@-server/remove-data-dir
Type: boolean
Default: false
Description: Remove data directories ?
 This operation will remove the data directory at '/var/lib/mysql' that stores all the databases, tables and related meta-data.
 Additionally, any import or export files stored at '/var/lib/mysql-files' will be removed along with directory.
 Finally, any files in '/var/lib/mysql-keyring' will be deleted.
 It is highly recommended to take data backup before removing the data directories.

Template: mysql-@DEB_PRODUCTNAME@-server/data-dir
Type: note
Description: Data directory found when no MySQL server package is installed
 A data directory '/var/lib/mysql' is present on this system when no MySQL server
 package is currently installed on the system. The directory may be under control of
 server package received from third-party vendors. It may also be an unclaimed data
 directory from previous removal of mysql packages.
 .
 It is highly recommended to take data backup. If you have not done so, now would be
 the time to take backup in another shell. Once completed, press 'Ok' to continue.

Template: mysql-server/default-auth-override
Type: select
Choices: Use Strong Password Encryption (RECOMMENDED), Use Legacy Authentication Method (Retain MySQL 5.x Compatibility)
Description: Select default authentication plugin
 MySQL 8 uses a new authentication based on improved SHA256-based password methods. It is recommended that all new MySQL Server installations use this method going forward.
 This new authentication plugin requires new versions of connectors and clients, with support for this new authentication method (caching_sha2_password).
 Currently MySQL 8 Connectors and community drivers built with libmysqlclient21 support this new method. Clients built with older versions of libmysqlclient may not be able
 to connect to the new server.
 .
 To retain compatibility with older client software, the default authentication plugin can be set to the legacy value (mysql_native_password)
 This should only be done if required third-party software has not been updated to work with the new authentication method.
 The change will be written to the file /etc/mysql/mysql.conf.d/default-auth-override.cnf
 .
<<<<<<< HEAD
 After installation, the default can be changed by setting the default_authentication_plugin server setting.
=======
 After installation, the default can be changed by setting the default_authentication_plugin server setting.


Template: mysql-server/lowercase-table-names
Type: select
Choices: Enabled, Disabled
Description: Enable lowercase table names
 If enabled, this setting makes MySQL store table names in lowercase, and comparisons will not be case sensitive.
 .
 This setting must be enabled before the database is initialized
 The change will be written to the file /etc/mysql/mysql.conf.d/lowercase-table-names.cnf
>>>>>>> 4869291f
<|MERGE_RESOLUTION|>--- conflicted
+++ resolved
@@ -47,9 +47,6 @@
  This should only be done if required third-party software has not been updated to work with the new authentication method.
  The change will be written to the file /etc/mysql/mysql.conf.d/default-auth-override.cnf
  .
-<<<<<<< HEAD
- After installation, the default can be changed by setting the default_authentication_plugin server setting.
-=======
  After installation, the default can be changed by setting the default_authentication_plugin server setting.
 
 
@@ -60,5 +57,4 @@
  If enabled, this setting makes MySQL store table names in lowercase, and comparisons will not be case sensitive.
  .
  This setting must be enabled before the database is initialized
- The change will be written to the file /etc/mysql/mysql.conf.d/lowercase-table-names.cnf
->>>>>>> 4869291f
+ The change will be written to the file /etc/mysql/mysql.conf.d/lowercase-table-names.cnf