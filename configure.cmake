# Copyright (c) 2009, 2019, Oracle and/or its affiliates. All rights reserved.
# 
# This program is free software; you can redistribute it and/or modify
# it under the terms of the GNU General Public License, version 2.0,
# as published by the Free Software Foundation.
#
# This program is also distributed with certain software (including
# but not limited to OpenSSL) that is licensed under separate terms,
# as designated in a particular file or component or in included license
# documentation.  The authors of MySQL hereby grant you an additional
# permission to link the program and your derivative works with the
# separately licensed software that they have included with MySQL.
#
# This program is distributed in the hope that it will be useful,
# but WITHOUT ANY WARRANTY; without even the implied warranty of
# MERCHANTABILITY or FITNESS FOR A PARTICULAR PURPOSE.  See the
# GNU General Public License, version 2.0, for more details.
#
# You should have received a copy of the GNU General Public License
# along with this program; if not, write to the Free Software
# Foundation, Inc., 51 Franklin St, Fifth Floor, Boston, MA 02110-1301  USA
#

INCLUDE (CheckCSourceCompiles)
INCLUDE (CheckCXXSourceCompiles)
INCLUDE (CheckStructHasMember)
INCLUDE (CheckLibraryExists)
INCLUDE (CheckFunctionExists)
INCLUDE (CheckCCompilerFlag)
INCLUDE (CheckCSourceRuns)
INCLUDE (CheckCXXSourceRuns)
INCLUDE (CheckSymbolExists)


<<<<<<< HEAD
IF(CMAKE_SYSTEM_NAME MATCHES "SunOS" AND CMAKE_COMPILER_IS_GNUCXX)
=======
IF(SOLARIS AND CMAKE_COMPILER_IS_GNUCXX)
>>>>>>> 4869291f
  ## We will be using gcc to generate .so files
  ## Add C flags (e.g. -m64) to CMAKE_SHARED_LIBRARY_C_FLAGS
  ## The client library contains C++ code, so add dependency on libstdc++
  ## See cmake --help-policy CMP0018
  SET(CMAKE_SHARED_LIBRARY_C_FLAGS
    "${CMAKE_SHARED_LIBRARY_C_FLAGS} ${CMAKE_C_FLAGS} -lstdc++")
ENDIF()


# System type affects version_compile_os variable 
IF(NOT SYSTEM_TYPE)
  IF(PLATFORM)
    SET(SYSTEM_TYPE ${PLATFORM})
  ELSE()
    SET(SYSTEM_TYPE ${CMAKE_SYSTEM_NAME})
  ENDIF()
ENDIF()

# Check to see if we are using LLVM's libc++ rather than e.g. libstd++
# Can then check HAVE_LLBM_LIBCPP later without including e.g. ciso646.
CHECK_CXX_SOURCE_RUNS("
#include <ciso646>
int main()
{
#ifdef _LIBCPP_VERSION
  return 0;
#else
  return 1;
#endif
}" HAVE_LLVM_LIBCPP)

# Same for structs, setting HAVE_STRUCT_<name> instead
FUNCTION(MY_CHECK_STRUCT_SIZE type defbase)
  CHECK_TYPE_SIZE("struct ${type}" SIZEOF_${defbase})
  IF(SIZEOF_${defbase})
    SET(HAVE_STRUCT_${defbase} 1 PARENT_SCOPE)
  ENDIF()
ENDFUNCTION()

# Searches function in libraries
# if function is found, sets output parameter result to the name of the library
# if function is found in libc, result will be empty 
FUNCTION(MY_SEARCH_LIBS func libs result)
  IF(${${result}})
    # Library is already found or was predefined
    RETURN()
  ENDIF()
  CHECK_FUNCTION_EXISTS(${func} HAVE_${func}_IN_LIBC)
  IF(HAVE_${func}_IN_LIBC)
    SET(${result} "" PARENT_SCOPE)
    RETURN()
  ENDIF()
  FOREACH(lib  ${libs})
    CHECK_LIBRARY_EXISTS(${lib} ${func} "" HAVE_${func}_IN_${lib}) 
    IF(HAVE_${func}_IN_${lib})
      SET(${result} ${lib} PARENT_SCOPE)
      SET(HAVE_${result} 1 PARENT_SCOPE)
      RETURN()
    ENDIF()
  ENDFOREACH()
ENDFUNCTION()

# Find out which libraries to use.

# Figure out threading library
# Defines CMAKE_USE_PTHREADS_INIT and CMAKE_THREAD_LIBS_INIT.
FIND_PACKAGE (Threads)

IF(UNIX)
  IF(FREEBSD)
    MYSQL_CHECK_PKGCONFIG()
    PKG_CHECK_MODULES(LIBUNWIND libunwind)
  ENDIF()
  MY_SEARCH_LIBS(floor m LIBM)
  IF(NOT LIBM)
    MY_SEARCH_LIBS(__infinity m LIBM)
  ENDIF()
  IF(NOT LIBM)
    MY_SEARCH_LIBS(log m LIBM)
  ENDIF()
  MY_SEARCH_LIBS(gethostbyname_r  "nsl_r;nsl" LIBNSL)
  MY_SEARCH_LIBS(bind "bind;socket" LIBBIND)
  MY_SEARCH_LIBS(crypt crypt LIBCRYPT)
  MY_SEARCH_LIBS(setsockopt socket LIBSOCKET)
  MY_SEARCH_LIBS(dlopen dl LIBDL)
  # HAVE_dlopen_IN_LIBC
  IF(NOT LIBDL)
    MY_SEARCH_LIBS(dlsym dl LIBDL)
  ENDIF()
  MY_SEARCH_LIBS(sched_yield rt LIBRT)
  IF(NOT LIBRT)
    MY_SEARCH_LIBS(clock_gettime rt LIBRT)
  ENDIF()
  MY_SEARCH_LIBS(timer_create rt LIBRT)
  MY_SEARCH_LIBS(atomic_thread_fence atomic LIBATOMIC)
  MY_SEARCH_LIBS(backtrace execinfo LIBEXECINFO)

  LIST(APPEND CMAKE_REQUIRED_LIBRARIES
    ${LIBM} ${LIBNSL} ${LIBBIND} ${LIBCRYPT} ${LIBSOCKET} ${LIBDL}
    ${CMAKE_THREAD_LIBS_INIT} ${LIBRT} ${LIBATOMIC} ${LIBEXECINFO}
  )
  # Need explicit pthread for gcc -fsanitize=address
  IF(CMAKE_C_FLAGS MATCHES "-fsanitize=")
    SET(CMAKE_REQUIRED_LIBRARIES ${CMAKE_REQUIRED_LIBRARIES} pthread)
  ENDIF()

  # https://bugs.llvm.org/show_bug.cgi?id=16404
  IF(LINUX AND HAVE_UBSAN AND CMAKE_C_COMPILER_ID MATCHES "Clang")
    SET(CMAKE_EXE_LINKER_FLAGS_DEBUG
      "${CMAKE_EXE_LINKER_FLAGS_DEBUG} -rtlib=compiler-rt -lgcc_s")
    SET(CMAKE_EXE_LINKER_FLAGS_RELWITHDEBINFO
      "${CMAKE_EXE_LINKER_FLAGS_RELWITHDEBINFO} -rtlib=compiler-rt -lgcc_s")
  ENDIF()

  IF(WITH_ASAN)
    SET(CMAKE_REQUIRED_FLAGS "${CMAKE_REQUIRED_FLAGS} -fsanitize=address")
  ENDIF()

  IF(WITH_ASAN OR WITH_LSAN OR WITH_TSAN)
    IF(CMAKE_USE_PTHREADS_INIT AND NOT CMAKE_THREAD_LIBS_INIT)
      MESSAGE(STATUS "No CMAKE_THREAD_LIBS_INIT ??")
      SET(CMAKE_THREAD_LIBS_INIT "-lpthread")
    ENDIF()
  ENDIF()

  LIST(LENGTH CMAKE_REQUIRED_LIBRARIES required_libs_length)
  IF(${required_libs_length} GREATER 0)
    LIST(REMOVE_DUPLICATES CMAKE_REQUIRED_LIBRARIES)
  ENDIF()  
  LINK_LIBRARIES(${CMAKE_THREAD_LIBS_INIT})
  
  OPTION(WITH_LIBWRAP "Compile with tcp wrappers support" OFF)
  IF(WITH_LIBWRAP)
    SET(SAVE_CMAKE_REQUIRED_LIBRARIES ${CMAKE_REQUIRED_LIBRARIES})
    SET(CMAKE_REQUIRED_LIBRARIES ${CMAKE_REQUIRED_LIBRARIES} wrap)
    CHECK_C_SOURCE_COMPILES(
    "
    #include <tcpd.h>
    int allow_severity = 0;
    int deny_severity  = 0;
    int main()
    {
      hosts_access(0);
    }"
    HAVE_LIBWRAP)

    IF(HAVE_LIBWRAP)
      CHECK_CXX_SOURCE_COMPILES(
      "
      #include <tcpd.h>
      int main()
      {
        struct request_info req;
        if (req.sink)
          (req.sink)(req.fd);
      }"
      HAVE_LIBWRAP_PROTOTYPES)
    ENDIF()

    SET(CMAKE_REQUIRED_LIBRARIES ${SAVE_CMAKE_REQUIRED_LIBRARIES})
    IF(HAVE_LIBWRAP)
      SET(LIBWRAP "wrap")
    ELSE()
      MESSAGE(FATAL_ERROR 
      "WITH_LIBWRAP is defined, but can not find a working libwrap. "
      "Make sure both the header files (tcpd.h) "
      "and the library (libwrap) are installed.")
    ENDIF()
  ENDIF()
ENDIF()

#
# Tests for header files
#
INCLUDE (CheckIncludeFiles)

CHECK_INCLUDE_FILES (alloca.h HAVE_ALLOCA_H)
CHECK_INCLUDE_FILES (arpa/inet.h HAVE_ARPA_INET_H)
CHECK_INCLUDE_FILES (dlfcn.h HAVE_DLFCN_H)
CHECK_INCLUDE_FILES (endian.h HAVE_ENDIAN_H)
CHECK_INCLUDE_FILES (execinfo.h HAVE_EXECINFO_H)
CHECK_INCLUDE_FILES (fpu_control.h HAVE_FPU_CONTROL_H)
CHECK_INCLUDE_FILES (grp.h HAVE_GRP_H)
CHECK_INCLUDE_FILES (ieeefp.h HAVE_IEEEFP_H)
CHECK_INCLUDE_FILES (langinfo.h HAVE_LANGINFO_H)
CHECK_INCLUDE_FILES (malloc.h HAVE_MALLOC_H)
CHECK_INCLUDE_FILES (netinet/in.h HAVE_NETINET_IN_H)
CHECK_INCLUDE_FILES (poll.h HAVE_POLL_H)
CHECK_INCLUDE_FILES (pwd.h HAVE_PWD_H)
IF(WITH_ASAN)
  CHECK_INCLUDE_FILES (sanitizer/lsan_interface.h HAVE_LSAN_INTERFACE_H)
ENDIF()
CHECK_INCLUDE_FILES (strings.h HAVE_STRINGS_H) # Used by NDB
CHECK_INCLUDE_FILES (sys/cdefs.h HAVE_SYS_CDEFS_H) # Used by libedit
CHECK_INCLUDE_FILES (sys/ioctl.h HAVE_SYS_IOCTL_H)
CHECK_INCLUDE_FILES (sys/mman.h HAVE_SYS_MMAN_H)
CHECK_INCLUDE_FILES (sys/prctl.h HAVE_SYS_PRCTL_H)
CHECK_INCLUDE_FILES (sys/resource.h HAVE_SYS_RESOURCE_H)
CHECK_INCLUDE_FILES (sys/select.h HAVE_SYS_SELECT_H)
CHECK_INCLUDE_FILES (sys/socket.h HAVE_SYS_SOCKET_H)
CHECK_INCLUDE_FILES ("curses.h;term.h" HAVE_TERM_H)
CHECK_INCLUDE_FILES (termios.h HAVE_TERMIOS_H)
CHECK_INCLUDE_FILES (termio.h HAVE_TERMIO_H)
CHECK_INCLUDE_FILES (unistd.h HAVE_UNISTD_H)
CHECK_INCLUDE_FILES (sys/wait.h HAVE_SYS_WAIT_H)
CHECK_INCLUDE_FILES (sys/param.h HAVE_SYS_PARAM_H) # Used by NDB/libevent
CHECK_INCLUDE_FILES (fnmatch.h HAVE_FNMATCH_H)
CHECK_INCLUDE_FILES (sys/un.h HAVE_SYS_UN_H)
CHECK_INCLUDE_FILES (vis.h HAVE_VIS_H) # Used by libedit
CHECK_INCLUDE_FILES (sasl/sasl.h HAVE_SASL_SASL_H) # Used by memcached

# For libevent
CHECK_INCLUDE_FILES(sys/devpoll.h HAVE_DEVPOLL)
IF(HAVE_DEVPOLL)
  # Duplicate symbols, but keep it to avoid changing libevent code.
  SET(HAVE_SYS_DEVPOLL_H 1)
ENDIF()
CHECK_INCLUDE_FILES(sys/epoll.h HAVE_SYS_EPOLL_H)
CHECK_SYMBOL_EXISTS (TAILQ_FOREACH "sys/queue.h" HAVE_TAILQFOREACH)

#
# Tests for functions
#
IF(WITH_ASAN)
  CHECK_SYMBOL_EXISTS (__lsan_do_recoverable_leak_check
    "sanitizer/lsan_interface.h" HAVE_LSAN_DO_RECOVERABLE_LEAK_CHECK)
ENDIF()
CHECK_FUNCTION_EXISTS (_aligned_malloc HAVE_ALIGNED_MALLOC)
CHECK_FUNCTION_EXISTS (backtrace HAVE_BACKTRACE)
CHECK_FUNCTION_EXISTS (index HAVE_INDEX)
CHECK_FUNCTION_EXISTS (chown HAVE_CHOWN)
CHECK_FUNCTION_EXISTS (cuserid HAVE_CUSERID)
CHECK_FUNCTION_EXISTS (directio HAVE_DIRECTIO)
CHECK_FUNCTION_EXISTS (ftruncate HAVE_FTRUNCATE)
CHECK_FUNCTION_EXISTS (fchmod HAVE_FCHMOD)
CHECK_FUNCTION_EXISTS (fcntl HAVE_FCNTL)
CHECK_FUNCTION_EXISTS (fdatasync HAVE_FDATASYNC)
CHECK_SYMBOL_EXISTS(fdatasync "unistd.h" HAVE_DECL_FDATASYNC)
CHECK_FUNCTION_EXISTS (fedisableexcept HAVE_FEDISABLEEXCEPT)
CHECK_FUNCTION_EXISTS (fseeko HAVE_FSEEKO)
CHECK_FUNCTION_EXISTS (fsync HAVE_FSYNC)
CHECK_FUNCTION_EXISTS (gethrtime HAVE_GETHRTIME)
CHECK_FUNCTION_EXISTS (getnameinfo HAVE_GETNAMEINFO)
CHECK_FUNCTION_EXISTS (getpass HAVE_GETPASS)
CHECK_FUNCTION_EXISTS (getpassphrase HAVE_GETPASSPHRASE)
CHECK_FUNCTION_EXISTS (getpwnam HAVE_GETPWNAM)
CHECK_FUNCTION_EXISTS (getpwuid HAVE_GETPWUID)
CHECK_FUNCTION_EXISTS (getrlimit HAVE_GETRLIMIT)
CHECK_FUNCTION_EXISTS (getrusage HAVE_GETRUSAGE)
CHECK_FUNCTION_EXISTS (initgroups HAVE_INITGROUPS)
CHECK_FUNCTION_EXISTS (issetugid HAVE_ISSETUGID)
CHECK_FUNCTION_EXISTS (getuid HAVE_GETUID)
CHECK_FUNCTION_EXISTS (geteuid HAVE_GETEUID)
CHECK_FUNCTION_EXISTS (getgid HAVE_GETGID)
CHECK_FUNCTION_EXISTS (getegid HAVE_GETEGID)
CHECK_FUNCTION_EXISTS (madvise HAVE_MADVISE)
CHECK_FUNCTION_EXISTS (malloc_info HAVE_MALLOC_INFO)
CHECK_FUNCTION_EXISTS (memrchr HAVE_MEMRCHR)
CHECK_FUNCTION_EXISTS (mlock HAVE_MLOCK)
CHECK_FUNCTION_EXISTS (mlockall HAVE_MLOCKALL)
CHECK_FUNCTION_EXISTS (mmap64 HAVE_MMAP64)
CHECK_FUNCTION_EXISTS (poll HAVE_POLL)
CHECK_FUNCTION_EXISTS (posix_fallocate HAVE_POSIX_FALLOCATE)
CHECK_FUNCTION_EXISTS (posix_memalign HAVE_POSIX_MEMALIGN)
CHECK_FUNCTION_EXISTS (pread HAVE_PREAD) # Used by NDB
CHECK_FUNCTION_EXISTS (pthread_condattr_setclock HAVE_PTHREAD_CONDATTR_SETCLOCK)
CHECK_FUNCTION_EXISTS (pthread_getaffinity_np HAVE_PTHREAD_GETAFFINITY_NP)
CHECK_FUNCTION_EXISTS (pthread_sigmask HAVE_PTHREAD_SIGMASK)
CHECK_FUNCTION_EXISTS (setfd HAVE_SETFD) # Used by libevent (never true)
CHECK_FUNCTION_EXISTS (sigaction HAVE_SIGACTION)
CHECK_FUNCTION_EXISTS (sleep HAVE_SLEEP)
CHECK_FUNCTION_EXISTS (stpcpy HAVE_STPCPY)
CHECK_FUNCTION_EXISTS (stpncpy HAVE_STPNCPY)
CHECK_FUNCTION_EXISTS (strlcpy HAVE_STRLCPY)
CHECK_FUNCTION_EXISTS (strndup HAVE_STRNDUP) # Used by libbinlogevents
CHECK_FUNCTION_EXISTS (strlcat HAVE_STRLCAT)
CHECK_FUNCTION_EXISTS (strsignal HAVE_STRSIGNAL)
CHECK_FUNCTION_EXISTS (fgetln HAVE_FGETLN)
CHECK_FUNCTION_EXISTS (strsep HAVE_STRSEP)
CHECK_FUNCTION_EXISTS (tell HAVE_TELL)
CHECK_FUNCTION_EXISTS (vasprintf HAVE_VASPRINTF)
CHECK_FUNCTION_EXISTS (memalign HAVE_MEMALIGN)
CHECK_FUNCTION_EXISTS (nl_langinfo HAVE_NL_LANGINFO)
CHECK_FUNCTION_EXISTS (ntohll HAVE_HTONLL)
CHECK_FUNCTION_EXISTS (memset_s HAVE_MEMSET_S)

CHECK_FUNCTION_EXISTS (epoll_create HAVE_EPOLL)
# Temperarily  Quote event port out as we encounter error in port_getn
# on solaris x86
# CHECK_FUNCTION_EXISTS (port_create HAVE_EVENT_PORTS)
CHECK_FUNCTION_EXISTS (inet_ntop HAVE_INET_NTOP)
CHECK_FUNCTION_EXISTS (kqueue HAVE_WORKING_KQUEUE)
CHECK_SYMBOL_EXISTS (timeradd "sys/time.h" HAVE_TIMERADD)
CHECK_SYMBOL_EXISTS (timerclear "sys/time.h" HAVE_TIMERCLEAR)
CHECK_SYMBOL_EXISTS (timercmp "sys/time.h" HAVE_TIMERCMP)
CHECK_SYMBOL_EXISTS (timerisset "sys/time.h" HAVE_TIMERISSET)

#--------------------------------------------------------------------
# Support for WL#2373 (Use cycle counter for timing)
#--------------------------------------------------------------------

CHECK_INCLUDE_FILES(sys/time.h HAVE_SYS_TIME_H)
CHECK_INCLUDE_FILES(sys/times.h HAVE_SYS_TIMES_H)

CHECK_FUNCTION_EXISTS(times HAVE_TIMES)
CHECK_FUNCTION_EXISTS(gettimeofday HAVE_GETTIMEOFDAY)


#
# Tests for symbols
#

CHECK_SYMBOL_EXISTS(lrand48 "stdlib.h" HAVE_LRAND48)
CHECK_SYMBOL_EXISTS(TIOCGWINSZ "sys/ioctl.h" GWINSZ_IN_SYS_IOCTL)
CHECK_SYMBOL_EXISTS(FIONREAD "sys/ioctl.h" FIONREAD_IN_SYS_IOCTL)
CHECK_SYMBOL_EXISTS(FIONREAD "sys/filio.h" FIONREAD_IN_SYS_FILIO)
CHECK_SYMBOL_EXISTS(MADV_DONTDUMP "sys/mman.h" HAVE_MADV_DONTDUMP)
<<<<<<< HEAD
=======
CHECK_CXX_SOURCE_COMPILES(
"#include <sys/types.h>
 #include <sys/stat.h>
 #include <fcntl.h>
int main() {
  long long int foo = O_TMPFILE;
}" HAVE_O_TMPFILE)
>>>>>>> 4869291f

# On Solaris, it is only visible in C99 mode
CHECK_SYMBOL_EXISTS(isinf "math.h" HAVE_C_ISINF)

# isinf() prototype not found on Solaris
CHECK_CXX_SOURCE_COMPILES(
"#include  <math.h>
int main() { 
  isinf(0.0); 
  return 0;
}" HAVE_CXX_ISINF)

IF (HAVE_C_ISINF AND HAVE_CXX_ISINF)
  SET(HAVE_ISINF 1 CACHE INTERNAL "isinf visible in C and C++" FORCE)
ELSE()
  SET(HAVE_ISINF 0 CACHE INTERNAL "isinf visible in C and C++" FORCE)
ENDIF()


# The results of these four checks are only needed here, not in code.
CHECK_FUNCTION_EXISTS (timer_create HAVE_TIMER_CREATE)
CHECK_FUNCTION_EXISTS (timer_settime HAVE_TIMER_SETTIME)
CHECK_FUNCTION_EXISTS (kqueue HAVE_KQUEUE)

# Check whether the setns() API function supported by a target platform
CHECK_C_SOURCE_RUNS("
#ifndef _GNU_SOURCE
#define _GNU_SOURCE
#endif
#include <sched.h>
int main()
{
  (void)setns(0, 0);
  return 0;
}" HAVE_SETNS)

CHECK_SYMBOL_EXISTS(EVFILT_TIMER "sys/types.h;sys/event.h;sys/time.h" HAVE_EVFILT_TIMER)
IF(HAVE_KQUEUE AND HAVE_EVFILT_TIMER)
  SET(HAVE_KQUEUE_TIMERS 1 CACHE INTERNAL "Have kqueue timer-related filter")
ELSEIF(HAVE_TIMER_CREATE AND HAVE_TIMER_SETTIME)
  SET(HAVE_POSIX_TIMERS 1 CACHE INTERNAL "Have POSIX timer-related functions")
ENDIF()

IF(NOT HAVE_POSIX_TIMERS AND NOT HAVE_KQUEUE_TIMERS AND NOT WIN32)
  MESSAGE(FATAL_ERROR "No mysys timer support detected!")
ENDIF()

#
# Test for endianess
#
INCLUDE(TestBigEndian)
TEST_BIG_ENDIAN(WORDS_BIGENDIAN)

#
# Tests for type sizes (and presence)
#
INCLUDE (CheckTypeSize)

set(CMAKE_REQUIRED_DEFINITIONS ${CMAKE_REQUIRED_DEFINITIONS}
        -D_GNU_SOURCE -D_FILE_OFFSET_BITS=64
        -D__STDC_LIMIT_MACROS -D__STDC_CONSTANT_MACROS -D__STDC_FORMAT_MACROS)

SET(CMAKE_EXTRA_INCLUDE_FILES stdint.h stdio.h sys/types.h time.h)

CHECK_TYPE_SIZE(uint8_t HAVE_UINT8_T)
CHECK_TYPE_SIZE(uint16_t HAVE_UINT16_T)
CHECK_TYPE_SIZE(uint32_t HAVE_UINT32_T)
CHECK_TYPE_SIZE(uint64_t HAVE_UINT64_T)

CHECK_TYPE_SIZE("void *"    SIZEOF_VOIDP)
CHECK_TYPE_SIZE("char *"    SIZEOF_CHARP)
CHECK_TYPE_SIZE("long"      SIZEOF_LONG)
CHECK_TYPE_SIZE("short"     SIZEOF_SHORT)
CHECK_TYPE_SIZE("int"       SIZEOF_INT)
CHECK_TYPE_SIZE("long long" SIZEOF_LONG_LONG)
CHECK_TYPE_SIZE("off_t"     SIZEOF_OFF_T)
CHECK_TYPE_SIZE("time_t"    SIZEOF_TIME_T)

CHECK_STRUCT_HAS_MEMBER("struct tm"
 tm_gmtoff "time.h" HAVE_TM_GMTOFF)

# If finds the size of a type, set SIZEOF_<type> and HAVE_<type>
FUNCTION(MY_CHECK_TYPE_SIZE type defbase)
  CHECK_TYPE_SIZE("${type}" SIZEOF_${defbase})
  IF(SIZEOF_${defbase})
    SET(HAVE_${defbase} 1 PARENT_SCOPE)
  ENDIF()
ENDFUNCTION()

# We are only interested in presence for these
MY_CHECK_TYPE_SIZE(ulong ULONG)
MY_CHECK_TYPE_SIZE(u_int32_t U_INT32_T)
SET(CMAKE_EXTRA_INCLUDE_FILES sys/socket.h)
MY_CHECK_TYPE_SIZE(socklen_t SOCKLEN_T) # needed for libevent

IF(HAVE_IEEEFP_H)
  SET(CMAKE_EXTRA_INCLUDE_FILES ieeefp.h)
  MY_CHECK_TYPE_SIZE(fp_except FP_EXCEPT)
ENDIF()

SET(CMAKE_EXTRA_INCLUDE_FILES)

# Support for tagging symbols with __attribute__((visibility("hidden")))
MY_CHECK_CXX_COMPILER_FLAG("-fvisibility=hidden" HAVE_VISIBILITY_HIDDEN)

#
# Code tests
#

CHECK_C_SOURCE_RUNS("
#include <time.h>
int main()
{
  struct timespec ts;
  return clock_gettime(CLOCK_MONOTONIC, &ts);
}" HAVE_CLOCK_GETTIME)

CHECK_C_SOURCE_RUNS("
#include <time.h>
int main()
{
  struct timespec ts;
  return clock_gettime(CLOCK_REALTIME, &ts);
}" HAVE_CLOCK_REALTIME)

IF(NOT STACK_DIRECTION)
  IF(CMAKE_CROSSCOMPILING)
   MESSAGE(FATAL_ERROR 
   "STACK_DIRECTION is not defined.  Please specify -DSTACK_DIRECTION=1 "
   "or -DSTACK_DIRECTION=-1 when calling cmake.")
  ELSE()
    TRY_RUN(STACKDIR_RUN_RESULT STACKDIR_COMPILE_RESULT    
     ${CMAKE_BINARY_DIR} 
     ${CMAKE_SOURCE_DIR}/cmake/stack_direction.c
     )
     # Test program returns 0 (down) or 1 (up).
     # Convert to -1 or 1
     IF(STACKDIR_RUN_RESULT EQUAL 0)
       SET(STACK_DIRECTION -1 CACHE INTERNAL "Stack grows direction")
     ELSE()
       SET(STACK_DIRECTION 1 CACHE INTERNAL "Stack grows direction")
     ENDIF()
     MESSAGE(STATUS "Checking stack direction : ${STACK_DIRECTION}")
   ENDIF()
ENDIF()

CHECK_INCLUDE_FILES("time.h;sys/time.h" TIME_WITH_SYS_TIME)
CHECK_SYMBOL_EXISTS(O_NONBLOCK "unistd.h;fcntl.h" HAVE_FCNTL_NONBLOCK)
IF(NOT HAVE_FCNTL_NONBLOCK)
 SET(NO_FCNTL_NONBLOCK 1)
ENDIF()

IF(NOT CMAKE_CROSSCOMPILING AND NOT MSVC)
  STRING(TOLOWER ${CMAKE_SYSTEM_PROCESSOR}  processor)
  IF(processor MATCHES "86" OR
      processor MATCHES "amd64" OR
      processor MATCHES "x64")
    IF(NOT SOLARIS)
      # The loader in some Solaris versions has a bug due to which it refuses to
      # start a binary that has been compiled by GCC and uses __asm__("pause")
      # with the error:
      # $ ./mysqld
      # ld.so.1: mysqld: fatal: hardware capability unsupported: 0x2000 [ PAUSE ]
      # Killed
      # $
      # Even though the CPU does have support for the instruction.
      # Binaries that have been compiled by GCC and use __asm__("pause")
      # on a non-buggy Solaris get flagged with a "uses pause" flag and
      # thus they are unusable if copied on buggy Solaris version. To
      # circumvent this we explicitly disable __asm__("pause") when
      # compiling on Solaris. Subsequently the tests here will enable
      # HAVE_FAKE_PAUSE_INSTRUCTION which will use __asm__("rep; nop")
      # which currently generates the same code as __asm__("pause") - 0xf3 0x90
      # but without flagging the binary as "uses pause".
      CHECK_C_SOURCE_RUNS("
      int main()
      {
        __asm__ __volatile__ (\"pause\");
        return 0;
      }"  HAVE_PAUSE_INSTRUCTION)
    ENDIF()
  ENDIF()
  IF (NOT HAVE_PAUSE_INSTRUCTION)
    CHECK_C_SOURCE_COMPILES("
    int main()
    {
     __asm__ __volatile__ (\"rep; nop\");
     return 0;
    }
   " HAVE_FAKE_PAUSE_INSTRUCTION)
  ENDIF()
  IF (NOT HAVE_PAUSE_INSTRUCTION)
    CHECK_C_SOURCE_COMPILES("
    int main()
    {
     __asm__ __volatile__ (\"or 1,1,1\");
     __asm__ __volatile__ (\"or 2,2,2\");
     return 0;
    }
    " HAVE_HMT_PRIORITY_INSTRUCTION)
  ENDIF()
ENDIF()
  
INCLUDE (CheckIncludeFileCXX)
CHECK_INCLUDE_FILE_CXX(cxxabi.h HAVE_CXXABI_H)
IF(HAVE_CXXABI_H)
CHECK_CXX_SOURCE_COMPILES("
 #include <cxxabi.h>
 int main(int argc, char **argv) 
  {
    char *foo= 0; int bar= 0;
    foo= abi::__cxa_demangle(foo, foo, 0, &bar);
    return 0;
  }"
  HAVE_ABI_CXA_DEMANGLE)
ENDIF()

CHECK_C_SOURCE_COMPILES("
int main()
{
  __builtin_unreachable();
  return 0;
}" HAVE_BUILTIN_UNREACHABLE)

CHECK_C_SOURCE_COMPILES("
int main()
{
  long l= 0;
  __builtin_expect(l, 0);
  return 0;
}" HAVE_BUILTIN_EXPECT)

# GCC has __builtin_stpcpy but still calls stpcpy
IF(NOT SOLARIS OR NOT CMAKE_COMPILER_IS_GNUCC)
CHECK_C_SOURCE_COMPILES("
int main()
{
  char foo1[1];
  char foo2[1];
  __builtin_stpcpy(foo1, foo2);
  return 0;
}" HAVE_BUILTIN_STPCPY)
ENDIF()

CHECK_CXX_SOURCE_COMPILES("
  int main()
  {
    int foo= -10; int bar= 10;
    long long int foo64= -10; long long int bar64= 10;
    if (!__atomic_fetch_add(&foo, bar, __ATOMIC_SEQ_CST) || foo)
      return -1;
    bar= __atomic_exchange_n(&foo, bar, __ATOMIC_SEQ_CST);
    if (bar || foo != 10)
      return -1;
    bar= __atomic_compare_exchange_n(&bar, &foo, 15, 0,
                                     __ATOMIC_SEQ_CST, __ATOMIC_SEQ_CST);
    if (bar)
      return -1;
    if (!__atomic_fetch_add(&foo64, bar64, __ATOMIC_SEQ_CST) || foo64)
      return -1;
    bar64= __atomic_exchange_n(&foo64, bar64, __ATOMIC_SEQ_CST);
    if (bar64 || foo64 != 10)
      return -1;
    bar64= __atomic_compare_exchange_n(&bar64, &foo64, 15, 0,
                                       __ATOMIC_SEQ_CST, __ATOMIC_SEQ_CST);
    if (bar64)
      return -1;
    return 0;
  }"
  HAVE_GCC_ATOMIC_BUILTINS)

CHECK_CXX_SOURCE_COMPILES("
  int main()
  {
    int foo= -10; int bar= 10;
    long long int foo64= -10; long long int bar64= 10;
    if (!__sync_fetch_and_add(&foo, bar) || foo)
      return -1;
    bar= __sync_lock_test_and_set(&foo, bar);
    if (bar || foo != 10)
      return -1;
    bar= __sync_val_compare_and_swap(&bar, foo, 15);
    if (bar)
      return -1;
    if (!__sync_fetch_and_add(&foo64, bar64) || foo64)
      return -1;
    bar64= __sync_lock_test_and_set(&foo64, bar64);
    if (bar64 || foo64 != 10)
      return -1;
    bar64= __sync_val_compare_and_swap(&bar64, foo, 15);
    if (bar64)
      return -1;
    return 0;
  }"
  HAVE_GCC_SYNC_BUILTINS)

IF(WITH_VALGRIND)
  SET(VALGRIND_HEADERS "valgrind/memcheck.h;valgrind/valgrind.h")
  CHECK_INCLUDE_FILES("${VALGRIND_HEADERS}" HAVE_VALGRIND_HEADERS)
  IF(HAVE_VALGRIND_HEADERS)
    SET(HAVE_VALGRIND 1)
  ELSE()
    MESSAGE(FATAL_ERROR "Unable to find Valgrind header files ${VALGRIND_HEADERS}. Make sure you have them in your include path.")
  ENDIF()
ENDIF()

# Check for gettid() system call
CHECK_C_SOURCE_COMPILES("
#include <sys/types.h>
#include <sys/syscall.h>
#include <unistd.h>
int main(int ac, char **av)
{
  unsigned long long tid = syscall(SYS_gettid);
  return (tid != 0 ? 0 : 1);
}"
HAVE_SYS_GETTID)

# Check for pthread_getthreadid_np()
CHECK_C_SOURCE_COMPILES("
#include <pthread_np.h>
int main(int ac, char **av)
{
  unsigned long long tid = pthread_getthreadid_np();
  return (tid != 0 ? 0 : 1);
}"
HAVE_PTHREAD_GETTHREADID_NP)

# Check for pthread_threadid_np()
CHECK_C_SOURCE_COMPILES("
#include <pthread.h>
int main(int ac, char **av)
{
  unsigned long long tid64;
  pthread_threadid_np(NULL, &tid64);
  return (tid64 != 0 ? 0 : 1);
}"
HAVE_PTHREAD_THREADID_NP)

# Check for pthread_self() returning an integer type
CHECK_C_SOURCE_COMPILES("
#include <sys/types.h>
#include <pthread.h>
int main(int ac, char **av)
{
  unsigned long long tid = pthread_self();
  return (tid != 0 ? 0 : 1);
}"
HAVE_INTEGER_PTHREAD_SELF
FAIL_REGEX "warning: incompatible pointer to integer conversion"
)

#--------------------------------------------------------------------
# Check for IPv6 support
#--------------------------------------------------------------------
CHECK_INCLUDE_FILE(netinet/in6.h HAVE_NETINET_IN6_H) # Used by libevent (never true)
MY_CHECK_STRUCT_SIZE("in6_addr" IN6_ADDR) # Used by libevent

IF(UNIX)
  SET(CMAKE_EXTRA_INCLUDE_FILES sys/types.h netinet/in.h sys/socket.h)
  IF(HAVE_NETINET_IN6_H)
    SET(CMAKE_EXTRA_INCLUDE_FILES ${CMAKE_EXTRA_INCLUDE_FILES} netinet/in6.h)
  ENDIF()
ELSEIF(WIN32)
  SET(CMAKE_EXTRA_INCLUDE_FILES ${CMAKE_EXTRA_INCLUDE_FILES} winsock2.h ws2ipdef.h)
ENDIF()

#
# Check if struct sockaddr_in::sin_len is available.
#

CHECK_STRUCT_HAS_MEMBER("struct sockaddr_in" sin_len
  "${CMAKE_EXTRA_INCLUDE_FILES}" HAVE_SOCKADDR_IN_SIN_LEN)

#
# Check if struct sockaddr_in6::sin6_len is available.
#

CHECK_STRUCT_HAS_MEMBER("struct sockaddr_in6" sin6_len
  "${CMAKE_EXTRA_INCLUDE_FILES}" HAVE_SOCKADDR_IN6_SIN6_LEN)

SET(CMAKE_EXTRA_INCLUDE_FILES)

CHECK_INCLUDE_FILES(numa.h HAVE_NUMA_H)
CHECK_INCLUDE_FILES(numaif.h HAVE_NUMAIF_H)

IF(HAVE_NUMA_H AND HAVE_NUMAIF_H)
    SET(SAVE_CMAKE_REQUIRED_LIBRARIES ${CMAKE_REQUIRED_LIBRARIES})
    SET(CMAKE_REQUIRED_LIBRARIES ${CMAKE_REQUIRED_LIBRARIES} numa)
    CHECK_C_SOURCE_COMPILES(
    "
    #include <numa.h>
    #include <numaif.h>
    int main()
    {
       struct bitmask *all_nodes= numa_all_nodes_ptr;
       set_mempolicy(MPOL_DEFAULT, 0, 0);
       return all_nodes != NULL;
    }"
    HAVE_LIBNUMA)
    SET(CMAKE_REQUIRED_LIBRARIES ${SAVE_CMAKE_REQUIRED_LIBRARIES})
ELSE()
    SET(HAVE_LIBNUMA 0)
ENDIF()

IF(NOT HAVE_LIBNUMA)
  MESSAGE(STATUS "NUMA library missing or required version not available")
ENDIF()

IF(HAVE_LIBNUMA AND HAVE_NUMA_H AND HAVE_NUMAIF_H)
   OPTION(WITH_NUMA "Explicitly set NUMA memory allocation policy" ON)
ELSE()
   OPTION(WITH_NUMA "Explicitly set NUMA memory allocation policy" OFF)
ENDIF()

IF(WITH_NUMA AND NOT HAVE_LIBNUMA)
  # Forget it in cache, abort the build.
  UNSET(WITH_NUMA CACHE)
  MESSAGE(FATAL_ERROR "Could not find numa headers/libraries")
ENDIF()

IF(HAVE_LIBNUMA AND NOT WITH_NUMA)
   SET(HAVE_LIBNUMA 0)
   MESSAGE(STATUS "Disabling NUMA on user's request")
ENDIF()<|MERGE_RESOLUTION|>--- conflicted
+++ resolved
@@ -32,11 +32,7 @@
 INCLUDE (CheckSymbolExists)
 
 
-<<<<<<< HEAD
-IF(CMAKE_SYSTEM_NAME MATCHES "SunOS" AND CMAKE_COMPILER_IS_GNUCXX)
-=======
 IF(SOLARIS AND CMAKE_COMPILER_IS_GNUCXX)
->>>>>>> 4869291f
   ## We will be using gcc to generate .so files
   ## Add C flags (e.g. -m64) to CMAKE_SHARED_LIBRARY_C_FLAGS
   ## The client library contains C++ code, so add dependency on libstdc++
@@ -354,8 +350,6 @@
 CHECK_SYMBOL_EXISTS(FIONREAD "sys/ioctl.h" FIONREAD_IN_SYS_IOCTL)
 CHECK_SYMBOL_EXISTS(FIONREAD "sys/filio.h" FIONREAD_IN_SYS_FILIO)
 CHECK_SYMBOL_EXISTS(MADV_DONTDUMP "sys/mman.h" HAVE_MADV_DONTDUMP)
-<<<<<<< HEAD
-=======
 CHECK_CXX_SOURCE_COMPILES(
 "#include <sys/types.h>
  #include <sys/stat.h>
@@ -363,7 +357,6 @@
 int main() {
   long long int foo = O_TMPFILE;
 }" HAVE_O_TMPFILE)
->>>>>>> 4869291f
 
 # On Solaris, it is only visible in C99 mode
 CHECK_SYMBOL_EXISTS(isinf "math.h" HAVE_C_ISINF)
@@ -427,11 +420,6 @@
         -D__STDC_LIMIT_MACROS -D__STDC_CONSTANT_MACROS -D__STDC_FORMAT_MACROS)
 
 SET(CMAKE_EXTRA_INCLUDE_FILES stdint.h stdio.h sys/types.h time.h)
-
-CHECK_TYPE_SIZE(uint8_t HAVE_UINT8_T)
-CHECK_TYPE_SIZE(uint16_t HAVE_UINT16_T)
-CHECK_TYPE_SIZE(uint32_t HAVE_UINT32_T)
-CHECK_TYPE_SIZE(uint64_t HAVE_UINT64_T)
 
 CHECK_TYPE_SIZE("void *"    SIZEOF_VOIDP)
 CHECK_TYPE_SIZE("char *"    SIZEOF_CHARP)
