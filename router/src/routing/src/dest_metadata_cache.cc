--- conflicted
+++ resolved
@@ -43,12 +43,6 @@
 
 using namespace std::chrono_literals;
 
-<<<<<<< HEAD
-=======
-using namespace std::chrono_literals;
-
-using metadata_cache::ManagedInstance;
->>>>>>> 68755350
 IMPORT_LOG_FUNCTIONS()
 
 // if client wants a PRIMARY and there's none, we can wait up to this amount of
