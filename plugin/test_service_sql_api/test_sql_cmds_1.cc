<<<<<<< HEAD
/* Copyright (c) 2015, 2018, Oracle and/or its affiliates. All rights reserved.
=======
/* Copyright (c) 2015, 2019, Oracle and/or its affiliates. All rights reserved.
>>>>>>> 4869291f

   This program is free software; you can redistribute it and/or modify
   it under the terms of the GNU General Public License, version 2.0,
   as published by the Free Software Foundation.

   This program is also distributed with certain software (including
   but not limited to OpenSSL) that is licensed under separate terms,
   as designated in a particular file or component or in included license
   documentation.  The authors of MySQL hereby grant you an additional
   permission to link the program and your derivative works with the
   separately licensed software that they have included with MySQL.

   This program is distributed in the hope that it will be useful,
   but WITHOUT ANY WARRANTY; without even the implied warranty of
   MERCHANTABILITY or FITNESS FOR A PARTICULAR PURPOSE.  See the
   GNU General Public License, version 2.0, for more details.

   You should have received a copy of the GNU General Public License
   along with this program; if not, write to the Free Software
   Foundation, Inc., 51 Franklin St, Fifth Floor, Boston, MA 02110-1301  USA */

#define LOG_COMPONENT_TAG "test_sql_cmds_1"

#include <fcntl.h>
#include <mysql/plugin.h>
#include <mysql/service_srv_session_info.h>
#include <stdlib.h>
#include <sys/types.h>

#include <mysql/components/my_service.h>
#include <mysql/components/services/log_builtins.h>
#include <mysqld_error.h>

#include "my_dbug.h"
#include "my_inttypes.h"
#include "my_io.h"
#include "my_sys.h"     // my_write, my_malloc
#include "sql_string.h" /* STRING_PSI_MEMORY_KEY */
<<<<<<< HEAD
=======
#include "template_utils.h"
>>>>>>> 4869291f
#include "thr_cond.h"

#define STRING_BUFFER 1024

static const char *sep =
    "======================================================\n";

<<<<<<< HEAD
#define WRITE_SEP() my_write(outfile, (uchar *)sep, strlen(sep), MYF(0))
=======
#define WRITE_SEP() \
  my_write(outfile, pointer_cast<const uchar *>(sep), strlen(sep), MYF(0))
>>>>>>> 4869291f

static SERVICE_TYPE(registry) *reg_srv = nullptr;
SERVICE_TYPE(log_builtins) *log_bi = nullptr;
SERVICE_TYPE(log_builtins_string) *log_bs = nullptr;

static File outfile;

static void WRITE_STR(const char *format) {
  char buffer[STRING_BUFFER];
  snprintf(buffer, sizeof(buffer), "%s", format);
  my_write(outfile, (uchar *)buffer, strlen(buffer), MYF(0));
}

template <typename T>
void WRITE_VAL(const char *format, T value) {
  char buffer[STRING_BUFFER];
  snprintf(buffer, sizeof(buffer), format, value);
  my_write(outfile, (uchar *)buffer, strlen(buffer), MYF(0));
}

template <typename T1, typename T2>
void WRITE_VAL(const char *format, T1 value1, T2 value2) {
  char buffer[STRING_BUFFER];
  snprintf(buffer, sizeof(buffer), format, value1, value2);
  my_write(outfile, (uchar *)buffer, strlen(buffer), MYF(0));
}

static const char *user_localhost = "localhost";
static const char *user_local = "127.0.0.1";
static const char *user_db = "";
static const char *user_privileged = "root";
static const char *user_ordinary = "ordinary";

static void switch_user(MYSQL_SESSION session, const char *user) {
  MYSQL_SECURITY_CONTEXT sc;
  thd_get_security_context(srv_session_info_get_thd(session), &sc);
  security_context_lookup(sc, user, user_localhost, user_local, user_db);
}

static void ensure_api_ok(const char *function, int result) {
  if (result != 0) {
    WRITE_VAL("ERROR calling %s: returned %i\n", function, result);
  }
}

static void ensure_api_not_null(const char *function, void *result) {
  if (!result) {
    WRITE_VAL("ERROR calling %s: returned NULL\n", function);
  }
}
#define ENSURE_API_OK(call) ensure_api_ok(__FUNCTION__, (call));
#define ENSURE_API_NOT_NULL(call) ensure_api_not_null(__FUNCTION__, (call));

struct Callback_data {
  int err;
  std::string errmsg;
  std::string sqlstate;
  bool error_called;

  int server_status;
  uint warn_count;
  uint affected_rows;
  uint last_insert_id;
  std::string message;

  int shutdown;
  bool shutdown_called;

  Callback_data() { reset(); }

  void reset() {
    error_called = false;
    errmsg.clear();
    sqlstate.clear();
    message.clear();
    err = 0;
    server_status = 0;
    warn_count = 0;
    affected_rows = 0;
    last_insert_id = 0;
    shutdown = 0;
    shutdown_called = 0;
  }
};

struct st_send_field_n {
  char db_name[256];
  char table_name[256];
  char org_table_name[256];
  char col_name[256];
  char org_col_name[256];
  unsigned long length;
  unsigned int charsetnr;
  unsigned int flags;
  unsigned int decimals;
  enum_field_types type;
};

const CHARSET_INFO *sql_resultcs = NULL;
uint sql_num_meta_rows = 0;
uint sql_num_rows = 0;
uint col_count = 0;
uint sql_num_cols = 0;
uint sql_flags = 0;
st_send_field_n sql_field[64][64];

int row_count = 0;

static int sql_start_result_metadata(void *, uint num_cols, uint,
                                     const CHARSET_INFO *resultcs) {
  DBUG_ENTER("sql_start_result_metadata");
  DBUG_PRINT("info", ("resultcs->number: %d", resultcs->number));
  DBUG_PRINT("info", ("resultcs->csname: %s", resultcs->csname));
  DBUG_PRINT("info", ("resultcs->name: %s", resultcs->name));
  row_count = 0;
  sql_num_cols = num_cols;
  sql_resultcs = resultcs;
  DBUG_RETURN(false);
}

static int sql_field_metadata(void *, struct st_send_field *field,
                              const CHARSET_INFO *) {
  DBUG_ENTER("sql_field_metadata");
  DBUG_PRINT("info", ("field->db_name: %s", field->db_name));
  DBUG_PRINT("info", ("field->table_name: %s", field->table_name));
  DBUG_PRINT("info", ("field->org_table_name: %s", field->org_table_name));
  DBUG_PRINT("info", ("field->col_name: %s", field->col_name));
  DBUG_PRINT("info", ("field->org_col_name: %s", field->org_col_name));
  DBUG_PRINT("info", ("field->length: %d", (int)field->length));
  DBUG_PRINT("info", ("field->charsetnr: %d", (int)field->charsetnr));
  DBUG_PRINT("info", ("field->flags: %d", (int)field->flags));
  DBUG_PRINT("info", ("field->decimals: %d", (int)field->decimals));
  DBUG_PRINT("info", ("field->type: %d", (int)field->type));
<<<<<<< HEAD
  strcpy(sql_field[col_count][row_count].db_name, (char *)field->db_name);
  strcpy(sql_field[col_count][row_count].table_name, (char *)field->table_name);
  strcpy(sql_field[col_count][row_count].org_table_name,
         (char *)field->org_table_name);
  strcpy(sql_field[col_count][row_count].col_name, (char *)field->col_name);
  strcpy(sql_field[col_count][row_count].org_col_name,
         (char *)field->org_col_name);
=======
  strcpy(sql_field[col_count][row_count].db_name, field->db_name);
  strcpy(sql_field[col_count][row_count].table_name, field->table_name);
  strcpy(sql_field[col_count][row_count].org_table_name, field->org_table_name);
  strcpy(sql_field[col_count][row_count].col_name, field->col_name);
  strcpy(sql_field[col_count][row_count].org_col_name, field->org_col_name);
>>>>>>> 4869291f
  sql_field[col_count][row_count].length = field->length;
  sql_field[col_count][row_count].charsetnr = field->charsetnr;
  sql_field[col_count][row_count].flags = field->flags;
  sql_field[col_count][row_count].decimals = field->decimals;
  sql_field[col_count][row_count].type = field->type;
  DBUG_RETURN(false);
}

static int sql_end_result_metadata(void *, uint, uint) {
  DBUG_ENTER("sql_end_result_metadata");
  sql_num_meta_rows = row_count;
  row_count = 0;
  DBUG_RETURN(false);
}

static int sql_start_row(void *) {
  DBUG_ENTER("sql_start_row");
  col_count = 0;
  DBUG_RETURN(false);
}

static int sql_end_row(void *) {
  DBUG_ENTER("sql_end_row");
  row_count++;
  DBUG_RETURN(false);
}

static void sql_abort_row(void *) {
  DBUG_ENTER("sql_abort_row");
  DBUG_VOID_RETURN;
}

static ulong sql_get_client_capabilities(void *) {
  DBUG_ENTER("sql_get_client_capabilities");
  DBUG_RETURN(0);
}

static int sql_get_null(void *) {
  DBUG_ENTER("sql_get_null");
  DBUG_RETURN(false);
}

static int sql_get_integer(void *, longlong) {
  DBUG_ENTER("sql_get_integer");
  DBUG_RETURN(false);
}

static int sql_get_longlong(void *, longlong, uint) {
  DBUG_ENTER("sql_get_longlong");
  DBUG_RETURN(false);
}

static int sql_get_decimal(void *, const decimal_t *) {
  DBUG_ENTER("sql_get_decimal");
  DBUG_RETURN(false);
}

static int sql_get_double(void *, double, uint32) {
  DBUG_ENTER("sql_get_double");
  DBUG_RETURN(false);
}

static int sql_get_date(void *, const MYSQL_TIME *) {
  DBUG_ENTER("sql_get_date");
  DBUG_RETURN(false);
}

static int sql_get_time(void *, const MYSQL_TIME *, uint) {
  DBUG_ENTER("sql_get_time");
  DBUG_RETURN(false);
}

static int sql_get_datetime(void *, const MYSQL_TIME *, uint) {
  DBUG_ENTER("sql_get_datetime");
  DBUG_RETURN(false);
}

char sql_str_value[64][64][256];
size_t sql_str_len[64][64];

static int sql_get_string(void *, const char *const value, size_t length,
                          const CHARSET_INFO *const) {
  DBUG_ENTER("sql_get_string");
  strncpy(sql_str_value[col_count][row_count], value, length);
  sql_str_len[col_count][row_count] = length;
  col_count++;
  DBUG_RETURN(false);
}

static void sql_handle_ok(void *ctx, uint server_status,
                          uint statement_warn_count, ulonglong affected_rows,
                          ulonglong last_insert_id, const char *const message) {
  DBUG_ENTER("sql_handle_ok");

  Callback_data *cbd = (Callback_data *)ctx;

  cbd->server_status = server_status;
  cbd->warn_count = statement_warn_count;
  cbd->affected_rows = affected_rows;
  cbd->last_insert_id = last_insert_id;
  cbd->message = message ? message : "";

  DBUG_VOID_RETURN;
}

static void sql_handle_error(void *ctx, uint sql_errno,
                             const char *const err_msg,
                             const char *const sqlstate) {
  DBUG_ENTER("sql_handle_error");
  Callback_data *cbd = (Callback_data *)ctx;
  WRITE_VAL("ERROR %i %s\n", sql_errno, err_msg);
  cbd->error_called = true;
  cbd->err = sql_errno;
  cbd->errmsg = err_msg ? err_msg : "";
  cbd->sqlstate = sqlstate ? sqlstate : "";
  DBUG_VOID_RETURN;
}

static void sql_shutdown(void *ctx, int shutdown_server) {
  DBUG_ENTER("sql_shutdown");
  Callback_data *cbd = (Callback_data *)ctx;

  cbd->shutdown = shutdown_server;
  cbd->shutdown_called = true;
  DBUG_VOID_RETURN;
}

const struct st_command_service_cbs sql_cbs = {
    sql_start_result_metadata,
    sql_field_metadata,
    sql_end_result_metadata,
    sql_start_row,
    sql_end_row,
    sql_abort_row,
    sql_get_client_capabilities,
    sql_get_null,
    sql_get_integer,
    sql_get_longlong,
    sql_get_decimal,
    sql_get_double,
    sql_get_date,
    sql_get_time,
    sql_get_datetime,
    sql_get_string,
    sql_handle_ok,
    sql_handle_error,
    sql_shutdown,
};

/****************************************************************************************/

static void test_com_query(void *p MY_ATTRIBUTE((unused))) {
  DBUG_ENTER("test_com_query");

  /* Session declarations */
  MYSQL_SESSION st_session;
  void *plugin_ctx = NULL;
  bool session_ret = false;
  bool fail = false;
  COM_DATA cmd;
  Callback_data cbd;

  WRITE_STR("COM_QUERY");

  /* Open session 1: Must pass */
  st_session = srv_session_open(NULL, plugin_ctx);
  if (!st_session) {
    LogPluginErr(ERROR_LEVEL, ER_LOG_PRINTF_MSG, "srv_session_open failed.");
  } else
    switch_user(st_session, user_privileged);

  WRITE_STR(
      "-----------------------------------------------------------------\n");
  memset(&sql_str_value, 0, 64 * 64 * 256 * sizeof(char));
  memset(&sql_str_len, 0, 64 * 64 * sizeof(size_t));
  cmd.com_query.query = "SELECT id,info FROM information_schema.processlist";
  cmd.com_query.length = strlen(cmd.com_query.query);
  WRITE_VAL("%s\n", cmd.com_query.query);
  fail = command_service_run_command(st_session, COM_QUERY, &cmd,
                                     &my_charset_utf8_general_ci, &sql_cbs,
                                     CS_TEXT_REPRESENTATION, &cbd);
  if (fail)
    LogPluginErrMsg(ERROR_LEVEL, ER_LOG_PRINTF_MSG, "sql_simple ret code: %d\n",
                    fail);
  else {
    /* get values */
    WRITE_STR(
        "-----------------------------------------------------------------\n");
    WRITE_VAL("%s\t\%s\n", sql_field[0][0].col_name, sql_field[0][1].col_name);
    for (uint row = 0; row < sql_num_rows; row++) {
      for (uint col = 0; col < sql_num_cols; col++) {
        WRITE_VAL("%s\n", sql_str_value[col][row]);
      }
    }
    /* start metadata */
    WRITE_VAL("num_cols: %d\n", sql_num_cols);
    /* end metadata */
    if (cbd.err) {
      WRITE_VAL("error: %d\n", cbd.err);
      WRITE_VAL("error msg: %s\n", cbd.errmsg.c_str());
    } else {
      WRITE_VAL("server status: %d\n", cbd.server_status);
      WRITE_VAL("warn count: %d\n", cbd.warn_count);
      //           WRITE_VAL("messsage: %s\n",msg);
    }
  }

  /* 2. statement */
  WRITE_STR(
      "-----------------------------------------------------------------\n");
  memset(&sql_str_value, 0, 64 * 64 * 256 * sizeof(char));
  memset(&sql_str_len, 0, 64 * 64 * sizeof(size_t));
  cmd.com_query.query =
      "SELECT * FROM performance_schema.global_variables WHERE variable_name "
      "LIKE 'INNODB_READ_IO_THREADS'";
  cmd.com_query.length = strlen(cmd.com_query.query);
  WRITE_VAL("%s\n", cmd.com_query.query);
  cbd.reset();
  fail = command_service_run_command(st_session, COM_QUERY, &cmd,
                                     &my_charset_utf8_general_ci, &sql_cbs,
                                     CS_TEXT_REPRESENTATION, &cbd);
  if (fail)
    LogPluginErrMsg(ERROR_LEVEL, ER_LOG_PRINTF_MSG, "sql_simple ret code: %d\n",
                    fail);
  else {
    /* get values */
    WRITE_STR(
        "-----------------------------------------------------------------\n");
    WRITE_VAL("%s\t\%s\n", sql_field[0][0].col_name, sql_field[0][1].col_name);
    for (uint row = 0; row < sql_num_rows; row++) {
      for (uint col = 0; col < sql_num_cols; col += 2) {
        WRITE_VAL("%s\t\%s\n", sql_str_value[col][row],
                  sql_str_value[col + 1][row]);
      }
    }
  }
  /* start metadata */
  WRITE_VAL("num_cols: %d\n", sql_num_cols);
  /* end metadata */
  if (cbd.err) {
    WRITE_VAL("error: %d\n", cbd.err);
    WRITE_VAL("error msg: %s\n", cbd.errmsg.c_str());
  } else {
    WRITE_VAL("server status: %d\n", cbd.server_status);
    WRITE_VAL("warn count: %d\n", cbd.warn_count);
  }

  // 3. statement must fail
  cbd.reset();
  cmd.com_query.query = "garbage";
  cmd.com_query.length = strlen(cmd.com_query.query);

  ENSURE_API_OK(command_service_run_command(
      st_session, COM_QUERY, &cmd, &my_charset_utf8_general_ci, &sql_cbs,
      CS_TEXT_REPRESENTATION, &cbd));

  WRITE_VAL("error after bad SQL: %i: %s\n", cbd.err, cbd.errmsg.c_str());

  /* close session 1: Must pass */
  WRITE_STR("srv_session_close.\n");
  session_ret = srv_session_close(st_session);
  if (session_ret)
    LogPluginErr(ERROR_LEVEL, ER_LOG_PRINTF_MSG, "srv_session_close failed.");

  DBUG_VOID_RETURN;
}

static int test_com_init_db(void *p) {
  DBUG_ENTER("test_com_init_db");

  MYSQL_SESSION st_session;

  ENSURE_API_NOT_NULL(st_session = srv_session_open(NULL, p));

  if (st_session) switch_user(st_session, user_privileged);
  COM_DATA cmd;

  LEX_CSTRING db_name = srv_session_info_get_current_db(st_session);
  WRITE_VAL("current_db before init_db : %s\n", db_name.str);

  cmd.com_init_db.db_name = "mysql";
  cmd.com_init_db.length = strlen("mysql");
  Callback_data cbd;
  ENSURE_API_OK(command_service_run_command(
      st_session, COM_INIT_DB, &cmd, &my_charset_utf8_general_ci, &sql_cbs,
      CS_TEXT_REPRESENTATION, &cbd));

  db_name = srv_session_info_get_current_db(st_session);
  WRITE_VAL("current_db after init_db  : %s\n", db_name.str);

  ENSURE_API_OK(srv_session_close(st_session));

  DBUG_RETURN(0);
}

/*
static int test_com_list_fields(void *p)
{
  DBUG_ENTER("test_com_list_fields");

  MYSQL_SESSION st_session;

  ENSURE_API_NOT_NULL(st_session = srv_session_open(NULL, p));

  COM_DATA cmd;

  cmd.com_init_db.db_name = "mysql";
  cmd.com_init_db.length = strlen("mysql");
  ENSURE_API_OK(command_service_run_command(st_session, COM_INIT_DB, &cmd,
&my_charset_utf8_general_ci, &sql_cbs, CS_TEXT_REPRESENTATION, p));

  WRITE_VAL("switched default db to: %s\n",
srv_session_info_get_current_db(st_session));


  WRITE_STR("field_list\n");
  cmd.com_field_list.table_name = (unsigned char*)"user";
  cmd.com_field_list.table_name_length = strlen((const
char*)cmd.com_field_list.table_name); cmd.com_field_list.query = (unsigned
char*)"%"; cmd.com_field_list.query_length = strlen((const
char*)cmd.com_field_list.query);
  ENSURE_API_OK(command_service_run_command(st_session, COM_FIELD_LIST, &cmd,
&my_charset_utf8_general_ci, &sql_cbs, CS_TEXT_REPRESENTATION, p));

  WRITE_STR("-----------------------------------------------------------------\n");
  for (uint row_count=0;row_count < sql_num_rows;row_count++){
    for (uint col_count=0;col_count < sql_num_cols;col_count+=2){
      WRITE_VAL("%s\t\%s\n",sql_str_value[col_count][row_count],
                  sql_str_value[col_count+1][row_count]);
    }
  }

  ENSURE_API_OK(srv_session_close(st_session));

  DBUG_RETURN(0);
}
*/

struct Test_data {
  void *p;
  MYSQL_SESSION session;
  native_mutex_t mutex;
  native_cond_t cond;
  int ready;

  Test_data() {
    ready = 0;
    native_cond_init(&cond);
    native_mutex_init(&mutex, NULL);
  }

  ~Test_data() {
    native_cond_destroy(&cond);
    native_mutex_destroy(&mutex);
  }

  void wait(int value) {
    native_mutex_lock(&mutex);
    while (ready < value) native_cond_wait(&cond, &mutex);
    native_mutex_unlock(&mutex);
  }

  void go() {
    native_mutex_lock(&mutex);
    ready++;
    native_cond_signal(&cond);
    native_mutex_unlock(&mutex);
  }
};

static void *test_session_thread(Test_data *tdata) {
  COM_DATA cmd;
  Callback_data cbdata;

  if (srv_session_init_thread(tdata->p))
    LogPluginErr(ERROR_LEVEL, ER_LOG_PRINTF_MSG,
                 "srv_session_init_thread failed.");

  WRITE_VAL("session is dead? %i\n",
            thd_killed(srv_session_info_get_thd(tdata->session)));

  cmd.com_query.query = "select sleep(10)";
  cmd.com_query.length = strlen("select sleep(10)");

  WRITE_VAL("Executing %s\n", cmd.com_query.query);

  tdata->go();

  int r = command_service_run_command(tdata->session, COM_QUERY, &cmd,
                                      &my_charset_utf8_general_ci, &sql_cbs,
                                      CS_TEXT_REPRESENTATION, &cbdata);
  WRITE_VAL("Killed run_command return value: %i\n", r);

  WRITE_VAL("thread shutdown: %i (%s)\n", cbdata.shutdown,
            cbdata.shutdown_called ? "yes" : "no");
  WRITE_VAL("thread error: %i\n", cbdata.err);
  WRITE_VAL("thread error msg: %s\n", cbdata.errmsg.c_str());

  WRITE_VAL("session is dead (after)? %i\n",
            thd_killed(srv_session_info_get_thd(tdata->session)));

  srv_session_detach(tdata->session);

  srv_session_deinit_thread();

  return NULL;
}

static void session_error_cb(void *, unsigned int sql_errno,
                             const char *err_msg) {
  WRITE_STR("default error handler called\n");
  WRITE_VAL("sql_errno = %i\n", sql_errno);
  WRITE_VAL("errmsg = %s\n", err_msg);
}

static int test_query_kill(void *p) {
  DBUG_ENTER("test_query_kill");

  MYSQL_SESSION st_session;

  WRITE_STR("test_query_kill\n");

  ENSURE_API_NOT_NULL(st_session = srv_session_open(NULL, p));

  switch_user(st_session, user_privileged);
  MYSQL_SESSION st_session_victim;
  ENSURE_API_NOT_NULL(st_session_victim =
                          srv_session_open(session_error_cb, p));

  Test_data tdata;

  tdata.p = p;
  tdata.session = st_session_victim;

  my_thread_handle thread_handle;
  {
    my_thread_attr_t attr;

    my_thread_attr_init(&attr);
    (void)my_thread_attr_setdetachstate(&attr, MY_THREAD_CREATE_JOINABLE);

    if (my_thread_create(&thread_handle, &attr,
                         (void *(*)(void *))test_session_thread, &tdata) != 0) {
      WRITE_STR("Could not create test services thread!\n");
      exit(1);
    }
  }

  // wait for thread to be ready
  tdata.wait(1);

  COM_DATA cmd;
  Callback_data cbd;

  sleep(1);
  char buffer[200];
  snprintf(buffer, sizeof(buffer), "kill query %i",
           srv_session_info_get_session_id(st_session_victim));
  WRITE_STR("run KILL QUERY\n");
  cmd.com_query.query = buffer;
  cmd.com_query.length = strlen(buffer);
  ENSURE_API_OK(command_service_run_command(
      st_session, COM_QUERY, &cmd, &my_charset_utf8_general_ci, &sql_cbs,
      CS_TEXT_REPRESENTATION, &cbd));

  void *ret;
  my_thread_join(&thread_handle, &ret);
  WRITE_STR("OK\n");

  ENSURE_API_OK(srv_session_close(st_session));
  ENSURE_API_OK(srv_session_close(st_session_victim));

  DBUG_RETURN(0);
}

static int test_com_process_kill(void *p) {
  DBUG_ENTER("test_com_process_kill");

  MYSQL_SESSION st_session;
  Callback_data cbd;

  WRITE_STR("COM_KILL\n");

  ENSURE_API_NOT_NULL(st_session = srv_session_open(NULL, p));

  switch_user(st_session, user_privileged);
  MYSQL_SESSION st_session_victim;
  ENSURE_API_NOT_NULL(st_session_victim =
                          srv_session_open(session_error_cb, p));

  WRITE_VAL("session is dead? %i\n",
            thd_killed(srv_session_info_get_thd(st_session_victim)));

  COM_DATA cmd;

  cmd.com_kill.id = srv_session_info_get_session_id(st_session_victim);
  ENSURE_API_OK(command_service_run_command(
      st_session, COM_PROCESS_KILL, &cmd, &my_charset_utf8_general_ci, &sql_cbs,
      CS_TEXT_REPRESENTATION, &cbd));

  WRITE_VAL("session is dead now? %i\n",
            thd_killed(srv_session_info_get_thd(st_session_victim)));

  ENSURE_API_OK(srv_session_close(st_session));
  ENSURE_API_OK(srv_session_close(st_session_victim));

  DBUG_RETURN(0);
}

static int test_priv(void *p) {
  DBUG_ENTER("test_priv");

  MYSQL_SESSION root_session;
  Callback_data cbd;
  COM_DATA cmd;

  WRITE_STR("COM_QUERY with priv\n");

  ENSURE_API_NOT_NULL(root_session = srv_session_open(NULL, p));

  switch_user(root_session, user_privileged);

  cmd.com_query.query = "create user ordinary@localhost";
  cmd.com_query.length = strlen(cmd.com_query.query);
  ENSURE_API_OK(command_service_run_command(
      root_session, COM_QUERY, &cmd, &my_charset_utf8_general_ci, &sql_cbs,
      CS_TEXT_REPRESENTATION, &cbd));
  WRITE_VAL("create user as root: %i %s\n", cbd.err, cbd.errmsg.c_str());

  WRITE_STR("now try as ordinary user\n");
  {
    MYSQL_SESSION ordinary_session;
    ENSURE_API_NOT_NULL(ordinary_session = srv_session_open(NULL, p));
    switch_user(ordinary_session, user_ordinary);

    cbd.reset();
    cmd.com_query.query = "create user bogus@localhost";
    cmd.com_query.length = strlen(cmd.com_query.query);
    ENSURE_API_OK(command_service_run_command(
        ordinary_session, COM_QUERY, &cmd, &my_charset_utf8_general_ci,
        &sql_cbs, CS_TEXT_REPRESENTATION, &cbd));

    WRITE_VAL("create user supposed to fail: %i %s\n", cbd.err,
              cbd.errmsg.c_str());

    ENSURE_API_OK(srv_session_close(ordinary_session));
  }

  cbd.reset();
  cmd.com_query.query = "drop user ordinary@localhost";
  cmd.com_query.length = strlen(cmd.com_query.query);
  ENSURE_API_OK(command_service_run_command(
      root_session, COM_QUERY, &cmd, &my_charset_utf8_general_ci, &sql_cbs,
      CS_TEXT_REPRESENTATION, &cbd));
  WRITE_VAL("drop user as root: %i %s\n", cbd.err, cbd.errmsg.c_str());

  ENSURE_API_OK(srv_session_close(root_session));

  DBUG_RETURN(0);
}

static void test_sql(void *p MY_ATTRIBUTE((unused))) {
  DBUG_ENTER("test_sql");
  LogPluginErr(INFORMATION_LEVEL, ER_LOG_PRINTF_MSG, "Installation.");

  WRITE_SEP();
  test_com_query(p);
  WRITE_SEP();
  test_com_init_db(p);
  WRITE_SEP();
  //  test_com_list_fields(p);
  //  WRITE_SEP();
  test_com_process_kill(p);
  WRITE_SEP();
  test_query_kill(p);
  WRITE_SEP();
  test_priv(p);

  DBUG_VOID_RETURN;
}

static void create_log_file(const char *log_name) {
  char filename[FN_REFLEN];

  fn_format(filename, log_name, "", ".log",
            MY_REPLACE_EXT | MY_UNPACK_FILENAME);
  unlink(filename);
  outfile = my_open(filename, O_CREAT | O_RDWR, MYF(0));
}

static const char *log_filename = "test_sql_cmds_1";

static int test_sql_service_plugin_init(void *p) {
  DBUG_ENTER("test_sql_service_plugin_init");
  if (init_logging_service_for_plugin(&reg_srv, &log_bi, &log_bs))
    DBUG_RETURN(1);
  LogPluginErr(INFORMATION_LEVEL, ER_LOG_PRINTF_MSG, "Installation.");

  create_log_file(log_filename);

  /* Test of service: sql */
  test_sql(p);

  my_close(outfile, MYF(0));
  DBUG_RETURN(0);
}

static int test_sql_service_plugin_deinit(void *p MY_ATTRIBUTE((unused))) {
  DBUG_ENTER("test_sql_service_plugin_deinit");
  LogPluginErr(INFORMATION_LEVEL, ER_LOG_PRINTF_MSG, "Uninstallation.");
  deinit_logging_service_for_plugin(&reg_srv, &log_bi, &log_bs);
  DBUG_RETURN(0);
}

struct st_mysql_daemon test_sql_service_plugin = {
    MYSQL_DAEMON_INTERFACE_VERSION};

/*
  Plugin library descriptor
*/

mysql_declare_plugin(test_daemon){
    MYSQL_DAEMON_PLUGIN,
    &test_sql_service_plugin,
    "test_sql_cmds_1",
    "Horst Hunger, Andrey Hristov",
    "Test sql service commands",
    PLUGIN_LICENSE_GPL,
    test_sql_service_plugin_init,   /* Plugin Init */
    NULL,                           /* Plugin Check uninstall */
    test_sql_service_plugin_deinit, /* Plugin Deinit */
    0x0100 /* 1.0 */,
    NULL, /* status variables                */
    NULL, /* system variables                */
    NULL, /* config options                  */
    0,    /* flags                           */
} mysql_declare_plugin_end;<|MERGE_RESOLUTION|>--- conflicted
+++ resolved
@@ -1,8 +1,4 @@
-<<<<<<< HEAD
-/* Copyright (c) 2015, 2018, Oracle and/or its affiliates. All rights reserved.
-=======
 /* Copyright (c) 2015, 2019, Oracle and/or its affiliates. All rights reserved.
->>>>>>> 4869291f
 
    This program is free software; you can redistribute it and/or modify
    it under the terms of the GNU General Public License, version 2.0,
@@ -41,10 +37,7 @@
 #include "my_io.h"
 #include "my_sys.h"     // my_write, my_malloc
 #include "sql_string.h" /* STRING_PSI_MEMORY_KEY */
-<<<<<<< HEAD
-=======
 #include "template_utils.h"
->>>>>>> 4869291f
 #include "thr_cond.h"
 
 #define STRING_BUFFER 1024
@@ -52,12 +45,8 @@
 static const char *sep =
     "======================================================\n";
 
-<<<<<<< HEAD
-#define WRITE_SEP() my_write(outfile, (uchar *)sep, strlen(sep), MYF(0))
-=======
 #define WRITE_SEP() \
   my_write(outfile, pointer_cast<const uchar *>(sep), strlen(sep), MYF(0))
->>>>>>> 4869291f
 
 static SERVICE_TYPE(registry) *reg_srv = nullptr;
 SERVICE_TYPE(log_builtins) *log_bi = nullptr;
@@ -191,21 +180,11 @@
   DBUG_PRINT("info", ("field->flags: %d", (int)field->flags));
   DBUG_PRINT("info", ("field->decimals: %d", (int)field->decimals));
   DBUG_PRINT("info", ("field->type: %d", (int)field->type));
-<<<<<<< HEAD
-  strcpy(sql_field[col_count][row_count].db_name, (char *)field->db_name);
-  strcpy(sql_field[col_count][row_count].table_name, (char *)field->table_name);
-  strcpy(sql_field[col_count][row_count].org_table_name,
-         (char *)field->org_table_name);
-  strcpy(sql_field[col_count][row_count].col_name, (char *)field->col_name);
-  strcpy(sql_field[col_count][row_count].org_col_name,
-         (char *)field->org_col_name);
-=======
   strcpy(sql_field[col_count][row_count].db_name, field->db_name);
   strcpy(sql_field[col_count][row_count].table_name, field->table_name);
   strcpy(sql_field[col_count][row_count].org_table_name, field->org_table_name);
   strcpy(sql_field[col_count][row_count].col_name, field->col_name);
   strcpy(sql_field[col_count][row_count].org_col_name, field->org_col_name);
->>>>>>> 4869291f
   sql_field[col_count][row_count].length = field->length;
   sql_field[col_count][row_count].charsetnr = field->charsetnr;
   sql_field[col_count][row_count].flags = field->flags;
