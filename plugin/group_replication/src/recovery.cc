--- conflicted
+++ resolved
@@ -105,13 +105,8 @@
   return 0;
 }
 
-<<<<<<< HEAD
-int Recovery_module::stop_recovery() {
-  DBUG_TRACE;
-=======
 int Recovery_module::stop_recovery(bool wait_for_termination) {
-  DBUG_ENTER("Recovery_module::stop_recovery");
->>>>>>> 2d7edeaa
+  DBUG_TRACE;
 
   mysql_mutex_lock(&run_lock);
 
