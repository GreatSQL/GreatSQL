/* Copyright (c) 2016, 2019, Oracle and/or its affiliates. All rights reserved.

   This program is free software; you can redistribute it and/or modify
   it under the terms of the GNU General Public License, version 2.0,
   as published by the Free Software Foundation.

   This program is also distributed with certain software (including
   but not limited to OpenSSL) that is licensed under separate terms,
   as designated in a particular file or component or in included license
   documentation.  The authors of MySQL hereby grant you an additional
   permission to link the program and your derivative works with the
   separately licensed software that they have included with MySQL.

   This program is distributed in the hope that it will be useful,
   but WITHOUT ANY WARRANTY; without even the implied warranty of
   MERCHANTABILITY or FITNESS FOR A PARTICULAR PURPOSE.  See the
   GNU General Public License, version 2.0, for more details.

   You should have received a copy of the GNU General Public License
   along with this program; if not, write to the Free Software
   Foundation, Inc., 51 Franklin St, Fifth Floor, Boston, MA 02110-1301  USA */

#include "plugin/keyring/buffered_file_io.h"

#include <fcntl.h>
#include <mysql/psi/mysql_file.h>
#include <stdio.h>
#include <algorithm>
#include <memory>

#include "my_compiler.h"
#include "my_dbug.h"
#include "mysqld_error.h"

namespace keyring {

extern PSI_memory_key key_memory_KEYRING;
#ifdef HAVE_PSI_INTERFACE
PSI_file_key keyring_file_data_key;
PSI_file_key keyring_backup_file_data_key;

static PSI_file_info all_keyring_files[] = {
    {&keyring_file_data_key, "keyring_file_data", 0, 0, PSI_DOCUMENT_ME},
    {&keyring_backup_file_data_key, "keyring_backup_file_data", 0, 0,
     PSI_DOCUMENT_ME}};

void keyring_init_psi_file_keys(void) {
  const char *category = "keyring_file";
  int count;

  count = static_cast<int>(array_elements(all_keyring_files));
  mysql_file_register(category, all_keyring_files, count);
}
#endif

/**
  constructor taking a single logger output and optional list of format versions

  @param logger     - extern logging object for tracing
  @param versions   - list of allowable file format versions
*/
Buffered_file_io::Buffered_file_io(ILogger *logger,
                                   std::vector<std::string> const *versions)
    : digest(SHA256, dummy_digest),
      memory_needed_for_buffer(0),
      file_version(keyring_file_version_2_0),
      logger(logger),
      file_io(logger),
      file_arch(Converter::Arch::UNKNOWN),
      native_arch(Converter::get_native_arch()) {
  // by default we support only default keyring version
  if (versions == nullptr)
    checkers.push_back(checker_factory.getCheckerForVersion(file_version));
  else
    for (auto const &version : *versions) {
      auto checker = checker_factory.getCheckerForVersion(version);
      DBUG_ASSERT(checker != nullptr);
      checkers.push_back(std::move(checker));
    }
}

/**
  builds backup file name on-the-fly
  - shouldn't be used for write access
*/
std::string *Buffered_file_io::get_backup_filename() {
  // do we have to "build" backup file name
  if (unlikely(backup_filename.empty())) {
    backup_filename.append(keyring_filename);
    backup_filename.append(".backup");
  }

  return &backup_filename;
}

/**
  tries opening backup file and passes file handle on success

  @param backup_file - handle to opened backup file (output)

  @return
    @retval false - backup handle was successfully passed via parameter
    @retval true  - backup file could not be opened (probably missing)
*/
bool Buffered_file_io::open_backup_file(File *backup_file) {
  // try opening backup file
  *backup_file = file_io.open(keyring_backup_file_data_key,
                              get_backup_filename()->c_str(), O_RDONLY, MYF(0));

  // most probably there was no backup file
  return likely(*backup_file < 0);
}

/**
  checks whether keyring file matches any known keyring file structure

  @param file         - file handle of keyring file
  @param file_size    - size of the keyring file

  @return
    @retval false     - keyring file has valid structure
    @retval true      - keyring file does not have valid structure
*/
bool Buffered_file_io::check_file_structure(File file, size_t file_size) {
  // check whether keyring file structure matches any of rules
  for (auto &checker : checkers)
    if (!checker->check_file_structure(file, file_size, &digest, &file_arch))
      return false;  // match is found

  // no match was found, keyring file can't be used
  logger->log(ERROR_LEVEL, ER_KEYRING_INCORRECT_FILE);
  return true;
}

/**
  loads keyring file content into a Buffer serialized object
  - only called when keyring is initalizing

  @param file       - file handle of keyring file
  @param buffer     - serializable object to store file content to

  @return
    @retval false   - file is loaded into buffer, or is empty
<<<<<<< HEAD
    @retval true    - an error has occured during buffer loading
=======
    @retval true    - an error has occurred during buffer loading
>>>>>>> 4869291f
*/
bool Buffered_file_io::load_file_into_buffer(File file, Buffer *buffer) {
  // position ourselves at file end, leave on failure
  if (file_io.seek(file, 0, MY_SEEK_END, MYF(MY_WME)) == MY_FILEPOS_ERROR)
    return true;

  // get current file position (size of file)
  my_off_t file_size = file_io.tell(file, MYF(MY_WME));
  if (file_size == ((my_off_t)-1)) return true;

  // we don't load if file's empty
  if (file_size == 0) return false;  // it is OK if file is empty

  // file structure has to be valid, we also check the architecture
  if (check_file_structure(file, file_size)) return true;

  // calculate size required for buffer when wrappers are removed
  const size_t digest_length = digest.is_empty ? 0 : SHA256_DIGEST_LENGTH;
  size_t input_buffer_size =
      file_size - Checker::EOF_TAG_SIZE - file_version.length() - digest_length;

  // we have to be able to move ourselves beyond file version in file
  if (file_io.seek(file, file_version.length(), MY_SEEK_SET, MYF(MY_WME)) ==
      MY_FILEPOS_ERROR)
    return true;

  // we'll read if there's something to read
  if (likely(input_buffer_size > 0)) {
    // do we have file format mismatch
    if (file_arch != native_arch) {
      // load data to temp buffer
      std::unique_ptr<uchar> tmp(new uchar[input_buffer_size]);
      if (file_io.read(file, tmp.get(), input_buffer_size, MYF(MY_WME)) !=
          input_buffer_size)
        return true;

      // convert data to appropriate format, leave on error
      std::string converted;
      if (Converter::convert_data(reinterpret_cast<const char *>(tmp.get()),
                                  input_buffer_size, file_arch, native_arch,
                                  converted))
        return true;

      // prepare buffer size and store converted data
      buffer->reserve(converted.length());
      memcpy(buffer->data, converted.c_str(), converted.length());
    } else {
      // buffer size has to be memory aligned to machine architecture (size_t)
      if (input_buffer_size % sizeof(size_t) != 0) return true;

      // reserve buffer memory and load directly to buffer
      buffer->reserve(input_buffer_size);
      if (file_io.read(file, buffer->data, input_buffer_size, MYF(MY_WME)) !=
          input_buffer_size)
        return true;
    }
  }

  // remember current buffer size
  memory_needed_for_buffer = buffer->size;
  return false;
}

/**
  restores keys from backup file if possible
  - backup file has to exist and have a good structure
  - backup file is always erased after the procedure

  @return
    @retval false - we successfully restored from backup, or no backup
    @retval true  - we encountered an error while trying to restore
*/
bool Buffered_file_io::recreate_keyring_from_backup_if_backup_exists() {
  // try opening backup file
  File backup_file;
  if (open_backup_file(&backup_file))
    return false;  // if there's no backup file, that's not an error

  // load keyring backup to a buffer
  Buffer buffer;
  if (load_file_into_buffer(backup_file, &buffer)) {
    // backup file is malformed, delete it and emit warning
    logger->log(WARNING_LEVEL, ER_KEYRING_FOUND_MALFORMED_BACKUP_FILE);
    file_io.close(backup_file, MYF(0));

    // remove invalid backup and leave, this is still not an error
    return remove_backup(MYF(MY_WME));
  }

  // do not create keyring file from the backup if the backup file is empty
  if (buffer.size == 0) {
    logger->log(WARNING_LEVEL, ER_KEYRING_FAILED_TO_RESTORE_FROM_BACKUP_FILE);
    remove_backup(MYF(MY_WME));
    return false;
  }

  // try opening or creating main keyring file
  File keyring_file =
      file_io.open(keyring_file_data_key, keyring_filename.c_str(),
                   O_RDWR | O_CREAT, MYF(MY_WME));

  // copy buffer with backup to main file, leave on any error
  if (keyring_file < 0 || flush_buffer_to_storage(&buffer, keyring_file) ||
      file_io.close(backup_file, MYF(MY_WME)) < 0 ||
      file_io.close(keyring_file, MYF(MY_WME)) < 0)

  {
    // failure to do any of previous steps is an error
    logger->log(ERROR_LEVEL, ER_KEYRING_FAILED_TO_RESTORE_FROM_BACKUP_FILE);
    return true;
  }

  // we restored keyring from backup, so we can remove backup
  return remove_backup(MYF(MY_WME));
}

/**
  checks if keyring file exists, whether empty or not
  - if keyring file is empty, it shall be deleted

  @return
    @retval false   - keyring file can be opened for appending
    @retval true    - file I/O error (unreadable, missing...)
*/
bool Buffered_file_io::check_if_keyring_file_can_be_opened_or_created() {
  // Check if the file exists
  int file_exist = !my_access(keyring_filename.c_str(), F_OK);

  // try creating file or opening existing
  File file = file_io.open(
      keyring_file_data_key, keyring_filename.c_str(),
      file_exist && keyring_open_mode ? O_RDONLY : O_RDWR | O_CREAT,
      MYF(MY_WME));

  // if we can't open file or position ourselves at end - it's an error
  if (file < 0 ||
      file_io.seek(file, 0, MY_SEEK_END, MYF(MY_WME)) == MY_FILEPOS_ERROR)
    return true;

  // get local file position (i.e. file size), leave on error
  my_off_t file_size = file_io.tell(file, MYF(MY_WME));
  if (((file_size == (my_off_t)-1)) || file_io.close(file, MYF(MY_WME)) < 0)
    return true;

  // empty file (any remnant) should be deleted
  if (file_size == 0 && file_io.remove(keyring_filename.c_str(), MYF(MY_WME)))
    return true;

  // keyring file is accessible (we can open or create it)
  return false;
}

/**
  (override) prepares keyring file for usage
  - initialization may include restoring keys from backup file, if available
  - if no backup is available, keyring file is either opened or created

  @param keyring_filename - file name of the keyring file to initialize

  @return
    @retval true      - there was an error with initializing keyring file
    @retval false     - keyring file has been initialized successfully
*/
bool Buffered_file_io::init(std::string *keyring_filename) {
  // file name can't be empty
  DBUG_ASSERT(keyring_filename->empty() == false);

#ifdef HAVE_PSI_INTERFACE
  keyring_init_psi_file_keys();
#endif

  // set internal filename to provided name
  this->keyring_filename = *keyring_filename;

  // keys are restored from backup (optional, if available),
  // after which we assure that keyring file is accessible
  return recreate_keyring_from_backup_if_backup_exists() ||
         check_if_keyring_file_can_be_opened_or_created();
}

/**
  stores serialized keys from buffer, and accompanied data to file

  @param buffer           - object with serialized keys
  @param buffer_digest    - file digest sum
  @param file             - handle of file to store keys to

  @return
    @retval false         - buffer content successfully copied to file
    @retval true          - errors occurred during file I/O
*/
bool Buffered_file_io::flush_buffer_to_file(Buffer *buffer,
                                            Digest *buffer_digest, File file) {
  const uchar *data = buffer->data;
  size_t data_size = buffer->size;
  std::string converted;

  // check whether format conversion is required
  if (native_arch != file_arch) {
    if (Converter::convert_data(reinterpret_cast<char const *>(buffer->data),
                                buffer->size, native_arch, file_arch,
                                converted))
      return true;

    data = (const uchar *)converted.c_str();
    data_size = converted.length();
  }

  // write file version, buffer content, EOF tag and digest sum to file
  if (file_io.write(file, reinterpret_cast<const uchar *>(file_version.c_str()),
                    file_version.length(),
                    MYF(MY_WME)) == file_version.length() &&
      file_io.write(file, data, data_size, MYF(MY_WME)) == data_size &&
      file_io.write(
          file, reinterpret_cast<const uchar *>(Checker::eofTAG.c_str()),
          Checker::eofTAG.length(), MYF(MY_WME)) == Checker::eofTAG.length() &&
      file_io.write(file, reinterpret_cast<const uchar *>(buffer_digest->value),
                    SHA256_DIGEST_LENGTH, MYF(0)) == SHA256_DIGEST_LENGTH)
    return false;

  // if we're here, some of upper operations failed
  logger->log(ERROR_LEVEL, ER_KEYRING_FAILED_TO_FLUSH_KEYRING_TO_FILE);
  return true;
}

/**
  verifies that file structure of keyring file is valid

  @param keyring_file     - file handle of keyring file

  @return
    @retval false   - keyring file structure is valid
    @retval true    - keyring file structure is invalid
*/
bool Buffered_file_io::check_keyring_file_structure(File keyring_file) {
  // if file is missing - either we are currently creating new one, which is ok
  // (digest should be set to dummy value), or it was deleted, which is not ok
  if (keyring_file < 0)
    return strncmp(reinterpret_cast<char *>(digest.value), dummy_digest,
                   SHA256_DIGEST_LENGTH) != 0;

  // try positioning ourself at file end, leave on error
  if (file_io.seek(keyring_file, 0, MY_SEEK_END, MYF(MY_WME)) ==
      MY_FILEPOS_ERROR)
    return true;

  // determine current location (i.e. file size), leave on error
  my_off_t file_size = file_io.tell(keyring_file, MYF(MY_WME));
  if (file_size == ((my_off_t)-1)) return true;

  // lets call all available rules to see if any checks out
  return check_file_structure(keyring_file, file_size);
}

/**
  (override) fetches serialized object and stores it to a backup file
  - serialized object has to point to Buffer implementation

  @param serialized_object - object holding keys to be backed-up

  @return
    @retval false - keys from serialized object were stored to backup
    @retval true  - error occurred during keys backup
*/
bool Buffered_file_io::flush_to_backup(ISerialized_object *serialized_object) {
  // First open backup file then check keyring file. This way we make sure that
  // media, where keyring file is written, is not replaced with some other media
  // before backup file is written. In case media was changed backup file
  // handler  becomes invalid
  File backup_file =
      file_io.open(keyring_backup_file_data_key, get_backup_filename()->c_str(),
                   O_WRONLY | O_TRUNC | O_CREAT, MYF(MY_WME));

  File keyring_file = file_io.open(keyring_file_data_key,
                                   keyring_filename.c_str(), O_RDONLY, MYF(0));

  // backup file must be available
  if (backup_file < 0) {
    // close the keyring file if necessary
    if (keyring_file >= 0) file_io.close(keyring_file, MYF(MY_WME));
    return true;  // failure - no backup file
  }

  // try checking keyring file structure and closing it after that
  if (check_keyring_file_structure(keyring_file) ||
      (keyring_file >= 0 && file_io.close(keyring_file, MYF(MY_WME)) < 0)) {
    // close keyring file if necessary
    if (keyring_file >= 0) file_io.close(keyring_file, MYF(MY_WME));

    // close backup and remove it
    file_io.close(backup_file, MYF(MY_WME));
    remove_backup(MYF(MY_WME));

    return true;  // failure - bad or missing keyring file
  }

  // upcast serialized object to buffer, verify result
  Buffer *buffer = dynamic_cast<Buffer *>(serialized_object);
  DBUG_ASSERT(buffer != NULL);

  // calculate digest sum of buffer
  Digest buffer_digest;
  buffer_digest.compute(buffer->data, buffer->size);

  // hook to crash the server before wiring the keyring backup file
  DBUG_EXECUTE_IF("keyring_file_backup_fail", DBUG_SUICIDE(););

  // store buffer to backup file and close it, leave on error
  return buffer == NULL ||
         flush_buffer_to_file(buffer, &buffer_digest, backup_file) ||
         file_io.close(backup_file, MYF(MY_WME)) < 0;
}

/**
  deletes backup file from file system

  @param my_flags - flags to be used during file removal

  @return
    @retval false - backup file was successfully removed
    @retval true  - backup file removal failed
*/
bool Buffered_file_io::remove_backup(myf my_flags) {
  return file_io.remove(get_backup_filename()->c_str(), my_flags);
}

/**
  overwrites file with keys from buffer, and associated wrapper data

  @param buffer    - object with serialized key to store
  @param file      - handle of file to store keys to

  @return
    @retval false  - buffer was successfully stored to a file
    @retval true   - there was an error during procedure
*/
bool Buffered_file_io::flush_buffer_to_storage(Buffer *buffer, File file) {
  // clear file content and go to start of file, leave on error
  if (file_io.truncate(file, MYF(MY_WME)) ||
      file_io.seek(file, 0, MY_SEEK_SET, MYF(MY_WME)) != 0)
    return true;

  // calculate buffer digest
  Digest buffer_digest;
  buffer_digest.compute(buffer->data, buffer->size);

  // store buffer to a file, leave on error
  if (flush_buffer_to_file(buffer, &buffer_digest, file)) return true;

  // remember current file digest
  digest = buffer_digest;
  return false;
}

/**
  (override) stores keys from serialized object to keyring file
  - serialized object has to point to Buffer implementation

  @param serialized_object - object holding keys to be stored

  @return
    @retval false - keys from serialized object were stored to keyring file
    @retval true  - error occurred during store operation
*/
bool Buffered_file_io::flush_to_storage(ISerialized_object *serialized_object) {
  Buffer *buffer = dynamic_cast<Buffer *>(serialized_object);
  DBUG_ASSERT(buffer != NULL);
  DBUG_ASSERT(serialized_object->get_key_operation() != NONE);

  // open keyring file
  File keyring_file =
      file_io.open(keyring_file_data_key, keyring_filename.c_str(),
                   O_CREAT | O_RDWR, MYF(MY_WME));

  // we need valid keyring file, and writing has to succeed
  if (keyring_file < 0 || check_keyring_file_structure(keyring_file) ||
      flush_buffer_to_storage(buffer, keyring_file)) {
    // close keyring file and return error
    file_io.close(keyring_file, MYF(MY_WME));
    return true;
  }

  // close file and remove backup, leave on error
  if (file_io.close(keyring_file, MYF(MY_WME)) < 0 ||
      remove_backup(MYF(MY_WME)))
    return true;

  // store information about memory required for keys in buffer
  memory_needed_for_buffer = buffer->size;
  return false;
}

/**
  (override) retrieves serialized which creates Buffer implementation from key
  hash map
  - used to prepare appropriate serialized object for class (Buffer)

  @return - serializer which converts key hash map to a Buffer implementation
*/
ISerializer *Buffered_file_io::get_serializer() {
  hash_to_buffer_serializer.set_memory_needed_for_buffer(
      memory_needed_for_buffer);
  return &hash_to_buffer_serializer;
}

/**
  (override) retrieves serialized implementation of keys stored in keyring file
  - keys object could be empty, if keyring file is empty

  @param serialized_object - pointer-to-pointer of location to store keys

  @return false - set of keys was successfully retrieved from keyring file
  @return true  - we were not able to retrieve serialized keys
*/
bool Buffered_file_io::get_serialized_object(
    ISerialized_object **serialized_object) {
  // Check if the file exists
  int file_exist = !my_access(keyring_filename.c_str(), F_OK);

  // try opening keyring file, leave on error
  File file = file_io.open(
      keyring_file_data_key, keyring_filename.c_str(),
      file_exist && keyring_open_mode ? O_RDONLY : O_RDWR | O_CREAT,
      MYF(MY_WME));
  if (file < 0) return true;

  // try loading file content into a Buffer implementation
  std::unique_ptr<Buffer> buffer(new Buffer);
  if (load_file_into_buffer(file, buffer.get())) {
    // didn't work - close file and pass a null pointer
    file_io.close(file, MYF(MY_WME));
    *serialized_object = NULL;
    return true;
  }

  // close keyring file, leave on error
  if (file_io.close(file, MYF(MY_WME)) < 0) return true;

  // if there were no keys in keyring file, we reset it
  if (buffer->size == 0) buffer.reset(NULL);

  // pass buffer memory to the caller
  *serialized_object = buffer.release();
  return false;
}

/**
  (override) verifies if there is more serialized objects in I/O object

  @return
    @retval true  - there is at least one more serialized object to get
    @retval false - there is no more serialized objects to get
*/
bool Buffered_file_io::has_next_serialized_object() {
  // Buffered_file_io implementation uses a single serialized object
  return false;
}

}  // namespace keyring<|MERGE_RESOLUTION|>--- conflicted
+++ resolved
@@ -141,11 +141,7 @@
 
   @return
     @retval false   - file is loaded into buffer, or is empty
-<<<<<<< HEAD
-    @retval true    - an error has occured during buffer loading
-=======
     @retval true    - an error has occurred during buffer loading
->>>>>>> 4869291f
 */
 bool Buffered_file_io::load_file_into_buffer(File file, Buffer *buffer) {
   // position ourselves at file end, leave on failure
