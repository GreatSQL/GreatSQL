/***********************************************************************

<<<<<<< HEAD
Copyright (c) 2011, 2017, Oracle and/or its affiliates. All rights reserved.
=======
Copyright (c) 2011, 2019, Oracle and/or its affiliates. All rights reserved.
>>>>>>> 4869291f

This program is free software; you can redistribute it and/or modify
it under the terms of the GNU General Public License, version 2.0,
as published by the Free Software Foundation.

This program is also distributed with certain software (including
but not limited to OpenSSL) that is licensed under separate terms,
as designated in a particular file or component or in included license
documentation.  The authors of MySQL hereby grant you an additional
permission to link the program and your derivative works with the
separately licensed software that they have included with MySQL.

This program is distributed in the hope that it will be useful,
but WITHOUT ANY WARRANTY; without even the implied warranty of
MERCHANTABILITY or FITNESS FOR A PARTICULAR PURPOSE.  See the
GNU General Public License, version 2.0, for more details.

You should have received a copy of the GNU General Public License
along with this program; if not, write to the Free Software
Foundation, Inc., 51 Franklin St, Fifth Floor, Boston, MA 02110-1301  USA

***********************************************************************/
/**************************************************/ /**
 @file innodb_api.h

 Created 03/15/2011      Jimmy Yang
 *******************************************************/

#ifndef innodb_api_h
#define innodb_api_h

#include "api0api.h"
#include "assert.h"
#include "handler_api.h"
#include "innodb_engine.h"

/** Macros to lock/unlock the engine connection mutex */
#define LOCK_CONN_IF_NOT_LOCKED(has_lock, engine) \
  if (!(has_lock)) {                              \
    pthread_mutex_lock(&(engine)->conn_mutex);    \
  }

#define UNLOCK_CONN_IF_NOT_LOCKED(has_lock, engine) \
  if (!(has_lock)) {                                \
    pthread_mutex_unlock(&(engine)->conn_mutex);    \
  }

/** Macros to lock/unlock the connection mutex, used for any
connection specific operations */
#define LOCK_CURRENT_CONN_IF_NOT_LOCKED(has_lock, conn) \
  if (!(has_lock)) {                                    \
    pthread_mutex_lock(&(conn)->curr_conn_mutex);       \
  }

#define LOCK_CURRENT_CONN_TRYLOCK(conn) \
  pthread_mutex_trylock(&(conn)->curr_conn_mutex);

#define UNLOCK_CURRENT_CONN_IF_NOT_LOCKED(has_lock, conn) \
  if (!(has_lock)) {                                      \
    pthread_mutex_unlock(&(conn)->curr_conn_mutex);       \
  }

/** We would need to fetch 5 column values from each key value rows if they
are available. They are the "key", "value", "cas", "exp" and "flag" */
#define MCI_COL_TO_GET 5

typedef enum mci_col {
  MCI_COL_KEY,   /*!< key */
  MCI_COL_VALUE, /*!< value */
  MCI_COL_FLAG,  /*!< flag */
  MCI_COL_CAS,   /*!< check and set value */
  MCI_COL_EXP    /*!< expiration */
} mci_col_t;

/** mci_column is the structure that stores and describes a column info
in InnoDB Memcached. The supported column types are either character
type or integer type (see above "enum mci_col" for columns
supporting memcached) */
typedef struct mci_column {
  char *value_str;    /*!< char value of the column */
  int value_len;      /*!< char value length in bytes */
  uint64_t value_int; /*!< integer value */
  bool is_str;        /*!< whether the value is char or int */
  bool is_unsigned;   /*!< whether the value is signed or not */
  bool is_valid;      /*!< this structure contains valid
                      or stale column value */
  bool is_null;       /*!< whether it is a NULL value */
  bool allocated;     /*!< whether memory allocated to store
                      the value */
} mci_column_t;

/** "mci_item_t" represents values we read from a table row, and enough
to assemble to an memcached response. As described in above mci_col,
we must have "MCI_COL_TO_GET" (5) column values to read. In addition,
the user table could have multiple "value" columns, and it is possible
to map such multiple "value" columns to a single memcached key,
such value is separated by "separator" as defined in the "config_option"
table. And we will assemble and disassemble the memcached value from these
column values. And "extra_col_value" and "n_extra_col" is used to support
multiple value columns */
typedef struct mci_item {
  mci_column_t col_value[MCI_COL_TO_GET]; /*!< columns in a row */
  mci_column_t *extra_col_value;          /*!< whether there will be
                                          additional/multiple "values"
                                          to be stored */
  int n_extra_col;                        /*!< number of additional
                                          "value" columns */
} mci_item_t;

/*************************************************************/ /**
 Register InnoDB Callback functions */
void register_innodb_cb(
    /*===============*/
    void *p); /*!<in: Pointer to callback function arrary */

/*********************************************************************
Open a table and return a cursor for the table. */
ib_err_t innodb_api_begin(
    /*=============*/
    innodb_engine_t *engine,       /*!< in: InnoDB Memcached engine */
    const char *dbname,            /*!< in: database name */
    const char *name,              /*!< in: table name */
    innodb_conn_data_t *conn_data, /*!< in/out: connnection specific
                                   data */
    ib_trx_t ib_trx,               /*!< in: transaction */
    ib_crsr_t *crsr,               /*!< out: innodb cursor */
    ib_crsr_t *idx_crsr,           /*!< out: innodb index cursor */
    ib_lck_mode_t lock_mode);      /*!< in:  lock mode */

/*************************************************************/ /**
 Position a row accord to key, and fetch value if needed
 @return DB_SUCCESS if successful otherwise, error code */
ib_err_t innodb_api_search(
    /*==============*/
    innodb_conn_data_t *cursor_data, /*!< in/out: cursor info */
    ib_crsr_t *crsr,                 /*!< in/out: cursor used
                                     to seacrh */
    const char *key,                 /*!< in: key to search */
    int len,                         /*!< in: key length */
    mci_item_t *item,                /*!< in: result */
    ib_tpl_t *r_tpl,                 /*!< in: tpl for other DML
                                     operations */
    bool sel_only,                   /*!< in: for select only */
    innodb_range_key_t *range_key);  /*!< in: range search keys */

/*************************************************************/ /**
 Insert a row
 @return DB_SUCCESS if successful otherwise, error code */
ib_err_t innodb_api_insert(
    /*==============*/
    innodb_engine_t *engine,         /*!< in: InnoDB Memcached engine */
    innodb_conn_data_t *cursor_data, /*!< in/out: cursor info */
    const char *key,                 /*!< in: value to insert */
    int len,                         /*!< in: value length */
    uint32_t val_len,                /*!< in: value length */
    uint64_t exp,                    /*!< in: expire time */
    uint64_t *cas,                   /*!< in/out: cas value */
    uint64_t flags);                 /*!< in: flags */

/*************************************************************/ /**
 Delete a row, implements the "remove" command
 @return ENGINE_SUCCESS if successful otherwise, error code */
ENGINE_ERROR_CODE
innodb_api_delete(
    /*==============*/
    innodb_engine_t *engine,         /*!< in: InnoDB Memcached engine */
    innodb_conn_data_t *cursor_data, /*!< in/out: cursor info */
    const char *key,                 /*!< in: value to insert */
    int len);                        /*!< in: value length */

/*************************************************************/ /**
 Update a row with arithmetic operation
 @return DB_SUCCESS if successful otherwise ENGINE_NOT_STORED*/
ENGINE_ERROR_CODE
innodb_api_arithmetic(
    /*==================*/
    innodb_engine_t *engine,         /*!< in: InnoDB Memcached engine */
    innodb_conn_data_t *cursor_data, /*!< in/out: cursor info */
    const char *key,                 /*!< in: key values */
    int len,                         /*!< in: key length */
    int delta,                       /*!< in: value to add or subtract */
    bool increment,                  /*!< in: increment or decrement */
    uint64_t *cas,                   /*!< out: cas */
    rel_time_t exp_time,             /*!< in: expire time */
    bool create,                     /*!< in: whether to create new entry
                                     if not found */
    uint64_t initial,                /*!< in: initialize value */
    uint64_t *result);               /*!< out: result value */

/*************************************************************/ /**
 This is the interface to following commands:
         1) add
         2) replace
         3) append
         4) prepend
         5) set
         6) cas
 @return ENGINE_SUCCESS if successful otherwise, error code */
ENGINE_ERROR_CODE
innodb_api_store(
    /*=============*/
    innodb_engine_t *engine,         /*!< in: InnoDB Memcached engine */
    innodb_conn_data_t *cursor_data, /*!< in/out: cursor info */
    const char *key,                 /*!< in: key value */
    int len,                         /*!< in: key length */
    uint32_t val_len,                /*!< in: value length */
    uint64_t exp,                    /*!< in: expire time */
    uint64_t *cas,                   /*!< out: cas value */
    uint64_t input_cas,              /*!< in: cas value supplied by user */
    uint64_t flags,                  /*!< in: flags */
    ENGINE_STORE_OPERATION op);      /*!< in: Operations */

/*************************************************************/ /**
 Implement the "flush_all" command, map to InnoDB's DELETE operation
 return ENGINE_SUCCESS is all successful */
ENGINE_ERROR_CODE
innodb_api_flush(
    /*=============*/
    innodb_engine_t *engine,       /*!< in: InnoDB Memcached engine */
    innodb_conn_data_t *conn_data, /*!< in/out: cursor affiliated
                                 with a connection */
    const char *dbname,            /*!< in: database name */
    const char *name);             /*!< in: table name */

/*************************************************************/ /**
 Get current time */
uint64_t mci_get_time(void);
/*==============*/

/** types of operations performed */
typedef enum conn_op_type {
  CONN_OP_READ,   /*!< read operation */
  CONN_OP_WRITE,  /*!< write operation */
  CONN_OP_DELETE, /*!< delete operation */
  CONN_OP_FLUSH   /*!< flush operation */
} conn_op_type_t;

/*************************************************************/ /**
 Increment read and write counters, if they exceed the batch size,
 commit the transaction. */
void innodb_api_cursor_reset(
    /*====================*/
    innodb_engine_t *engine,       /*!< in: InnoDB Memcached
                                  engine */
    innodb_conn_data_t *conn_data, /*!< in/out: cursor affiliated
                                   with a connection */
    conn_op_type_t op_type,        /*!< in: type of DML
                                   performed */
    bool commit);                  /*!< in: commit or abort trx */

/*************************************************************/ /**
 Increment read and write counters, if they exceed the batch size,
 commit the transaction. */
bool innodb_reset_conn(
    /*==============*/
    innodb_conn_data_t *conn_data, /*!< in/out: cursor affiliated
                                   with a connection */
    bool has_lock,                 /*!< in: has lock on
                                   connection */
    bool commit,                   /*!< in: commit or abort trx */
    bool has_binlog);              /*!< in: binlog enabled */

/**********************************************************************/ /**
 This function verifies the table configuration information on an opened
 table, and fills in columns used for memcached functionalities (cas, exp etc.)
 @return true if everything works out fine */
ib_err_t innodb_verify_low(
    /*==============*/
    meta_cfg_info_t *info, /*!< in/out: meta info
                           structure */
    ib_crsr_t crsr,        /*!< in: crsr */
    bool runtime);         /*!< in: verify at the
                           runtime */

/*************************************************************/ /**
 Following are a set of InnoDB callback function wrappers for functions
 that will be used outside innodb_api.c
 @return DB_SUCCESS if successful or error code */
ib_err_t innodb_cb_cursor_close(
    /*===================*/
    ib_crsr_t ib_crsr); /*!< in: cursor to close */

/*************************************************************/ /**
 Commit the transaction
 @return DB_SUCCESS if successful or error code */
ib_err_t innodb_cb_trx_commit(
    /*=================*/
    ib_trx_t ib_trx); /*!< in: transaction to commit */

/*************************************************************/ /**
 Close table associated to the connection
 @return DB_SUCCESS if successful or error code */
ib_err_t innodb_cb_close_thd(
    /*=================*/
    void *thd); /*!< in: THD */

/*****************************************************************/ /**
 update the cursor with new transactions and also reset the cursor
 @return DB_SUCCESS or error code */
ib_err_t innodb_cb_cursor_new_trx(
    /*=====================*/
    ib_crsr_t ib_crsr, /*!< in/out: InnoDB cursor */
    ib_trx_t ib_trx);  /*!< in: transaction */

/*****************************************************************/ /**
 Lock the table with specified lock mode
 @return DB_SUCCESS or error code */
ib_err_t innodb_cb_cursor_lock(
    /*==================*/
    innodb_engine_t *eng,       /*!< in: InnoDB Memcached engine */
    ib_crsr_t ib_crsr,          /*!< in/out: cursor on the table */
    ib_lck_mode_t ib_lck_mode); /*!< in: lock mode */

/*****************************************************************/ /**
 Create an InnoDB tuple used for index/table search.
 @return own: Tuple for current index */
ib_tpl_t innodb_cb_read_tuple_create(
    /*========================*/
    ib_crsr_t ib_crsr); /*!< in: Cursor instance */

/*****************************************************************/ /**
 Move cursor to the first record in the table.
 @return DB_SUCCESS or err code */
ib_err_t innodb_cb_cursor_first(
    /*===================*/
    ib_crsr_t ib_crsr); /*!< in: InnoDB cursor instance */

/*****************************************************************/ /**
 Read current row.
 @return DB_SUCCESS or err code */
ib_err_t innodb_cb_read_row(
    /*===============*/
    ib_crsr_t ib_crsr, /*!< in: InnoDB cursor instance */
    ib_tpl_t ib_tpl    /*!< out: read cols into this tuple */
);

/*****************************************************************/ /**
 Get a column type, length and attributes from the tuple.
 @return len of column data */
ib_ulint_t innodb_cb_col_get_meta(
    /*===================*/
    ib_tpl_t ib_tpl,             /*!< in: tuple instance */
    ib_ulint_t i,                /*!< in: column index in tuple */
    ib_col_meta_t *ib_col_meta); /*!< out: column meta data */

/*****************************************************************/ /**
 Destroy an InnoDB tuple. */
void innodb_cb_tuple_delete(
    /*===================*/
    ib_tpl_t ib_tpl); /*!< in,own: Tuple instance to delete */

/*****************************************************************/ /**
 Return the number of columns in the tuple definition.
 @return number of columns */
ib_ulint_t innodb_cb_tuple_get_n_cols(
    /*=======================*/
    const ib_tpl_t ib_tpl); /*!< in: Tuple for table/index */

/*****************************************************************/ /**
 Get a column value pointer from the tuple.
 @return NULL or pointer to buffer */
const void *innodb_cb_col_get_value(
    /*====================*/
    ib_tpl_t ib_tpl, /*!< in: tuple instance */
    ib_ulint_t i);   /*!< in: column index in tuple */

/********************************************************************/ /**
 Open a table using the table name.
 @return table instance if found */
ib_err_t innodb_cb_open_table(
    /*=================*/
    const char *name,    /*!< in: table name to lookup */
    ib_trx_t ib_trx,     /*!< in: transaction */
    ib_crsr_t *ib_crsr); /*!< in: cursor to be used */

/*****************************************************************/ /**
 Get a column name from the tuple.
 @return name of the column */
<<<<<<< HEAD
char *innodb_cb_col_get_name(
=======
const char *innodb_cb_col_get_name(
>>>>>>> 4869291f
    /*===================*/
    ib_crsr_t ib_crsr, /*!< in: InnoDB cursor instance */
    ib_ulint_t i);     /*!< in: column index in tuple */

/*****************************************************************/ /**
 Open an InnoDB secondary index cursor and return a cursor handle to it.
 @return DB_SUCCESS or err code */
ib_err_t innodb_cb_cursor_open_index_using_name(
    /*===================================*/
    ib_crsr_t ib_open_crsr, /*!< in: open/active cursor */
    const char *index_name, /*!< in: secondary index name */
    ib_crsr_t *ib_crsr,     /*!< out,own: InnoDB index cursor */
    int *idx_type,          /*!< out: index is cluster index */
    ib_id_u64_t *idx_id);   /*!< out: index id */

/*****************************************************************/ /**
 Get InnoDB API configure option
 @return configure status */
int innodb_cb_get_cfg();
/*===============*/
#endif<|MERGE_RESOLUTION|>--- conflicted
+++ resolved
@@ -1,10 +1,6 @@
 /***********************************************************************
 
-<<<<<<< HEAD
-Copyright (c) 2011, 2017, Oracle and/or its affiliates. All rights reserved.
-=======
 Copyright (c) 2011, 2019, Oracle and/or its affiliates. All rights reserved.
->>>>>>> 4869291f
 
 This program is free software; you can redistribute it and/or modify
 it under the terms of the GNU General Public License, version 2.0,
@@ -383,11 +379,7 @@
 /*****************************************************************/ /**
  Get a column name from the tuple.
  @return name of the column */
-<<<<<<< HEAD
-char *innodb_cb_col_get_name(
-=======
 const char *innodb_cb_col_get_name(
->>>>>>> 4869291f
     /*===================*/
     ib_crsr_t ib_crsr, /*!< in: InnoDB cursor instance */
     ib_ulint_t i);     /*!< in: column index in tuple */
