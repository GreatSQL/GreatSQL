# Copyright (c) 2014 Percona LLC and/or its affiliates. All rights reserved.
# 
# This program is free software; you can redistribute it and/or modify
# it under the terms of the GNU General Public License as published by
# the Free Software Foundation; version 2 of the License.
# 
# This program is distributed in the hope that it will be useful,
# but WITHOUT ANY WARRANTY; without even the implied warranty of
# MERCHANTABILITY or FITNESS FOR A PARTICULAR PURPOSE.  See the
# GNU General Public License for more details.
# 
# You should have received a copy of the GNU General Public License
# along with this program; if not, write to the Free Software
# Foundation, Inc., 51 Franklin St, Fifth Floor, Boston, MA  02110-1301 USA

MYSQL_ADD_PLUGIN(audit_log audit_log.c file_logger.c buffer.c audit_file.c
<<<<<<< HEAD
 audit_syslog.c
 MODULE_ONLY MODULE_OUTPUT_NAME "audit_log")

IF(UNIX)
  IF(INSTALL_MYSQLTESTDIR)
    INSTALL(DIRECTORY tests/mtr/ DESTINATION ${INSTALL_MYSQLTESTDIR}/suite/audit_log COMPONENT Test)
  ENDIF()
ENDIF()
=======
 audit_syslog.c filter.c
 MODULE_ONLY MODULE_OUTPUT_NAME "audit_log")
>>>>>>> 8a1d9282
<|MERGE_RESOLUTION|>--- conflicted
+++ resolved
@@ -14,16 +14,11 @@
 # Foundation, Inc., 51 Franklin St, Fifth Floor, Boston, MA  02110-1301 USA
 
 MYSQL_ADD_PLUGIN(audit_log audit_log.c file_logger.c buffer.c audit_file.c
-<<<<<<< HEAD
- audit_syslog.c
+ audit_syslog.c filter.c
  MODULE_ONLY MODULE_OUTPUT_NAME "audit_log")
 
 IF(UNIX)
   IF(INSTALL_MYSQLTESTDIR)
     INSTALL(DIRECTORY tests/mtr/ DESTINATION ${INSTALL_MYSQLTESTDIR}/suite/audit_log COMPONENT Test)
   ENDIF()
-ENDIF()
-=======
- audit_syslog.c filter.c
- MODULE_ONLY MODULE_OUTPUT_NAME "audit_log")
->>>>>>> 8a1d9282
+ENDIF()