/* Copyright (c) 2014 Percona LLC and/or its affiliates. All rights reserved.

   This program is free software; you can redistribute it and/or
   modify it under the terms of the GNU General Public License
   as published by the Free Software Foundation; version 2 of
   the License.

   This program is distributed in the hope that it will be useful,
   but WITHOUT ANY WARRANTY; without even the implied warranty of
   MERCHANTABILITY or FITNESS FOR A PARTICULAR PURPOSE. See the
   GNU General Public License for more details.

   You should have received a copy of the GNU General Public License
   along with this program; if not, write to the Free Software
   Foundation, Inc., 51 Franklin St, Fifth Floor, Boston, MA  02110-1301  USA */

#include <time.h>
#include <string.h>
#include <stdio.h>

#include <my_global.h>
#include <mysql/plugin.h>
#include <mysql/plugin_audit.h>
#include <typelib.h>
#include <mysql_version.h>
#include <mysql_com.h>
#include <my_pthread.h>
#include <syslog.h>

#include "logger.h"
#include "buffer.h"
#include "audit_handler.h"

#define PLUGIN_VERSION 0x0002


enum audit_log_policy_t { ALL, NONE, LOGINS, QUERIES };
enum audit_log_strategy_t
  { ASYNCHRONOUS, PERFORMANCE, SEMISYNCHRONOUS, SYNCHRONOUS };
enum audit_log_format_t { OLD, NEW, JSON, CSV };
<<<<<<< HEAD

typedef void (*escape_buf_func_t)(const char *, size_t *, char *, size_t *);
=======
enum audit_log_handler_t { HANDLER_FILE, HANDLER_SYSLOG };
>>>>>>> 60193238

typedef void (*escape_buf_func_t)(const char *, size_t *, char *, size_t *);

static audit_handler_t *log_handler= NULL;
static ulonglong record_id= 0;
static time_t log_file_time= 0;
char *audit_log_file;
char default_audit_log_file[]= "audit.log";
ulong audit_log_policy= ALL;
ulong audit_log_strategy= ASYNCHRONOUS;
ulonglong audit_log_buffer_size= 1048576;
ulonglong audit_log_rotate_on_size= 0;
ulonglong audit_log_rotations= 0;
char audit_log_flush= FALSE;
ulong audit_log_format= OLD;
ulong audit_log_handler= HANDLER_FILE;
char *audit_log_syslog_ident;
char default_audit_log_syslog_ident[] = "percona-audit";
ulong audit_log_syslog_facility= 0;
ulong audit_log_syslog_priority= 0;


static int audit_log_syslog_facility_codes[]=
  { LOG_USER,   LOG_AUTHPRIV, LOG_CRON,   LOG_DAEMON, LOG_FTP,
    LOG_KERN,   LOG_LPR,      LOG_MAIL,   LOG_NEWS,
#if (defined LOG_SECURITY)
    LOG_SECURITY,
#endif
    LOG_SYSLOG, LOG_AUTH,     LOG_UUCP,   LOG_LOCAL0, LOG_LOCAL1,
    LOG_LOCAL2, LOG_LOCAL3,   LOG_LOCAL4, LOG_LOCAL5, LOG_LOCAL6,
    LOG_LOCAL7, 0};


static const char *audit_log_syslog_facility_names[]=
  { "LOG_USER",   "LOG_AUTHPRIV", "LOG_CRON",   "LOG_DAEMON", "LOG_FTP",
    "LOG_KERN",   "LOG_LPR",      "LOG_MAIL",   "LOG_NEWS",
#if (defined LOG_SECURITY)
    "LOG_SECURITY",
#endif
    "LOG_SYSLOG", "LOG_AUTH",     "LOG_UUCP",   "LOG_LOCAL0", "LOG_LOCAL1",
    "LOG_LOCAL2", "LOG_LOCAL3",   "LOG_LOCAL4", "LOG_LOCAL5", "LOG_LOCAL6",
    "LOG_LOCAL7", 0 };


static const int audit_log_syslog_priority_codes[]=
  { LOG_INFO,   LOG_ALERT, LOG_CRIT, LOG_ERR, LOG_WARNING,
    LOG_NOTICE, LOG_EMERG,  LOG_DEBUG, 0 };


static const char *audit_log_syslog_priority_names[]=
  { "LOG_INFO",   "LOG_ALERT", "LOG_CRIT", "LOG_ERR", "LOG_WARNING",
    "LOG_NOTICE", "LOG_EMERG", "LOG_DEBUG", 0 };


static
void init_record_id(off_t size)
{
  record_id= size;
}


static
ulonglong next_record_id()
{
  return __sync_add_and_fetch(&record_id, 1);
}


#define MAX_RECORD_ID_SIZE  50
#define MAX_TIMESTAMP_SIZE  25


static
void fprintf_timestamp(FILE *file)
{
  char timebuf[50];
  struct tm tm;
  time_t curtime;

  memset(&tm, 0, sizeof(tm));
  time(&curtime);
  localtime_r(&curtime, &tm);

  strftime(timebuf, sizeof(timebuf), "%FT%T", gmtime_r(&curtime, &tm));

  fprintf(file, "%s audit_log: ", timebuf);
}


static
char *make_timestamp(char *buf, size_t buf_len, time_t t)
{
  struct tm tm;

  memset(&tm, 0, sizeof(tm));
  strftime(buf, buf_len, "%FT%T UTC", gmtime_r(&t, &tm));

  return buf;
}

static
char *make_record_id(char *buf, size_t buf_len)
{
  struct tm tm;
  size_t len;

  memset(&tm, 0, sizeof(tm));
  len= snprintf(buf, buf_len, "%llu_", next_record_id());

  strftime(buf + len, buf_len - len,
           "%FT%T", gmtime_r(&log_file_time, &tm));

  return buf;
}

typedef struct
{
  char character;
  size_t length;
  const char *replacement;
} escape_rule_t;

static
void escape_buf(const char *in, size_t *inlen, char *out, size_t *outlen,
                const escape_rule_t *escape_rules)
{
  char* outstart = out;
  const char* base = in;
  char* outend = out + *outlen;
  const char* inend;
  const escape_rule_t *rule;
  my_bool replaced;

  inend = in + (*inlen);

  while ((in < inend) && (out < outend))
  {
    replaced= FALSE;
    for (rule= escape_rules; rule->character; rule++)
    {
      if (*in == rule->character)
      {
        if ((outend - out) < (int) rule->length)
          goto end_of_buffer;
        memcpy(out, rule->replacement, rule->length);
        out += rule->length;
        replaced= TRUE;
        break;
      }
    }
    if (!replaced)
      *out++ = *in;
    ++in;
  }
end_of_buffer:
  *outlen = out - outstart;
  *inlen = in - base;
}

static
void xml_escape(const char *in, size_t *inlen, char *out, size_t *outlen)
{
  const escape_rule_t rules[]=
  {
    { '<',  4, "&lt;" },
    { '>',  4, "&gt;" },
    { '&',  5, "&amp;" },
    { '\r', 5, "&#13;" },
    { '\n', 5, "&#10;" },
    { '"',  6, "&quot;" },
    { 0,  0, NULL }
  };

  escape_buf(in, inlen, out, outlen, rules);
}

static
void json_escape(const char *in, size_t *inlen, char *out, size_t *outlen)
{
  const escape_rule_t rules[]=
  {
    { '\\', 2, "\\\\" },
    { '"',  2, "\\\"" },
    { '\r',  2, "\\r" },
    { '\n',  2, "\\n" },
    { 0,  0, NULL }
  };

  escape_buf(in, inlen, out, outlen, rules);
}

static
void csv_escape(const char *in, size_t *inlen, char *out, size_t *outlen)
{
  const escape_rule_t rules[]=
  {
    { '"',  2, "\"\"" },
    { 0,  0, NULL }
  };

  escape_buf(in, inlen, out, outlen, rules);
}

static
char *escape_string(const char *in, size_t inlen,
                    char *out, size_t outlen,
                    char **endptr)
{
  const escape_buf_func_t format_escape_func[]=
        { xml_escape, xml_escape, json_escape, csv_escape };

  if (in != NULL)
  {
    --outlen;
    format_escape_func[audit_log_format](in, &inlen, out, &outlen);
    out[outlen]= 0;
    if (endptr)
      *endptr= out + outlen + 1;
  }
  else
  {
    *out= 0;
    if (endptr)
      *endptr= out + 1;
  }
  return out;
}


static
void audit_log_write(const char *buf, size_t len)
{
  static int write_error= 0;

  if (log_handler != NULL)
  {
    if (audit_handler_write(log_handler, buf, len) < 0)
    {
      if (!write_error)
      {
        write_error= 1;
        fprintf_timestamp(stderr);
        fprintf(stderr, "Error writing to file %s. ", audit_log_file);
        perror("Error: ");
      }
    }
    else
    {
      write_error= 0;
    }
  }
}



/* Defined in MySQL server */
extern int orig_argc;
extern char **orig_argv;
extern char server_version[SERVER_VERSION_LENGTH];

static
char *make_argv(char *buf, size_t len, int argc, char **argv)
{
  size_t left= len;

  buf[0]= 0;
  while (argc > 0 && left > 0)
  {
    left-= my_snprintf(buf + len - left, left,
                       "%s%c", *argv, argc > 1 ? ' ' : 0);
    argc--; argv++;
  }

  return buf;
}

static
size_t audit_log_audit_record(char *buf, size_t buflen,
                              const char *name, time_t t)
{
  char id_str[MAX_RECORD_ID_SIZE];
  char timestamp[MAX_TIMESTAMP_SIZE];
  char arg_buf[512];
  const char *format_string[] = {
                     "<AUDIT_RECORD\n"
                     "  NAME=\"%s\"\n"
                     "  RECORD=\"%s\"\n"
                     "  TIMESTAMP=\"%s\"\n"
                     "  MYSQL_VERSION=\"%s\"\n"
                     "  STARTUP_OPTIONS=\"%s\"\n"
                     "  OS_VERSION=\""MACHINE_TYPE"-"SYSTEM_TYPE"\"\n"
                     "/>\n",

                     "<AUDIT_RECORD>\n"
                     "  <NAME>%s</NAME>\n"
                     "  <RECORD>%s</RECORD>\n"
                     "  <TIMESTAMP>%s</TIMESTAMP>\n"
                     "  <MYSQL_VERSION>%s</MYSQL_VERSION>\n"
                     "  <STARTUP_OPTIONS>%s</STARTUP_OPTIONS>\n"
                     "  <OS_VERSION>"MACHINE_TYPE"-"SYSTEM_TYPE"</OS_VERSION>\n"
                     "</AUDIT_RECORD>\n",

                     "{\"audit_record\":{\"name\":\"%s\",\"record\":\"%s\","
                     "\"timestamp\":\"%s\",\"mysql_version\":\"%s\","
                     "\"startup_optionsi\":\"%s\","
                     "\"os_version\":\""MACHINE_TYPE"-"SYSTEM_TYPE"\"}}\n",

                     "\"%s\",\"%s\",\"%s\",\"%s\",\"%s\","
                     "\""MACHINE_TYPE"-"SYSTEM_TYPE"\"\n" };

  return my_snprintf(buf, buflen,
                     format_string[audit_log_format],
                     name,
                     make_record_id(id_str, sizeof(id_str)),
                     make_timestamp(timestamp, sizeof(timestamp), t),
                     server_version,
                     make_argv(arg_buf, sizeof(arg_buf),
                               orig_argc - 1, orig_argv + 1));
}


static
size_t audit_log_general_record(char *buf, size_t buflen,
                                const char *name, time_t t, int status,
                                const struct mysql_event_general *event)
{
  char id_str[MAX_RECORD_ID_SIZE];
  char timestamp[MAX_TIMESTAMP_SIZE];
  char query[512], tmp[128];
  char *endptr= tmp, *endtmp= tmp + sizeof(tmp);
  const char *format_string[] = {
                     "<AUDIT_RECORD\n"
                     "  NAME=\"%s\"\n"
                     "  RECORD=\"%s\"\n"
                     "  TIMESTAMP=\"%s\"\n"
                     "  COMMAND_CLASS=\"%s\"\n"
                     "  CONNECTION_ID=\"%lu\"\n"
                     "  STATUS=\"%d\"\n"
                     "  SQLTEXT=\"%s\"\n"
                     "  USER=\"%s\"\n"
                     "  HOST=\"%s\"\n"
                     "  OS_USER=\"%s\"\n"
                     "  IP=\"%s\"\n"
                     "/>\n",

                     "<AUDIT_RECORD>\n"
                     "  <NAME>%s</NAME>\n"
                     "  <RECORD>%s</RECORD>\n"
                     "  <TIMESTAMP>%s</TIMESTAMP>\n"
                     "  <COMMAND_CLASS>%s</COMMAND_CLASS>\n"
                     "  <CONNECTION_ID>%lu</CONNECTION_ID>\n"
                     "  <STATUS>%d</STATUS>\n"
                     "  <SQLTEXT>%s</SQLTEXT>\n"
                     "  <USER>%s</USER>\n"
                     "  <HOST>%s</HOST>\n"
                     "  <OS_USER>%s</OS_USER>\n"
                     "  <IP>%s</IP>\n"
                     "</AUDIT_RECORD>\n",

                     "{\"audit_record\":"
                       "{\"name\":\"%s\","
                       "\"record\":\"%s\","
                       "\"timestamp\":\"%s\","
                       "\"command_class\":\"%s\","
                       "\"connection_id\":\"%lu\","
                       "\"status\":%d,"
                       "\"sqltext\":\"%s\","
                       "\"user\":\"%s\","
                       "\"host\":\"%s\","
                       "\"os_user\":\"%s\","
                       "\"ip\":\"%s\"}}\n",

                     "\"%s\",\"%s\",\"%s\",\"%s\",\"%lu\",%d,\"%s\",\"%s\","
                     "\"%s\",\"%s\",\"%s\"\n" };

  return my_snprintf(buf, buflen,
                     format_string[audit_log_format],
                     name,
                     make_record_id(id_str, sizeof(id_str)),
                     make_timestamp(timestamp, sizeof(timestamp), t),
                     event->general_sql_command.str,
                     event->general_thread_id, status,
                     escape_string(event->general_query,
                                   event->general_query_length,
                                   query, sizeof(query), NULL),
                     escape_string(event->general_user,
                                   event->general_user_length,
                                   endptr, endtmp - endptr, &endptr),
                     escape_string(event->general_host.str,
                                   event->general_host.length,
                                   endptr, endtmp - endptr, &endptr),
                     escape_string(event->general_external_user.str,
                                   event->general_external_user.length,
                                   endptr, endtmp - endptr, &endptr),
                     escape_string(event->general_ip.str,
                                   event->general_ip.length,
                                   endptr, endtmp - endptr, &endptr));
}

static
size_t audit_log_connection_record(char *buf, size_t buflen,
                                   const char *name, time_t t,
                                   const struct mysql_event_connection *event)
{
  char id_str[MAX_RECORD_ID_SIZE];
  char timestamp[MAX_TIMESTAMP_SIZE];
  char tmp[128];
  char *endptr= tmp, *endtmp= tmp + sizeof(tmp);
  const char *format_string[] = {
                     "<AUDIT_RECORD\n"
                     "  NAME=\"%s\"\n"
                     "  RECORD=\"%s\"\n"
                     "  TIMESTAMP=\"%s\"\n"
                     "  CONNECTION_ID=\"%lu\"\n"
                     "  STATUS=\"%d\"\n"
                     "  USER=\"%s\"\n"
                     "  PRIV_USER=\"%s\"\n"
                     "  OS_LOGIN=\"%s\"\n"
                     "  PROXY_USER=\"%s\"\n"
                     "  HOST=\"%s\"\n"
                     "  IP=\"%s\"\n"
                     "  DB=\"%s\"\n"
                     "/>\n",

                     "<AUDIT_RECORD>\n"
                     "  <NAME>%s</NAME>\n"
                     "  <RECORD>%s</RECORD>\n"
                     "  <TIMESTAMP>%s</TIMESTAMP>\n"
                     "  <CONNECTION_ID>%lu</CONNECTION_ID>\n"
                     "  <STATUS>%d</STATUS>\n"
                     "  <USER>%s</USER>\n"
                     "  <PRIV_USER>%s</PRIV_USER>\n"
                     "  <OS_LOGIN>%s</OS_LOGIN>\n"
                     "  <PROXY_USER>%s</PROXY_USER>\n"
                     "  <HOST>%s</HOST>\n"
                     "  <IP>%s</IP>\n"
                     "  <DB>%s</DB>\n"
                     "</AUDIT_RECORD>\n",

                     "{\"audit_record\":"
                       "{\"name\":\"%s\","
                       "\"record\":\"%s\","
                       "\"timestamp\":\"%s\","
                       "\"connection_id\":\"%lu\","
                       "\"status\":%d,"
                       "\"user\":\"%s\","
                       "\"priv_user\":\"%s\","
                       "\"os_login\":\"%s\","
                       "\"proxy_user\":\"%s\","
                       "\"host\":\"%s\","
                       "\"ip\":\"%s\","
                       "\"db\":\"%s\"}}\n",

                     "\"%s\",\"%s\",\"%s\",\"%lu\",%d,\"%s\",\"%s\",\"%s\","
                     "\"%s\",\"%s\",\"%s\",\"%s\"\n" };

  return my_snprintf(buf, buflen,
                     format_string[audit_log_format],
                     name,
                     make_record_id(id_str, sizeof(id_str)),
                     make_timestamp(timestamp, sizeof(timestamp), t),
                     event->thread_id,
                     event->status,
                     escape_string(event->user,
                                   event->user_length,
                                   endptr, endtmp - endptr, &endptr),
                     escape_string(event->priv_user,
                                   event->priv_user_length,
                                   endptr, endtmp - endptr, &endptr),
                     escape_string(event->external_user,
                                   event->external_user_length,
                                   endptr, endtmp - endptr, &endptr),
                     escape_string(event->proxy_user,
                                   event->proxy_user_length,
                                   endptr, endtmp - endptr, &endptr),
                     escape_string(event->host,
                                   event->host_length,
                                   endptr, endtmp - endptr, &endptr),
                     escape_string(event->user,
                                   event->user_length,
                                   endptr, endtmp - endptr, &endptr),
                     escape_string(event->ip,
                                   event->ip_length,
                                   endptr, endtmp - endptr, &endptr),
                     escape_string(event->database,
                                   event->database_length,
                                   endptr, endtmp - endptr, &endptr));
<<<<<<< HEAD
}

static
size_t audit_log_header(MY_STAT *stat, char *buf, size_t buflen)
{
  const char *format_string[] = {
                     "<?xml version=\"1.0\" encoding=\"UTF-8\"?>\n"
                     "<AUDIT>\n",
                     "<?xml version=\"1.0\" encoding=\"UTF-8\"?>\n"
                     "<AUDIT>\n",
                     "",
                     "" };

  log_file_time= stat->st_mtime;

  init_record_id(stat->st_size);

  return my_snprintf(buf, buflen, format_string[audit_log_format]);
=======
>>>>>>> 60193238
}

static
<<<<<<< HEAD
size_t audit_log_footer(char *buf, size_t buflen)
{
  const char *format_string[] = {
                     "</AUDIT>\n",
                     "</AUDIT>\n",
                     "",
                     "" };

  return my_snprintf(buf, buflen, format_string[audit_log_format]);
}

static
int init_new_log_file()
{
  audit_file_logger= logger_open(audit_log_file, audit_log_rotate_on_size,
                            audit_log_rotate_on_size ? audit_log_rotations : 0,
                            audit_log_strategy >= SEMISYNCHRONOUS,
                            audit_log_header);
  if (audit_file_logger == NULL)
  {
    fprintf_timestamp(stderr);
    fprintf(stderr, "Cannot open file %s. ", audit_log_file);
    perror("Error: ");
    return(1);
  }

  return(0);
=======
size_t audit_log_header(MY_STAT *stat, char *buf, size_t buflen)
{
  const char *format_string[] = {
                     "<?xml version=\"1.0\" encoding=\"UTF-8\"?>\n"
                     "<AUDIT>\n",
                     "<?xml version=\"1.0\" encoding=\"UTF-8\"?>\n"
                     "<AUDIT>\n",
                     "",
                     "" };

  log_file_time= stat->st_mtime;

  init_record_id(stat->st_size);

  if (buf == NULL)
  {
    return 0;
  }

  return my_snprintf(buf, buflen, format_string[audit_log_format]);
>>>>>>> 60193238
}


static
size_t audit_log_footer(char *buf, size_t buflen)
{
<<<<<<< HEAD
  if (logger_reopen(audit_file_logger, audit_log_header, audit_log_footer))
=======
  const char *format_string[] = {
                     "</AUDIT>\n",
                     "</AUDIT>\n",
                     "",
                     "" };

  if (buf == NULL)
>>>>>>> 60193238
  {
    return 0;
  }

<<<<<<< HEAD
=======
  return my_snprintf(buf, buflen, format_string[audit_log_format]);
}

static
int init_new_log_file()
{
  if (audit_log_handler == HANDLER_FILE)
  {
    audit_handler_file_config_t opts;
    opts.name= audit_log_file;
    opts.rotate_on_size= audit_log_rotate_on_size;
    opts.rotations= audit_log_rotations;
    opts.sync_on_write= audit_log_strategy == SYNCHRONOUS;
    opts.use_buffer= audit_log_strategy < SEMISYNCHRONOUS;
    opts.buffer_size= audit_log_buffer_size;
    opts.can_drop_data= audit_log_strategy == PERFORMANCE;
    opts.header= audit_log_header;
    opts.footer= audit_log_footer;

    log_handler= audit_handler_file_open(&opts);
    if (log_handler == NULL)
    {
      fprintf_timestamp(stderr);
      fprintf(stderr, "Cannot open file %s. ", audit_log_file);
      perror("Error: ");
      return(1);
    }
  }
  else
  {
    audit_handler_syslog_config_t opts;
    opts.facility= audit_log_syslog_facility_codes[audit_log_syslog_facility];
    opts.ident= audit_log_syslog_ident;
    opts.priority= audit_log_syslog_priority_codes[audit_log_syslog_priority];
    opts.header= audit_log_header;
    opts.footer= audit_log_footer;

    log_handler= audit_handler_syslog_open(&opts);
    if (log_handler == NULL)
    {
      fprintf_timestamp(stderr);
      fprintf(stderr, "Cannot open syslog. ");
      perror("Error: ");
      return(1);
    }
  }

>>>>>>> 60193238
  return(0);
}


static
int reopen_log_file()
{
<<<<<<< HEAD
  if (audit_file_logger != NULL)
    logger_close(audit_file_logger, audit_log_footer);
=======
  if (log_handler != NULL)
  {
    if (audit_handler_flush(log_handler))
    {
      fprintf_timestamp(stderr);
      fprintf(stderr, "Cannot open file %s. ", audit_log_file);
      perror("Error: ");
      return(1);
    }
  }

  return(0);
>>>>>>> 60193238
}


static
int audit_log_plugin_init(void *arg __attribute__((unused)))
{
  char buf[1024];
  size_t len;

  logger_init_mutexes();

  if (init_new_log_file())
    return(1);

  len= audit_log_audit_record(buf, sizeof(buf), "Audit", time(NULL));
  audit_log_write(buf, len);

  return(0);
}


static
int audit_log_plugin_deinit(void *arg __attribute__((unused)))
{
  char buf[1024];
  size_t len;

  len= audit_log_audit_record(buf, sizeof(buf), "NoAudit", time(NULL));
  audit_log_write(buf, len);

<<<<<<< HEAD
  if (audit_log_buffer != NULL)
    audit_log_buffer_shutdown(audit_log_buffer);
  close_log_file();
=======
  audit_handler_close(log_handler);
>>>>>>> 60193238

  return(0);
}


static
int is_event_class_allowed_by_policy(unsigned int class,
                                     enum audit_log_policy_t policy)
{
  static unsigned int class_mask[]=
  {
    MYSQL_AUDIT_GENERAL_CLASSMASK | MYSQL_AUDIT_CONNECTION_CLASSMASK, /* ALL */
    0,                                                             /* NONE */
    MYSQL_AUDIT_CONNECTION_CLASSMASK,                              /* LOGINS */
    MYSQL_AUDIT_GENERAL_CLASSMASK,                                 /* QUERIES */
  };

  return (class_mask[policy] & (1 << class)) != 0;
}


static
void audit_log_notify(MYSQL_THD thd __attribute__((unused)),
                      unsigned int event_class,
                      const void *event)
{
  char buf[1024];
  size_t len;

  if (!is_event_class_allowed_by_policy(event_class, audit_log_policy))
    return;

  if (event_class == MYSQL_AUDIT_GENERAL_CLASS)
  {
    const struct mysql_event_general *event_general=
      (const struct mysql_event_general *) event;
    switch (event_general->event_subclass)
    {
    case MYSQL_AUDIT_GENERAL_STATUS:
      if (event_general->general_command_length == 4 &&
          strncmp(event_general->general_command, "Quit", 4) == 0)
        break;
      len= audit_log_general_record(buf, sizeof(buf),
                                    event_general->general_command,
                                    event_general->general_time,
                                    event_general->general_error_code,
                                    event_general);
      audit_log_write(buf, len);
      break;
    }
  }
  else if (event_class == MYSQL_AUDIT_CONNECTION_CLASS)
  {
    const struct mysql_event_connection *event_connection=
      (const struct mysql_event_connection *) event;
    switch (event_connection->event_subclass)
    {
    case MYSQL_AUDIT_CONNECTION_CONNECT:
      len= audit_log_connection_record(buf, sizeof(buf),
                                       "Connect", time(NULL), event_connection);
      audit_log_write(buf, len);
      break;
    case MYSQL_AUDIT_CONNECTION_DISCONNECT:
      len= audit_log_connection_record(buf, sizeof(buf),
                                       "Quit", time(NULL), event_connection);
      audit_log_write(buf, len);
      break;
   case MYSQL_AUDIT_CONNECTION_CHANGE_USER:
      len= audit_log_connection_record(buf, sizeof(buf),
                                       "Change user", time(NULL),
                                       event_connection);
      audit_log_write(buf, len);
      break;
    default:
      break;
    }
  }
}


/*
 * Plugin system vars
 */

static MYSQL_SYSVAR_STR(file, audit_log_file,
  PLUGIN_VAR_RQCMDARG | PLUGIN_VAR_READONLY,
  "The name of the log file.", NULL, NULL, default_audit_log_file);

static const char *audit_log_policy_names[]=
                    { "ALL", "NONE", "LOGINS", "QUERIES", 0 };

static TYPELIB audit_log_policy_typelib=
{
  array_elements(audit_log_policy_names) - 1, "audit_log_policy_typelib",
  audit_log_policy_names, NULL
};

static MYSQL_SYSVAR_ENUM(policy, audit_log_policy, PLUGIN_VAR_RQCMDARG,
       "The policy controlling the information written by the audit log "
       "plugin to its log file.", NULL, NULL, ALL,
       &audit_log_policy_typelib);

static const char *audit_log_strategy_names[]=
  { "ASYNCHRONOUS", "PERFORMANCE", "SEMISYNCHRONOUS", "SYNCHRONOUS", 0 };
static TYPELIB audit_log_strategy_typelib=
{
  array_elements(audit_log_strategy_names) - 1, "audit_log_strategy_typelib",
  audit_log_strategy_names, NULL
};

static MYSQL_SYSVAR_ENUM(strategy, audit_log_strategy,
       PLUGIN_VAR_RQCMDARG | PLUGIN_VAR_READONLY,
       "The logging method used by the audit log plugin, "
       "if FILE handler is used.", NULL, NULL,
       ASYNCHRONOUS, &audit_log_strategy_typelib);

static const char *audit_log_format_names[]=
  { "OLD", "NEW", "JSON", "CSV", 0 };
static TYPELIB audit_log_format_typelib=
{
  array_elements(audit_log_format_names) - 1, "audit_log_format_typelib",
  audit_log_format_names, NULL
};

static MYSQL_SYSVAR_ENUM(format, audit_log_format,
       PLUGIN_VAR_RQCMDARG | PLUGIN_VAR_READONLY,
       "The audit log file format.", NULL, NULL,
       ASYNCHRONOUS, &audit_log_format_typelib);

static const char *audit_log_handler_names[]=
  { "FILE", "SYSLOG", 0 };
static TYPELIB audit_log_handler_typelib=
{
  array_elements(audit_log_handler_names) - 1, "audit_log_handler_typelib",
  audit_log_handler_names, NULL
};

static MYSQL_SYSVAR_ENUM(handler, audit_log_handler,
       PLUGIN_VAR_RQCMDARG | PLUGIN_VAR_READONLY,
       "The audit log handler.", NULL, NULL,
       HANDLER_FILE, &audit_log_handler_typelib);

static MYSQL_SYSVAR_ULONGLONG(buffer_size, audit_log_buffer_size,
  PLUGIN_VAR_RQCMDARG | PLUGIN_VAR_READONLY,
  "The size of the buffer for asynchronous logging, "
  "if FILE handler is used.",
  NULL, NULL, 1048576UL, 4096UL, ULONGLONG_MAX, 4096UL);

static
void audit_log_rotate_on_size_update(
          MYSQL_THD thd __attribute__((unused)),
          struct st_mysql_sys_var *var __attribute__((unused)),
          void *var_ptr __attribute__((unused)),
          const void *save)
{
  ulonglong new_val= *(ulonglong *)(save);

  if (log_handler != NULL)
    audit_handler_set_option(log_handler, OPT_ROTATE_ON_SIZE, &new_val);

  audit_log_rotate_on_size= new_val;
}

static MYSQL_SYSVAR_ULONGLONG(rotate_on_size, audit_log_rotate_on_size,
  PLUGIN_VAR_RQCMDARG,
  "Maximum size of the log to start the rotation, if FILE handler is used.",
  NULL, audit_log_rotate_on_size_update, 0UL, 0UL, ULONGLONG_MAX, 4096UL);

static
void audit_log_rotations_update(
          MYSQL_THD thd __attribute__((unused)),
          struct st_mysql_sys_var *var __attribute__((unused)),
          void *var_ptr __attribute__((unused)),
          const void *save)
{
  ulonglong new_val= *(ulonglong *)(save);

  if (log_handler != NULL)
    audit_handler_set_option(log_handler, OPT_ROTATIONS, &new_val);

  audit_log_rotations= new_val;
}

static MYSQL_SYSVAR_ULONGLONG(rotations, audit_log_rotations,
  PLUGIN_VAR_RQCMDARG,
  "Maximum number of rotations to keep, if FILE handler is used.",
  NULL, audit_log_rotations_update, 0UL, 0UL, 999UL, 1UL);

static
void audit_log_flush_update(
          MYSQL_THD thd __attribute__((unused)),
          struct st_mysql_sys_var *var __attribute__((unused)),
          void *var_ptr __attribute__((unused)),
          const void *save)
{
  char new_val= *(const char *)(save);

  if (new_val != audit_log_flush && new_val)
  {
    audit_log_flush= TRUE;
    reopen_log_file();
    audit_log_flush= FALSE;
  }
}

static MYSQL_SYSVAR_BOOL(flush, audit_log_flush,
       PLUGIN_VAR_OPCMDARG, "Flush the log file.", NULL,
       audit_log_flush_update, 0);

static MYSQL_SYSVAR_STR(syslog_ident, audit_log_syslog_ident,
  PLUGIN_VAR_RQCMDARG | PLUGIN_VAR_READONLY,
  "The string that will be prepended to each log message, "
  "if SYSLOG handler is used.",
  NULL, NULL, default_audit_log_syslog_ident);

static TYPELIB audit_log_syslog_facility_typelib=
{
  array_elements(audit_log_syslog_facility_names) - 1,
  "audit_log_syslog_facility_typelib",
  audit_log_syslog_facility_names, NULL
};

static MYSQL_SYSVAR_ENUM(syslog_facility, audit_log_syslog_facility,
       PLUGIN_VAR_RQCMDARG,
       "The syslog facility to assign to messages, if SYSLOG handler is used.",
       NULL, NULL, 0,
       &audit_log_syslog_facility_typelib);

static TYPELIB audit_log_syslog_priority_typelib=
{
  array_elements(audit_log_syslog_priority_names) - 1,
  "audit_log_syslog_priority_typelib",
  audit_log_syslog_priority_names, NULL
};

static MYSQL_SYSVAR_ENUM(syslog_priority, audit_log_syslog_priority,
       PLUGIN_VAR_RQCMDARG,
       "Priority to be assigned to all messages written to syslog.",
       NULL, NULL, 0,
       &audit_log_syslog_priority_typelib);


static struct st_mysql_sys_var* audit_log_system_variables[] =
{
  MYSQL_SYSVAR(file),
  MYSQL_SYSVAR(policy),
  MYSQL_SYSVAR(strategy),
  MYSQL_SYSVAR(format),
  MYSQL_SYSVAR(buffer_size),
  MYSQL_SYSVAR(rotate_on_size),
  MYSQL_SYSVAR(rotations),
  MYSQL_SYSVAR(flush),
  MYSQL_SYSVAR(handler),
  MYSQL_SYSVAR(syslog_ident),
  MYSQL_SYSVAR(syslog_priority),
  MYSQL_SYSVAR(syslog_facility),
  NULL
};


/*
  Plugin type-specific descriptor
*/
static struct st_mysql_audit audit_log_descriptor=
{
  MYSQL_AUDIT_INTERFACE_VERSION,                    /* interface version    */
  NULL,                                             /* release_thd function */
  audit_log_notify,                                 /* notify function      */
  { MYSQL_AUDIT_GENERAL_CLASSMASK |
    MYSQL_AUDIT_CONNECTION_CLASSMASK }              /* class mask           */
};

/*
  Plugin status variables for SHOW STATUS
*/

static struct st_mysql_show_var audit_log_status_variables[]=
{
  { 0, 0, 0}
};


/*
  Plugin library descriptor
*/

mysql_declare_plugin(audit_log)
{
  MYSQL_AUDIT_PLUGIN,                     /* type                            */
  &audit_log_descriptor,                  /* descriptor                      */
  "audit_log",                            /* name                            */
  "Percona LLC and/or its affiliates.",   /* author                          */
  "Audit log",                            /* description                     */
  PLUGIN_LICENSE_GPL,
  audit_log_plugin_init,                  /* init function (when loaded)     */
  audit_log_plugin_deinit,                /* deinit function (when unloaded) */
  PLUGIN_VERSION,                         /* version                         */
  audit_log_status_variables,             /* status variables                */
  audit_log_system_variables,             /* system variables                */
  NULL,
  0,
}
mysql_declare_plugin_end;
<|MERGE_RESOLUTION|>--- conflicted
+++ resolved
@@ -38,12 +38,7 @@
 enum audit_log_strategy_t
   { ASYNCHRONOUS, PERFORMANCE, SEMISYNCHRONOUS, SYNCHRONOUS };
 enum audit_log_format_t { OLD, NEW, JSON, CSV };
-<<<<<<< HEAD
-
-typedef void (*escape_buf_func_t)(const char *, size_t *, char *, size_t *);
-=======
 enum audit_log_handler_t { HANDLER_FILE, HANDLER_SYSLOG };
->>>>>>> 60193238
 
 typedef void (*escape_buf_func_t)(const char *, size_t *, char *, size_t *);
 
@@ -531,7 +526,6 @@
                      escape_string(event->database,
                                    event->database_length,
                                    endptr, endtmp - endptr, &endptr));
-<<<<<<< HEAD
 }
 
 static
@@ -549,13 +543,16 @@
 
   init_record_id(stat->st_size);
 
+  if (buf == NULL)
+  {
+    return 0;
+  }
+
   return my_snprintf(buf, buflen, format_string[audit_log_format]);
-=======
->>>>>>> 60193238
-}
-
-static
-<<<<<<< HEAD
+}
+
+
+static
 size_t audit_log_footer(char *buf, size_t buflen)
 {
   const char *format_string[] = {
@@ -564,70 +561,11 @@
                      "",
                      "" };
 
-  return my_snprintf(buf, buflen, format_string[audit_log_format]);
-}
-
-static
-int init_new_log_file()
-{
-  audit_file_logger= logger_open(audit_log_file, audit_log_rotate_on_size,
-                            audit_log_rotate_on_size ? audit_log_rotations : 0,
-                            audit_log_strategy >= SEMISYNCHRONOUS,
-                            audit_log_header);
-  if (audit_file_logger == NULL)
-  {
-    fprintf_timestamp(stderr);
-    fprintf(stderr, "Cannot open file %s. ", audit_log_file);
-    perror("Error: ");
-    return(1);
-  }
-
-  return(0);
-=======
-size_t audit_log_header(MY_STAT *stat, char *buf, size_t buflen)
-{
-  const char *format_string[] = {
-                     "<?xml version=\"1.0\" encoding=\"UTF-8\"?>\n"
-                     "<AUDIT>\n",
-                     "<?xml version=\"1.0\" encoding=\"UTF-8\"?>\n"
-                     "<AUDIT>\n",
-                     "",
-                     "" };
-
-  log_file_time= stat->st_mtime;
-
-  init_record_id(stat->st_size);
-
   if (buf == NULL)
   {
     return 0;
   }
 
-  return my_snprintf(buf, buflen, format_string[audit_log_format]);
->>>>>>> 60193238
-}
-
-
-static
-size_t audit_log_footer(char *buf, size_t buflen)
-{
-<<<<<<< HEAD
-  if (logger_reopen(audit_file_logger, audit_log_header, audit_log_footer))
-=======
-  const char *format_string[] = {
-                     "</AUDIT>\n",
-                     "</AUDIT>\n",
-                     "",
-                     "" };
-
-  if (buf == NULL)
->>>>>>> 60193238
-  {
-    return 0;
-  }
-
-<<<<<<< HEAD
-=======
   return my_snprintf(buf, buflen, format_string[audit_log_format]);
 }
 
@@ -675,7 +613,6 @@
     }
   }
 
->>>>>>> 60193238
   return(0);
 }
 
@@ -683,10 +620,6 @@
 static
 int reopen_log_file()
 {
-<<<<<<< HEAD
-  if (audit_file_logger != NULL)
-    logger_close(audit_file_logger, audit_log_footer);
-=======
   if (log_handler != NULL)
   {
     if (audit_handler_flush(log_handler))
@@ -699,7 +632,6 @@
   }
 
   return(0);
->>>>>>> 60193238
 }
 
 
@@ -730,13 +662,7 @@
   len= audit_log_audit_record(buf, sizeof(buf), "NoAudit", time(NULL));
   audit_log_write(buf, len);
 
-<<<<<<< HEAD
-  if (audit_log_buffer != NULL)
-    audit_log_buffer_shutdown(audit_log_buffer);
-  close_log_file();
-=======
   audit_handler_close(log_handler);
->>>>>>> 60193238
 
   return(0);
 }
