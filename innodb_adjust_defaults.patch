diff -ruN a/storage/innodb_plugin/handler/ha_innodb.cc b/storage/innodb_plugin/handler/ha_innodb.cc
--- a/storage/innodb_plugin/handler/ha_innodb.cc	2010-04-30 16:39:14.000000000 +0900
+++ b/storage/innodb_plugin/handler/ha_innodb.cc	2010-04-30 16:43:26.000000000 +0900
<<<<<<< HEAD
@@ -11100,7 +11100,7 @@
=======
@@ -11087,7 +11087,7 @@
>>>>>>> 235e67eb
 static MYSQL_SYSVAR_ULONG(use_purge_thread, srv_use_purge_thread,
   PLUGIN_VAR_RQCMDARG | PLUGIN_VAR_READONLY,
   "Number of purge devoted threads. #### over 1 is EXPERIMENTAL ####",
-  NULL, NULL, 0, 0, 64, 0);
+  NULL, NULL, 1, 0, 64, 0);
 
 static MYSQL_SYSVAR_BOOL(overwrite_relay_log_info, innobase_overwrite_relay_log_info,
   PLUGIN_VAR_NOCMDARG | PLUGIN_VAR_READONLY,
<<<<<<< HEAD
@@ -11200,7 +11200,7 @@
=======
@@ -11187,7 +11187,7 @@
>>>>>>> 235e67eb
 static MYSQL_SYSVAR_BOOL(adaptive_flushing, srv_adaptive_flushing,
   PLUGIN_VAR_NOCMDARG,
   "Attempt flushing dirty pages to avoid IO bursts at checkpoints.",
-  NULL, NULL, TRUE);
+  NULL, NULL, FALSE);
 
 static MYSQL_SYSVAR_ULONG(max_purge_lag, srv_max_purge_lag,
   PLUGIN_VAR_RQCMDARG,
<<<<<<< HEAD
@@ -11443,7 +11443,7 @@
=======
@@ -11430,7 +11430,7 @@
>>>>>>> 235e67eb
 static MYSQL_SYSVAR_ULONG(ibuf_active_contract, srv_ibuf_active_contract,
   PLUGIN_VAR_RQCMDARG,
   "Enable/Disable active_contract of insert buffer. 0:disable 1:enable",
-  NULL, NULL, 0, 0, 1, 0);
+  NULL, NULL, 1, 0, 1, 0);
 
 static MYSQL_SYSVAR_ULONG(ibuf_accel_rate, srv_ibuf_accel_rate,
   PLUGIN_VAR_RQCMDARG,
<<<<<<< HEAD
@@ -11521,8 +11521,8 @@
=======
@@ -11508,8 +11508,8 @@
>>>>>>> 235e67eb
 };
 static MYSQL_SYSVAR_ENUM(adaptive_checkpoint, srv_adaptive_checkpoint,
   PLUGIN_VAR_RQCMDARG,
-  "Enable/Disable flushing along modified age. ([none], reflex, estimate)",
-  NULL, innodb_adaptive_checkpoint_update, 0, &adaptive_checkpoint_typelib);
+  "Enable/Disable flushing along modified age. (none, reflex, [estimate])",
+  NULL, innodb_adaptive_checkpoint_update, 2, &adaptive_checkpoint_typelib);
 
 static MYSQL_SYSVAR_ULONG(enable_unsafe_group_commit, srv_enable_unsafe_group_commit,
   PLUGIN_VAR_RQCMDARG,<|MERGE_RESOLUTION|>--- conflicted
+++ resolved
@@ -1,11 +1,7 @@
 diff -ruN a/storage/innodb_plugin/handler/ha_innodb.cc b/storage/innodb_plugin/handler/ha_innodb.cc
 --- a/storage/innodb_plugin/handler/ha_innodb.cc	2010-04-30 16:39:14.000000000 +0900
 +++ b/storage/innodb_plugin/handler/ha_innodb.cc	2010-04-30 16:43:26.000000000 +0900
-<<<<<<< HEAD
-@@ -11100,7 +11100,7 @@
-=======
-@@ -11087,7 +11087,7 @@
->>>>>>> 235e67eb
+@@ -11107,7 +11107,7 @@
  static MYSQL_SYSVAR_ULONG(use_purge_thread, srv_use_purge_thread,
    PLUGIN_VAR_RQCMDARG | PLUGIN_VAR_READONLY,
    "Number of purge devoted threads. #### over 1 is EXPERIMENTAL ####",
@@ -14,11 +10,7 @@
  
  static MYSQL_SYSVAR_BOOL(overwrite_relay_log_info, innobase_overwrite_relay_log_info,
    PLUGIN_VAR_NOCMDARG | PLUGIN_VAR_READONLY,
-<<<<<<< HEAD
-@@ -11200,7 +11200,7 @@
-=======
-@@ -11187,7 +11187,7 @@
->>>>>>> 235e67eb
+@@ -11207,7 +11207,7 @@
  static MYSQL_SYSVAR_BOOL(adaptive_flushing, srv_adaptive_flushing,
    PLUGIN_VAR_NOCMDARG,
    "Attempt flushing dirty pages to avoid IO bursts at checkpoints.",
@@ -27,11 +19,7 @@
  
  static MYSQL_SYSVAR_ULONG(max_purge_lag, srv_max_purge_lag,
    PLUGIN_VAR_RQCMDARG,
-<<<<<<< HEAD
-@@ -11443,7 +11443,7 @@
-=======
-@@ -11430,7 +11430,7 @@
->>>>>>> 235e67eb
+@@ -11450,7 +11450,7 @@
  static MYSQL_SYSVAR_ULONG(ibuf_active_contract, srv_ibuf_active_contract,
    PLUGIN_VAR_RQCMDARG,
    "Enable/Disable active_contract of insert buffer. 0:disable 1:enable",
@@ -40,11 +28,7 @@
  
  static MYSQL_SYSVAR_ULONG(ibuf_accel_rate, srv_ibuf_accel_rate,
    PLUGIN_VAR_RQCMDARG,
-<<<<<<< HEAD
-@@ -11521,8 +11521,8 @@
-=======
-@@ -11508,8 +11508,8 @@
->>>>>>> 235e67eb
+@@ -11528,8 +11528,8 @@
  };
  static MYSQL_SYSVAR_ENUM(adaptive_checkpoint, srv_adaptive_checkpoint,
    PLUGIN_VAR_RQCMDARG,
