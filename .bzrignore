<<<<<<< HEAD
build
=======
build
.pc
Makefile.in
percona-theme
>>>>>>> db9c9392
<|MERGE_RESOLUTION|>--- conflicted
+++ resolved
@@ -1,8 +1,4 @@
-<<<<<<< HEAD
-build
-=======
 build
 .pc
 Makefile.in
-percona-theme
->>>>>>> db9c9392
+percona-theme